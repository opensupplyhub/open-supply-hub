--- conflicted
+++ resolved
@@ -223,11 +223,7 @@
       - POSTGRES_USER=opensupplyhub
       - POSTGRES_PASSWORD=opensupplyhub
       - POSTGRES_DB=opensupplyhub
-<<<<<<< HEAD
-      - LOGSTASH_UPDATE_INTERVAL_MINUTES=1
-=======
       - PRODUCTION_LOCATIONS_PIPELINE_UPDATE_INTERVAL_MINUTES=1
->>>>>>> 3c386a20
       - MODERATION_EVENTS_PIPELINE_UPDATE_INTERVAL_MINUTES=1
 
     depends_on:
