--- conflicted
+++ resolved
@@ -7,45 +7,7 @@
 
 ## Introduction
 * Product name: Open Supply Hub
-<<<<<<< HEAD
-* Release date: March 8, 2025
-
-### Database changes
-* *Describe high-level database changes.*
-
-#### Migrations:
-* *Describe migrations here.*
-
-#### Schema changes
-* *Describe schema changes here.*
-
-### Code/API changes
-* *Describe code/API changes here.*
-
-### Architecture/Environment changes
-* [OSDEV-1580](https://opensupplyhub.atlassian.net/browse/OSDEV-1580) - The new architecture diagram of the OS Hub platform has been created in response to the penetration testing that will be conducted in February 2025. The diagram has been placed in the root of the `./doc/system_design/` folder, replacing the old diagrams that have been moved to the `./doc/system_design/archived/` folder as they are no longer valid. A new `./doc/system_design/README.md` file has also been created, with a reference to the new architecture/network diagram.
-
-### Bugfix
-* [OSDEV-1747](https://opensupplyhub.atlassian.net/browse/OSDEV-1747) - All SLC pages have been made accessible only to authorized users.
-* [OSDEV-1745](https://opensupplyhub.atlassian.net/browse/OSDEV-1745) - The `Search by Name and Address` tab was defined as default on the Production Location Search page.
-
-### What's new
-* *Describe what's new here. The changes that can impact user experience should be listed in this section.*
-
-### Release instructions:
-* Ensure that the following commands are included in the `post_deployment` command:
-    * `migrate`
-    * `reindex_database`
-
-
-## Release 2.0.0
-
-## Introduction
-* Product name: Open Supply Hub
-* Release date: February 22, 2025
-=======
 * Release date: March 01, 2025
->>>>>>> fb7376c7
 
 ### Database changes
 * [OSDEV-1662](https://opensupplyhub.atlassian.net/browse/OSDEV-1662) - Added a new field, `action_perform_by`, to the `api_moderationevent` table so we can handle and store moderation actions user data.
@@ -88,6 +50,7 @@
 * [OSDEV-1744](https://opensupplyhub.atlassian.net/browse/OSDEV-1744) - Fixed the issue where the text `by user ID:` appeared even when `user_id` was `null` in Contribution Record page.
 * [OSDEV-1779](https://opensupplyhub.atlassian.net/browse/OSDEV-1779) - SLC. Made Parent Company field as regular text field and apply snake_case keys to standard keys (e.g. `location_type`, `number_of_workers`, `parent_company`, `processing_type` and `product_type`) in request payload from production location info page to conform API specs.
 * [OSDEV-1745](https://opensupplyhub.atlassian.net/browse/OSDEV-1745) - The `Search by Name and Address` tab was defined as default on the Production Location Search page.
+* [OSDEV-1747](https://opensupplyhub.atlassian.net/browse/OSDEV-1747) - All SLC pages have been made accessible only to authorized users.
 
 ### What's new
 * [OSDEV-1662](https://opensupplyhub.atlassian.net/browse/OSDEV-1662) - Added a new field, `action_perform_by`, to the moderation event. This data appears on the Contribution Record page when a moderator perform any actions like `APPROVED` or `REJECTED`.
