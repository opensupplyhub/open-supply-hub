# Release Notes
All notable changes to this project will be documented in this file.

This project adheres to [Semantic Versioning](http://semver.org/spec/v2.0.0.html). The format is based on the `RELEASE-NOTES-TEMPLATE.md` file.

## Release 1.11.0

## Introduction
* Product name: Open Supply Hub
* Release date: April 20, 2024

### Database changes
#### Migrations:

#### Scheme changes

### Code/API changes
* [OSDEV-923](https://opensupplyhub.atlassian.net/browse/OSDEV-923) [Uptime] Added more logs around API/List uploads & Dedupe Hub match processing
* [OSDEV-606](https://opensupplyhub.atlassian.net/browse/OSDEV-606) Contributor Sort: Allow for ascending sort of contributors on the Map page. The sort_by parameter submits type of sorting order for facilities. Default sorting will be primary by public contributors count descending and secondary by name ascending/descending and contributors count ascending.

### Architecture/Environment changes
* [OSDEV-990](https://opensupplyhub.atlassian.net/browse/OSDEV-990) - Implement a ContriCleaner facade class to simplify interaction with client code. With this change, the client code only needs to instantiate the ContriCleaner class, pass the input data, and then call the `process_data` method without the need to define strategies or other details. This abstraction helps streamline the process and encapsulate complexity.
* [OSDEV-991](https://opensupplyhub.atlassian.net/browse/OSDEV-991) - Implement a chain of pre-validation and serialization handlers in the ContriCleaner to streamline data processing. Additionally, refactor the CompositeRowSerializer to set up leaf serializers using a specialized method, ensuring loose coupling between the CompositeRowSerializer and leaf serializers. Lastly, separate serialization and validation tasks from parsing in the ContriCleaner library for improved modularity and maintainability.
* [OSDEV-1000](https://opensupplyhub.atlassian.net/browse/OSDEV-1000) - A new class `ProcessingFacility` was created that will be responsible for managing the processing of new facilities from both API requests and list uploads. The functionality of processing a new facility received from an API request, which was previously in `facilities_view_set.py`, has been moved to `processing_facility.py`.
* [OSDEV-1007](https://opensupplyhub.atlassian.net/browse/OSDEV-1007) - The functionality of processing a new facility received from list uploads, which was previously in `facility_list_view_set.py`, has been moved to `create_facility.py`.
* [OSDEV-927](https://opensupplyhub.atlassian.net/browse/OSDEV-927) - Reduce resources allocated for bastions to t3.nano.
* [OSDEV-805](https://opensupplyhub.atlassian.net/browse/OSDEV-805) - Make Environment and project tag to be applied to all resources by defaul.
* [OSDEV-862](https://opensupplyhub.atlassian.net/browse/OSDEV-862) - Add `Save Anonymized DB` and `Apply Anonymized DB` actions that provde possibility to save anonymized dump to S3 bucket and then resotre Test or Pre-Prod environment from dump stored on S3.
<<<<<<< HEAD
* [OSDEV-989](https://opensupplyhub.atlassian.net/browse/OSDEV-989) - Use Strategy pattern to consolidate processing of new facilities received from both API requests and list uploads. The code executed processing was refactored. Implemented new classes: 
    * ProcessingFacility - abstract class for facility processing
    * ProcessingFacilityList - class to process a facility list
    * ProcessingFacilityAPI - class to process a facility from an API request
    * ProcessingFacilityExecutor - class defines which interface execute for the processing of a facility

=======
* [OSDEV-859](https://opensupplyhub.atlassian.net/browse/OSDEV-859) - Creates task-definitation for scheduled task that 
  * creates temporary postgresdb instance from latest production snaphsot in the `test` AWS account
  * run anonymization query 
  * saves anonymized snapshot and removes the instance
>>>>>>> 2042f449

### Bugfix
* [OSDEV-996](https://opensupplyhub.atlassian.net/browse/OSDEV-996) The default sorting order for embedded maps was broken (changed to Descending by # Contributors). The default sorting order for embedded maps has been fixed (changed it back to Ascending by Name).
* [OSDEV-857](https://opensupplyhub.atlassian.net/browse/OSDEV-857) [Bug] Pre-prod isn't deleted by the 'terraform destroy' script. Command for destroying repositories on AWS pre-prod has been added.
* [OSDEV-888](https://opensupplyhub.atlassian.net/browse/OSDEV-888) - Facility Profile. An error occurs when trying to open a facility from the Status Reports page. The error occurred due to activity reports with the status `pending` containing fields with `null` values and these values pass to the `format_date` function as an argument. Modified the `get_activity_reports` method in the `FacilityIndexDetailsSerializer` to prevent passing a falsy `date` argument into the `format_date` function.
* [OSDEV-984](https://opensupplyhub.atlassian.net/browse/OSDEV-984) - Facility list upload. Header validation is failing, even though all the required columns and data are filled. Prepared basic implementation for ContriCleaner to validate headers (required fields) on early stage.
* [OSDEV-660](https://opensupplyhub.atlassian.net/browse/OSDEV-660) - Remove punctuation issues with duplicated commas and double quotes while facility list uploading.
* [OSDEV-986](https://opensupplyhub.atlassian.net/browse/OSDEV-986) - Fix the population of the custom data points uploaded via lists. Ensure that the full list header is saved in the database, and that the raw data for each facility list item is saved as a string of strings, with each value separated by a comma. This way, it helps maintain backward compatibility with the functionality responsible for displaying custom data points on the embedded maps. Also, revert to the previous default logic, which saves the sector as `Unspecified` when sector, sector_product_type, or product_type have empty values.
* [OSDEV-966](https://opensupplyhub.atlassian.net/browse/OSDEV-966) - Character limit validation has been implemented in the ContriCleaner library for name, address, and sector values. It enforces a maximum length of 200 characters for both the name and address values, and restricts sector values to 50 characters each. This fix addresses the issue where user uploads containing such invalid data caused requests to fail with unexpected errors.

### What's new
* [OSDEV-974](https://opensupplyhub.atlassian.net/browse/OSDEV-974) Reporting. Contributor type by %. Admin sees in the report data for the percent of data contributors on the platform by type (this should be in percent format with two decimal places shown), only accounts that have contributed data, the data should be ordered by most recent to oldest month and display mid-month values.
* [OSDEV-912](https://opensupplyhub.atlassian.net/browse/OSDEV-912) Facility Claim. Disable editing of name and address. The Facility name (English language) & Address fields of the claim details page have been removed and cannot be edited by the claimant.
* [OSDEV-571](https://opensupplyhub.atlassian.net/browse/OSDEV-571) Claimed Facility Details. Make the "Sector" field a dropdown instead of free text field. The `Sector` field became a dropdown that is pre-populated with the platform’s sector list from Django.
* [OSDEV-962](https://opensupplyhub.atlassian.net/browse/OSDEV-962) Update Release protocol. The Release protocol has been updated after the automatization of manual processes such as creating a release branch, restoring DB, deploy to AWS.
* [OSDEV-972](https://opensupplyhub.atlassian.net/browse/OSDEV-972) Reporting. Updating "Facility Uploads" report. Joined one table from two reports and added columns.New table with such columns:
`month`, `Total # of list uploads` in a given month (these are uploads that come from external contributors, NOT OS Hub team members), `# of public list uploads` in a given month (these are uploads that come from OS Hub team members AND have “[Public List]” in the contributor name), `Total facility listItems` uploaded in a given month, `# of Facilities` from Public Lists, `Total Facilities w/ status = new facility`, `# Public List Facilities w/ status = new facility`. Data is ordered from most recent to oldest
* [OSDEV-913](https://opensupplyhub.atlassian.net/browse/OSDEV-913) Claim. Updated the submitted claim auto-reply message for email template.
* [OSDEV-914](https://opensupplyhub.atlassian.net/browse/OSDEV-914) Claim. Updated the approved claim auto-reply message for email template

## Release 1.10.0

## Introduction
* Product name: Open Supply Hub
* Release date: March 23, 2024

### Database changes
#### Migrations:
* 0141_delete_contributor_webhooks.py - deletes `ContributorWebhook` model
* 0142_introduce_temporary_endpoint_switcher_for_list_uploads.py - This migration introduces a temporary API endpoint switcher for list uploads.

#### Scheme changes
* [OSDEV-893](https://opensupplyhub.atlassian.net/browse/OSDEV-893) - Introduce a temporary API endpoint switcher for list uploads to enable switching to the old list upload API endpoint if the new endpoint affects production uptime.

### Code/API changes
* [OSDEV-832](https://opensupplyhub.atlassian.net/browse/OSDEV-832) API. Provide admins with a way to retrieve a user's call count in real time. Admin can see the report `API requests by user` with the number of successful and unsuccessful requests a user has made up to the current date.
* [OSDEV-831](https://opensupplyhub.atlassian.net/browse/OSDEV-831) - API. Handle Geocode errors w/ system error code when upload facility using endpoint.

### Architecture/Environment changes
* [OSDEV-693](https://opensupplyhub.atlassian.net/browse/OSDEV-693) Implement a GitHub action that applies migrations on given environment. Run migrations for `Test` environment via CLI command.
* [OSDEV-910](https://opensupplyhub.atlassian.net/browse/OSDEV-910) Add separated code quality pipelines for contricleaner, countries, django-api and frontend. After checking, it creates a code coverage report showing each particular app's code coverage. Add separated code quality jobs for code formatters.
* [OSDEV-702](https://opensupplyhub.atlassian.net/browse/OSDEV-702) Integrate a new module named `contricleaner` separately, designed to parse and validate data from various sources such as json, csv, and xls.
Move `countries` to a separate module so that it becomes possible to use both `django` and `contricleaner`.
* [OSDEV-893](https://opensupplyhub.atlassian.net/browse/OSDEV-893) - Implement CSV and XLSX file parser strategies in the ContriCleaner library, and incorporate preliminary cleanup during parsing.
* [OSDEV-915](https://opensupplyhub.atlassian.net/browse/OSDEV-915) Upgrade Kafka tools to version 3.5.2
* [OSDEV-877](https://opensupplyhub.atlassian.net/browse/OSDEV-877) Make migration run as part of "Deploy to AWS" workflow
* [OSDEV-851](https://opensupplyhub.atlassian.net/browse/OSDEV-851) Place 'terraform.tfvar' files to repository and move sensitive info to private repository opensupplyhub/ci-deployment/
* [OSDEV-938](https://opensupplyhub.atlassian.net/browse/OSDEV-938) Move cleanup helper functions to the serializer
* [OSDEV-851](https://opensupplyhub.atlassian.net/browse/OSDEV-851) Place 'terraform.tfvar' files to repository and move sensitive info to private repository opensupplyhub/ci-deployment
* [OSDEV-894](https://opensupplyhub.atlassian.net/browse/OSDEV-894) Implement Contricleaner library into create facility API endpoint (`facilities_view_set.py`)
* [OSDEV-536](https://opensupplyhub.atlassian.net/browse/OSDEV-536) In the Contricleaner library, implement parsing of fields `sector_product_type`, `sector`, and `product_type` based on commas and vertical bars.
* [OSDEV-760](https://opensupplyhub.atlassian.net/browse/OSDEV-760) In the Contricleaner library, implement parsing of fields `facility_type_processing_type`, `facility_type`, and `processing_type` based on commas and vertical bars.
* [OSDEV-893](https://opensupplyhub.atlassian.net/browse/OSDEV-893) - Implement the ContriCleaner parser for parsing facility lists immediately after list upload.

### Bugfix
* [OSDEV-549](https://opensupplyhub.atlassian.net/browse/OSDEV-549) Facility Search. Search button overlaps dropdown items. Dropdown items in search were made not to overlapping with button and containers in `Potential matches table` and `Find facility` search. The `isSideBarSearch` flag has been added to all search components to render properly regarding the place where the select is rendering.
* [OSDEV-943](https://opensupplyhub.atlassian.net/browse/OSDEV-943) Verified badges. The claim/verified icon on profiles is cut off at the bottom. The icons have been fixed and show properly.
* [OSDEV-716](https://opensupplyhub.atlassian.net/browse/OSDEV-716) Search. Lost refresh icon. The refresh icon has been made visible.
* [OSDEV-918](https://opensupplyhub.atlassian.net/browse/OSDEV-918) - ContriBot. New lists are not populating in Monday board and are not sent to slack. Added validation to throw an error for users who upload a facility list with `|` in the description field.
* [OSDEV-644](https://opensupplyhub.atlassian.net/browse/OSDEV-644) Error when trying to delete a facility with only one contributor in case that logic to clear FacilityClaimReviewNote table records missed.

### What's new
*  [OSDEV-861](https://opensupplyhub.atlassian.net/browse/OSDEV-861) API. The `API Notifications` tab has been removed so that users do not get confused about what it is, since the functionality does not exist for them. `Token:` as a header has been added above the API key on the `API` tab.
* [OSDEV-917](https://opensupplyhub.atlassian.net/browse/OSDEV-917) My Account Menu. Update order of the settings tabs. `NON-admin` user sees: My Facility / My Lists / Settings / Logout and `Admin` user sees: Dashboard / My Facility / My Lists / Settings / Logout
* [OSDEV-728](https://opensupplyhub.atlassian.net/browse/OSDEV-728) - Include `sector` data in the response of the `api/facilities/` API endpoint for the GET request, similar to what is provided in the `api/facilities/{id}` API endpoint.
* [OSDEV-802](https://opensupplyhub.atlassian.net/browse/OSDEV-802) - Distinguish API user and contributor id in the error message that pass to the Rollbar.

### Release instructions:
* Update code.
* Apply DB migrations up to the latest one.

## Release 1.9.0

## Introduction
* Product name: Open Supply Hub
* Release date: February 24, 2024

### Database changes
#### Migrations:
* 0135_disable_duplicates_and_lowercase_all_emails.py - implementing all emails to lowercase and disables duplicates
* 0136_remove_indexing_unnecessary_emails.py - This migration replaces the old `index_activity_reports_info` and `index_approved_claim` functions with similar ones that do not index emails.
* 0137_add_renewal_period_field.py - add new field to api_apilimit table & rename existing one.
Updated existing users api_apilimit records renewal_period value.
* 0138_remove_ppe_fields.py - This migration removes the PPE fields from the Facility, FacilityIndex, FacilityListItem, FacilityListItemTemp, HistoricalFacility models.
* 0139_remove_ppe_switch.py - This migration removes the ppe switch.
* 0140_remove_indexing_ppe_fields.py - This migration updates indexing functions to not index PPE fields.

#### Scheme changes
* [OSDEV-835](https://opensupplyhub.atlassian.net/browse/OSDEV-835) - Since the FacilityIndex model is primarily used to store cached facility data and display it publicly via the `/facilities/{id}` API endpoint, only public data can be shown. Therefore, caching emails to the FacilityIndex model was removed from the PostgreSQL indexing functions. All instances where emails are publicly displayed have been removed. The only remaining field is `ppe_contact_email`, but all functionality and code related to PPE will be deleted in this [OSDEV-562](https://opensupplyhub.atlassian.net/browse/OSDEV-562) ticket.
* [OSDEV-562](https://opensupplyhub.atlassian.net/browse/OSDEV-562) - Remove PPE fields (ppe_product_types, ppe_contact_email, ppe_contact_phone, ppe_website, ppe) from the `api_facility`, `api_facilityindex`, `api_facilitylistitem`, `api_facilitylistitemtemp`, `api_historicalfacility`. Remove this fields from indexing processes.

### Code/API changes
* [OSDEV-562](https://opensupplyhub.atlassian.net/browse/OSDEV-562) - Remove code related to PPE (ppe_product_types, ppe_contact_email, ppe_contact_phone, ppe_website, ppe) field from `/src/app`
* [OSDEV-562](https://opensupplyhub.atlassian.net/browse/OSDEV-562) - Remove code related to PPE (ppe_product_types, ppe_contact_email, ppe_contact_phone, ppe_website, ppe) field from `/src/dedupe-hub`
* [OSDEV 562](https://opensupplyhub.atlassian.net/browse/OSDEV-562) Remove code related to PPE (ppe_product_types, ppe_contact_email, ppe_contact_phone, ppe_website, ppe) from `/src/django`

### Architecture/Environment changes
* [OSDEV-829](https://opensupplyhub.atlassian.net/browse/OSDEV-673) Makes `minimum-ratio: 1` It allows to push code with less than 1% diff from main.

### Bugfix
* [OSDEV-848](https://opensupplyhub.atlassian.net/browse/OSDEV-848) When a user tries to create an account with an email that exists in the DB but with a different case of letters, the system returns "An error prevented signing up". Has been fixed to "A user with that email already exists."
* [OSDEV-673](https://opensupplyhub.atlassian.net/browse/OSDEV-673) When a user calls the endpoint `facility/id/history`, instead of a response, receives the error "TypeError: the JSON object must be str, bytes or bytearray, not list", in particular, this happened with the PK20190913BBJ2Y facility. A list with one element (a dictionary) was passed to the function, so an error occurred when trying to index the list with a string. Fixed.

### What's new
* API. Include token and call info on API settings tab.[OSDEV-752](https://opensupplyhub.atlassian.net/browse/OSDEV-752). Users can access a tab called `API` in account settings.From this tab, they can generate/retrieve their token and see their `API call allowance`, `current call count` and their `renewal period`.
* Make login non-case sensitive. [OSDEV-628](https://opensupplyhub.atlassian.net/browse/OSDEV-628). When the user creates an account email saving in lowercase. User  could login with any variations of casing as long as the characters are the same.
* API. Enable token generation based on API permissions in Django. [OSDEV-729](https://opensupplyhub.atlassian.net/browse/OSDEV-729). Updated Settings page to show/hide token tab by user groups. Forbid access to generate token for API if user didn't have permission groups.
* [OSDEV-219](https://opensupplyhub.atlassian.net/browse/OSDEV-219). Data moderator can merge potential match facilities from Confirm / Reject screen.
* [OSDEV-835](https://opensupplyhub.atlassian.net/browse/OSDEV-835) - Remove the display of emails in the `activity_reports` section of the `facilities/{id}` API endpoint, as email information is private.
* [OSDEV-525](https://opensupplyhub.atlassian.net/browse/OSDEV-525). Add Latitude and Longitude labels on facility page.
* API. Add a flag on API Limit page to indicate if package renews monthly or yearly. [OSDEV-781](https://opensupplyhub.atlassian.net/browse/OSDEV-781) Updated logic to support montly & yearly limitation count reset for API calls.

### Release instructions:
* Update code.
* Apply DB migrations up to the latest one.
* Run the index_facilities_new management command.


## Release 1.8.0

## Introduction
* Product name: Open Supply Hub
* Release date: January 27, 2024

### Code/API changes
* [OSDEV-690](https://opensupplyhub.atlassian.net/browse/OSDEV-690) - Correct all existing lint errors to ensure that code quality checks pass successfully via GitHub Actions and can detect new linting errors but not the old ones.
* [OSDEV-719](https://opensupplyhub.atlassian.net/browse/OSDEV-719) Introduce FacilityDownloadSerializerEmbedMode FacilityDownloadSerializer, replace FacilityIndexDownloadSerializer with combination of FacilityDownloadSerializerEmbedMode and FacilityDownloadSerializer
* [OSDEV-732](https://opensupplyhub.atlassian.net/browse/OSDEV-732) Fix issue with circular dependencies between `util.js` and `constants.jsx` modules in React app

### Architecture/Environment changes
* [OSDEV-690](https://opensupplyhub.atlassian.net/browse/OSDEV-690) - Configure running the code quality workflow as part of the continuous integration (CI) for each commit to a pull request. Both frontend (FE) and backend (BE) tests are executed, along with their respective linters. Additionally, `shellcheck` is applied to scripts within the scripts folder.
* [OSDEV-691](https://opensupplyhub.atlassian.net/browse/OSDEV-691) - Implement parallel job running for BE, FE, and bash script code quality checks. Three new scripts were created and can be used to run the same checks during local development to verify BE, FE, and bash scripts in the ./scripts folder.
* [OSDEV-692](https://opensupplyhub.atlassian.net/browse/OSDEV-691) - Implement code coverage checks for the React and Django apps using `barecheck/code-coverage-action` and generated code coverage `lcov` files. For the React app, code coverage is based on Jest tests, and for the Django app, it is based on unittest tests. If code coverage decreases, the job fails, preventing the PR from merging.
* [OSDEV-740](https://opensupplyhub.atlassian.net/browse/OSDEV-740) - Setup module for mocking Redux store (`redux-mock-store"`)
* [OSDEV-733](https://opensupplyhub.atlassian.net/browse/OSDEV-733) - Setup React test library module (`@testing-library`)

### Bugfix
* [OSDEV-718](https://opensupplyhub.atlassian.net/browse/OSDEV-718) - Fixed issue with user profile populating to other components.
* [OSDEV-727](https://opensupplyhub.atlassian.net/browse/OSDEV-720) - Downloading facilities with for Bangladesh is working again [https://opensupplyhub.org/facilities?countries=BD&sectors=Apparel](https://opensupplyhub.org/facilities?countries=BD&sectors=Apparel)

### What's new
* [OSDEV-241](https://opensupplyhub.atlassian.net/browse/OSDEV-241) - Searches with accented characters return results for accented and non accented characters.

### Database changes
#### Migrations:
* 0134_remove_sources_without_contributor -  Remove records from the Source table where the contributor is null and remove all data related to these records

### Release instructions:
* Update code
* Run migration up to 0134


## Release 1.7.3

## Introduction
* Product name: Open Supply Hub
* Release date: January 12, 2024

### Bugfix
* [OSDEV-736](https://opensupplyhub.atlassian.net/browse/OSDEV-736) Removed logic to handle text only match response data as it already removed from matching functionality in Dedupe Hub. Previously it bring an error on response for user when potential match happened.

## Release 1.7.2

## Introduction
* Product name: Open Supply Hub
* Release date: January 09, 2024

### Bugfix
* [OSDEV-721](https://opensupplyhub.atlassian.net/browse/OSDEV-721) Fixed issue with potential match logic when get facility data of match, previously it take facility id from Facility List Item, but it's wrong for Potential Match status as there is always NULL, facility id should be taken from Facility Match record in this case of Potential Match status.

## Release 1.7.1

## Introduction
* Product name: Open Supply Hub
* Release date: December 21, 2023

### Bugfix
* Fixed issue with Facility Upload API error by covered a case when facility object didn't exist (create=false) & updated timeout value while waiting to produce kafka topic message [OSDEV-713](https://opensupplyhub.atlassian.net/browse/OSDEV-713)
* [OSDEV-714](https://opensupplyhub.atlassian.net/browse/OSDEV-714) - Users can now use the map on the search page simultaneously without missing any tiles. Before fixing this issue, if the map requested tiles that weren't cached, one user might not receive all the tiles. With the bug fixed, the tile generation logic can handle multiple requests at the same time, ensuring all users get the tiles they need for the map based on their search requests.

### Code/API changes
* [OSDEV-714](https://opensupplyhub.atlassian.net/browse/OSDEV-714) - `select_for_update` and `get_or_create` have been implemented in the `retrieve_cached_tile` function to ensure that if another thread attempts to `select_for_update()`, it will block at the `get_or_create()` until the first thread's transaction commits. The `get_tile` function, which serves as an API endpoint handler for tile generation, was implemented as an atomic transaction to facilitate the use of `select_for_update()` and maintain the lock until the end of the transaction. This approach helps to prevent crashes from parallel requests attempting to create a cache record with the same primary key, corresponding to the full URL path.
* [OSDEV-711](https://opensupplyhub.atlassian.net/browse/OSDEV-711) - Make JS code related to load testing for tile generation more universal so that they can work with the HAR file provided by the developer. For that, the `ZOOM_HAR_PATH` environment variable was introduced. More test cases for tile generation were added to test the environment close to production, focusing on densely saturated regions with facilities, such as China and India. The README.md file for the load tests was updated to reflect the changes made.

## Release 1.7.0

## Introduction
* Product name: Open Supply Hub
* Release date: December 19, 2023

### Database changes
#### Migrations:
* 0130_introduce_separate_data_gathering_functions_for_the_index_table_columns - This migration:
    - rename `api_facilityindexnew` -> `api_facilityindex`
    - introduces separate data-gathering functions for the `api_facilityindexnew` table columns and makes the `index_facilities` and `index_facilities_by` procedures use them.
    This migration is irreversible.
* 0131_introduce_sql_triggers_instead_of_django_signals - This migration introduces SQL triggers instead of Django signals. The migration is revertable.
* 0132_add_moderation_mode_field - This migration adds the field `is_moderation_mode` to table `api_user`.
* 0133_introduce_tile_caching - This migration creates the TileCache table and the DynamicSetting table. This migration is reversible.

#### Scheme changes
* [OSDEV-622](https://opensupplyhub.atlassian.net/browse/OSDEV-622) - Separate data-gathering functions were created for the `api_facilityindexnew` table columns to collect data independently of the main procedure. The `index_facilities` and `index_facilities_by` procedures were updated to use new separate functions for collecting data for the `api_facilityindexnew` table columns that require long SQL queries.
* [OSDEV-595](https://opensupplyhub.atlassian.net/browse/OSDEV-595) - Rename FacilityIndexNew to FacilityIndex
* [OSDEV-623](https://opensupplyhub.atlassian.net/browse/OSDEV-623), [OSDEV-624](https://opensupplyhub.atlassian.net/browse/OSDEV-624), [OSDEV-638](https://opensupplyhub.atlassian.net/browse/OSDEV-638) - New SQL triggers have been introduced to handle changes in the `api_contributor`, `api_extendedfield`, `api_facility`, `api_facilityclaim`, `api_facilitylistitem`, `api_facilitymatch`, `api_source`, and `api_facilitylist` tables at the database level. This change is essential for the future functionality of DedupeHub, which will communicate directly with the database. All the Django signals have been removed. Additionally, reindexing of the necessary columns of the index table has been transferred to these triggers, eliminating the need for the large SQL procedure previously used in conjunction with Django signals.
* [OSDEV-637](https://opensupplyhub.atlassian.net/browse/OSDEV-637) - Add field `is_moderation_mode` to table `api_user`.
* [OSDEV-687](https://opensupplyhub.atlassian.net/browse/OSDEV-687) - The TileCache table was created to store cached tiles, and the DynamicSetting table was established to dynamically control app settings, specifically the expiration time of cached tiles.

### Code/API changes
* Update copy for "example" entries for List & Description fields & Contributor list page:
    - Update copy of Facility List example to: example: **Your Organization’s Name** Facility List June 2023
    - Update copy of Facility Description example to: example: This is the **Your Organization’s Name** list of suppliers for their retail products valid from Jan 2023 to June 2023
    - Update copy of rejected message to: "This list was rejected and will not be processed."
[OSDEV-640](https://opensupplyhub.atlassian.net/browse/OSDEV-640)
* In the Facility Claim Request form the field 'Preferred method of contact' has been done not mandatory. - [OSDEV-560](https://opensupplyhub.atlassian.net/browse/OSDEV-560)
* The new parameter `is_moderation_mode` has been added to GET and POST requests of the `/user-profile/{ID}/` API endpoint. - [OSDEV-637](https://opensupplyhub.atlassian.net/browse/OSDEV-637)
* [OSDEV-687](https://opensupplyhub.atlassian.net/browse/OSDEV-687) - Implement cache logic for the get_tile view to either use a cached tile or generate a new tile for caching. When a user interacts with the map and makes a new request for a tile, the system checks if the requested tile, identified by its path, is already cached in the database. If the tile is already cached in the TileCache table, the cached tile binary data is retrieved and returned, avoiding the need to regenerate the tile for improved performance. Each cached tile has a default expiration period of 604,800 seconds (7 days). However, the admin can reconfigure this duration in the Django admin panel.
* Delete all Jenkins-related files since Jenkins is no longer in use.
* Move the maintenance page to the project repository, specifically to `src/maintenance`, to track the history of its changes.

### Architecture/Environment changes
* Remove FacilityDownloadSerializer and replace it with FacilityIndexDownloadSerializer
* Add a special Django management command, `install_db_exts`, that will install all the necessary PostgreSQL extensions for the database based on the required DB extensions for the 1.7.0 release.
* Create the `reset_database` Django management command that resets the database and repopulates it with fixture data, including facilities and matches. Update the `scripts/reset_database` shell script to include the call to this command, making it available for local development when it needs to be run inside the failed Django container for the first time. Also, rename shell scripts and affected management commands to enhance readability.

### Bugfix
* Increase amount of facilities downloaded to 100 per red and reduce time per request in 4-5 times
Fix issue with exceeding API requests. [OSDEV-557](https://opensupplyhub.atlassian.net/browse/OSDEV-442)

### What's new
* Updated copy for "example" entries for List & Description fields & Contributor list page
[OSDEV-640](https://opensupplyhub.atlassian.net/browse/OSDEV-640)
* The field 'Preferred method of contact' has been done not mandatory in the Facility Claim Request form. When the user fills this form he/she can skip this field. - [OSDEV-560](https://opensupplyhub.atlassian.net/browse/OSDEV-560)
* Data Moderator Profile. Implement the ability to activate the Merge function on the Facility Search page. - [OSDEV-637](https://opensupplyhub.atlassian.net/browse/OSDEV-637)
* [OSDEV-302](https://opensupplyhub.atlassian.net/browse/OSDEV-302), [OSDEV-667](https://opensupplyhub.atlassian.net/browse/OSDEV-667) - Enable data moderators to trigger merges from the search results screen. Checkboxes were added to the search page right before each item in the search results to allow users to select facilities for merging. A "Merge" button was also implemented to open the Merge modal window, where all the data about the selected facilities is downloaded.
* [OSDEV-684](https://opensupplyhub.atlassian.net/browse/OSDEV-684) Removed Google Translate Plug-In in the system & UI Element

### Release instructions:
* apply migrations up to 0133_introduce_tile_caching
* apply command index_facilities_new


## Release 1.6.1

## Introduction
* Product name: Open Supply Hub
* Release date: November 8, 2023

### Database changes
#### Migrations:
- 0130_facility_index_gin_index - implement indexes for fields on "api_facilityindexnew" table related to tile generation

#### Scheme changes
* indexing fields in api_facilityindexnew
    * contrib_types
    * contributors_id
    * lists

### Architecture/Environment changes
* Reconfigure CPU resources so that every worker uses 2 cores - [OSDEV-657](https://opensupplyhub.atlassian.net/browse/OSDEV-657)
* Add Code Quality pipelines

### Bugfix
* Implement indexing of fields related to tile generation in api_facilityindexnew table [OSDEV-654](https://opensupplyhub.atlassian.net/browse/OSDEV-654)

### Release instructions:
- apply migrations up to 0130_facility_index_gin_index


## Release 1.6.0

## Introduction
* Product name: Open Supply Hub
* Release date: November 4, 2023

### Database changes
#### Migrations:
- 0126_add_tables_a_b_test - add tables api_facilitylistitemtemp & api_facilitymatchtemp for A/B Test purpose
- 0127_search_by_private_contributor_types - add contributor types from non-public lists to api_facilityindexnew table
- 0128_custom_text_implementation - creates custom_text SQL functions and updated index_facilities and index_facilities_by to use it
- 0129_delete_facility_index - removes api_facilityindex table

#### Scheme changes
* introduce fields to api_facility_list_items
    * raw_json:JSON
    * raw_header:Text
* introduce table api_facilitylistitemfield - key-value storage for both mandatory and custom facility list item fields.
* introduce procedure custom_text - evaluates array required for advanced search by custom fields
* update index_facilities and index_facilities_by procedures to evaluate custom_text add custom_text_serach using custom_text from above
* introduce tables api_facilitylistitemtemp & api_facilitymatchtemp as a copy of api_facilitylistitem & api_facilitymatch for A/B Test to store match results
* remove api_facilityindex table

### Code/API changes
* Endpoint /contributor-lists/ has been deprecated
* The new endpoint /contributor-lists-sorted/ has been created: View Facility Lists that are both active and approved filtered by Contributor sorted by creation date and changed response type to list of objects.
- [OSDEV-218](https://opensupplyhub.atlassian.net/browse/OSDEV-218)
* Connect new tables (api_facilitylistitemtemp & api_facilitymatchtemp) to existing parsing & geocoding result storing
* Trigger matching process on Dedupe Hub through Kafka Producer on Django side
- [OSDEV-507](https://opensupplyhub.atlassian.net/browse/OSDEV-507)

### Architecture/Environment changes
* Update rollbar token - [OSDEV-581](https://opensupplyhub.atlassian.net/browse/OSHUB-581)
* Deployed Dedupe Hub standalone service & Kafka event streaming service for A/B Test purpose - [OSDEV-507](https://opensupplyhub.atlassian.net/browse/OSDEV-507)
* Kafka added to infrastructure (AWS MSK) - [OSDEV-428](https://opensupplyhub.atlassian.net/browse/OSDEV-428)
* Dedupe Hub service added to ECS Cluster - [OSDEV-430](https://opensupplyhub.atlassian.net/browse/OSDEV-430)
* Infrastructure environments not depended on python (django app environment) - [OSDEV-424](https://opensupplyhub.atlassian.net/browse/OSDEV-424)
* Reworked algorithm to manage DNS records - [OSDEV-414](https://opensupplyhub.atlassian.net/browse/OSDEV-414)
* Update AWS Terraform provider, move from Azavea repo & upgrade few modules for Terraform - [OSDEV-405](https://opensupplyhub.atlassian.net/browse/OSDEV-405)
* Replaced usage of FacilityIndex model by FacilityIndexNew.
* Removed FacilityIndex model
* Removed function get_custom_text
* Removed function index_custom_text from transactions
* Removed function index_extended_fields from transactions
* Removed function index_facilities from transactions
* Removed function index_sectors from transactions
* Removed get_sector_dict from transactions

### Bugfix
* Make search by non-public contributor types available [OSDEV-307](https://opensupplyhub.atlassian.net/browse/OSDEV-307)
* Make possibility to create embed map configuration for constributors with more than 2500 facilities [OSDEV-585](https://opensupplyhub.atlassian.net/browse/OSDEV-585)
* Make possibility to save data facilities even if they have no stored location [OSDEV-596](https://opensupplyhub.atlassian.net/browse/OSDEV-596)

### What's new
* Update README.md with the most recent information - [OSDEV-580](https://opensupplyhub.atlassian.net/browse/OSHUB-580)
* Update Rollbar's post_server_item tokens - [OSDEV-581](https://opensupplyhub.atlassian.net/browse/OSHUB-581)
* Contributor Lists. Order lists from a contributor by newest to oldest list - [OSDEV-218](https://opensupplyhub.atlassian.net/browse/OSDEV-218)

### Release instructions:
- apply migrations up to 0124_itroduce_raw_json
- execute command fill_raw_json
- apply migrations up to 0129_delete_facility_index
- apply command index_facilities_new<|MERGE_RESOLUTION|>--- conflicted
+++ resolved
@@ -26,19 +26,15 @@
 * [OSDEV-927](https://opensupplyhub.atlassian.net/browse/OSDEV-927) - Reduce resources allocated for bastions to t3.nano.
 * [OSDEV-805](https://opensupplyhub.atlassian.net/browse/OSDEV-805) - Make Environment and project tag to be applied to all resources by defaul.
 * [OSDEV-862](https://opensupplyhub.atlassian.net/browse/OSDEV-862) - Add `Save Anonymized DB` and `Apply Anonymized DB` actions that provde possibility to save anonymized dump to S3 bucket and then resotre Test or Pre-Prod environment from dump stored on S3.
-<<<<<<< HEAD
 * [OSDEV-989](https://opensupplyhub.atlassian.net/browse/OSDEV-989) - Use Strategy pattern to consolidate processing of new facilities received from both API requests and list uploads. The code executed processing was refactored. Implemented new classes: 
     * ProcessingFacility - abstract class for facility processing
     * ProcessingFacilityList - class to process a facility list
     * ProcessingFacilityAPI - class to process a facility from an API request
     * ProcessingFacilityExecutor - class defines which interface execute for the processing of a facility
-
-=======
 * [OSDEV-859](https://opensupplyhub.atlassian.net/browse/OSDEV-859) - Creates task-definitation for scheduled task that 
   * creates temporary postgresdb instance from latest production snaphsot in the `test` AWS account
   * run anonymization query 
   * saves anonymized snapshot and removes the instance
->>>>>>> 2042f449
 
 ### Bugfix
 * [OSDEV-996](https://opensupplyhub.atlassian.net/browse/OSDEV-996) The default sorting order for embedded maps was broken (changed to Descending by # Contributors). The default sorting order for embedded maps has been fixed (changed it back to Ascending by Name).
