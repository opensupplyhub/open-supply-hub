# Release Notes
All notable changes to this project will be documented in this file.

This project adheres to [Semantic Versioning](http://semver.org/spec/v2.0.0.html). The format is based on the `RELEASE-NOTES-TEMPLATE.md` file.

## Release 1.29.0

## Introduction
* Product name: Open Supply Hub
* Release date: February 8, 2025

### Database changes
* *Describe high-level database changes.*

#### Migrations:
* *Describe migrations here.*

#### Schema changes
* *Describe schema changes here.*

### Code/API changes
* *Describe code/API changes here.*

### Architecture/Environment changes
<<<<<<< HEAD
* [OSDEV-899](https://opensupplyhub.atlassian.net/browse/OSDEV-899) - After moving the React application to the S3 bucket, we transfer the processing of part of the traffic to the CDN, which allows us to use the computing resources of the ECS cluster more efficiently.
=======
* *Describe architecture/environment changes here.*
>>>>>>> bbd9037b

### Bugfix
* *Describe bugfix here.*

### What's new
<<<<<<< HEAD
* *Describe what's new here. The changes that can impact user experience should be listed in this section.*

### Release instructions:
* *Provide release instructions here.*
=======
* [OSDEV-1374](https://opensupplyhub.atlassian.net/browse/OSDEV-1374) - Implemented integration for the `Search results` page to show results of searching by name and address (`/contribute/production-location/search`):
    - Connected GET `v1/production-locations`.
    - Routing between pages `Production Location Search`,`Search returned no results`, `Production Location Information`, `Search results`, and `I don't see my Location` pop-up is configured.
    - Max result limit set to 100.

### Release instructions:
* Ensure that the following commands are included in the `post_deployment` command:
    * `migrate`
    * `reindex_database`

>>>>>>> bbd9037b

## Release 1.28.0

## Introduction
* Product name: Open Supply Hub
* Release date: January 25, 2025

### Database changes
* [OSDEV-1514](https://opensupplyhub.atlassian.net/browse/OSDEV-1514) - Upgraded the PostgreSQL version from 12 to 13 for the database used in local development, DB anonymization, DB restore setup, and environments in the AWS cloud. Additionally, the postgis and pg_trgm extensions have been upgraded to versions 3.4.2 and 1.5, respectively, based on the available extension versions for PostgreSQL 13.15 in AWS RDS. For more information, see [Extensions supported for RDS for PostgreSQL 13](https://docs.aws.amazon.com/AmazonRDS/latest/PostgreSQLReleaseNotes/postgresql-extensions.html#postgresql-extensions-13x). Allowed major version upgrades and activated the `apply immediately` flag to perform the PostgreSQL major version upgrade in AWS.

#### Migrations:
* 0163_refresh_pg_statistic_and_upgrade_postgres_extensions.py - This migration refreshes the `pg_statistic` table after the upgrade to PostgreSQL 13 and upgrades the postgis and pg_trgm extensions to versions 3.4.2 and 1.5, respectively.

### Code/API changes
* [OSDEV-1514](https://opensupplyhub.atlassian.net/browse/OSDEV-1514) - Corrected spelling mistakes in the `src/anon-tools/do_dump.sh` file and in the name of the folder `database_anonymizer_sheduled_task`. Removed the unused `src/anon-tools/anon.sql` file and the redundant `src/anon-tools/initdb.sql` file. Removed commented-out code in the `src/anon-tools/Dockerfile.dump` and `deployment/terraform/database_anonymizer_scheduled_task/docker/database_anonymizer.py` files.
* [OSDEV-1523](https://opensupplyhub.atlassian.net/browse/OSDEV-1523) - Updated `export_csv.py` to enable uploading to Google Drive and implemented cursor-based pagination for the export.

### Architecture/Environment changes
* [OSDEV-1514](https://opensupplyhub.atlassian.net/browse/OSDEV-1514) - Introduced `rds_allow_major_version_upgrade` and `rds_apply_immediately` Terraform variables to enable or disable major version upgrades and the `apply immediately` flag, depending on the environment.
* [OSDEV-1523](https://opensupplyhub.atlassian.net/browse/OSDEV-1523) - Added a new batch job that triggers the export_csv.py command on the first day of each month to upload bulk data of production locations to Google Drive.

### What's new
* [OSDEV-40](https://opensupplyhub.atlassian.net/browse/OSDEV-40) - Created new page for `/contribute` to choose between multiple & single location upload. Replaced current multiple list upload to `/contribute/multiple-locations`. Changed `Upload Data` to `Add Data` text.
* [OSDEV-1117](https://opensupplyhub.atlassian.net/browse/OSDEV-1117) - Implemented integration of Contribution Record Page (`/dashboard/moderation-queue/contribution-record/{moderation_id}`):
    - Connected GET `api/v1/moderation-events/{moderation_id}/`.
    - Connected GET `api/v1/production-locations?name={productionLocationName}&country={countryCode}&address={address}` to get potential matches using OpenSearch engine.
    - Connected PATCH `/v1/moderation-events/{moderation_id}/` (for Reject button).
    - Connected POST `/v1/moderation-events/{moderation_id}/production-locations/` (for Create New Location button).
    - Connected PATCH `/v1/moderation-events/{moderation_id}/production-locations/{os_id}/` (for Confirm potential match button).
    - UI improvements:
        - Added a toast component to display notifications during moderation event updates.
        - Introduced a backdrop to prevent accidental clicks on other buttons during the update process.
    - Applied Django Signal for moderation-events OpenSearch index.
* [OSDEV-1524](https://opensupplyhub.atlassian.net/browse/OSDEV-1524) - Updated salutations in automated emails to ensure a consistent and professional experience of communication from OS Hub.
* [OSDEV-1129](https://opensupplyhub.atlassian.net/browse/OSDEV-1129) - The UI for the results page for name and address search was implemented. It includes the following screens:
    * Successful Search: If the search is successful, the results screen displays a list of production locations. Each item includes the following information about the production location: name, OS ID, address, and country name. Users can either select a specific production location or press the "I don’t see my Location" button, which triggers a confirmation dialog window.
    * Confirmation Dialog Window: In this window, users can confirm that no correct location was found using the provided search parameters. They can either proceed to create a new production location or return to the search.
    * Unsuccessful Search: If the search is unsuccessful, an explanation is provided along with two options: return to the search or add a new production location.
* [OSDEV-1579](https://opensupplyhub.atlassian.net/browse/OSDEV-1579) - Updated the API limit automated email to remove an outdated link referring to OAR and improve the languate for clarity. With this update the contributor will be informed of the correct process to follow if they have reached their API calls limit.

### Release instructions:
* Ensure that the following commands are included in the `post_deployment` command:
    * `migrate`
    * `reindex_database`
* This release will upgrade PostgreSQL from version 12 to version 13.
    * The upgrade will be performed automatically by Terrafrom and AWS, but some steps need to be completed **before** and **after** the upgrade. Please refer to [the Confluence article](https://opensupplyhub.atlassian.net/wiki/spaces/SD/pages/620134402/PostgreSQL+database+upgrade+from+version+12+to+version+13) for detailed instructions.
    * Steps to be completed before the upgrade are marked with the statement: "**This should be done before deploying the upgraded database.**". Post-upgrade tasks can be found under the [After the PostgreSQL major version upgrade](https://opensupplyhub.atlassian.net/wiki/spaces/SD/pages/620134402/PostgreSQL+database+upgrade+from+version+12+to+version+13#After-the-PostgreSQL-major-version-upgrade) section.
    * In case of an unsuccessful release along with the database upgrade, follow the instructions under the [Guide for rolling back the PostgreSQL major version upgrade](https://opensupplyhub.atlassian.net/wiki/spaces/SD/pages/620134402/PostgreSQL+database+upgrade+from+version+12+to+version+13#Guide-for-rolling-back-the-PostgreSQL-major-version-upgrade) section.


## Release 1.27.0

## Introduction
* Product name: Open Supply Hub
* Release date: January 11, 2025

### Database changes
#### Migrations:

#### Schema changes

### Code/API changes
* [OSDEV-1409](https://opensupplyhub.atlassian.net/browse/OSDEV-1409) - Introduced a new PATCH `/api/v1/moderation-events/{moderation_id}/production-locations/{os_id}/` endpoint. This endpoint allows the creation of a new contribution for an existing production location based on the provided moderation event.
* [OSDEV-1336](https://opensupplyhub.atlassian.net/browse/OSDEV-1336) - Introduced a new PATCH `/api/v1/production-locations/{os_id}/` endpoint based on the API v1 specification. This endpoint allows the creation of a new moderation event for updating the production location with the given details. Basically, the endpoint can be used to contribute to an existing location.
* [OSDEV-1336](https://opensupplyhub.atlassian.net/browse/OSDEV-1336) - Dynamic mapping for the new fields in the `moderation-events` index has been disabled for those that don't have an explicit mapping defined. This change helps avoid indexing conflicts, such as when a field is initially indexed with one data type (e.g., long), but later an entry with a different data type for the same field is indexed, causing the entire entry to fail indexing. After this change, fields with an explicit mapping will be indexed, while other fields will not be indexed or searchable, but will still be displayed in the document.

### Architecture/Environment changes

### Bugfix
* [OSDEV-1492](https://opensupplyhub.atlassian.net/browse/OSDEV-1492) - Fixed an issue where invalid manually entered dates were not validated on the UI, resulting in API errors with message “The request query is invalid.” on `Moderation Queue` page. Invalid dates are now trimmed and properly handled.
* [OSDEV-1493](https://opensupplyhub.atlassian.net/browse/OSDEV-1493) - Fixed an issue where the backend sorts countries not by `name` but by their `alpha-2 codes` in `GET /api/v1/moderation-events/` endpoint.
* [OSDEV-1532](https://opensupplyhub.atlassian.net/browse/OSDEV-1532) - Fixed the date range picker on the `Moderation Queue` page. A Data Moderator can change the Before date even if an Error message is displayed.
* [OSDEV-1533](https://opensupplyhub.atlassian.net/browse/OSDEV-1533) - The presentation of the `Moderation Decision Date` in the `Moderation Queue` table has been corrected. If the "status_change_date" is missing in the object, it now displays as "N/A".
* [OSDEV-1196](https://opensupplyhub.atlassian.net/browse/OSDEV-1196) - The `?sort_by=contributors_desc` query parameter is only appended to URLs on the `/facilities` page and is excluded from all other pages. The error caused by the property type that occurred during local test execution has been resolved.
* [OSDEV-1397](https://opensupplyhub.atlassian.net/browse/OSDEV-1397) - GET `/api/parent-companies/` request has been removed from the Open Supply Hub page and ClaimFacility component. Parent Company Select is a regular input field that allows the creation of multiple parent company names for filter on this page.
* [OSDEV-1556](https://opensupplyhub.atlassian.net/browse/OSDEV-1556) - Fixed validation of `os_id` for PATCH `/api/v1/moderation-events/{moderation_id}/production-locations/{os_id}/` endpoint.
* [OSDEV-1563](https://opensupplyhub.atlassian.net/browse/OSDEV-1563) - Fixed updating of the moderation decision date after moderation event approval.

### What's new
* [OSDEV-1376](https://opensupplyhub.atlassian.net/browse/OSDEV-1376) - Updated automated emails for closure reports (report_result) to remove the term "Rejected" for an improved user experience. Added link to Closure Policy and instructions for submitting a Reopening Report to make the process easier to understand for users.
* [OSDEV-1383](https://opensupplyhub.atlassian.net/browse/OSDEV-1383) - Edited text of the automated email that notifies a contributor when one of their facilities has been claimed. The new text provides more information to the contributor to understand the claim process and how they can encourage more of their facilities to claim their profile.
* [OSDEV-1474](https://opensupplyhub.atlassian.net/browse/OSDEV-1474) - Added contributor type value to response of `/api/contributors/` endpoint.
* [OSDEV-1130](https://opensupplyhub.atlassian.net/browse/OSDEV-1130) A new page, `Production Location Information`, has been implemented. It includes the following inputs:
    * Required and pre-fillable fields:
        - Name
        - Address
        - Country
    * Additional information section: Fields for optional contributions from the owner or manager of the production location, including sector(s), product type(s), location type(s), processing type(s), number of workers, and parent company.
The page also features `Go Back` and `Submit` buttons for navigation and form submission.

### Release instructions:
* Ensure that the following commands are included in the `post_deployment` command:
    * `migrate`
    * `reindex_database`
* Run `[Release] Deploy` pipeline for the target environment with the flag `Clear the custom OpenSearch indexes and templates` set to true - to refresh the index mappings for the `moderation-events` index after disabling dynamic mapping for the new fields that don't have an explicit mapping defined. The `production-locations` will also be affected since it will clean all of our custom indexes and templates within the OpenSearch cluster


## Release 1.26.0

## Introduction
* Product name: Open Supply Hub
* Release date: December 14, 2024

### Database changes
#### Migrations:
* 0162_update_moderationevent_table_fields.py - This migration updates the ModerationEvent table and its constraints.

#### Schema changes
* [OSDEV-1158](https://opensupplyhub.atlassian.net/browse/OSDEV-1158) - The following updates to the ModerationEvent table have been made:
    1. Set `uuid` as the primary key.
    2. Make `geocode_result` field optional. It can be blank if lat and lng
    have been provided by user.
    3. Remove redundant `blank=False` and `null=False` constraints, as these are
    the default values for model fields in Django and do not need to be
    explicitly set.
    4. Make `contributor` field non-nullable, as the field should not be left
    empty. It is required to have information about the contributor.
    5. Allow `claim` field to be blank. This change reflects the fact that
    a moderation event may not always be related to a claim, so the field can
    be left empty.

### Code/API changes
* [OSDEV-1453](https://opensupplyhub.atlassian.net/browse/OSDEV-1453) - The `detail` keyword instead of `message` has been applied in error response objects for V1 endpoints.
* [OSDEV-1346](https://opensupplyhub.atlassian.net/browse/OSDEV-1346) - Disabled null values from the response of the OpenSearch. Disabled possible null `os_id`, `claim_id` and `source` from `PATCH /api/v1/moderation-events/{moderation_id}/` response.
* [OSDEV-1410](https://opensupplyhub.atlassian.net/browse/OSDEV-1410) - Introduced a new POST `/api/v1/moderation-events/{moderation_id}/production-locations/` endpoint
* [OSDEV-1449](https://opensupplyhub.atlassian.net/browse/OSDEV-1449) - **Breaking changes** to the following endpoints:
  - GET `v1/moderation-events/`
  - GET `v1/production-locations/`

  **Changes include:**
  - Refactored `sort_by` parameter to improve sorting functionality.
  - Split `search_after` parameter into `search_after_value` and `search_after_id` for better pagination control.

* [OSDEV-1158](https://opensupplyhub.atlassian.net/browse/OSDEV-1158) - The following features and improvements have been made:
    1. Introduced a new POST `/api/v1/production-locations/` endpoint based on the API v1 specification. This endpoint allows the creation of a new moderation event for the production location creation with the given details.
    2. Removed redundant redefinition of paths via the `as_view` method for all the v1 API endpoints since they are already defined via `DefaultRouter`.
* [OSDEV-1468](https://opensupplyhub.atlassian.net/browse/OSDEV-1468) - Limit the `page` parameter to `100` for the GET `/api/facilities/` endpoint. This will help prevent system downtimes, as larger pages (OFFSET) make it harder for the database to retrieve data, especially considering the large amount of data we have.

### Architecture/Environment changes
* [OSDEV-1170](https://opensupplyhub.atlassian.net/browse/OSDEV-1170) - Added the ability to automatically create a dump from the latest shared snapshot of the anonymized database from Production environment for use in the Test and Pre-Prod environments.
* In light of recent instances(on 12/03/2024 UTC and 12/04/2024 UTC) where the current RDS disk storage space limit was reached in Production, the RDS storage size has been increased to `256 GB` in the Production, Test, and Pre-prod environments to accommodate the processing of larger volumes of data. The configurations for the Test and Pre-prod environments have also been updated to maintain parity with the Production environment.
* Right-sized the resources for Django containers across all environments and the RDS instance in the Production and Preprod environments. This will result in a savings of approximately $2,481. The following changes have been made:
    - Production:
        - RDS instance type was changed from `db.m6in.8xlarge` to `db.m6in.4xlarge`.
        - ECS tasks for Django containers: the number was reduced from `12` to `10`, and memory was reduced from `8GB` to `4GB`.
    - Preprod:
        - RDS instance type was changed from `db.m6in.8xlarge` to `db.m6in.4xlarge`.
        - ECS tasks for Django containers: the number was reduced from `12` to `10`, and memory was reduced from `8GB` to `4GB`.
        - These changes were made to maintain parity with the Production environment, as it is a copy of that environment.
    - Staging:
        - ECS tasks for Django containers: memory was reduced from `8GB` to `2GB`.
    - Test:
        - ECS tasks for Django containers: memory was reduced from `8GB` to `4GB`.
    - Development:
        - ECS tasks for Django containers: memory was reduced from `8GB` to `1GB`, and CPU was reduced from `1 vCPU` to `0.5 vCPU`.

### Bugfix
* [OSDEV-1388](https://opensupplyhub.atlassian.net/browse/OSDEV-1388) - The waiter from boto3 cannot wait more than half an hour so we replaced it with our own.
* It was found that clearing OpenSearch indexes didn’t work properly because the templates weren’t cleared. After updating the index mappings within the index template files, the index template remained unchanged because only the indexes were deleted during deployment, not both the indexes and their templates. This caused conflicts and prevented developers' updates from being applied to the OpenSearch indexes.
This issue has been fixed by adding additional requests to delete the appropriate index templates to the `clear_opensearch.sh.tpl` script, which is triggered when clearing OpenSearch during deployment to any environment.
* [OSDEV-1482](https://opensupplyhub.atlassian.net/browse/OSDEV-1482) - The `GET api/v1/moderation-events/{moderation_id}` endpoint returns a single response instead of an array containing one item.
* [OSDEV-1511](https://opensupplyhub.atlassian.net/browse/OSDEV-1511) - Updated google maps api version to 3.57 for ReactLeafletGoogleLayer component (3.51 not supported).

### What's new
* [OSDEV-1132](https://opensupplyhub.atlassian.net/browse/OSDEV-1132) - Added FE for the "thanks for submitting" screen when user submits production location's data.
* [OSDEV-1373](https://opensupplyhub.atlassian.net/browse/OSDEV-1373) - The tab `Search by Name and Address.` on the Production Location Search screen has been implemented. There are three required properties (name, address, country). The "Search" button becomes clickable after filling out inputs, creates a link with parameters, and allows users to proceed to the results screen.
* [OSDEV-1175](https://opensupplyhub.atlassian.net/browse/OSDEV-1175) - New Moderation Queue Page was integrated with `GET api/v1/moderation-events/` endpoint that include pagination, sorting and filtering.

### Release instructions:
* Ensure that the following commands are included in the `post_deployment` command:
    * `migrate`
    * `reindex_database`
* Run `[Release] Deploy` pipeline for the target environment with the flag `Clear the custom OpenSearch indexes and templates` set to true - to refresh the index mappings for the `production-locations` and `moderation-events` indexes after fixing the process of clearing the custom OpenSearch indexes. It will clean all of our custom indexes and templates within the OpenSearch cluster.


## Release 1.25.0

## Introduction
* Product name: Open Supply Hub
* Release date: November 30, 2024

### Database changes
#### Migrations:
* 0159_alter_status_of_moderation_events_table.py - This migration alters status of api_moderationevent table.
* 0160_allow_null_parsing_errors_in_facilitylist.py - This migration allows empty parsing_errors in api_facilitylist.
* 0161_create_disable_list_uploading_switch.py - This migration creates disable_list_uploading switch in the Django admin panel and record in the waffle_switch table.

#### Schema changes
* [OSDEV-1346](https://opensupplyhub.atlassian.net/browse/OSDEV-1346) - Alter status options for api_moderationevent table.
* [OSDEV-1411](https://opensupplyhub.atlassian.net/browse/OSDEV-1411) - Allows empty parsing_errors in api_facilitylist.

### Code/API changes
* [OSDEV-1346](https://opensupplyhub.atlassian.net/browse/OSDEV-1346) - Create GET request for `v1/moderation-events` endpoint.
* [OSDEV-1429](https://opensupplyhub.atlassian.net/browse/OSDEV-1429) - The list upload switcher has been created to disable the `Submit` button on the List Contribute page through the Switch page in the Django admin panel during the release process. Implemented a check on the list upload endpoint.
* [OSDEV-1332](https://opensupplyhub.atlassian.net/browse/OSDEV-1332) - Introduced new `PATCH api/v1/moderation-events/{moderation_id}` endpoint
to modify moderation event `status`.
* [OSDEV-1347](https://opensupplyhub.atlassian.net/browse/OSDEV-1347) - Create GET request for `v1/moderation-events/{moderation_id}` endpoint.
* Update `/v1/production-locations/{os_id}` endpoint to return a single object instead of multiple objects. Also, add unit tests for the `ProductionLocationsViewSet`.
* The RDS instance has been upgraded as follows: for `production` and `preprod`, it is now `db.m6in.8xlarge`, and for `test`, it has been upgraded to `db.t3.xlarge`.
* [OSDEV-1467](https://opensupplyhub.atlassian.net/browse/OSDEV-1467) - Implemented disabling endpoint `POST /api/facilities/` during the release process. It is raising an error message with status code 503.

### Architecture/Environment changes
* Increased the memory for the Dedupe Hub instance from 8GB to 12GB in the `production` and `pre-prod` environments to reduce the risk of container overload and minimize the need for reindexing in the future.

### Bugfix
* [OSDEV-1448](https://opensupplyhub.atlassian.net/browse/OSDEV-1448) - The map on the production location’s profile and the production location marker have been fixed. Improved the handling of SQL query parameters for better execution accuracy.
* [OSDEV-1411](https://opensupplyhub.atlassian.net/browse/OSDEV-1411) - Django Admin: Fixed an issue when updating the facility list with an empty array in the `parsing errors` field.

### Release instructions:
* Ensure that the following commands are included in the `post_deployment` command:
    * `migrate`
    * `reindex_database`


## Release 1.24.0

## Introduction
* Product name: Open Supply Hub
* Release date: November 16, 2024

### Code/API changes
* [OSDEV-1335](https://opensupplyhub.atlassian.net/browse/OSDEV-1335) - Explicitly set the number of shards and the number of replicas for the "production locations" and "moderation events" OpenSearch indexes. Based on the OpenSearch documentation, a storage size of 10–30 GB is preferred for workloads that prioritize low search latency. Additionally, having too many small shards can unnecessarily exhaust memory by storing excessive metadata. Currently, the "production locations" index utilizes 651.9 MB, including replicas, while the "moderation events" index is empty. This indicates that one shard and one replica should be sufficient for the "production locations" and "moderation events" indexes.
* Moved all the files related to the OpenSearch service to the existing `src/django/api/services/opensearch` folder within the `api` app of the Django application. This should make it easier to navigate through the files and clarify the location of all OpenSearch service-related files in one place within the `api` app in Django.

### Architecture/Environment changes
* The OpenSearch version has been increased to 2.15.
* [OSDEV-1335](https://opensupplyhub.atlassian.net/browse/OSDEV-1335) - The new "moderation events" Logstash pipeline has been configured and implemented to collect moderation event data from the current PostgreSQL database and save it to OpenSearch. This setup allows for fast searches on the moderation events data.
* [OSDEV-1387](https://opensupplyhub.atlassian.net/browse/OSDEV-1387) - The SQL query for generating tiles from PostgreSQL+PostGIS has been reimplemented to avoid using the JOIN + GROUP BY clause. This change reduces the number of subqueries and their asymptotic complexity. Additionally, an option to set an upper limit on facility counts in the 'count' clause has been introduced, capped at 100, which doubles the query's performance. Throttling has been removed for tile generation endpoints.
* [OSDEV-1171](https://opensupplyhub.atlassian.net/browse/OSDEV-1171) - RDS instances for `staging` and `test` have beed decreased to `db.t3.large`
* Playwright has been introduced as the main framework for end-to-end testing:
    * Added a new Playwright testing service to the Docker configuration
    * Implemented initial test cases to verify core functionality
    * Integrated Playwright tests into the CI pipeline via GitHub Actions
    * Added necessary configuration files and dependencies for the e2e testing project
* The RDS instance for `production` has been upgraded to `db.m6in.4xlarge` and configured to operate in a single Availability Zone.

### Bugfix
* [OSDEV-1335](https://opensupplyhub.atlassian.net/browse/OSDEV-1335) - Fixed the assertion in the test for the `country.rb` filter of the "production locations" Logstash pipeline. The main issue was with the evaluation of statements in the Ruby block. Since only the last statement is evaluated in a Ruby block, all the checks were grouped into one chain of logical statements and returned as a `result` variable at the end.

### What's new
* [OSDEV-1116](https://opensupplyhub.atlassian.net/browse/OSDEV-1116) - A new Contribution Record Page has been developed to enable quick identification and moderation of contributions. This page includes two main sections: Moderation Event Data and Potential Matches, along with a set of buttons designed to facilitate the moderation process.
* [OSDEV-1120](https://opensupplyhub.atlassian.net/browse/OSDEV-1120) - A new Moderation Queue Dashboard page has been introduced, featuring three essential components:
    * Moderation Events Table: Allows users to view and manage moderation events more effectively.
    * Filtering Options: Multiple filter fields enable users to customize the displayed events based on different criteria, making it easier to find specific events.
    * Download Excel Button: Provides the ability to export the list of displayed moderation events as an XLSX file for offline analysis and record-keeping.

### Release instructions:
* The following steps should be completed while deploying to Staging or Production:
    1. Run the `[Release] Deploy` pipeline for these environments with the flag 'Clear OpenSearch indexes' set to true. This will allow Logstash to refill OpenSearch since the OpenSearch instance will be recreated due to the version increase. It is also necessary due to changes in the OpenSearch index settings.
    2. Open the triggered `Deploy to AWS` workflow and ensure that the `apply` job is completed. **Right after** finishing the `apply` job, follow these instructions, which should be the last steps in setting up the recreated OpenSearch instance:
        - Copy the ARN of the `terraform_ci` user from the AWS IAM console.
            - Navigate to the AWS console's search input, type "IAM", and open the IAM console.
            - In the IAM console, find and click on the "Users" tab.
            - In the list of available users, locate the `terraform_ci` user, click on it, and on that page, you will find its ARN.
        - After copying this value, go to the AWS OpenSearch console in the same way you accessed the IAM console.
        - Open the available domains and locate the domain for the corresponding environment. Open it, then navigate to the security configuration and click "Edit".
        - Find the section titled "Fine-grained access control", and under this section, you will find an "IAM ARN" input field. Paste the copied ARN into this field and save the changes. It may take several minutes to apply. Make sure that the "Configuration change status" field has green status.
    3. Then, return to the running `Deploy to AWS` workflow and ensure that the logs for `clear_opensearch` job do not contain errors related to access for deleting the OpenSearch index or lock files in EFS storage. In case of **an access error**, simply rerun the `Deploy to AWS` workflow manually from the appropriate release Git tag.


## Release 1.23.0

## Introduction
* Product name: Open Supply Hub
* Release date: November 02, 2024

### Database changes
#### Migrations:
* 0158_create_moderation_events_table.py - This migration creates api_moderationevent table for Moderation Queue.

#### Schema changes
* [OSDEV-1229](https://opensupplyhub.atlassian.net/browse/OSDEV-1229) - Created Moderation Events Postgres table to track moderation events in the database.

### Code/API changes
* Throttling has been introduced for tiles/* endpoints, limiting requests to 300 per minute.
* [OSDEV-1328](https://opensupplyhub.atlassian.net/browse/OSDEV-1328) The OpenSearch tokenizer has been changed to `lowercase` to get better search results when querying the GET /v1/production-locations/ endpoint.

### Architecture/Environment changes
* Resource allocation has been optimized for the staging environment. The number of ECS tasks for the Django app has been reduced from 6 to 4, while maintaining system stability.

### Release instructions:
* Ensure that the following commands are included in the `post_deployment` command:
    * `migrate`
* Run `[Release] Deploy` pipeline for an existing environment with the flag 'Clear OpenSearch indexes' set to true - to let the tokenizer parse full text into words with new configurations.


## Release 1.22.0

## Introduction
* Product name: Open Supply Hub
* Release date: October 19, 2024

### Database changes
#### Migrations:
* 0156_introduce_list_level_parsing_errors - This migration introduces the parsing_errors field for the FacilityList model to collect list-level and internal errors logged during the background parsing of the list.
* 0157_delete_endpoint_switcher_for_list_uploads - This migration deletes the `use_old_upload_list_endpoint` switcher that was necessary to toggle between the old and new list upload endpoints.

#### Schema changes
* [OSDEV-1039](https://opensupplyhub.atlassian.net/browse/OSDEV-1039) - Since the `use_old_upload_list_endpoint` switcher is no longer necessary for the list upload, it has been deleted from the DB. Additionally, the `parsing_errors` field has been added to the FacilityList model.

### Code/API changes
* [OSDEV-1102](https://opensupplyhub.atlassian.net/browse/OSDEV-1102) - API. Propagate production location updates to OpenSearch data source via refreshing `updated_at` field in `api_facility` table. Triggered updated_at field in such actions: transfer to alternate facility, claim facility, approve, reject and deny claim, claim details, merge facilities, match facility (promote, split).
* [OSDEV-1039](https://opensupplyhub.atlassian.net/browse/OSDEV-1039) - Deleted the `facility_list_items.json` fixture from the Django app since it is no longer needed, having been replaced with real CSV files. Additionally, other important changes have been implemented in the Django app and deployment:
    * Adjusted all code that used the `facility_list_items.json` fixture and removed the unused matching logic from the Django app, as it is no longer necessary and was connected to that fixture.
    * Updated the reset database step in the `restore_database` job of the Deploy to AWS GitHub workflow to upload CSV location list files to S3 for parsing during the DB reset.

### Architecture/Environment changes
* [OSDEV-1325](https://opensupplyhub.atlassian.net/browse/OSDEV-1325)
  * __Deploy to AWS__ pipeline will init from __[Release] Deploy__ pipeline and get deployment parameters, such as cleaning OpenSearch indexes, by trigger.
* [OSDEV-1372](https://opensupplyhub.atlassian.net/browse/OSDEV-1372)
  * Changed the base image in the Django app Dockerfile to use a Debian 11 instead of Debian 10 as the PostgreSQL 13 repository support for Debian 10 has been ended.
  * Always build a docker image for the amd64 platform so that the image in the local environment fully corresponds to the one in production.
* [OSDEV-1172](https://opensupplyhub.atlassian.net/browse/OSDEV-1172)
  * Added the ability to restore a database from a snapshot.
* [OSDEV-1388](https://opensupplyhub.atlassian.net/browse/OSDEV-1388)
  * Increased timeout to wait for copying anonymized shared snapshot.

### Bugfix
* Fixed a bug related to environment variable management:
    * Removed the `py_environment` Terraform variable, as it appeared to be a duplicate of the `environment` variable.
    * Passed the correct environment values to the ECS task definition for the Django containers in all environments, especially in the Preprod and Development environments, to avoid misunderstandings and incorrect interpretations of the values previously passed via `py_environment`.
    * Introduced a *Local* environment specifically for local development to avoid duplicating variable values with the AWS-hosted *Development* environment.
* [OSDEV-1039](https://opensupplyhub.atlassian.net/browse/OSDEV-1039) - Made the list parsing asynchronous and increased the list upload limit to 10,000 facilities per list to reduce manual work for moderators when they split large lists into smaller ones. The following architectural and code changes have been made:
    1. Renamed the previously copied `api/facility-lists/createlist` POST endpoint to the `api/facility-lists` POST endpoint. Deleted the old implementation of the `api/facility-lists` POST endpoint along with the `use_old_upload_list_endpoint` switcher that was necessary to toggle between the old and new list upload endpoints.
    2. Removed the triggering of ContriCleaner from the `api/facility-lists` POST endpoint and moved it to the async parse AWS batch job to reduce the load on the endpoint. Introduced a `parsing_errors` field for the FacilityList model to collect list-level and internal errors logged during the background parsing of the list.
    3. Established a connection between the EC2 instance within the AWS batch job and the S3 bucket where all the uploaded list files are saved. This is necessary because the parse job retrieves a particular list from the S3 bucket via Django.
    4. Deleted redundant code from the previous implementation of the list item parsing.
    5. Adjusted Django, ContriCleaner, and integration tests. Regarding integration tests, the `facility_list_items.json` fixture was converted to concrete CSV lists, which were connected to the `facility_lists.json` fixture to upload them to the DB while creating the test DB for the integration tests. This is necessary because the parsing function that triggers ContriCleaner can only work with real files, not facility list items as it did previously.
    6. Refactored the ContributeForm component in the front-end app.
    7. The list page has been adjusted to work with asynchronous parsing, and a new dialog window has been added to notify users about the list parsing process, indicating that they need to wait.
    8. Introduced a UI to display list parsing errors on the list page after the page refresh.

### What's new
* [OSDEV-1127](https://opensupplyhub.atlassian.net/browse/OSDEV-1127) - It was implemented the Production Location Search screen that has two tabs: "Search by OS ID" and "Search by Name and Address." Each tab adds a query parameter (`?tab=os-id` and `?tab=name-address`) to the URL when active, allowing for redirection to the selected tab. On the "Search by OS ID" tab, users see an input field where they can enter an OS ID. After entering the full OS ID (15 characters), the "Search By ID" button becomes clickable, allowing users to proceed to the results screen. There are two possible outcomes:
    * Successful Search: If the search is successful, the results screen displays information about the production location, including its name, OS ID, previous OS ID (If they exist), address, and country name. Users can then choose to either return to the search by name and address or add data and claim the location.
    * Unsuccessful Search: If the search is unsuccessful, an explanation is provided, along with two options: return to the search by name and address or search for another OS ID.

    Each results screen also includes a "Back to ID search" button at the top.

### Release instructions:
* Before deploying to an existing environment, clear OpenSearch to ensure it can receive any missed changes and properly start the update process.
* Ensure that the `migrate` command is included in the `post_deployment` command.


## Release 1.21.0

## Introduction
* Product name: Open Supply Hub
* Release date: September 21, 2024

### Code/API changes
* [OSDEV-1126](https://opensupplyhub.atlassian.net/browse/OSDEV-1126) - Added the `historical_os_id` field to the response from the `v1/production-locations` endpoint if the searched production location contains this data. Modified the search query for `os_id` so that the search is conducted in both the `os_id` and `historical_os_id` fields in the OpenSearch production-locations index.
To make this possible, the `sync_production_locations.sql` script, which generates data for the production-locations index, was modified to include the selection of `historical_os_id_value` from the `api_facilityalias` table.
Additionally, a `historical_os_id` filter was added to the `sync_production_locations.conf`, ensuring that the `historical_os_id` is included in the index document only when the `historical_os_id_value` is not empty.

### Architecture/Environment changes
* [OSDEV-1177](https://opensupplyhub.atlassian.net/browse/OSDEV-1177)
  * Improved OpenSearch indexes cleanup step in the `Deploy to AWS` and `DB - Apply Anonymized DB` pipelines to use script templates so that changes can be made in one place rather than in each pipeline separately
  * Stop/start Logstash and clearing OpenSearch indexes moved to separate jobs of `Deploy to AWS` and `DB - Apply Anonymized DB` pipelines.
  * Stop/start Logstash and clearing OpenSearch indexes now runs on ubuntu-latest runner.
  * The automated deployment to AWS after creating tags for `sandbox` and `production` was temporarily prevented (until the implementation of [OSDEV-1325](https://opensupplyhub.atlassian.net/browse/OSDEV-1325)).

### Bugfix
* [OSDEV-1177](https://opensupplyhub.atlassian.net/browse/OSDEV-1177) - The following changes have been made:
    * Removed the if clause in the DB. Apply the Anonymized DB workflow to activate stopping Logstash.
    * Corrected grammar mistakes in the description of the job steps for stopping Logstash and clearing OpenSearch for the `DB - Apply Anonymized DB` and `Deploy to AWS` GitHub workflows.

### What's new
* [OSDEV-1225](https://opensupplyhub.atlassian.net/browse/OSDEV-1225) - The auto email responses for `Approved` and `Rejected` statuses have been updated to improve user experience. A user receives an email updating them on the status of their list and the next steps they need to take.

### Release instructions:
* Ensure that the following commands are included in the `post_deployment` command:
    * `migrate`
* After running the `Release [Deploy]` workflow for both the `sandbox` and `production` environments, the responsible person must manually run the `Deploy to AWS` workflow, ensuring that the `Clear OpenSearch indexes` option is checked for each environment.
Note: This instruction updates item 3 of the ['Release to Production and Sandbox'](https://github.com/opensupplyhub/open-supply-hub/blob/main/doc/release/RELEASE-PROTOCOL.md#release-to-production-and-sandbox) section of the RELEASE-PROTOCOL.


## Release 1.20.0

## Introduction
* Product name: Open Supply Hub
* Release date: September 7, 2024

### Database changes
#### Migrations:
* 0155_remove_verification_method_column_from_facility_claim - This migration replaces the old `index_approved_claim` function with a new one that does not index the `verification_method` and `phone_number` fields. Additionally, it removes the `verification_method` and `phone_number` fields from the FacilityClaim model and the respective history table.

#### Schema changes
* [OSDEV-1092](https://opensupplyhub.atlassian.net/browse/OSDEV-1092) - Since the `verification_method` and `phone_number` fields are no longer necessary for the claim form and aren't used anywhere in the codebase, they have been deleted from the FacilityClaim model and the respective history table.

### Code/API changes
* [OSDEV-1045](https://opensupplyhub.atlassian.net/browse/OSDEV-1045) - Added flag `highlightBackground` to the DashboardFacilityCard component to highlight background for claimed facilities only on the Merge moderation screen. Added the `get_is_claimed` method to the `FacilityIndexDetailsSerializer` that returns a boolean value depending on whether the facility has an approved claim or not.
* [OSDEV-1167](https://opensupplyhub.atlassian.net/browse/OSDEV-1167) - Search. Update field names in Open Search. The following parameter/field names in the API schema for GET api/v1/production-locations has been changed:
    - `name_local` -> `local_name`
    - `url` -> `business_url`
    - `lon` -> `lng`
* [OSDEV-1025](https://opensupplyhub.atlassian.net/browse/OSDEV-1025) - Added the `get_is_claimed` method to the `FacilityMatchSerializer` that returns a boolean value depending on whether the matched facility has an approved claim or not.
* [OSDEV-1092](https://opensupplyhub.atlassian.net/browse/OSDEV-1092) - Modified the serialized output of the `FacilityClaimDetailsSerializer`:
    * Removed the `verification_method` and `phone_number` fields.
    * Added `facility_website`, `sector`, `facility_workers_count`, and `facility_name_native_language`.
* [OSDEV-1101](https://opensupplyhub.atlassian.net/browse/OSDEV-1101) - API v1/production-locations. Extend the country object to include alpha-3 code, numeric code, and country name.

### Architecture/Environment changes
* [OSDEV-1153](https://opensupplyhub.atlassian.net/browse/OSDEV-1153) - Created integration tests for the OpenSearch and for new `/api/v1/production-locations/` API endpoint.
* [OSDEV-1177](https://opensupplyhub.atlassian.net/browse/OSDEV-1177) - Implemented clearing OpenSearch and stopping Logstash during Postgres DB restore/reset in pre-prod/test/dev environments to freshly populate OpenSearch with data from the restored or reset Postgres DB.

### What's new
* [OSDEV-1045](https://opensupplyhub.atlassian.net/browse/OSDEV-1045) - The color of the facility panel for claimed facilities in the Merge moderation screen has been changed to green.
* [OSDEV-1025](https://opensupplyhub.atlassian.net/browse/OSDEV-1025) - Added the claim badge to the facility details on the C/R moderation screen when the facility has an approved claim.
* [OSDEV-1092](https://opensupplyhub.atlassian.net/browse/OSDEV-1092) - On the Facility Claims Details page, fields have been updated to show only those that could be uploaded as part of the claim form:
    * Removed deprecated fields: Phone Number, Company Name, Facility Parent Company / Supplier Group, Facility Description, and Verification Method.
    * Added new fields: Sector(s), Production Location's Website, Number of Workers, and Local Language Name.
    * Renamed fields:
        * 'Facility' to 'Location Name',
        * 'Claim Contributor' to 'Claimant Account',
        * 'Job Title' to 'Claimant Title',
        * 'Email' to 'Account Email',
        * 'Website' to 'Claimant's Website',
        * 'LinkedIn Profile' to 'Production Location's LinkedIn'.

### Release instructions:
* Before deploying to an existing environment, manually delete the related EFS storage, OpenSearch domain, and stop all tasks of the Logstash service in the appropriate ECS cluster. This is necessary to apply the new mapping for the production-locations OpenSearch index.

* Ensure that the following commands are included in the `post_deployment` command:
    * `migrate`
    * `index_facilities_new`


## Release 1.19.0

## Introduction
* Product name: Open Supply Hub
* Release date: August 24, 2024

### Code/API changes
* [OSDEV-1006](https://opensupplyhub.atlassian.net/browse/OSDEV-1006) - Create new "api/v1/production-locations" endpoint.
* [OSDEV-633](https://opensupplyhub.atlassian.net/browse/OSDEV-633) - Modified the `sectors` endpoint to return either a list of sectors or sectors grouped by their sector groups, depending on the query parameters passed to the request. Possible parameters include:
    * `embed` (optional): If present, returns a flat list of sectors submitted by a specific contributor.
    * `contributor` (optional): If embed is provided, this parameter must be included to filter sectors submitted by a specific contributor.
    * `grouped` (optional): If present, returns sectors grouped by their sector groups.
* [OSDEV-1184](https://opensupplyhub.atlassian.net/browse/OSDEV-1184) - Handle validation errors for size, sort_by and order_by parameters of "api/v1/production-locations" endpoint.
* [OSDEV-982](https://opensupplyhub.atlassian.net/browse/OSDEV-982) - Search, API. Add OS ID query parameter to v1/production-locations. Implement "api/v1/production-locations/{os_id}" endpoint.
* [OSDEV-1103](https://opensupplyhub.atlassian.net/browse/OSDEV-1103) - Enabled accent-insensitive search for `name` and `address` fields of production location by designing the index mapping to do ASCII folding for search tokens. Additionally, there were changed query_type for the `name` and `name_local` fields from `terms` to `match`.

### Architecture/Environment changes
* [OSDEV-1165](https://opensupplyhub.atlassian.net/browse/OSDEV-1165) - Updated the release protocol to include information about quick fixes and how to perform them. Additionally, updated the GitFlow diagram to visually depict this process.
* Updated the `RELEASE-PROTOCOL.md` file to include information about OpenSearch and Logstash, stating that their functionality should also be checked after deployment.
* [OSDEV-1169](https://opensupplyhub.atlassian.net/browse/OSDEV-1169) - Activated deployment database-anonymizer to production.
* [OSDEV-1197](https://opensupplyhub.atlassian.net/browse/OSDEV-1197) - Upgrade Kafka tools to version 3.8.0

### Bugfix
* [OSDEV-1048](https://opensupplyhub.atlassian.net/browse/OSDEV-1048) - Fixed error "User Cannot read properties of undefined (reading 'length')".
* [OSDEV-1180](https://opensupplyhub.atlassian.net/browse/OSDEV-1180) - Introduced a 10,000-download limit check on the api/facilities-downloads API endpoint to prevent non-API users from downloading more than 10,000 production locations.
* [OSDEV-1178](https://opensupplyhub.atlassian.net/browse/OSDEV-1178) - Added null check for claimStatuses array that fixes JS error on Dashboard/Facility Claims page.

### What's new
* [OSDEV-633](https://opensupplyhub.atlassian.net/browse/OSDEV-633) - Added a nested select to the Sectors filter. The main selection is the group name of related sectors. By pressing the header, a user can select all related sectors from this group. To view the list of related sectors, it's necessary to press the "carrot" icon next to the group heading. This action allows a user to choose a single sector from the grouped list. Additionally, entering text into the search filter displays only the filtered sectors within the opened groups.

### Release instructions:
* Before deploying to an existing environment, manually delete the related EFS storage, OpenSearch domain, and stop all tasks of the Logstash service in the appropriate ECS cluster. This is necessary to apply the new mapping for the production-locations OpenSearch index.


## Release 1.18.0

## Introduction
* Product name: Open Supply Hub
* Release date: August 10, 2024

### Database changes
#### Migrations:
* 0152_delete_tilecache_and_dynamicsetting - removed unused `api_tilecache` and `api_dynamicsetting` tables.
* 0153_add_sector_group_table - creates the `SectorGroup` model and populates it with the sector groups names.
* 0154_associate_sectors_with_groups - associates sectors with sector groups.

#### Schema changes
* [OSDEV-1142](https://opensupplyhub.atlassian.net/browse/OSDEV-1142) - Technical Debt. Remove unused `api_tilecache` and `api_dynamicsetting` tables. Migration has been created, removed related data in the code base.
* [OSDEV-360](https://opensupplyhub.atlassian.net/browse/OSDEV-360) - The following changes have been implemented:
    * A new table, `api_sectorgroup`, has been introduced and populated with sector group names.
    * A new field named `groups` has been added to the `Sector` model to establish a many-to-many relationship between the `api_sector` and the `api_sectorgroup` tables.

### Code/API changes
* [OSDEV-1005](https://opensupplyhub.atlassian.net/browse/OSDEV-1005) - Disconnect location deletion propagation to the OpenSearch cluster while the Django tests are running, as it is outside the scope of Django unit testing.

### Architecture/Environment changes
* [OSDEV-1005](https://opensupplyhub.atlassian.net/browse/OSDEV-1005) - Enable deployment of the Logstash and OpenSearch infra to AWS environments.
* [OSDEV-1156](https://opensupplyhub.atlassian.net/browse/OSDEV-1156) - The following changes have been made:
    * Defined memory and CPU configurations for Logstash and instance types for OpenSearch in each AWS environment. The memory and CPU configurations for Logstash have been set uniformly across all environments. After an investigation, it was found that the minimally sufficient requirements are 0.25 CPU and 2 GB of memory for proper Logstash operation, even with the production database. [This documentation](https://www.elastic.co/guide/en/logstash/current/jvm-settings.html) about JVM settings in the Logstash app was used to determine the appropriate resource settings. Regarding OpenSearch, the least powerful instance type was used for the Dev, Staging, and Test environments since high OpenSearch performance is not required there. For the Prod and Pre-prod environments, the minimally recommended general-purpose instance type, `m6g.large.search`, was selected. Research showed that it can process document deletions in 0.04 seconds, which is relatively fast compared to the 0.1-0.2 seconds on the `t3.small.search` instance type used for Dev, Staging, and Test. This decision was based on [this AWS Blog article](https://aws.amazon.com/blogs/aws-cloud-financial-management/better-together-graviton-2-and-gp3-with-amazon-opensearch-service/).
    * The OpenSearch instance type was parameterized.
    * The JVM direct memory consumption in the Logstash app was decreased to 512 MB to fit into two gigabytes of memory, which is the maximum available for 0.25 CPU. Total memory usage was calculated based on the formula in [this section](https://www.elastic.co/guide/en/logstash/current/jvm-settings.html#memory-size-calculation) of the Logstash JVM settings documentation.
* Updated the OpenSearch domain name to the environment-dependent Terraform (TF) local variable in the resources of the OpenSearch access policy. Utilized the `aws_opensearch_domain_policy` resource since the `access_policies` parameter on `aws_opensearch_domain` does not validate the policy correctly after its updates. See [the discussion on GitHub](https://github.com/hashicorp/terraform-provider-aws/issues/26433).

### Bugfix
* Ensure that the OpenSearch domain name is unique for each environment to avoid conflicts when provisioning domains across different environments.
* [OSDEV-1176](https://opensupplyhub.atlassian.net/browse/OSDEV-1176) - Fixed a spelling mistake in the label for the password field on the LogIn page. After the fix, the label reads "Password".
* [OSDEV-1178](https://opensupplyhub.atlassian.net/browse/OSDEV-1178) - Fixed error "Something went wrong" error after clicking on Dashboard -> View Facility Claims.

### What's new
* [OSDEV-1144](https://opensupplyhub.atlassian.net/browse/OSDEV-1144) - Claims emails. Updated text for approval, revocation, and denial emails.
* [OSDEV-360](https://opensupplyhub.atlassian.net/browse/OSDEV-360) - On the admin dashboard, functionality has been added to allow Admins to add, remove, or modify sector groups. In the `Sectors` tab, Admins can now adjust the related sector groups for each sector. Each sector must be associated with at least one group.
* [OSDEV-1005](https://opensupplyhub.atlassian.net/browse/OSDEV-1005) - Implement the propagation of production location deletions from the PostgreSQL database to the OpenSearch cluster. After this fix, the locations that were deleted will be excluded from the response of the `v1/production-location` GET API endpoint.

### Release instructions:
* Ensure that the following commands are included in the `post_deployment` command:
    * `migrate`


## Release 1.17.0

## Introduction
* Product name: Open Supply Hub
* Release date: July 27, 2024

### Database changes
#### Migrations:
* 0151_replace_index_number_of_workers - replace function `index_number_of_workers` to use one source of truth for both`number_of_workers` & `extended_fields`.

### Bugfix
* [OSDEV-1145](https://opensupplyhub.atlassian.net/browse/OSDEV-1145) - Error message appearing as red dot with no context. Error display has been fixed. Simplified displaying logic of errors. Changed error property type.
* [OSDEV-576](https://opensupplyhub.atlassian.net/browse/OSDEV-576) - Implemented one source of truth to Search query source & Production Location Details page source for field `number_of_workers`.
* [OSDEV-1146](https://opensupplyhub.atlassian.net/browse/OSDEV-1146) - Fixed issue with missed header & data for Claim Decision column while downloaded Facility Claims data in xlsx format.

### What's new
* [OSDEV-1090](https://opensupplyhub.atlassian.net/browse/OSDEV-1090) - Claims. Remove extra product type field on Claimed Facility Details page.
* [OSDEV-273](https://opensupplyhub.atlassian.net/browse/OSDEV-273) - Facility Claims. Implement filtering by Country and Status. Set 'pending' claim status as a default filter.
* [OSDEV-1083](https://opensupplyhub.atlassian.net/browse/OSDEV-1083) - Implemented a 'toggle password visibility' feature in the login, registration, reset password and user profile forms.
* The legacy `_template` API endpoint was disabled via the configuration file in favor of the new `_index_template` API endpoint, since the composable index template is used for OpenSearch. The `legacy_template` was set to `false` to start using the defined composable index template in the `production_locations.json` file. This change is necessary to avoid omitting the `production_locations.json` index template for the `production-locations` index defined in the Logstash app and to enforce the OpenSearch cluster to use the explicit mapping for the `production-locations` index.

### Release instructions:
* Ensure that the following commands are included in the `post_deployment` command:
    * `migrate`
    * `index_facilities_new`


## Release 1.16.0

## Introduction
* Product name: Open Supply Hub
* Release date: July 13, 2024

### Code/API changes
* [OSDEV-1100](https://opensupplyhub.atlassian.net/browse/OSDEV-1100) - Replaced all mentions of "facility" and "facilities" with the new production location naming in the Logstash app. Renamed `location` field in the production locations index to `coordinates`.
* [OSDEV-705](https://opensupplyhub.atlassian.net/browse/OSDEV-705) - Created an additional `RowCoordinatesSerializer` in the ContriCleaner to handle coordinate values ("lat" and "lng"). Moved the conversion of "lat" and "lng" into float point numbers from `FacilityListViewSet` to this serializer.
* Introduced a general format for all Python logs by updating the Django `LOGGING` constant. Disabled propagation for the `django` logger to the `root` logger to avoid log duplication. Removed unnecessary calls to the `basicConfig` method since only the configuration defined in the `LOGGING` constant in the settings.py file is considered valid by the current Django app.

### Architecture/Environment changes
* *Describe architecture/environment changes here.*

### Bugfix
* [OSDEV-705](https://opensupplyhub.atlassian.net/browse/OSDEV-705) - Fixed the error “could not convert string to float” that occurred when a list contained columns for “lat” and “lng” and only some of the rows in these columns had data. As a result, rows are processed regardless of whether the values for “lat” and “lng” are present and valid, invalid, or empty.

### What's new
* [OSDEV-981](https://opensupplyhub.atlassian.net/browse/OSDEV-981) Reporting. History of contributor uploads. Created a new report with details about the contributor:
    * including name, ID, contributor type;
    * first upload, including date of the first upload and time since the first upload in days;
    * most recent (or “last”) upload, including date of the last upload and time since the last upload in days;
    * total (or “lifetime”) uploads and a calculation for uploads per year (= lifetime uploads = total uploads / (current year - first upload year); if “first upload year” = “current year”, then use 1 in denominator). This data is ordered based on the “date of last upload” column so that contributors who have recently contributed data are at the top of the report.
* [OSDEV-1105](https://opensupplyhub.atlassian.net/browse/OSDEV-1105) - Contribution. Allow commas in list name and update error message.
* [OSDEV-272](https://opensupplyhub.atlassian.net/browse/OSDEV-272) - Facility Claims Page. Implement ascending/descending and alphabetic sort on FE. Applied proper sorting for lower case/upper case/accented strings.
* [OSDEV-1036](https://opensupplyhub.atlassian.net/browse/OSDEV-1036) - Claims. Add a sortable "claim decision" column to claims admin page.
* [OSDEV-1053](https://opensupplyhub.atlassian.net/browse/OSDEV-1053) - Updated email notification about the claim submission.

### Release instructions:
* *Provide release instructions here.*


## Release 1.15.0

## Introduction
* Product name: Open Supply Hub
* Release date: June 29, 2024

### Database changes
#### Migrations:
* 0150_introduce_function_formatting_number_to_percent - adds add_percent_to_number to DB and drop
drop_calc_column_func.

### Code/API changes
* [OSDEV-1004](https://opensupplyhub.atlassian.net/browse/OSDEV-1004) - The following changes have been made to the Logstash and OpenSearch services:
    * Prepared the SQL script to collect all the necessary data for the `v1/facilities` API endpoint according to the new API specification. Agreed upon and established a prioritization scale for gathering data related to the name, address, sector, parent_company, product_type, facility_type, processing_type, number_of_workers and location fields as follows:
        * Data from the approved claim.
        * Promoted matches (considered as promoted facility list items).
        * The most recently contributed data.
    * For the country field, the same prioritization scale has been utilized except for 'Data from the approved claims' because the claimant cannot update the country in any way.
    * Introduced a new set of Ruby scripts to filter and reorganize the incoming data at the Logstash app level, avoiding complex database queries that could lead to high database load.
    * Updated the `facilities` index template for OpenSearch to define how new fields within the facility documents are stored and indexed by OpenSearch.
    * Set up the main Logstash pipeline to run every 15 minutes.
    * Introduced ingress and egress rules for the Opensearch and Logstash.
    * Parameterized database credentials for the logstash configs input.
    * Parameterized OpenSearch domain for the logstash configs output.
    * Specified the ARN of an IAM role to be used as the master user for the OpenSearch domain.
    * Set EFS access point permissions for logstash:root user.
    * Utilized environment variables to disable authentication for OpenSearch during local development, as the authentication isn't necessary.

    All changes have been made to meet the API specification requirements for `v1/facilities` API endpoint as closely as possible.

### Architecture/Environment changes
* For the job `clean_ecr_repositories` of Destroy Environment action, it was added a new line to the script responsible for deleting ECR repositories, specifically targeting the `opensupplyhub-logstash` repository.
* The `reindex_database` and `index_facilities_new` commands have been removed from the `post_deployment` command.

### Bugfix
* [OSDEV-1098](https://opensupplyhub.atlassian.net/browse/OSDEV-1098) Reporting. A columns values in the report "Contributor type by %" are not cumulative. The SQL for the report has been rewritten in such a way that first calculates the monthly counts, then computes the cumulative counts for each month, and finally applies the add_percent_to_number function to get the desired percentages. This gives us the accumulated values for each month.

### What's new
* [OSDEV-1071](https://opensupplyhub.atlassian.net/browse/OSDEV-1071)  Replaced the term "facility" with "production location" in the claims banners
* [OSDEV-933](https://opensupplyhub.atlassian.net/browse/OSDEV-933) Facility Claims. Add "what is claims" screen. `What is claims` page with radio buttons has been added that explains more about the claim. Updated title and link text for not logged in user who wants to claim a production location.
* [OSDEV-1088](https://opensupplyhub.atlassian.net/browse/OSDEV-1088) - Collecting users' public IP addresses in the Rollbar error tracker has been disabled to meet GDPR compliance.

### Release instructions:
* Update code.


## Release 1.14.0

## Introduction
* Product name: Open Supply Hub
* Release date: June 15, 2024

### Database changes
#### Migrations:
* 0146_add_facility_workers_count_new_field_to_facilityclaim - adds the facility_workers_count_new field to the FacilityClaim model.
* 0147_copy_facility_workers_count_to_facility_workers_count_new - copies the data from the facility_workers_count field to the facility_workers_count_new field.
* 0148_remove_facility_workers_count_field_from_facilityclaim - removes the facility_workers_count field from the FacilityClaim model.
* 0149_rename_facility_workers_count_new_to_facility_workers_count - renames the facility_workers_count_new field to facility_workers_count.

#### Schema changes
* [OSDEV-1084](https://opensupplyhub.atlassian.net/browse/OSDEV-1084) - To enable adding a range for the number of workers during the claiming process, the type of the `facility_workers_count` field in the `FacilityClaim` table was changed from `IntegerField` to `CharField`.

### Architecture/Environment changes
* [OSDEV-1069](https://opensupplyhub.atlassian.net/browse/OSDEV-1069) - The following changes have been made:
    * Changed the Postgres Docker image for the database to use the official one and make the local database setup platform-agnostic, so it doesn't depend on the processor architecture.
    * Built the PostGIS program from source and installed it to avoid LLVM-related errors inside the database Docker container during local development.
* [OSDEV-1072](https://opensupplyhub.atlassian.net/browse/OSDEV-1072) - The following changes have been made:
    * Added building database-anonymizer container to the pipeline.
    * Pushing the database-anonymizer container to the repo is turned off until the database anonymizing scheduled task will be deployed to the production.
* [OSDEV-1089](https://opensupplyhub.atlassian.net/browse/OSDEV-1089) Change format gunicurn logs not pass IP address to AWS CloudWatch.
* Added command `reindex_database`
* [OSDEV-1075](https://opensupplyhub.atlassian.net/browse/OSDEV-1075) - The following changes have been made:
    * All resources created via batch job will be tagged
* [OSDEV-1089](https://opensupplyhub.atlassian.net/browse/OSDEV-1089) Change format gunicurn logs not pass IP address to AWS CloudWatch.
* Make tile generation endpoint transaction-less and remove `CREATE TEMP TABLE` statement.
* Added command `reindex_database`.
* [OSDEV-1089](https://opensupplyhub.atlassian.net/browse/OSDEV-1089) Change format gunicurn logs not pass IP address to AWS CloudWatch.
* Removed calling command `clean_facilitylistitems` from the `post_deployment` command.
* Added calling command `reindex_database` from the `post_deployment` command.
* Added calling command `index_facilities_new` from the `post_deployment` command.
* An additional loop was added to the `run_cli_task` script that repeatedly checks the status of an AWS ECS task, waiting for it to stop.

### Bugfix
* [OSDEV-1019](https://opensupplyhub.atlassian.net/browse/OSDEV-1019) - Fixed an error message to 'Your account is not verified. Check your email for a confirmation link.' when a user tries to log in with an uppercase letter in the email address and their account has not been activated through the confirmation link.
* Added the `--if-exists` flag to all calls of the `pg_restore` command to eliminate spam errors when it tries to delete resources that don't exist just because the DB can be empty. Improved the section of the README about applying the database dump locally. Specifically, SQL queries have been added to delete all the tables and recreate an empty database schema to avoid conflicts during the database dump restore.

### What's new
* [OSDEV-1030](https://opensupplyhub.atlassian.net/browse/OSDEV-1030) - The following changes have been made:
    * Replaced the "Donate" button with a "Blog" button in the header
    * Added links to the "Blog" and "Careers" pages in the footer
* [OSDEV-939](https://opensupplyhub.atlassian.net/browse/OSDEV-939) - The following changes have been made:
    * Created new steps `Supporting Documentation` & `Additional Data` for `Facility Claim Request` page.
    * Added popup for successfully submitted claim.
* [OSDEV-1084](https://opensupplyhub.atlassian.net/browse/OSDEV-1084) - Enable adding a range for the number of workers during the claiming process, either after pressing the “I want to claim this production location” link or on the Claimed Facility Details page.

### Release instructions:
* Update code.


## Release 1.13.0

## Introduction
* Product name: Open Supply Hub
* Release date: June 01, 2024

### Database changes
#### Migrations:
* 0145_new_functions_for_clean_facilitylistitems_command - introduced new sql functions for `clean_facilitylistitems` command:
    - drop_table_triggers
    - remove_items_where_facility_id_is_null
    - remove_old_pending_matches
    - remove_items_without_matches_and_related_facilities

### Code/API changes
* [OSDEV-994](https://opensupplyhub.atlassian.net/browse/OSDEV-994) API. Update to pass all merge events to user based on contrib id. A non-admin API user makes:
- a GET call to /moderation-events/merge/
and receives information about merges that have occurred for all contributors.
- a GET call to /moderation-events/merge/?contributors=<id_number_x>&contributors=<id_number_y>&contributors=<id_number_z>
and receives information about merges that have occurred for the contributors with the specified IDs.

### Architecture/Environment changes
* [OSDEV-1003](https://opensupplyhub.atlassian.net/browse/OSDEV-1003) - Added automatic building for the Logstash Docker image in the `Deploy to AWS` workflow. Refactored the `Deploy to AWS` workflow to remove redundant setting values for `build-args` of the `docker/build-push-action` action in cases where the values are not used.
* [OSDEV-1004](https://opensupplyhub.atlassian.net/browse/OSDEV-1004) - Prepared the local environment setup for the Logstash and OpenSearch services to enable local development. Created a script to start the project from scratch with a database populated with sample data.
* [OSDEV-1054](https://opensupplyhub.atlassian.net/browse/OSDEV-1054) - Added a Django command `clean_facilitylistitems` that make next steps:
    - drop table triggers;
    - remove facilitylistitems where facility_id is null;
    - remove facilitylistitems with potential match status more than thirty days;
    - remove facilitylistitems without matches and related facilities;
    - create table triggers;
    - run indexing facilities
* [OSDEV-878](https://opensupplyhub.atlassian.net/browse/OSDEV-878) - Added a Django command `post_deployment` that runs Django migrations during the deployment process. This command can be expanded to include other post-deployment tasks. Used the `post_deployment` command in the `post_deploy` job of the Deploy to AWS workflow.

### Bugfix
* [OSDEV-1056](https://opensupplyhub.atlassian.net/browse/OSDEV-1056) - Refactor OS Hub member's email anonymization.
* [OSDEV-1022](https://opensupplyhub.atlassian.net/browse/OSDEV-1022) - Fix updating facility claim for user. Bring the format of extended field values to the same format as for List / API upload during processing. This has been done because extending fields processing is happening both for List / API uploading and claim update.
* [OSDEV-788](https://opensupplyhub.atlassian.net/browse/OSDEV-788) - Re-written logic for New_Facility/Automatic_Match/Potential_Match when we collect & save data for FacilityListItemTemp/FacilityMatchTemp. That fixed issue with option `create` equal `False` for API requests.
* [OSDEV-1027](https://opensupplyhub.atlassian.net/browse/OSDEV-1027) - Fix rendering of the Average Lead Time section

### What's new
* [OSDEV-1049](https://opensupplyhub.atlassian.net/browse/OSDEV-1049) Update Release protocol.
* [OSDEV-922](https://opensupplyhub.atlassian.net/browse/OSDEV-922) Consent Message. Update wording of consent opt in message on Open Supply Hub. A user who verifies Open Supply Hub for the first time can see the updated message.
* [OSDEV-1068](https://opensupplyhub.atlassian.net/browse/OSDEV-1068) - Created report that shows the number of records from the api_facilitymatch table for contributors: 2060, 1045, 685, 3356

### Release instructions:
* Update code.
* Apply DB migrations up to the latest one.


## Release 1.12.0

## Introduction
* Product name: Open Supply Hub
* Release date: May 18, 2024

### Database changes
#### Migrations:
* 0143_create_facility_claim_attachment_table.py - create api_facilityclaimattachments table to store claimant attachments per facility claim
* 0144_remove_unnecessary_columns_from_facility_claim.py - This migration replaces the old `index_approved_claim` function with a similar one that does not index the `preferred_contact_method` field. Additionally, the migration removes `email` and `preferred_contact_method` from the `FacilityClaim` model and the respective history table.

#### Schema changes
* [OSDEV-931](https://opensupplyhub.atlassian.net/browse/OSDEV-931) - Since `email` and `preferred_contact_method` are no longer necessary for the claim form, they have been removed from the `FacilityClaim` model and the respective history table. Additionally, the old `index_approved_claim` function has been replaced with a similar one that does not index the `preferred_contact_method` field.

### Code/API changes
* [OSDEV-1021](https://opensupplyhub.atlassian.net/browse/OSDEV-1021) Update the release protocol. The release protocol has been updated with the recent changes. Has been added the section about reloading DedupeHub and QA notification.
* [OSDEV-997](https://opensupplyhub.atlassian.net/browse/OSDEV-997) - A new method, `message_claimant`, was added to the `FacilityClaimViewSet` for handling a POST request on the url-path `message-claimant` for messages to the claimant.
Mail templates for the message to the claimant and the claims team signature were also added.

### Architecture/Environment changes
* [OSDEV-897](https://opensupplyhub.atlassian.net/browse/OSDEV-897) FE(React) app. An appropriate local Docker environment is configured for the application. A local Docker environment has been created for the React application. Renamed the `app` folder to `react` to be clearer in the project. Replaced name in the code base. Removed unnecessary commands.
* [OSDEV-862](https://opensupplyhub.atlassian.net/browse/OSDEV-862) Fix `DB - Save Anonymized DB` / `DB - Apply Anonymized DB` workflows:
  - run actions on self-hosted runners to eliminate `lack of storage` issue that happens on github's runners.
  - use the `Test` environment for  `DB - Save Anonymized DB` action
* [OSDEV-989](https://opensupplyhub.atlassian.net/browse/OSDEV-989) - The Strategy pattern was utilized to consolidate the processing of new facilities received from both API requests and list uploads. The code responsible for executing this processing was refactored, and new classes were implemented:
    * ProcessingFacility - abstract class for facility processing
    * ProcessingFacilityList - class to process a facility list
    * ProcessingFacilityAPI - class to process a facility from an API request
    * ProcessingFacilityExecutor - class defines which interface to execute for the processing of a facility
* Resource allocation has been optimized for the Test environment. The number of ECS tasks in the Test environment has been reduced from 4 to 2, while maintaining system stability.
* [OSDEV-870](https://opensupplyhub.atlassian.net/browse/OSDEV-870) - In `docker-compose` for the `api-app`  added dependency that helps to fix connection with the database during tests pipelines for Dedupe-Hub:
* [OSDEV-1001](https://opensupplyhub.atlassian.net/browse/OSDEV-1001) - Deploy OpenSearch service to OS Hub infrastructure.
```
database:
    condition: service_healthy
```
* [OSDEV-1024](https://opensupplyhub.atlassian.net/browse/OSDEV-1024) - Dedupe Hub. Revise service configurations and refine gazetteer retraining. Remove option `--reload` & decrease number of workers in Dedupe Hub service configuration. Refactor initial rebuilding of gazetteer.
* [OSDEV-885](https://opensupplyhub.atlassian.net/browse/OSDEV-885) - Implement option to reset database for `Dev`, `Test` and `Pre-prod` environmet to `Deploy to AWS` pipleine
* [OSDEV-1002](https://opensupplyhub.atlassian.net/browse/OSDEV-1002) - The following changes have been done:
    * Prepared initial AWS infrastructure via Terraform for the Logstash service, including configuring AWS EFS storage to save the pointer of the last run for the jdbc plugin. Essentially, after deploying updated Terraform code to an environment, ECS task definition, ECR repository, ECS service, along with EFS storage, will be set up for Logstash to function.
    * Moved the PoC solution of the Logstash + Elasticsearch setup to the repository to avoid losing it. Further work is needed as the solution requires development and is not functioning smoothly.
* In response to recent stability observations of the staging environment, resource allocation has been optimized by reducing the number of ECS tasks from 8 to 6 for the Django app instances, thus maintaining system stability.

### Bugfix
* [OSDEV-870](https://opensupplyhub.atlassian.net/browse/OSDEV-870) - The returning confirm/reject URLs were fixed when a facility has been matched. Changes were made to the Dedupe-Hub to prevent adding rows with empty fields to the `api_facilitymatch` and `api_facilitymatchtemp` tables when the count of matches is more than one.
* [OSDEV-744](https://opensupplyhub.atlassian.net/browse/OSDEV-744) - API. When user want to confirm/reject potential_match it didn't found a match through `id`, was fixed by provided valid `id` from `api_facilitymatch` table.
* [OSDEV-1052](https://opensupplyhub.atlassian.net/browse/OSDEV-1052) - Replace data@opensupplyhub by claims@opensupplyhub in the Frontend

### What's new
* [OSDEV-975](https://opensupplyhub.atlassian.net/browse/OSDEV-975) Reporting. Number of facilities with at least one extended field.`Facilities with Extended Field Data` report has been rewritten from Django ORM to SQL to optimize and speed up time of the report generation. Added two columns `With At Least 1 Extended Field` and `Sector`.
* [OSDEV-945](https://opensupplyhub.atlassian.net/browse/OSDEV-945) - Facility Claim. Update text of claim link on profile to "I want to claim this production location".
* [OSDEV-745](https://opensupplyhub.atlassian.net/browse/OSDEV-745) - New "Portuguese" translated resources option added to international menu.
* [OSDEV-944](https://opensupplyhub.atlassian.net/browse/OSDEV-944) - Facility claims. Short-term new screen for claim documentation.
* [OSDEV-931](https://opensupplyhub.atlassian.net/browse/OSDEV-931) - The following features have been implemented:
    * Made the Email field in the claim form uneditable, setting the claimer's email as the default value for this field.
    * Removed the _Preferred method of contact_ field from both the claim form and the claim details page in the admin dashboard.
    * Implemented redirecting a user to the claim page after navigating to the login page via the CTA link on the claim page for unauthorized users and successful login.
* [OSDEV-997](https://opensupplyhub.atlassian.net/browse/OSDEV-997) - Facility Claims. A new button, 'Message Claimant' has been added to the update status controls on the Facility Claim Details page. After successfully sending a message, the message text is recorded in the Claim Review Notes.

### Release instructions:
* Update code.
* Apply DB migrations up to the latest one.
* Run the index_facilities_new management command.


## Release 1.11.0

## Introduction
* Product name: Open Supply Hub
* Release date: April 20, 2024

### Code/API changes
* [OSDEV-923](https://opensupplyhub.atlassian.net/browse/OSDEV-923) [Uptime] Added more logs around API/List uploads & Dedupe Hub match processing
* [OSDEV-606](https://opensupplyhub.atlassian.net/browse/OSDEV-606) Contributor Sort: Allow for ascending sort of contributors on the Map page. The sort_by parameter submits type of sorting order for facilities. Default sorting will be primary by public contributors count descending and secondary by name ascending/descending and contributors count ascending.

### Architecture/Environment changes
* [OSDEV-990](https://opensupplyhub.atlassian.net/browse/OSDEV-990) - Implement a ContriCleaner facade class to simplify interaction with client code. With this change, the client code only needs to instantiate the ContriCleaner class, pass the input data, and then call the `process_data` method without the need to define strategies or other details. This abstraction helps streamline the process and encapsulate complexity.
* [OSDEV-991](https://opensupplyhub.atlassian.net/browse/OSDEV-991) - Implement a chain of pre-validation and serialization handlers in the ContriCleaner to streamline data processing. Additionally, refactor the CompositeRowSerializer to set up leaf serializers using a specialized method, ensuring loose coupling between the CompositeRowSerializer and leaf serializers. Lastly, separate serialization and validation tasks from parsing in the ContriCleaner library for improved modularity and maintainability.
* [OSDEV-1000](https://opensupplyhub.atlassian.net/browse/OSDEV-1000) - A new class `ProcessingFacility` was created that will be responsible for managing the processing of new facilities from both API requests and list uploads. The functionality of processing a new facility received from an API request, which was previously in `facilities_view_set.py`, has been moved to `processing_facility.py`.
* [OSDEV-1007](https://opensupplyhub.atlassian.net/browse/OSDEV-1007) - The functionality of processing a new facility received from list uploads, which was previously in `facility_list_view_set.py`, has been moved to `create_facility.py`.
* [OSDEV-927](https://opensupplyhub.atlassian.net/browse/OSDEV-927) - Reduce resources allocated for bastions to t3.nano.
* [OSDEV-805](https://opensupplyhub.atlassian.net/browse/OSDEV-805) - Make Environment and project tag to be applied to all resources by defaul.
* [OSDEV-862](https://opensupplyhub.atlassian.net/browse/OSDEV-862) - Add `Save Anonymized DB` and `Apply Anonymized DB` actions that provde possibility to save anonymized dump to S3 bucket and then resotre Test or Pre-Prod environment from dump stored on S3.
* [OSDEV-859](https://opensupplyhub.atlassian.net/browse/OSDEV-859) - Creates task-definitation for scheduled task that
  * creates temporary postgresdb instance from latest production snaphsot in the `test` AWS account
  * run anonymization query
  * saves anonymized snapshot and removes the instance
* In response to recent stability observations, resource allocation has been optimized, reducing the number of ECS tasks in both production and pre-production environments from 16 to 12, maintaining system stability.

### Bugfix
* [OSDEV-996](https://opensupplyhub.atlassian.net/browse/OSDEV-996) The default sorting order for embedded maps was broken (changed to Descending by # Contributors). The default sorting order for embedded maps has been fixed (changed it back to Ascending by Name).
* [OSDEV-857](https://opensupplyhub.atlassian.net/browse/OSDEV-857) [Bug] Pre-prod isn't deleted by the 'terraform destroy' script. Command for destroying repositories on AWS pre-prod has been added.
* [OSDEV-888](https://opensupplyhub.atlassian.net/browse/OSDEV-888) - Facility Profile. An error occurs when trying to open a facility from the Status Reports page. The error occurred due to activity reports with the status `pending` containing fields with `null` values and these values pass to the `format_date` function as an argument. Modified the `get_activity_reports` method in the `FacilityIndexDetailsSerializer` to prevent passing a falsy `date` argument into the `format_date` function.
* [OSDEV-984](https://opensupplyhub.atlassian.net/browse/OSDEV-984) - Facility list upload. Header validation is failing, even though all the required columns and data are filled. Prepared basic implementation for ContriCleaner to validate headers (required fields) on early stage.
* [OSDEV-660](https://opensupplyhub.atlassian.net/browse/OSDEV-660) - Remove punctuation issues with duplicated commas and double quotes while facility list uploading.
* [OSDEV-986](https://opensupplyhub.atlassian.net/browse/OSDEV-986) - Fix the population of the custom data points uploaded via lists. Ensure that the full list header is saved in the database, and that the raw data for each facility list item is saved as a string of strings, with each value separated by a comma. This way, it helps maintain backward compatibility with the functionality responsible for displaying custom data points on the embedded maps. Also, revert to the previous default logic, which saves the sector as `Unspecified` when sector, sector_product_type, or product_type have empty values.
* [OSDEV-966](https://opensupplyhub.atlassian.net/browse/OSDEV-966) - Character limit validation has been implemented in the ContriCleaner library for name, address, and sector values. It enforces a maximum length of 200 characters for both the name and address values, and restricts sector values to 50 characters each. This fix addresses the issue where user uploads containing such invalid data caused requests to fail with unexpected errors.

### What's new
* [OSDEV-974](https://opensupplyhub.atlassian.net/browse/OSDEV-974) Reporting. Contributor type by %. Admin sees in the report data for the percent of data contributors on the platform by type (this should be in percent format with two decimal places shown), only accounts that have contributed data, the data should be ordered by most recent to oldest month and display mid-month values.
* [OSDEV-912](https://opensupplyhub.atlassian.net/browse/OSDEV-912) Facility Claim. Disable editing of name and address. The Facility name (English language) & Address fields of the claim details page have been removed and cannot be edited by the claimant.
* [OSDEV-571](https://opensupplyhub.atlassian.net/browse/OSDEV-571) Claimed Facility Details. Make the "Sector" field a dropdown instead of free text field. The `Sector` field became a dropdown that is pre-populated with the platform’s sector list from Django.
* [OSDEV-962](https://opensupplyhub.atlassian.net/browse/OSDEV-962) Update Release protocol. The Release protocol has been updated after the automatization of manual processes such as creating a release branch, restoring DB, deploy to AWS.
* [OSDEV-972](https://opensupplyhub.atlassian.net/browse/OSDEV-972) Reporting. Updating "Facility Uploads" report. Joined one table from two reports and added columns.New table with such columns:
`month`, `Total # of list uploads` in a given month (these are uploads that come from external contributors, NOT OS Hub team members), `# of public list uploads` in a given month (these are uploads that come from OS Hub team members AND have “[Public List]” in the contributor name), `Total facility listItems` uploaded in a given month, `# of Facilities` from Public Lists, `Total Facilities w/ status = new facility`, `# Public List Facilities w/ status = new facility`. Data is ordered from most recent to oldest
* [OSDEV-913](https://opensupplyhub.atlassian.net/browse/OSDEV-913) Claim. Updated the submitted claim auto-reply message for email template.
* [OSDEV-914](https://opensupplyhub.atlassian.net/browse/OSDEV-914) Claim. Updated the approved claim auto-reply message for email template

### Release instructions:
* Update code.


## Release 1.10.0

## Introduction
* Product name: Open Supply Hub
* Release date: March 23, 2024

### Database changes
#### Migrations:
* 0141_delete_contributor_webhooks.py - deletes `ContributorWebhook` model
* 0142_introduce_temporary_endpoint_switcher_for_list_uploads.py - This migration introduces a temporary API endpoint switcher for list uploads.

#### Schema changes
* [OSDEV-893](https://opensupplyhub.atlassian.net/browse/OSDEV-893) - Introduce a temporary API endpoint switcher for list uploads to enable switching to the old list upload API endpoint if the new endpoint affects production uptime.

### Code/API changes
* [OSDEV-832](https://opensupplyhub.atlassian.net/browse/OSDEV-832) API. Provide admins with a way to retrieve a user's call count in real time. Admin can see the report `API requests by user` with the number of successful and unsuccessful requests a user has made up to the current date.
* [OSDEV-831](https://opensupplyhub.atlassian.net/browse/OSDEV-831) - API. Handle Geocode errors w/ system error code when upload facility using endpoint.

### Architecture/Environment changes
* [OSDEV-693](https://opensupplyhub.atlassian.net/browse/OSDEV-693) Implement a GitHub action that applies migrations on given environment. Run migrations for `Test` environment via CLI command.
* [OSDEV-910](https://opensupplyhub.atlassian.net/browse/OSDEV-910) Add separated code quality pipelines for contricleaner, countries, django-api and frontend. After checking, it creates a code coverage report showing each particular app's code coverage. Add separated code quality jobs for code formatters.
* [OSDEV-702](https://opensupplyhub.atlassian.net/browse/OSDEV-702) Integrate a new module named `contricleaner` separately, designed to parse and validate data from various sources such as json, csv, and xls.
Move `countries` to a separate module so that it becomes possible to use both `django` and `contricleaner`.
* [OSDEV-893](https://opensupplyhub.atlassian.net/browse/OSDEV-893) - Implement CSV and XLSX file parser strategies in the ContriCleaner library, and incorporate preliminary cleanup during parsing.
* [OSDEV-915](https://opensupplyhub.atlassian.net/browse/OSDEV-915) Upgrade Kafka tools to version 3.5.2
* [OSDEV-877](https://opensupplyhub.atlassian.net/browse/OSDEV-877) Make migration run as part of "Deploy to AWS" workflow
* [OSDEV-851](https://opensupplyhub.atlassian.net/browse/OSDEV-851) Place 'terraform.tfvar' files to repository and move sensitive info to private repository opensupplyhub/ci-deployment/
* [OSDEV-938](https://opensupplyhub.atlassian.net/browse/OSDEV-938) Move cleanup helper functions to the serializer
* [OSDEV-851](https://opensupplyhub.atlassian.net/browse/OSDEV-851) Place 'terraform.tfvar' files to repository and move sensitive info to private repository opensupplyhub/ci-deployment
* [OSDEV-894](https://opensupplyhub.atlassian.net/browse/OSDEV-894) Implement Contricleaner library into create facility API endpoint (`facilities_view_set.py`)
* [OSDEV-536](https://opensupplyhub.atlassian.net/browse/OSDEV-536) In the Contricleaner library, implement parsing of fields `sector_product_type`, `sector`, and `product_type` based on commas and vertical bars.
* [OSDEV-760](https://opensupplyhub.atlassian.net/browse/OSDEV-760) In the Contricleaner library, implement parsing of fields `facility_type_processing_type`, `facility_type`, and `processing_type` based on commas and vertical bars.
* [OSDEV-893](https://opensupplyhub.atlassian.net/browse/OSDEV-893) - Implement the ContriCleaner parser for parsing facility lists immediately after list upload.

### Bugfix
* [OSDEV-549](https://opensupplyhub.atlassian.net/browse/OSDEV-549) Facility Search. Search button overlaps dropdown items. Dropdown items in search were made not to overlapping with button and containers in `Potential matches table` and `Find facility` search. The `isSideBarSearch` flag has been added to all search components to render properly regarding the place where the select is rendering.
* [OSDEV-943](https://opensupplyhub.atlassian.net/browse/OSDEV-943) Verified badges. The claim/verified icon on profiles is cut off at the bottom. The icons have been fixed and show properly.
* [OSDEV-716](https://opensupplyhub.atlassian.net/browse/OSDEV-716) Search. Lost refresh icon. The refresh icon has been made visible.
* [OSDEV-918](https://opensupplyhub.atlassian.net/browse/OSDEV-918) - ContriBot. New lists are not populating in Monday board and are not sent to slack. Added validation to throw an error for users who upload a facility list with `|` in the description field.
* [OSDEV-644](https://opensupplyhub.atlassian.net/browse/OSDEV-644) Error when trying to delete a facility with only one contributor in case that logic to clear FacilityClaimReviewNote table records missed.

### What's new
*  [OSDEV-861](https://opensupplyhub.atlassian.net/browse/OSDEV-861) API. The `API Notifications` tab has been removed so that users do not get confused about what it is, since the functionality does not exist for them. `Token:` as a header has been added above the API key on the `API` tab.
* [OSDEV-917](https://opensupplyhub.atlassian.net/browse/OSDEV-917) My Account Menu. Update order of the settings tabs. `NON-admin` user sees: My Facility / My Lists / Settings / Logout and `Admin` user sees: Dashboard / My Facility / My Lists / Settings / Logout
* [OSDEV-728](https://opensupplyhub.atlassian.net/browse/OSDEV-728) - Include `sector` data in the response of the `api/facilities/` API endpoint for the GET request, similar to what is provided in the `api/facilities/{id}` API endpoint.
* [OSDEV-802](https://opensupplyhub.atlassian.net/browse/OSDEV-802) - Distinguish API user and contributor id in the error message that pass to the Rollbar.

### Release instructions:
* Update code.
* Apply DB migrations up to the latest one.


## Release 1.9.0

## Introduction
* Product name: Open Supply Hub
* Release date: February 24, 2024

### Database changes
#### Migrations:
* 0135_disable_duplicates_and_lowercase_all_emails.py - implementing all emails to lowercase and disables duplicates
* 0136_remove_indexing_unnecessary_emails.py - This migration replaces the old `index_activity_reports_info` and `index_approved_claim` functions with similar ones that do not index emails.
* 0137_add_renewal_period_field.py - add new field to api_apilimit table & rename existing one.
Updated existing users api_apilimit records renewal_period value.
* 0138_remove_ppe_fields.py - This migration removes the PPE fields from the Facility, FacilityIndex, FacilityListItem, FacilityListItemTemp, HistoricalFacility models.
* 0139_remove_ppe_switch.py - This migration removes the ppe switch.
* 0140_remove_indexing_ppe_fields.py - This migration updates indexing functions to not index PPE fields.

#### Schema changes
* [OSDEV-835](https://opensupplyhub.atlassian.net/browse/OSDEV-835) - Since the FacilityIndex model is primarily used to store cached facility data and display it publicly via the `/facilities/{id}` API endpoint, only public data can be shown. Therefore, caching emails to the FacilityIndex model was removed from the PostgreSQL indexing functions. All instances where emails are publicly displayed have been removed. The only remaining field is `ppe_contact_email`, but all functionality and code related to PPE will be deleted in this [OSDEV-562](https://opensupplyhub.atlassian.net/browse/OSDEV-562) ticket.
* [OSDEV-562](https://opensupplyhub.atlassian.net/browse/OSDEV-562) - Remove PPE fields (ppe_product_types, ppe_contact_email, ppe_contact_phone, ppe_website, ppe) from the `api_facility`, `api_facilityindex`, `api_facilitylistitem`, `api_facilitylistitemtemp`, `api_historicalfacility`. Remove this fields from indexing processes.

### Code/API changes
* [OSDEV-562](https://opensupplyhub.atlassian.net/browse/OSDEV-562) - Remove code related to PPE (ppe_product_types, ppe_contact_email, ppe_contact_phone, ppe_website, ppe) field from `/src/app`
* [OSDEV-562](https://opensupplyhub.atlassian.net/browse/OSDEV-562) - Remove code related to PPE (ppe_product_types, ppe_contact_email, ppe_contact_phone, ppe_website, ppe) field from `/src/dedupe-hub`
* [OSDEV 562](https://opensupplyhub.atlassian.net/browse/OSDEV-562) Remove code related to PPE (ppe_product_types, ppe_contact_email, ppe_contact_phone, ppe_website, ppe) from `/src/django`

### Architecture/Environment changes
* [OSDEV-829](https://opensupplyhub.atlassian.net/browse/OSDEV-673) Makes `minimum-ratio: 1` It allows to push code with less than 1% diff from main.

### Bugfix
* [OSDEV-848](https://opensupplyhub.atlassian.net/browse/OSDEV-848) When a user tries to create an account with an email that exists in the DB but with a different case of letters, the system returns "An error prevented signing up". Has been fixed to "A user with that email already exists."
* [OSDEV-673](https://opensupplyhub.atlassian.net/browse/OSDEV-673) When a user calls the endpoint `facility/id/history`, instead of a response, receives the error "TypeError: the JSON object must be str, bytes or bytearray, not list", in particular, this happened with the PK20190913BBJ2Y facility. A list with one element (a dictionary) was passed to the function, so an error occurred when trying to index the list with a string. Fixed.

### What's new
* API. Include token and call info on API settings tab.[OSDEV-752](https://opensupplyhub.atlassian.net/browse/OSDEV-752). Users can access a tab called `API` in account settings.From this tab, they can generate/retrieve their token and see their `API call allowance`, `current call count` and their `renewal period`.
* Make login non-case sensitive. [OSDEV-628](https://opensupplyhub.atlassian.net/browse/OSDEV-628). When the user creates an account email saving in lowercase. User  could login with any variations of casing as long as the characters are the same.
* API. Enable token generation based on API permissions in Django. [OSDEV-729](https://opensupplyhub.atlassian.net/browse/OSDEV-729). Updated Settings page to show/hide token tab by user groups. Forbid access to generate token for API if user didn't have permission groups.
* [OSDEV-219](https://opensupplyhub.atlassian.net/browse/OSDEV-219). Data moderator can merge potential match facilities from Confirm / Reject screen.
* [OSDEV-835](https://opensupplyhub.atlassian.net/browse/OSDEV-835) - Remove the display of emails in the `activity_reports` section of the `facilities/{id}` API endpoint, as email information is private.
* [OSDEV-525](https://opensupplyhub.atlassian.net/browse/OSDEV-525). Add Latitude and Longitude labels on facility page.
* API. Add a flag on API Limit page to indicate if package renews monthly or yearly. [OSDEV-781](https://opensupplyhub.atlassian.net/browse/OSDEV-781) Updated logic to support montly & yearly limitation count reset for API calls.

### Release instructions:
* Update code.
* Apply DB migrations up to the latest one.
* Run the index_facilities_new management command.


## Release 1.8.0

## Introduction
* Product name: Open Supply Hub
* Release date: January 27, 2024

### Code/API changes
* [OSDEV-690](https://opensupplyhub.atlassian.net/browse/OSDEV-690) - Correct all existing lint errors to ensure that code quality checks pass successfully via GitHub Actions and can detect new linting errors but not the old ones.
* [OSDEV-719](https://opensupplyhub.atlassian.net/browse/OSDEV-719) Introduce FacilityDownloadSerializerEmbedMode FacilityDownloadSerializer, replace FacilityIndexDownloadSerializer with combination of FacilityDownloadSerializerEmbedMode and FacilityDownloadSerializer
* [OSDEV-732](https://opensupplyhub.atlassian.net/browse/OSDEV-732) Fix issue with circular dependencies between `util.js` and `constants.jsx` modules in React app

### Architecture/Environment changes
* [OSDEV-690](https://opensupplyhub.atlassian.net/browse/OSDEV-690) - Configure running the code quality workflow as part of the continuous integration (CI) for each commit to a pull request. Both frontend (FE) and backend (BE) tests are executed, along with their respective linters. Additionally, `shellcheck` is applied to scripts within the scripts folder.
* [OSDEV-691](https://opensupplyhub.atlassian.net/browse/OSDEV-691) - Implement parallel job running for BE, FE, and bash script code quality checks. Three new scripts were created and can be used to run the same checks during local development to verify BE, FE, and bash scripts in the ./scripts folder.
* [OSDEV-692](https://opensupplyhub.atlassian.net/browse/OSDEV-691) - Implement code coverage checks for the React and Django apps using `barecheck/code-coverage-action` and generated code coverage `lcov` files. For the React app, code coverage is based on Jest tests, and for the Django app, it is based on unittest tests. If code coverage decreases, the job fails, preventing the PR from merging.
* [OSDEV-740](https://opensupplyhub.atlassian.net/browse/OSDEV-740) - Setup module for mocking Redux store (`redux-mock-store"`)
* [OSDEV-733](https://opensupplyhub.atlassian.net/browse/OSDEV-733) - Setup React test library module (`@testing-library`)

### Bugfix
* [OSDEV-718](https://opensupplyhub.atlassian.net/browse/OSDEV-718) - Fixed issue with user profile populating to other components.
* [OSDEV-727](https://opensupplyhub.atlassian.net/browse/OSDEV-720) - Downloading facilities with for Bangladesh is working again [https://opensupplyhub.org/facilities?countries=BD&sectors=Apparel](https://opensupplyhub.org/facilities?countries=BD&sectors=Apparel)

### What's new
* [OSDEV-241](https://opensupplyhub.atlassian.net/browse/OSDEV-241) - Searches with accented characters return results for accented and non accented characters.

### Database changes
#### Migrations:
* 0134_remove_sources_without_contributor -  Remove records from the Source table where the contributor is null and remove all data related to these records

### Release instructions:
* Update code
* Run migration up to 0134


## Release 1.7.3

## Introduction
* Product name: Open Supply Hub
* Release date: January 12, 2024

### Bugfix
* [OSDEV-736](https://opensupplyhub.atlassian.net/browse/OSDEV-736) Removed logic to handle text only match response data as it already removed from matching functionality in Dedupe Hub. Previously it bring an error on response for user when potential match happened.

## Release 1.7.2

## Introduction
* Product name: Open Supply Hub
* Release date: January 09, 2024

### Bugfix
* [OSDEV-721](https://opensupplyhub.atlassian.net/browse/OSDEV-721) Fixed issue with potential match logic when get facility data of match, previously it take facility id from Facility List Item, but it's wrong for Potential Match status as there is always NULL, facility id should be taken from Facility Match record in this case of Potential Match status.

## Release 1.7.1

## Introduction
* Product name: Open Supply Hub
* Release date: December 21, 2023

### Bugfix
* Fixed issue with Facility Upload API error by covered a case when facility object didn't exist (create=false) & updated timeout value while waiting to produce kafka topic message [OSDEV-713](https://opensupplyhub.atlassian.net/browse/OSDEV-713)
* [OSDEV-714](https://opensupplyhub.atlassian.net/browse/OSDEV-714) - Users can now use the map on the search page simultaneously without missing any tiles. Before fixing this issue, if the map requested tiles that weren't cached, one user might not receive all the tiles. With the bug fixed, the tile generation logic can handle multiple requests at the same time, ensuring all users get the tiles they need for the map based on their search requests.

### Code/API changes
* [OSDEV-714](https://opensupplyhub.atlassian.net/browse/OSDEV-714) - `select_for_update` and `get_or_create` have been implemented in the `retrieve_cached_tile` function to ensure that if another thread attempts to `select_for_update()`, it will block at the `get_or_create()` until the first thread's transaction commits. The `get_tile` function, which serves as an API endpoint handler for tile generation, was implemented as an atomic transaction to facilitate the use of `select_for_update()` and maintain the lock until the end of the transaction. This approach helps to prevent crashes from parallel requests attempting to create a cache record with the same primary key, corresponding to the full URL path.
* [OSDEV-711](https://opensupplyhub.atlassian.net/browse/OSDEV-711) - Make JS code related to load testing for tile generation more universal so that they can work with the HAR file provided by the developer. For that, the `ZOOM_HAR_PATH` environment variable was introduced. More test cases for tile generation were added to test the environment close to production, focusing on densely saturated regions with facilities, such as China and India. The README.md file for the load tests was updated to reflect the changes made.

## Release 1.7.0

## Introduction
* Product name: Open Supply Hub
* Release date: December 19, 2023

### Database changes
#### Migrations:
* 0130_introduce_separate_data_gathering_functions_for_the_index_table_columns - This migration:
    - rename `api_facilityindexnew` -> `api_facilityindex`
    - introduces separate data-gathering functions for the `api_facilityindexnew` table columns and makes the `index_facilities` and `index_facilities_by` procedures use them.
    This migration is irreversible.
* 0131_introduce_sql_triggers_instead_of_django_signals - This migration introduces SQL triggers instead of Django signals. The migration is revertable.
* 0132_add_moderation_mode_field - This migration adds the field `is_moderation_mode` to table `api_user`.
* 0133_introduce_tile_caching - This migration creates the TileCache table and the DynamicSetting table. This migration is reversible.

#### Schema changes
* [OSDEV-622](https://opensupplyhub.atlassian.net/browse/OSDEV-622) - Separate data-gathering functions were created for the `api_facilityindexnew` table columns to collect data independently of the main procedure. The `index_facilities` and `index_facilities_by` procedures were updated to use new separate functions for collecting data for the `api_facilityindexnew` table columns that require long SQL queries.
* [OSDEV-595](https://opensupplyhub.atlassian.net/browse/OSDEV-595) - Rename FacilityIndexNew to FacilityIndex
* [OSDEV-623](https://opensupplyhub.atlassian.net/browse/OSDEV-623), [OSDEV-624](https://opensupplyhub.atlassian.net/browse/OSDEV-624), [OSDEV-638](https://opensupplyhub.atlassian.net/browse/OSDEV-638) - New SQL triggers have been introduced to handle changes in the `api_contributor`, `api_extendedfield`, `api_facility`, `api_facilityclaim`, `api_facilitylistitem`, `api_facilitymatch`, `api_source`, and `api_facilitylist` tables at the database level. This change is essential for the future functionality of DedupeHub, which will communicate directly with the database. All the Django signals have been removed. Additionally, reindexing of the necessary columns of the index table has been transferred to these triggers, eliminating the need for the large SQL procedure previously used in conjunction with Django signals.
* [OSDEV-637](https://opensupplyhub.atlassian.net/browse/OSDEV-637) - Add field `is_moderation_mode` to table `api_user`.
* [OSDEV-687](https://opensupplyhub.atlassian.net/browse/OSDEV-687) - The TileCache table was created to store cached tiles, and the DynamicSetting table was established to dynamically control app settings, specifically the expiration time of cached tiles.

### Code/API changes
* Update copy for "example" entries for List & Description fields & Contributor list page:
    - Update copy of Facility List example to: example: **Your Organization’s Name** Facility List June 2023
    - Update copy of Facility Description example to: example: This is the **Your Organization’s Name** list of suppliers for their retail products valid from Jan 2023 to June 2023
    - Update copy of rejected message to: "This list was rejected and will not be processed."
[OSDEV-640](https://opensupplyhub.atlassian.net/browse/OSDEV-640)
* In the Facility Claim Request form the field 'Preferred method of contact' has been done not mandatory. - [OSDEV-560](https://opensupplyhub.atlassian.net/browse/OSDEV-560)
* The new parameter `is_moderation_mode` has been added to GET and POST requests of the `/user-profile/{ID}/` API endpoint. - [OSDEV-637](https://opensupplyhub.atlassian.net/browse/OSDEV-637)
* [OSDEV-687](https://opensupplyhub.atlassian.net/browse/OSDEV-687) - Implement cache logic for the get_tile view to either use a cached tile or generate a new tile for caching. When a user interacts with the map and makes a new request for a tile, the system checks if the requested tile, identified by its path, is already cached in the database. If the tile is already cached in the TileCache table, the cached tile binary data is retrieved and returned, avoiding the need to regenerate the tile for improved performance. Each cached tile has a default expiration period of 604,800 seconds (7 days). However, the admin can reconfigure this duration in the Django admin panel.
* Delete all Jenkins-related files since Jenkins is no longer in use.
* Move the maintenance page to the project repository, specifically to `src/maintenance`, to track the history of its changes.

### Architecture/Environment changes
* Remove FacilityDownloadSerializer and replace it with FacilityIndexDownloadSerializer
* Add a special Django management command, `install_db_exts`, that will install all the necessary PostgreSQL extensions for the database based on the required DB extensions for the 1.7.0 release.
* Create the `reset_database` Django management command that resets the database and repopulates it with fixture data, including facilities and matches. Update the `scripts/reset_database` shell script to include the call to this command, making it available for local development when it needs to be run inside the failed Django container for the first time. Also, rename shell scripts and affected management commands to enhance readability.

### Bugfix
* Increase amount of facilities downloaded to 100 per red and reduce time per request in 4-5 times
Fix issue with exceeding API requests. [OSDEV-557](https://opensupplyhub.atlassian.net/browse/OSDEV-442)

### What's new
* Updated copy for "example" entries for List & Description fields & Contributor list page
[OSDEV-640](https://opensupplyhub.atlassian.net/browse/OSDEV-640)
* The field 'Preferred method of contact' has been done not mandatory in the Facility Claim Request form. When the user fills this form he/she can skip this field. - [OSDEV-560](https://opensupplyhub.atlassian.net/browse/OSDEV-560)
* Data Moderator Profile. Implement the ability to activate the Merge function on the Facility Search page. - [OSDEV-637](https://opensupplyhub.atlassian.net/browse/OSDEV-637)
* [OSDEV-302](https://opensupplyhub.atlassian.net/browse/OSDEV-302), [OSDEV-667](https://opensupplyhub.atlassian.net/browse/OSDEV-667) - Enable data moderators to trigger merges from the search results screen. Checkboxes were added to the search page right before each item in the search results to allow users to select facilities for merging. A "Merge" button was also implemented to open the Merge modal window, where all the data about the selected facilities is downloaded.
* [OSDEV-684](https://opensupplyhub.atlassian.net/browse/OSDEV-684) Removed Google Translate Plug-In in the system & UI Element

### Release instructions:
* apply migrations up to 0133_introduce_tile_caching
* apply command index_facilities_new


## Release 1.6.1

## Introduction
* Product name: Open Supply Hub
* Release date: November 8, 2023

### Database changes
#### Migrations:
- 0130_facility_index_gin_index - implement indexes for fields on "api_facilityindexnew" table related to tile generation

#### Schema changes
* indexing fields in api_facilityindexnew
    * contrib_types
    * contributors_id
    * lists

### Architecture/Environment changes
* Reconfigure CPU resources so that every worker uses 2 cores - [OSDEV-657](https://opensupplyhub.atlassian.net/browse/OSDEV-657)
* Add Code Quality pipelines

### Bugfix
* Implement indexing of fields related to tile generation in api_facilityindexnew table [OSDEV-654](https://opensupplyhub.atlassian.net/browse/OSDEV-654)

### Release instructions:
- apply migrations up to 0130_facility_index_gin_index


## Release 1.6.0

## Introduction
* Product name: Open Supply Hub
* Release date: November 4, 2023

### Database changes
#### Migrations:
- 0126_add_tables_a_b_test - add tables api_facilitylistitemtemp & api_facilitymatchtemp for A/B Test purpose
- 0127_search_by_private_contributor_types - add contributor types from non-public lists to api_facilityindexnew table
- 0128_custom_text_implementation - creates custom_text SQL functions and updated index_facilities and index_facilities_by to use it
- 0129_delete_facility_index - removes api_facilityindex table

#### Schema changes
* introduce fields to api_facility_list_items
    * raw_json:JSON
    * raw_header:Text
* introduce table api_facilitylistitemfield - key-value storage for both mandatory and custom facility list item fields.
* introduce procedure custom_text - evaluates array required for advanced search by custom fields
* update index_facilities and index_facilities_by procedures to evaluate custom_text add custom_text_serach using custom_text from above
* introduce tables api_facilitylistitemtemp & api_facilitymatchtemp as a copy of api_facilitylistitem & api_facilitymatch for A/B Test to store match results
* remove api_facilityindex table

### Code/API changes
* Endpoint /contributor-lists/ has been deprecated
* The new endpoint /contributor-lists-sorted/ has been created: View Facility Lists that are both active and approved filtered by Contributor sorted by creation date and changed response type to list of objects.
- [OSDEV-218](https://opensupplyhub.atlassian.net/browse/OSDEV-218)
* Connect new tables (api_facilitylistitemtemp & api_facilitymatchtemp) to existing parsing & geocoding result storing
* Trigger matching process on Dedupe Hub through Kafka Producer on Django side
- [OSDEV-507](https://opensupplyhub.atlassian.net/browse/OSDEV-507)

### Architecture/Environment changes
* Update rollbar token - [OSDEV-581](https://opensupplyhub.atlassian.net/browse/OSHUB-581)
* Deployed Dedupe Hub standalone service & Kafka event streaming service for A/B Test purpose - [OSDEV-507](https://opensupplyhub.atlassian.net/browse/OSDEV-507)
* Kafka added to infrastructure (AWS MSK) - [OSDEV-428](https://opensupplyhub.atlassian.net/browse/OSDEV-428)
* Dedupe Hub service added to ECS Cluster - [OSDEV-430](https://opensupplyhub.atlassian.net/browse/OSDEV-430)
* Infrastructure environments not depended on python (django app environment) - [OSDEV-424](https://opensupplyhub.atlassian.net/browse/OSDEV-424)
* Reworked algorithm to manage DNS records - [OSDEV-414](https://opensupplyhub.atlassian.net/browse/OSDEV-414)
* Update AWS Terraform provider, move from Azavea repo & upgrade few modules for Terraform - [OSDEV-405](https://opensupplyhub.atlassian.net/browse/OSDEV-405)
* Replaced usage of FacilityIndex model by FacilityIndexNew.
* Removed FacilityIndex model
* Removed function get_custom_text
* Removed function index_custom_text from transactions
* Removed function index_extended_fields from transactions
* Removed function index_facilities from transactions
* Removed function index_sectors from transactions
* Removed get_sector_dict from transactions

### Bugfix
* Make search by non-public contributor types available [OSDEV-307](https://opensupplyhub.atlassian.net/browse/OSDEV-307)
* Make possibility to create embed map configuration for constributors with more than 2500 facilities [OSDEV-585](https://opensupplyhub.atlassian.net/browse/OSDEV-585)
* Make possibility to save data facilities even if they have no stored location [OSDEV-596](https://opensupplyhub.atlassian.net/browse/OSDEV-596)

### What's new
* Update README.md with the most recent information - [OSDEV-580](https://opensupplyhub.atlassian.net/browse/OSHUB-580)
* Update Rollbar's post_server_item tokens - [OSDEV-581](https://opensupplyhub.atlassian.net/browse/OSHUB-581)
* Contributor Lists. Order lists from a contributor by newest to oldest list - [OSDEV-218](https://opensupplyhub.atlassian.net/browse/OSDEV-218)

### Release instructions:
- apply migrations up to 0124_itroduce_raw_json
- execute command fill_raw_json
- apply migrations up to 0129_delete_facility_index
- apply command index_facilities_new<|MERGE_RESOLUTION|>--- conflicted
+++ resolved
@@ -22,22 +22,13 @@
 * *Describe code/API changes here.*
 
 ### Architecture/Environment changes
-<<<<<<< HEAD
 * [OSDEV-899](https://opensupplyhub.atlassian.net/browse/OSDEV-899) - After moving the React application to the S3 bucket, we transfer the processing of part of the traffic to the CDN, which allows us to use the computing resources of the ECS cluster more efficiently.
-=======
-* *Describe architecture/environment changes here.*
->>>>>>> bbd9037b
+
 
 ### Bugfix
 * *Describe bugfix here.*
 
 ### What's new
-<<<<<<< HEAD
-* *Describe what's new here. The changes that can impact user experience should be listed in this section.*
-
-### Release instructions:
-* *Provide release instructions here.*
-=======
 * [OSDEV-1374](https://opensupplyhub.atlassian.net/browse/OSDEV-1374) - Implemented integration for the `Search results` page to show results of searching by name and address (`/contribute/production-location/search`):
     - Connected GET `v1/production-locations`.
     - Routing between pages `Production Location Search`,`Search returned no results`, `Production Location Information`, `Search results`, and `I don't see my Location` pop-up is configured.
@@ -47,8 +38,6 @@
 * Ensure that the following commands are included in the `post_deployment` command:
     * `migrate`
     * `reindex_database`
-
->>>>>>> bbd9037b
 
 ## Release 1.28.0
 
