# Release Notes
All notable changes to this project will be documented in this file.

This project adheres to [Semantic Versioning](http://semver.org/spec/v2.0.0.html). The format is based on the `RELEASE-NOTES-TEMPLATE.md` file.

## Release 2.16.0

## Introduction
* Product name: Open Supply Hub
* Release date: November 29, 2025

<<<<<<< HEAD
=======
### What's new
* [OSDEV-2112](https://opensupplyhub.atlassian.net/browse/OSDEV-2112) - Moved "Recruitment Agency" (previously classified as a location type) under the "Office / HQ" location type as a processing type. Also introduced a new processing type, "Union Headquarters/Office", under the "Office / HQ" location type. This update affects both search and newly contributed data: from now on, "Union Headquarters/Office" and "Recruitment Agency" will appear under the "Office / HQ" location type when displayed in search dropdowns or shown on location profiles for **newly** added locations.
* [OSDEV-2244](https://opensupplyhub.atlassian.net/browse/OSDEV-2244) - Implemented frontend formatting for the ISIC 4 extended field to display Section, Division, Group, and Class as separate labeled entries, building the full ISIC 4 hierarchy on production location profile pages.

### Release instructions
* Ensure that the following commands are included in the `post_deployment` command:
    * `migrate`
    * `reindex_database`


## Release 2.15.1

## Introduction
* Product name: Open Supply Hub
* Release date: November 14, 2025

### Database changes

#### Migrations
* 0185_add_source_by_to_partner_field.py - This migration adds a `source_by` RichTextField to the `PartnerField` model, allowing administrators to document the data source for each partner field using rich text formatting (bold, italic, links, lists). The field is optional and uses CKEditor for content editing.

### What's new
* [OSDEV-2185](https://opensupplyhub.atlassian.net/browse/OSDEV-2185) - Enhanced partner field display on production location profiles by adding a `source_by` field to the `PartnerField` model. This allows administrators to provide rich text descriptions of data sources. The source information is displayed on the facility details page below each partner field value, supporting HTML formatting for links, emphasis, and lists. Updated the facility index serializer to include `source_by` in the partner fields response only when the field contains content.
* [OSDEV-2199](https://opensupplyhub.atlassian.net/browse/OSDEV-2199) - Added `unit` and `label` metadata from `PartnerField` to the serialized partner fields payload. Production Location detail pages now render the `unit` inline with field values and display custom partner field `label`.

>>>>>>> 090f56ba
### Release instructions
* Ensure that the following commands are included in the `post_deployment` command:
    * `migrate`
    * `reindex_database`


## Release 2.15.0

## Introduction
* Product name: Open Supply Hub
* Release date: November 8, 2025

### Database changes

#### Migrations
* 0184_remove_facilityclaim_facility_type_choices.py - This migration removed the `choices` constraint from the `facility_type` field of the FacilityClaim model to allow the display of location types that may differ from the predefined taxonomy options in the Django admin panel.

### Code/API changes
* [OSDEV-2213](https://opensupplyhub.atlassian.net/browse/OSDEV-2213) - Removed the usage of the claim flow link in the `FacilityDetailsContent.jsx` React component, as the claim link was unused and only silently passed to its child component.

### Architecture/Environment changes
* [Follow-up][OSDEV-2073](https://opensupplyhub.atlassian.net/browse/OSDEV-2073) - Disabled the `debug_logging` setting for the RDS proxy connected to the Production Postgres database. This feature was generating detailed SQL statement logs that were not being utilized or monitored. Disabling this unnecessary logging will reduce CloudWatch log volume and associated costs without impacting proxy functionality. Reduced the AWS Batch job resources for the RBA database sync script from 8GB memory and 4 vCPUs to 2GB memory and 1 vCPU. Monitoring data showed that the task was only reserving about 25% of allocated resources, making this a 75% reduction in compute costs with no performance impact.

### Bugfix
* [OSDEV-2259](https://opensupplyhub.atlassian.net/browse/OSDEV-2259) - Fixed an issue where the Company Phone field was being saved to the incorrect `office_phone_number` column instead of the `facility_phone_number` when submitting a claim. The Company Phone field now properly stores the value in the correct `facility_phone_number` column in `api_facilityclaim` table.
* [OSDEV-2262](https://opensupplyhub.atlassian.net/browse/OSDEV-2262): Prevented unintended submission of the last-step claim form when pressing Enter in an input while the Submit button is not focused. Updated `src/react/src/components/InitialClaimFlow/ClaimForm/ClaimForm.jsx` to remove implicit form submission and trigger Formik submission explicitly via the Submit button, aligning with Material UI semantics.
* [OSDEV-2231](https://opensupplyhub.atlassian.net/browse/OSDEV-2231) - Fixed Django admin panel not displaying location type values for claims when they didn't match the predefined taxonomy. Removed the restrictive `choices` constraint to allow all location types to be visible.

### What's new
* [OSDEV-2200](https://opensupplyhub.atlassian.net/browse/OSDEV-2200) - Implements a new claim introduction page for the new facility claiming process, accessible via `/claim/:osId`, which can be enabled or activated through a feature flag.
* [OSDEV-2206](https://opensupplyhub.atlassian.net/browse/OSDEV-2206) - Enhanced the POST `/api/facilities/{os_id}/claim/` endpoint to accept additional facility type and processing type data, also added additional fields from `FacilityClaim` model to the endpoint. Updated the `FacilityClaim` model to include the new fields such as `claimant_employment_verification_method`, `claimant_linkedin_profile_url` and `claimant_location_relationship`.
* [OSDEV-2203](https://opensupplyhub.atlassian.net/browse/OSDEV-2203) - Implemented new multi-step claim flow for production locations with routing skeleton and shared layout. Introduced claim form page (`/claim/:osID/details/`) featuring a four-step stepper (Eligibility Check, Contact Information, Business Details, Production Location Details). Added step-isolated form validation with optimistic button states that enable on initial render and disable after user interaction with errors. Integrated session-based URL access protection and data prefetching for countries, facility processing types, parent companies, and production location data using the existing Redux infrastructure for the claim form steps where this data should be prepopulated.
* [OSDEV-2201](https://opensupplyhub.atlassian.net/browse/OSDEV-2201) - Claim Flow: Eligibility Step
  - Added a dedicated Eligibility step UI showing account email and organization name, plus a required relationship selector with the following options: owner, manager, parent company representative, worker, partner, and other.
  - Implemented an ineligibility dialog for the "partner" and "other" selections that blocks progression but preserves any previously valid selection when the dialog is closed.
* [OSDEV-2205](https://opensupplyhub.atlassian.net/browse/OSDEV-2205) - Claim Flow: Business Information Step
  - Implemented Business step UI displaying read-only production location details including OS ID (with clickable link to facility profile), company name, and address.
  - Added Company Address Verification section with seven verification method options: company website URL, LinkedIn page URL, utility bill upload, business registration document upload, tax document/license upload, property lease/ownership document upload, and other official documents upload.
  - Implemented dynamic form fields that conditionally display URL input (for website/LinkedIn verification) or document uploader (for document-based verification methods) based on selected verification method.
  - Added comprehensive form validation with real-time error messaging for verification method selection, URL format validation, and required document uploads.
* [OSDEV-2204](https://opensupplyhub.atlassian.net/browse/OSDEV-2204) - Claim Flow: Contact Info Step. Added a dedicated Contact Info step UI showing:
  - non-editable prefilled account email
  - claimant name field
  - claimant job title field
  - employment verification select field with one of these options:
      - for file(s) upload:
          - Employment letter or contract showing your name, title, and company
          - Signed and/or stamped letter on company letterhead that confirmis your name, your title with the company, and your email address
          - Company ID badge or access card (photo showing name and title)
          - Official organizational chart showing your position
          - Business card showing your name, title and company
          - An official company document showing your name and title
          - Audit reports showing your name and role at the facility
      - for url input fields
          - Company website showing your name and title (e.g., About Us, Team page)
            - If chosen, renders company website input field
          - Your LinkedIn page showing your name, title and company
            - If chosen, renders claimant LinkedIn input field
  - 'Do you want this location's contact info to be public?' toogle button. If switch to 'Yes', renders:
      - contact name field (required if open). Prepopulates by claimant name if it was set before.
      - contact email field (required if open). Prepopulates by claimant email, but the field is editable.
* [OSDEV-2212](https://opensupplyhub.atlassian.net/browse/OSDEV-2212) - Claim Flow: Profile Step
  - Implemented comprehensive Profile step with four expandable sections: Production Location Overview, Company Information, Operations & Capabilities, and Compliance & Partnerships.
  - Added dynamic sector-based taxonomy for facility types and processing types that filters options when "Apparel" sector is selected, with fallback to creatable fields for other sectors.
  - Integrated emissions estimation fields allowing claimants to provide energy consumption data by source type, facility opening/closing dates, and estimated annual throughput.
  - Added Beta labels with tooltips to premium fields (Company Phone, Production Location Description, Minimum Order Quantity, Average Lead Time, Affiliations, and Certifications) to indicate future Premium offering features.
  - Implemented form submission functionality with success dialog popup showing "View My Approved Claims" and "Search OS Hub" action buttons upon successful claim submission.
* [OSDEV-2213](https://opensupplyhub.atlassian.net/browse/OSDEV-2213) - Implemented dynamic claim flow link switching based on the `enable_v1_claims_flow` feature flag. When enabled by an admin, all claim-related links and CTAs throughout the platform and in emails automatically redirect to the new claim flow intro page (`/claim/{os_id}/`) instead of the old claim flow.
* [OSDEV-2251](https://opensupplyhub.atlassian.net/browse/OSDEV-2251) - Added the `EmailAddress` model to the Django admin panel, allowing administrators to manage user email records directly. This ensures consistency between the `User` and `EmailAddress` tables when updating user email addresses.

### Release instructions
* Ensure that the following commands are included in the `post_deployment` command:
    * `migrate`
    * `reindex_database`


## Release 2.14.0

## Introduction
* Product name: Open Supply Hub
* Release date: October 18, 2025

### Database changes

#### Migrations
* 0182_introduce_free_emissions_estimate_fields.py - This migration introduces new fields for emissions estimation including energy consumption by source (electricity, natural gas, diesel, coal, biomass, etc.), opening/closing dates, and estimated annual throughput to the `facilityclaim` and `historicalfacilityclaim` tables.

### Code/API changes
* [OSDEV-2067](https://opensupplyhub.atlassian.net/browse/OSDEV-2067) - Enhanced the POST `/api/facilities/{os_id}/claim/` endpoint to accept additional emissions estimation data, including energy consumption by source type (coal, natural gas, diesel, kerosene, biomass, charcoal, animal waste, electricity, and other), facility opening/closing dates, and estimated annual throughput.
* [OSDEV-2064](https://opensupplyhub.atlassian.net/browse/OSDEV-2064) - Added `opened_at`, `closed_at`, `estimated_annual_throughput` and `actual_annual_energy_consumption` response fields to GET `/api/v1/production-locations/{os_id}/` endpoint. Implemented DB lookup to retrieve partner fields (if present) and append them to the GET `/api/v1/production-locations/{os_id}/` response.
* [OSDEV-2198](https://opensupplyhub.atlassian.net/browse/OSDEV-2198) - Pass authenticated user information to the `Dromo Uploader` initialization, for auditing and customer support purposes only.

### Architecture/Environment changes
* [Follow-up][OSDEV-2029](https://opensupplyhub.atlassian.net/browse/OSDEV-2029) - Fixed database connection timeout in the Django `sync_databases` command by implementing global session time tracking. Previously, session time was reset when switching between models, causing the connection to exceed the 24-hour RDS Proxy timeout. Now session time persists across all models and only resets after actual connection refreshes.
* [Follow-up][OSDEV-2077](https://opensupplyhub.atlassian.net/browse/OSDEV-2077) - Enabled the daily RBA synchronization trigger following the successful completion of the initial full sync run.

### What's new
* [OSDEV-2177](https://opensupplyhub.atlassian.net/browse/OSDEV-2177) - Updated button text from `View My Claims` to `View My Approved Claims` in post-claims submission pop-up.
* [OSDEV-2067](https://opensupplyhub.atlassian.net/browse/OSDEV-2067) - Added optional emissions estimation fields to the facility claim form, allowing claimants to provide energy consumption data by source type (electricity, natural gas, diesel, coal, biomass, etc.), facility opening/closing dates, and estimated annual throughput for free emissions calculations.
* [OSDEV-2180](https://opensupplyhub.atlassian.net/browse/OSDEV-2180) - Introduced logic to return `partner_fields` for both `GET /facilities/{os_id}` and `GET /facilities/` endpoints. Also implemented dynamic rendering of any `partner_fields` returned by the API, ensuring that new fields are displayed automatically without additional actions in `Production Location Profile` page.

### Release instructions
* Ensure that the following commands are included in the `post_deployment` command:
    * `migrate`
    * `reindex_database`
* Run `[Release] Deploy` for the target environment with the flag `Clear the custom OpenSearch indexes and templates` set to true - to apply the updated mapping for the `production-locations` index after adding `opened_at`, `closed_at`, `estimated_annual_throughput` and `actual_annual_energy_consumption`.


## Release 2.13.0

## Introduction
* Product name: Open Supply Hub
* Release date: October 4, 2025

### Database changes

#### Migrations
* 0179_introduce_enable_v1_claims_flow.py - This migration introduces a new `enable_v1_claims_flow` feature flag that allows switching to the v1 claims flow.
* 0180_add_unit_to_partner_field.py - This migration added new field `unit` to `PartnerField` model.

### Code/API changes
* [OSDEV-2179](https://opensupplyhub.atlassian.net/browse/OSDEV-2179) - Add `select_related()` to default `FacilityClaimViewSet` queryset to optimize foreign key lookups. Add `select_related()` to list method queryset to prevent separate queries for facility, contributor, and admin data.

### Architecture/Environment changes
* [OSDEV-2054](https://opensupplyhub.atlassian.net/browse/OSDEV-2054) - Increased the memory allocation for the `DedupeHub` container from `16GB` to `30GB` in terraform deployment configuration to address memory overload issues during facility reindexing for `Production` & `Pre-Production` environments.
* [Follow-up][OSDEV-2029](https://opensupplyhub.atlassian.net/browse/OSDEV-2029) - Enhanced `sync_databases.py` script (which synchronizes RBA and Production(OS Hub) databases) with improved resilience: implemented checkpoint-based progress saving after each chunk (default 1000 records) instead of only at the end of processing; added configurable connection refresh mechanism (default 15 hours) to prevent RDS Proxy 24-hour timeout during long-running syncs; implemented session-based processing with break-and-resume approach to safely refresh database connections without closing active cursors.

### What's new
* [OSDEV-2176](https://opensupplyhub.atlassian.net/browse/OSDEV-2176) - Added feature flag for v1 claims flow.
* [OSDEV-2065](https://opensupplyhub.atlassian.net/browse/OSDEV-2065) - Updated v1 production locations `POST/PATCH` endpoints to include partner fields:
    * Added `unit` field to `PartnerField` model
    * Added type validation for submitted partner fields
    * Added `create_partner_extendedfields_for_single_item()` function for bulk partner field processing
    * Enhanced `all_values_empty()` function to handle dictionaries and improve list processing
    * Integrated partner field creation into the moderation event approval workflow
    * Added `label` field to `PartnerField` model
    * Added functionality to display `estimated_emissions_activity` & `estimated_annual_energy_consumption` in Production Location Profile page

### Release instructions
* Ensure that the following commands are included in the `post_deployment` command:
    * `migrate`
    * `reindex_database`


## Release 2.12.0

## Introduction
* Product name: Open Supply Hub
* Release date: September 20, 2025

### Database changes

#### Migrations
* 0177_add_new_certifications.py - This migration introduces new certifications for `facility_certifications` field in `facilityclaim` and `historicalfacilityclaim`.
* 0178_add_partner_fields_to_contributor.py - This migration introduces a new table called `Partner Field`, enhanced `Contributor` model with `partner_fields` relationship `ManyToMany`.

### Code/API changes
* [OSDEV-2137](https://opensupplyhub.atlassian.net/browse/OSDEV-2137) - Switched to a custom, page-compatible keyset for the `/facilities-downloads` endpoint, enabling more efficient, cursor-based pagination and improved download performance and compatibility.
* [OSDEV-2089](https://opensupplyhub.atlassian.net/browse/OSDEV-2089) - Added `geocoded_location_type` and `geocoded_address` fields to GET `/api/v1/production-locations/` and GET `/api/v1/production-locations/{os_id}/` endpoints.
* [OSDEV-2068](https://opensupplyhub.atlassian.net/browse/OSDEV-2068) - Enabled users to download their own data without impacting free & purchased data-download allowances. Introduced `is_same_contributor` field in the GET `/api/facilities-downloads` response.
* [OSDEV-2122](https://opensupplyhub.atlassian.net/browse/OSDEV-2122) - Enhanced PATCH `/api/v1/production-locations/{os_id}/` endpoint validation to enforce required field constraints when coordinates are provided. Implemented automatic backfill of missing required fields (name, address, country) from existing facility data when no required fields are provided in PATCH requests.

### Architecture/Environment changes
* [Follow-up][OSDEV-2077](https://opensupplyhub.atlassian.net/browse/OSDEV-2077) - Disabled the RBA synchronization script trigger via the `db_sync_enabled` Terraform variable due to the temporary unnecessity of synchronization.

### What's new
* [OSDEV-2164](https://opensupplyhub.atlassian.net/browse/OSDEV-2164) - Added search functionality for user email and contributor name in the Facility Download Limits admin page.
* [OSDEV-2044](https://opensupplyhub.atlassian.net/browse/OSDEV-2044) - Added additional certifications to `Certifications/Standards/Regulations` on `Claim Profile`.
* [OSDEV-2066](https://opensupplyhub.atlassian.net/browse/OSDEV-2066) - Added permission system to control which partner data fields contributors can submit for `POST v1/production-locations/` & `PATCH v1/production-locations/{os_id}` endpoints. Created new `PartnerField` model for categorizing partner-specific fields. Enhanced `Contributor` model with `partner_fields` relationship.

### Release instructions
* Ensure that the following commands are included in the `post_deployment` command:
    * `migrate`
    * `reindex_database`
* Run `[Release] Deploy` for the target environment with the flag `Clear the custom OpenSearch indexes and templates` set to true - to apply the updated mapping for the `production-locations` index after adding `geocoded_location_type` and `geocoded_address`.


## Release 2.11.0

## Introduction
* Product name: Open Supply Hub
* Release date: September 6, 2025

### Architecture/Environment changes
* [OSDEV-2029](https://opensupplyhub.atlassian.net/browse/OSDEV-2029) - Introduced automated database synchronization script (`sync_databases.py`) for private instance deployment. The script enables efficient, incremental data transfer from OS Hub to private instance databases using Django ORM. Key features include:
    * **Incremental Synchronization**: Only processes records modified since last run using `updated_at` timestamps, reducing sync time from hours to minutes on subsequent runs.
    * **Chunking table records with Django iterator()**: Maintains linear task memory usage and prevents out-of-memory issues for large tables.
    * **Smart Dependency Management**: Automatic model dependency ordering (User → Contributor → FacilityList → etc.) with two-phase sync approach.
    * **Data Privacy**: Automatic email anonymization using MD5 hashing for GDPR compliance.
    * **Circular Reference Handling**: Automatic resolution of circular dependencies between models.
    * **Progress Tracking**: Maintains separate timestamp files for each model to enable resumable operations.
    * **Dry Run Mode**: Preview synchronization changes without making database modifications.
    * **Comprehensive Logging**: Detailed logging for monitoring and debugging.
* [OSDEV-2073](https://opensupplyhub.atlassian.net/browse/OSDEV-2073) - Set up `AWS Batch` infrastructure for database synchronization, including compute environment, job queue, job definition, and `EFS` integration for persistent storage. Added required variables and RBA environment configuration to support secure database connectivity and reliable sync execution. Added a filter in the `DB - Apply Anonymized DB` and `Deploy to AWS` GitHub workflows - for the logic that retrieves EFS storage during OpenSearch cleanup, ensuring it points to the correct storage since we now have at least two in RBA. Introduced the ability to access the DB sync EFS storage from the bastion EC2 instance for management purposes.
* [OSDEV-2078](https://opensupplyhub.atlassian.net/browse/OSDEV-2078) - Setup AWS EventBridge to trigger database sync every day at 7:00 AM UTC.
* [OSDEV-2160](https://opensupplyhub.atlassian.net/browse/OSDEV-2160) - Migrate to the `bitnamilegacy/kafka` image instead of `bitnami/kafka` and migrate to the `bitnamilegacy/zookeeper` image instead of `bitnami/zookeeper`, as Bitnami is deprecating support for non-hardened, Debian-based images in its free tier and will gradually remove these tags from the public catalog.
* [OSDEV-2077](https://opensupplyhub.atlassian.net/browse/OSDEV-2077) - Implemented Database Private Link infrastructure to enable secure cross-VPC database access from AWS Batch jobs in the RBA environment to the main OS Hub database. The solution includes:
    * **Provider Module**: RDS Proxy, Network Load Balancer (NLB), VPC Endpoint Service, and Lambda function for automatic target registration
    * **Consumer Module**: VPC Endpoint in the consumer VPC with proper security group rules
    * **Security**: All components deployed in private subnets with encrypted communication and security group rules
    * **Environment Configuration**: Production configured as provider, RBA as consumer, with conditional deployment via Terraform variables

### Bugfix
* Enhanced the `./src/anon-tools/do_restore.sh` script to use more precise filtering when looking up the bastion host, improving reliability and reducing potential for incorrect host selection. The *bastion* filter now ensures that only an instance tagged with both the correct environment and the specific "Bastion" name is selected.
* [OSDEV-2133](https://opensupplyhub.atlassian.net/browse/OSDEV-2133) - Implemented a fix to wrap values in double quotes to ensure correct CSV formatting for Dromo results.

### What's new
* [OSDEV-2156](https://opensupplyhub.atlassian.net/browse/OSDEV-2156) - Updated the copy for Premium Data Downloads email templates to include information about all other available options to obtain data (link to bulk download inquiry form and link to Free Premium Feature access policy for Civil Society Organizations).

### Release instructions
* Ensure that the following commands are included in the `post_deployment` command:
    * `migrate`
    * `reindex_database`
* To properly deploy the Database Private Link infrastructure([OSDEV-2077](https://opensupplyhub.atlassian.net/browse/OSDEV-2077)):
    1. **First**: Deploy to Production environment to provision the provider infrastructure (RDS Proxy, NLB, VPC Endpoint Service)
    2. **Second**: Manually retrieve the VPC Endpoint Service name from AWS Console (VPC → Endpoint Services)
    3. **Third**: Update the `database_private_link_vpc_endpoint_service_name` variable in the secrets repository and merge the changes
    4. **Fourth**: Deploy to RBA environment to provision the consumer infrastructure (VPC Endpoint)

    *Note: The RBA environment deployment will fail if the VPC Endpoint Service name is not properly configured in the secrets repository.*


## Release 2.10.0

## Introduction
* Product name: Open Supply Hub
* Release date: August 9, 2025

### Database changes

#### Migrations
* 0176_introduce_enable_dromo_uploading_switch.py - This migration introduces a new feature flag called `enable_dromo_uploading`, which controls the visibility of the "Beta Self Service Upload" button on the Upload Multiple Locations page.

### Code/API changes
* [OSDEV-2062](https://opensupplyhub.atlassian.net/browse/OSDEV-2062) - Updated GET `v1/production-locations` API endpoint to query production locations by claim status. Introduced `claimed_at` response field which is taken from `updated_at` column in the `api_facilityclaim` table. Added these query parameters:
    * `claim_status` - filter by the claim status (`claimed`, `unclaimed`, `pending`).
    * `claimed_at_gt` - starting date to filter by production location claim timestamp.
    * `claimed_at_lt` - ending date to filter by production location claim timestamp.

### Architecture/Environment changes
* [OSDEV-2083](https://opensupplyhub.atlassian.net/browse/OSDEV-2083) - The following updates were made:
    * Updated Python version from `3.7` to `3.8` to support higher OpenSearch client version with necessary features.
    * Added system dependencies: `libmemcached-dev`, `zlib1g-dev` to support building C-based packages like `pylibmc`.
    * Package `pytz` upgraded from `2018.7` → `2023.3` to include up-to-date and stable timezone data.
    * Package `requests` upgraded from `2.31.0` → `2.32.4` for improved security and compatibility.
    * Package `opensearch-py` upgraded from `2.5.0` → `2.8.0` to enable hybrid search.

### What's new
* [OSDEV-2084](https://opensupplyhub.atlassian.net/browse/OSDEV-2084) - Implemented front-end logic to display the "Beta Self Service Upload" button on the Upload Multiple Locations page when the `enable_dromo_uploading` feature flag is returned as true from the backend.
* [OSDEV-2082](https://opensupplyhub.atlassian.net/browse/OSDEV-2082) - Replaced `Resources` with `Pricing` in the platform header globally. Moved the `Resources` content under the `How it works` category for better organization.
* [OSDEV-2125](https://opensupplyhub.atlassian.net/browse/OSDEV-2125) - Changed the copy on the Dromo Self Service button. Included lead-in copy above the Dromo Self Service button stating.

### Release instructions
* Ensure that the following commands are included in the `post_deployment` command:
    * `migrate`
    * `reindex_database`
* Run `[Release] Deploy` pipeline for the target environment with the flag `Clear the custom OpenSearch indexes and templates` set to true - to update the index mapping for the `production-locations` index after adding the new field `claimed_at`.


## Release 2.9.1

## Introduction
* Product name: Open Supply Hub
* Release date: July 30, 2025

### Bugfix
* [OSDEV-2126](https://opensupplyhub.atlassian.net/browse/OSDEV-2126) - Updated Stripe webhook to handle checkouts for all products without returning errors to Stripe.

### Release instructions
* Ensure that the following commands are included in the `post_deployment` command:
    * `migrate`
    * `reindex_database`


## Release 2.9.0

## Introduction
* Product name: Open Supply Hub
* Release date: July 26, 2025

### Code/API changes
* [Follow-up][OSDEV-2079](https://opensupplyhub.atlassian.net/browse/OSDEV-2079) - Created comprehensive test coverage for the logic that controls the display of download limit lead-in copy on the main location search page (/facilities). The implementation includes:
    * Tests that verify the `DownloadLimitInfo` component is only shown to logged-in users when search results exceed their download limit.
    * Tests that ensure the component is properly hidden for anonymous users, in embed mode, when the `private_instance` flag is active, or when facilities count is within the user's allowed download limit.
    * Tests for the `DownloadLimitInfo` component to ensure it renders correct text content and link attributes for informing users about download limits and purchasing additional downloads.
    * Refactored the filter sidebar header into a separate `FilterSidebarHeader` component to improve code organization and maintainability.
* [OSDEV-2036](https://opensupplyhub.atlassian.net/browse/OSDEV-2036) - Connected DarkVisitors trackers to the Open Supply Hub site. Both "client analytics" (for JavaScript-capable sessions, including browser-based AI agents) and "server analytics" (for bots that don’t execute JavaScript) were enabled.

### Architecture/Environment changes
* [OSDEV-2123](https://opensupplyhub.atlassian.net/browse/OSDEV-2123) - Updated VPN EC2 instance configuration to use a specific Amazon Linux 2023 AMI (`ami-0940c95b23a1f7cac`) instead of dynamically selecting the most recent AMI. This change ensures consistent AMI usage across deployments and prevents unnecessary reboots of the VPN server that could result in loss of VPN access through WireGuard.

### What's new
* [OSDEV-1881](https://opensupplyhub.atlassian.net/browse/OSDEV-1881) - Implemented automated email notifications for registered users in three scenarios: when nearing the 5,000-record annual download limit, upon reaching that limit, and after exhausting all purchased downloads.

### Release instructions
* Ensure that the following commands are included in the `post_deployment` command:
    * `migrate`
    * `reindex_database`


## Release 2.8.0

## Introduction
* Product name: Open Supply Hub
* Release date: July 12, 2025

### Database changes

#### Migrations
* 0172_add_facility_download_limit - This migration introduces the `api_facilitydownloadlimit` table for the `FacilityDownloadLimit` model to collect facility downloads data for a user.
* 0173_create_download_location_success_payment_table - This migration introduces a new `DownloadLocationPayment` model in the `api` app. This model stores information about successful payments made for purchasing of additional records for downloading production locations data.
* 0174_create_private_instance_switch - This migration introduces a new `PRIVATE_INSTANCE` feature flag that allowed to downloads unlimited amount of records but only 10,000 records or less per action.
* 0175_increase_path_max_length.py - The migration increases `max_length` for the `path` field in the `DownloadLog` model.

#### Schema changes
* [OSDEV-1865](https://opensupplyhub.atlassian.net/browse/OSDEV-1865) - The `FacilityDownloadLimit` model has been created. This model includes such fields: id, user_id, updated_at, free_download_records, paid_download_records, purchase_date.
* [OSDEV-1919](https://opensupplyhub.atlassian.net/browse/OSDEV-1919) - Added a new `api_downloadlocationpayment` table with the following fields:
    * `id`: Auto-incrementing primary key
    * `stripe_session_id`: `CharField`, unique - stores Stripe checkout session ID
    * `payment_id`: `CharField`, unique - stores Stripe payment identifier
    * `amount_subtotal`: `IntegerField` - stores subtotal amount in cents
    * `amount_total`: `IntegerField` - stores total amount in cents
    * `discounts`: `JSONField` - optional, stores list of discount objects (with `coupon` and `promotion_code`)
    * `created_at`: `DateTimeField` - indexed timestamp of when the record was created
    * `user`: `ForeignKey` to `User` model - references the user who made the payment

### Code/API changes
* [OSDEV-1919](https://opensupplyhub.atlassian.net/browse/OSDEV-1919) - Added the following endpoints to support Stripe payments for downloading additional production location records:
    * `POST api/v1/download-locations-checkout-session/` - Creates a Stripe Checkout session for purchasing additional download records.
    * `POST api/v1/download-locations-checkout-webhook/`- Handles Stripe webhook events for successful payments.

### Bugfix
* Removed the unnecessary duplicate assignment of the `origin_source` field for `Contributor`, `ExtendedField`, `Facility`, `FacilityActivityReport`, `FacilityAlias`, `FacilityClaim`, `FacilityList`, `FacilityListItem`, `FacilityMatch`, `Source`, `FacilityLocation`, and `User` via the custom `default_origin_source` Django management command — and removed the command itself. The `origin_source` field will be set by Django fixtures when deploying the local environment via the `start_local_dev` script and during test runs, which include executing the `start_code_quality_dev` bash script. For models like `FacilityListItem`, `ExtendedField`, and others, it will also be set during list processing triggered by the `reset_database` custom Django management command in the `start_local_dev` and `start_code_quality_dev` bash scripts.
* [OSDEV-2032](https://opensupplyhub.atlassian.net/browse/OSDEV-2032) - The following bugs have been fixed as part of this ticket:
    * Fixed the incorrect indexing of the location type in the production locations OpenSearch index. Previously, it was incorrectly taking the processing type value as the location type — using the fourth item in the `matched_values` array instead of the third, which contains the location type. Also, updated the Logstash filters for both processing type and location type to return only unique values and write them to the production locations OpenSearch index.
    * Adjusted the post-submit popup. Instead of displaying the cleaned and transformed data from ContriCleaner, we now show only the raw input submitted by the user.
* [OSDEV-1913](https://opensupplyhub.atlassian.net/browse/OSDEV-1913) - The `max_length` for the `path` field in the `DownloadLog` model has been increased from 2083 to 4096 to fix the too long value error.
* [OSDEV-2107](https://opensupplyhub.atlassian.net/browse/OSDEV-2107) - Fixed an issue where navigating back from the Stripe Checkout page using the browser’s back button caused the search button to repeatedly redirect to Stripe Checkout.

### What's new
* [OSDEV-2023](https://opensupplyhub.atlassian.net/browse/OSDEV-2023) - The `Recruitment Agency` has been added to facility type and processing type. So a user can filter production locations on the `/facilities` page, can add this type on the `/contribute/single-location/info/` and `/claimed/:id/` pages.
* [OSDEV-1865](https://opensupplyhub.atlassian.net/browse/OSDEV-1865) - 5000 facility records for download annually have been added for a registered free user.
* [OSDEV-1879](https://opensupplyhub.atlassian.net/browse/OSDEV-1879) - Added Stripe-powered upgrade workflow allowing registered users to purchase additional 10,000 record download packages.
* [OSDEV-1868](https://opensupplyhub.atlassian.net/browse/OSDEV-1868) - The tooltip for the limit data download buttons has been updated regarding scenarios: a user has available downloads, out of downloads or within limit, but search results exceed available downloads.
* [OSDEV-2055](https://opensupplyhub.atlassian.net/browse/OSDEV-2055) - Added the following:
    * Updated implementation for private_instance flag to allow 10k records instead of 5k records per download.
    * Added logic to skip download limit check for Embeded Map requests.
    * Updated the UI part of Embeded Map to properly allow and show 10k records limitation per download.
    * Update button text from Upgrade to Download to Purchase More Downloads.
    * Redirected the user back to the last OS Hub url after completing Stripe Checkout.
* [OSDEV-2079](https://opensupplyhub.atlassian.net/browse/OSDEV-2079) - Introduced lead-in copy to notify only logged-in users about how the download limit works on the main location search page (/facilities) for non-private instances and in non-embedded mode of the platform.

### Release instructions
* Ensure that the following commands are included in the `post_deployment` command:
    * `migrate`
    * `reindex_database`
* Run `[Release] Deploy` pipeline for the target environment with the flag `Clear the custom OpenSearch indexes and templates` set to true - to update the index mapping for the `production-locations` index after changing the Logstash filters for the `location_type` and `processing_type` fields.


## Release 2.7.0

## Introduction
* Product name: Open Supply Hub
* Release date: June 28, 2025

### Database changes

#### Migrations
* 0170_add_uuid_to_relevant_tables.py - A new `uuid` field was added to the following tables:
    * `api_contributor`
    * `api_extendedfield`
    * `api_facility`
    * `api_facilityactivityreport`
    * `api_facilityalias`
    * `api_facilityclaim`
    * `api_facilityindex`
    * `api_facilitylist`
    * `api_facilitylistitem`
    * `api_facilitylocation`
    * `api_facilitymatch`
    * `api_source`
    * `api_user`

    The field was automatically populated for existing records with default UUIDs.
    UUID defaults were defined at both the Django level (via default=uuid4) and at the database level to ensure consistency between ORM and direct DB operations.

* 0171_added_origin_source_field.py - A new `origin_source` field was added to the following tables:
    * `api_contributor`
    * `api_extendedfield`
    * `api_facility`
    * `api_facilityactivityreport`
    * `api_facilityalias`
    * `api_facilityclaim`
    * `api_facilityindex`
    * `api_facilitylist`
    * `api_facilitylistitem`
    * `api_facilitylocation`
    * `api_facilitymatch`
    * `api_source`
    * `api_user`

    Existing records were automatically populated with the default value `os_hub`.
    New records will have the origin_source field set via the `INSTANCE_SOURCE` environment variable using triggers.

#### Schema changes
* [OSDEV-2018](https://opensupplyhub.atlassian.net/browse/OSDEV-2018) - A new `uuid` column (type UUID) was added to the following tables:
    * `api_contributor`
    * `api_extendedfield`
    * `api_facility`
    * `api_facilityactivityreport`
    * `api_facilityalias`
    * `api_facilityclaim`
    * `api_facilityindex`
    * `api_facilitylist`
    * `api_facilitylistitem`
    * `api_facilitylocation`
    * `api_facilitymatch`
    * `api_source`
    * `api_user`

    The `uuid` column was set as non-nullable and populated with default UUID values using both Django model defaults and database-level defaults.

* [OSDEV-2019](https://opensupplyhub.atlassian.net/browse/OSDEV-2019) - A new `origin_source` column was added to the following tables:
    * `api_contributor`
    * `api_extendedfield`
    * `api_facility`
    * `api_facilityactivityreport`
    * `api_facilityalias`
    * `api_facilityclaim`
    * `api_facilityindex`
    * `api_facilitylist`
    * `api_facilitylistitem`
    * `api_facilitylocation`
    * `api_facilitymatch`
    * `api_source`
    * `api_user`

    The `origin_source` column was made nullable and populated with string values using both Django and SQLAlchemy models, as well as at the database level.
    SQL `BEFORE INSERT` triggers were introduced for the relevant tables.
    A new SQL function, `set_origin_source`, was added to support the triggers and handle updates to the `origin_source` column.

### Architecture/Environment changes
* [OSDEV-1951](https://opensupplyhub.atlassian.net/browse/OSDEV-1951) - Added support for specifying a contributor email in the `direct_data_load` command. This allows users to provide an email address for the contributor when loading data, and automatically creates the contributor if it does not exist. The separate compute environment for this command has been removed, it now needs to run in the default environment.
* The RDS instance type for the Test environment has been upgraded to `db.t3.2xlarge` to handle search requests across over 1.2 million production locations now present in the database.
* Updated the `RELEASE-PROTOCOL.md` file to include information about deployment to external environments such as RBA. Also consolidated environment naming to use capitalized format, and corrected spelling mistakes and formatting issues.
* Updated the `ENVIRONMENTS.md` file to bring it up to date with the latest state of the core environments.

### Bugfix
* [OSDEV-2033](https://opensupplyhub.atlassian.net/browse/OSDEV-2033) - Added support for the `slop` parameter in `multi_match` queries when using strings longer than 50 symbols or 12 tokens in GET `v1/production-locations?query=` endpoint.
* [OSDEV-1951](https://opensupplyhub.atlassian.net/browse/OSDEV-1951) - Fixed an issue where the `direct_data_load` command was not able to reach the OpenSearch cluster.

### Release instructions
* Ensure that the following commands are included in the `post_deployment` command:
    * `migrate`
    * `reindex_database`


## Release 2.6.0

## Introduction
* Product name: Open Supply Hub
* Release date: June 14, 2025

### Architecture/Environment changes
* [OSDEV-1925](https://opensupplyhub.atlassian.net/browse/OSDEV-1925) - This PR disables the automatic execution of the `Deploy to AWS` pipeline on `releases/*` branch creation via the `[Release] Init` pipeline, while retaining automatic execution on push events to the same branch.
* [OSDEV-2035](https://opensupplyhub.atlassian.net/browse/OSDEV-2035) - Added IPv6 rules for ip whitelist and denylist.
* [OSDEV-1951](https://opensupplyhub.atlassian.net/browse/OSDEV-1951) - Added a new `direct_data_load` command and related infrastructure to support loading data directly from a Google Sheet into the platform.

### Release instructions
* Ensure that the following commands are included in the `post_deployment` command:
    * `migrate`
    * `reindex_database`


## Release 2.5.0

## Introduction
* Product name: Open Supply Hub
* Release date: May 31, 2025

### Code/API changes
* [OSDEV-2017](https://opensupplyhub.atlassian.net/browse/OSDEV-2017) - CSRF (Cross-Site Request Forgery) protection has been disabled across the application. CSRF middleware has been removed from the request pipeline. All affected endpoints are now accessible without requiring CSRF tokens.

### Architecture/Environment changes
* [OSDEV-1992](https://opensupplyhub.atlassian.net/browse/OSDEV-1992) - Provisioned a dedicated EC2 instance to host WireGuard VPN service, enabling authorized users to bypass AWS WAF when accessing the RBA instance.

### Bugfix
* [OSDEV-1882](https://opensupplyhub.atlassian.net/browse/OSDEV-1882) - Fixed an issue where the scroll position was not resetting to the top when navigating to the `Upload` page related to the list upload functionality.
* Updated the `Deploy to AWS` GitHub workflow to rely on the required `deploy-env` input instead of inferring the `environment` from the tag name. Previously, this approach was necessary because the `[Release] Deploy` workflow did not trigger `Deploy to AWS` via the API with the specified `environment` - it only created a tag that triggered the workflow automatically. With the latest changes, the `environment` is now explicitly passed in the `[Release] Deploy` workflow. It has also been confirmed that no branch or input combination can result in an undefined `environment`. As a result, the fallback to `None` for the `environment` value was removed from the `Deploy to AWS` workflow.
* [OSDEV-1981](https://opensupplyhub.atlassian.net/browse/OSDEV-1981) - Fixed an issue where the `updated_at` field in the `api_facility` table was not modified when related dependency data changed, resulting in outdated or invalid data being stored in `OpenSearch`.
* [OSDEV-1939](https://opensupplyhub.atlassian.net/browse/OSDEV-1939) - Disable the submit button during SLC contribution submission or update to prevent duplicate requests. Implemented a basic throttle class `DuplicateThrottle` to prevent duplicate data for `POST` and `PATCH` requests on the `production-location` endpoints.

### What's new
* [OSDEV-1998](https://opensupplyhub.atlassian.net/browse/OSDEV-1998) - The following changes were made:
    * Added an additional "Data Cleaning Service" subheader to the "How It Works" > "Premium Features" section.
    * Updated the list of supported languages/countries under the "globe" icon (added support for Chinese and changed the order).
    * Removed the Twitter icon from the social media icons/links in the footer.
* [OSDEV-1122](https://opensupplyhub.atlassian.net/browse/OSDEV-1122) - The following changes were made:
    * Updated the behavior of the `Suggest an Edit` button on production location profile pages. The button now opens the Production Location Information page of the SLC workflow in a new tab, allowing users to suggest edits without having to re-search for the facility.
    * Fixed redirection for unauthenticated users. If a user is not logged in and clicks `Suggest an Edit` button they are now redirected to the correct workflow step after logging in, instead of being taken to the home page. This fix applies to all steps within the Contribute workflow.

### Release instructions
* Ensure that the following commands are included in the `post_deployment` command:
    * `migrate`
    * `reindex_database`


## Release 2.4.0

## Introduction
* Product name: Open Supply Hub
* Release date: May 17, 2025

### Code/API changes
* [OSDEV-1952](https://opensupplyhub.atlassian.net/browse/OSDEV-1952) - Added support for including `parent_company_os_id` when creating or updating a production location. This field can now be submitted via the API (`POST /api/facilities/`, `POST /api/v1/production-locations/`, `PATCH /api/v1/production-locations/{os_id}/`) or through list uploads. The `parent_company_os_id` values are stored as standalone fields in the `api_extendedfields` table.

### Architecture/Environment changes
* [OSDEV-1960](https://opensupplyhub.atlassian.net/browse/OSDEV-1960) - Disabled deletion protection and final snapshot creation for the RDS instance when it is deleted in the pre-prod environment.
* [OSDEV-1949](https://opensupplyhub.atlassian.net/browse/OSDEV-1949) - Attached whitelist rules and deny rules and infrastructure changes:
    - Bump Terraform version from 1.4.0 to 1.5.0
    - Made `waf_enabled` terraform flag variable.
    - Enabled AWS WAF for all environments, including RBA.
    - Created a separate job `detach-waf-if-needed` in Deploy to AWS action. This is needed to prevent Terraform race condition when it tries to delete the AWS WAF before AWS has fully detached it from the CloudFront distribution, even though `web_acl_id` is set to`null`.
    - Applied validation in the `init-and-plan` action if `ip_denylist` and `ip_whitelist` are present. Only whitelist or denylist should be defined per environment.
* [OSDEV-1746](https://opensupplyhub.atlassian.net/browse/OSDEV-1746) - Implemented auto-scaling to dynamically adjust the Django instance count based on load metrics for cost-efficient resource utilization and high availability.
* The subdomain `a.os-hub.net` was removed from the CORS_ALLOWED_ORIGIN_REGEXES list in the Django application. This change was made because the subdomain was deleted from AWS Route 53 and is no longer in use.
* [OSDEV-1947](https://opensupplyhub.atlassian.net/browse/OSDEV-1947) - The following changes have been made:
    * Introduced infrastructure changes to support deployment of the RBA environment. Included it in the CD pipelines in the same way as Production and Staging, which means the RBA environment can now be deployed via Git tags just like Production and Staging.
    * Created the `export_csv_enabled` infrastructure switch to disable the Amazon EventBridge scheduler for the CSV export job in the RBA environment, as exporting the database to CSV is not needed in that environment.

### Bugfix
* [OSDEV-1947](https://opensupplyhub.atlassian.net/browse/OSDEV-1947) - Fixed a bug related to an incorrect environment check in the FE app, which attempted to identify the local environment by comparing it with `development`. However, the environment had been renamed to `local` some time ago and was no longer passed as `development` from the BE during local development.

### What's new
* [OSDEV-1953](https://opensupplyhub.atlassian.net/browse/OSDEV-1953) - Implemented UI logic to display parent company OS ID fields as links on the production location profile page, directing to the corresponding production location pages in a new tab.

### Release instructions
* Ensure that the following commands are included in the `post_deployment` command:
    * `migrate`
    * `reindex_database`


## Release 2.3.0

## Introduction
* Product name: Open Supply Hub
* Release date: May 3, 2025

### Database changes

#### Migrations
* 0169_introduce_show_additional_identifiers_switch.py - This migration introduces a new switch called `show_additional_identifiers`, which will be used on the production location profile page to show or hide additional identifiers of the production location.

### Code/API changes
* [OSDEV-1926](https://opensupplyhub.atlassian.net/browse/OSDEV-1926) - Introduced support for submitting additional identifiers when uploading a new production location or modifying an existing one. Additional identifiers can now be added via the API (POST `api/facilities/`, POST `api/v1/production-locations/`, PATCH `api/v1/production-locations/{os_id}/`) or through list uploads. The system currently supports three types of identifiers: DUNS (Data Universal Numbering System), LEI (Legal Entity Identifier), and RBA Online ID. The provided identifiers are stored as standalone fields in the `api_extendedfields` table.
* [OSDEV-1927](https://opensupplyhub.atlassian.net/browse/OSDEV-1927) - Added additional identifiers (DUNS , RBA Online ID and LEI) to the GET `/v1/production-locations/` and GET `/v1/production-locations/{os_id}/` endpoints.
* [OSDEV-1892](https://opensupplyhub.atlassian.net/browse/OSDEV-1892) - Implemented access restrictions for the `GET /v1/moderation-events/` and `GET /v1/moderation-events/{moderation_id}` endpoints so that only the contribution owner or a moderator can access them. Updated the `Logstash` configuration for the `moderation-events` index to include the `contributor_email` field when sending data to `OpenSearch`.

### Architecture/Environment changes
* [OSDEV-1935](https://opensupplyhub.atlassian.net/browse/OSDEV-1935) - Added terraform module for creating IAM roles in production and test AWS accounts to enable integration with Vanta auditor.
* [OSDEV-1895](https://opensupplyhub.atlassian.net/browse/OSDEV-1895) - Updated the rules to send the `csrftoken` cookie with the `HttpOnly` flag to the user. Implemented logic to retrieve the `csrftoken` upon user login and save it to `localStorage`. Added functionality to set the `csrftoken` from `localStorage` in Axios headers.

### Bugfix
* [OSDEV-1943](https://opensupplyhub.atlassian.net/browse/OSDEV-1943) - Fixed flickering behavior when opening the SLC form to contribute to an existing production location by marking fields as touched if they match the fetched data, ensuring smoother UI during re-renders.
* [OSDEV-1930](https://opensupplyhub.atlassian.net/browse/OSDEV-1930) - Updated the styles of primary and secondary text in the data points UI and the location details contributor drawer on the location profile page, as well as the hash in the React error boundary component, to prevent overflow on the page or within its field location. Replaced the deprecated `word-wrap` CSS property with the supported `overflow-wrap` CSS property.
* [OSDEV-1914](https://opensupplyhub.atlassian.net/browse/OSDEV-1914) - The following changes have been made:
    * Fixed an issue with fuzzy search on fields containing long text. Replaced the `match` query with `match_phrase` (with a configurable `slop` parameter) for such cases to improve accuracy for the GET `/api/v1/production-locations/` endpoint.
    * Replaced regular text with a toast component to display server errors when fetching potential matches on the Contribution Record page of the Moderation queue dashboard.
* [OSDEV-1886](https://opensupplyhub.atlassian.net/browse/OSDEV-1886)
    * Fixed the script to run within the Destroy Environment GitHub workflow to delete the Lambda@Edge functions before destroying the infrastructure.
    * Implemented prevention of forced script termination during the deletion of Lambda@Edge functions. The exit code is now managed internally, ensuring proper handling without abrupt script termination.

### What's new
* [OSDEV-1930](https://opensupplyhub.atlassian.net/browse/OSDEV-1930) - Implemented front-end logic to display additional identifiers such as RBA, LEI, and DUNS IDs as data points on the production location profile page, once the `show_additional_identifiers` feature flag is returned with a true value from the backend.

### Release instructions
* Ensure that the following commands are included in the `post_deployment` command:
    * `migrate`
    * `reindex_database`
* Run `[Release] Deploy` pipeline for the target environment with the flag `Clear the custom OpenSearch indexes and templates` set to true - to update the index mapping for the `production-locations` index after adding the new fields `rba_id`, `duns_id`, `lei_id` and for the `moderation-events` index after adding the new field `contributor_email`.


## Release 2.2.1

## Introduction
* Product name: Open Supply Hub
* Release date: April 25, 2025

### Database changes

#### Migrations
* 0168_introduce_a_switch_to_block_location_downloads.py - This migration introduces a new switch called `block_location_downloads`, which will be used to block the usage of the `api/facilities-downloads/` GET endpoint when necessary.

### Code/API changes
* [OSDEV-1961](https://opensupplyhub.atlassian.net/browse/OSDEV-1961) - Implemented logic to utilize the `block_location_downloads` switch. When enabled, it restricts access to the `api/facilities-downloads/` GET endpoint to prevent bulk downloads.

### Architecture/Environment changes
* [OSDEV-1961](https://opensupplyhub.atlassian.net/browse/OSDEV-1961) - Enabled IP address logging for the Django ECS task.

### Release instructions
* Ensure that the following commands are included in the `post_deployment` command:
    * `migrate`
    * `reindex_database`


## Release 2.2.0

## Introduction
* Product name: Open Supply Hub
* Release date: April 19, 2025

### Code/API changes
* [OSDEV-1894](https://opensupplyhub.atlassian.net/browse/OSDEV-1894) - Enabled `Secure` attribute of csrf token and session id.
* [OSDEV-1201](https://opensupplyhub.atlassian.net/browse/OSDEV-1201) - Added support of `geo_polygon` parameter for GET `v1/production-locations` endpoint.

### Architecture/Environment changes
* [OSDEV-1896](https://opensupplyhub.atlassian.net/browse/OSDEV-1896) - The session cookie is limited to 24 hours. After this period, the user session expires, and the user needs to log in again.
* [OSDEV-1897](https://opensupplyhub.atlassian.net/browse/OSDEV-1897) - A Lambda@Edge function was added to dynamically set the following response headers on the CloudFront side, depending on whether embed mode is active:
    * `X-Frame-Options: DENY`
    * `Content-Security-Policy: frame-ancestors 'none'`

### Bugfix
* [OSDEV-1893](https://opensupplyhub.atlassian.net/browse/OSDEV-1893) - Prevented sending a claim request to `/api/facilities/{os_id}/claim/` for facilities that are pending or approved. Added BE validators to handle incoming claim data.
* [OSDEV-1933](https://opensupplyhub.atlassian.net/browse/OSDEV-1933) - Fixed typo errors in the resource names of the OpenSupplyHubTest-AnonymizedDatabaseDump cluster.

### What's new
* [OSDEV-1706](https://opensupplyhub.atlassian.net/browse/OSDEV-1706) - Implemented backend error handling for SLC form submission and created the UI to display post-submit errors in a user-friendly way. Aligned SLC form validation with backend rules to ensure maximum consistency.

### Release instructions
* Ensure that the following commands are included in the `post_deployment` command:
    * `migrate`
    * `reindex_database`


## Release 2.1.0

## Introduction
* Product name: Open Supply Hub
* Release date: April 5, 2025

### Architecture/Environment changes
* [OSDEV-1899](https://opensupplyhub.atlassian.net/browse/OSDEV-1899) - Switched from using the `latest` tags to static versions for both `bitnami/kafka` and `bitnami/zookeeper`, which resolved compatibility issues during local & CI setup. Using pinned versions ensures stability and prevents unexpected behavior from upstream image changes.

### Bugfix
* [OSDEV-1747](https://opensupplyhub.atlassian.net/browse/OSDEV-1747) - The pages `My Claimed Facilities`, `Claimed Facility Details`, `My Lists`, and `My Lists/id` are now accessible only to authorized users. Additionally, styles have been refactored, an `InputSelect` component has been moved to the separate file, and input styling on the `Claimed Facility Details` page has been fixed.
* [OSDEV-1886](https://opensupplyhub.atlassian.net/browse/OSDEV-1886) - Created the script to run within the Destroy Environment GitHub workflow to delete the Lambda@Edge function before destroying the infrastructure. This ensures that Terraform can remove the infrastructure without encountering errors related to deleting a replicated function.
* [OSDEV-1830](https://opensupplyhub.atlassian.net/browse/OSDEV-1830) - Updated implementation for `Production Location Info` page to input any values for `Location Type` and `Processing Type`, except when the sector is `Apparel` — in that case, enforce taxonomy filters.
* [OSDEV-1861](https://opensupplyhub.atlassian.net/browse/OSDEV-1861) - On the `My Claimed Facilities` page, the help text font size was increased to `21px`, and the margin for the `FIND MY PRODUCTION LOCATION` button was increased to `16px` to improve readability.
* [OSDEV-1904](https://opensupplyhub.atlassian.net/browse/OSDEV-1904) - The `step-by step` instructions link on the List upload page has been updated to `/resources/preparing-data`.

### What's new
* [OSDEV-1842](https://opensupplyhub.atlassian.net/browse/OSDEV-1842) - Removed the pre-filled information in the `Additional Information` section of the SLC `ProductionLocationInfo` page.

### Release instructions
* Ensure that the following commands are included in the `post_deployment` command:
    * `migrate`
    * `reindex_database`


## Release 2.0.0

## Introduction
* Product name: Open Supply Hub
* Release date: March 22, 2025

### Database changes

#### Migrations
* 0167_add_moderationevent_action_reason_text_fields.py - This migration adds new fields `action_reason_text_cleaned` and  `action_reason_text_raw` to the existing table `api_moderationevent`.

#### Schema changes
* [OSDEV-1782](https://opensupplyhub.atlassian.net/browse/OSDEV-1782) - Added new fields `action_reason_text_cleaned` and `action_reason_text_raw` to the `api_moderationevent` table to store text messages received when a moderator takes an action on a moderation event.

### Code/API changes
* [OSDEV-1782](https://opensupplyhub.atlassian.net/browse/OSDEV-1782) - Added additional validation for the fields `action_reason_text_cleaned` and `action_reason_text_raw` when using the `PATCH api/v1/moderation-events/{moderation_id}` endpoint. These fields are required in the request body when the status field is set to 'REJECTED'. The minimum length for the values of these fields is 30 characters.
Also was added sanitization on the server side by using the `Django-Bleach` library for the HTML content that is stored in the `action_reason_text_raw` field. The bleach filter was applied to the `action_reason_text_raw` value in the `slc_contribution_rejected_body.html` template.

### Architecture/Environment changes
* [OSDEV-1832](https://opensupplyhub.atlassian.net/browse/OSDEV-1832) - Increased the memory allocation for the `DedupeHub` container from `12GB` to `16GB` in terraform deployment configuration to address memory overload issues during facility reindexing for `Production` & `Pre-Production` environments.
* [OSDEV-899](https://opensupplyhub.atlassian.net/browse/OSDEV-899) - Splitted the Django container into two components: FE (React) and BE (Django). Requests to the frontend (React) will be processed by the CDN (CloudFront), while requests to the API will be redirected to the Django container. This approach will allow for more efficient use of ECS cluster computing resources and improve frontend performance.

  The following endpoints will be redirected to the Django container:
  * tile/*
  * api/*
  * /api-auth/*
  * /api-token-auth/*
  * /api-feature-flags/*
  * /web/environment.js
  * /admin/*
  * /health-check/*
  * /rest-auth/*
  * /user-login/*
  * /user-logout/*
  * /user-signup/*
  * /user-profile/*
  * /user-api-info/*
  * /admin
  * /static/admin/*
  * /static/django_extensions/*
  * /static/drf-yasg/*
  * /static/gis/*
  * /static/rest_framework/*
  * /static/static/*
  * /static/staticfiles.json

  All other traffic will be redirected to the React application.

### Bugfix
* [OSDEV-1806](https://opensupplyhub.atlassian.net/browse/OSDEV-1806) - Refactored the Parent Company field validation. The field is now validated as a regular character field.
* [OSDEV-1787](https://opensupplyhub.atlassian.net/browse/OSDEV-1787) - The tooltip messages for the Claim button have been removed for all statuses of moderation events on the `Contribution Record` page and changed according to the design on `Thanks for adding data for this production location` pop-up. Changed tooltip text for pending badge if existing production location has pending claim status or has been claimed already.
* [OSDEV-1789](https://opensupplyhub.atlassian.net/browse/OSDEV-1789) - Fixed an issue where the scroll position was not resetting to the top when navigating through SLC workflow pages.
* [OSDEV-1795](https://opensupplyhub.atlassian.net/browse/OSDEV-1795) - Resolved database connection issue after PostgreSQL 16.3 upgrade by upgrading pg8000 module version.
* [OSDEV-1803](https://opensupplyhub.atlassian.net/browse/OSDEV-1803) - Updated text from `Facility Type` to `Location Type` and `Facility Name` to `Location Name` on the SLC `Thank You for Your Submission` page.
* [OSDEV-1769](https://opensupplyhub.atlassian.net/browse/OSDEV-1769) - Fixed the response for potential matches for POST `api/facilities/?create=true`: applied an array of potential matches instead of returning a single potential match.
* [OSDEV-1838](https://opensupplyhub.atlassian.net/browse/OSDEV-1838) - Fixed an issue where the router redirected to an unsupported page when the OS ID contained a forward slash. The fix was implemented by encoding the OS ID value using the `encodeURIComponent()` function before passing it as a URL parameter.
* [OSDEV-1840](https://opensupplyhub.atlassian.net/browse/OSDEV-1840) - Fixed the snapshot status checking procedure. This will prevent a crash when trying to restore a database from an inaccessible snapshot.
* [OSDEV-1831](https://opensupplyhub.atlassian.net/browse/OSDEV-1831) - Updated copies of tooltips on the “Thank you for adding data” pop-up. The texts vary depending on the claim status for a particular location.
* [OSDEV-1827](https://opensupplyhub.atlassian.net/browse/OSDEV-1827) - Fixed the condition logic for the email template when approving a contribution to an existing production location that has either been claimed or has a pending claim request.
* [OSDEV-1781](https://opensupplyhub.atlassian.net/browse/OSDEV-1781) - A clear error messages for the number of workers field have been added to the SLC form and Claimed Facility Details page.
* [OSDEV-1747](https://opensupplyhub.atlassian.net/browse/OSDEV-1747) - All SLC pages have been made accessible only to authorized users.

### What's new
* [OSDEV-1814](https://opensupplyhub.atlassian.net/browse/OSDEV-1814) - Added toggle switch button for production location info page to render additional data if necessary. If toggle switch button is inactive (default behavior), additional data won't be send to the server along with name, address and country.
* [OSDEV-1782](https://opensupplyhub.atlassian.net/browse/OSDEV-1782) - Added a confirmation dialog window that appears when a user tries to reject a moderation event. The dialog includes a WYSIWYG text editor where entering a message of at least 30 characters is required to confirm the rejection. If a user does not enter the required number of characters, the 'Reject' button is disabled, and a tooltip with a clear message appears when the mouse hovers over it.
* [OSDEV-1786](https://opensupplyhub.atlassian.net/browse/OSDEV-1786) - Linked "My Claimed Facilities" page to SLC if no claimed production locations found, changed search button text.
* [OSDEV-1607](https://opensupplyhub.atlassian.net/browse/OSDEV-1607) - Enabled SLC flow.
* [OSDEV-1864](https://opensupplyhub.atlassian.net/browse/OSDEV-1864) - Disabled the 'Submit/Update' button on the SLC Production Location Information page when the `disable_list_uploading` feature flag is active.
* [OSDEV-1867](https://opensupplyhub.atlassian.net/browse/OSDEV-1867) - Updated the 'Messy Data' link on the `Contribute` page and `List Upload` page to direct users to the `Data Cleaning Service splash` page instead of the old `Preparing Data` page.

### Release instructions
* Ensure that the following commands are included in the `post_deployment` command:
    * `migrate`
    * `reindex_database`


## Release 1.31.0

## Introduction
* Product name: Open Supply Hub
* Release date: March 8, 2025

### Bugfix
* [OSDEV-1777](https://opensupplyhub.atlassian.net/browse/OSDEV-1777) - A consistent URL style was established across all pages of the SLC workflow. After the changes, the URL begins from `/contribute/single-location/`.
* [OSDEV-1678](https://opensupplyhub.atlassian.net/browse/OSDEV-1678) - Added asterisks next to each required form field (Name, Address, and Country) on the "Production Location Information" page. Highlighted an empty field and displayed an error message if it loses focus.
* [OSDEV-1778](https://opensupplyhub.atlassian.net/browse/OSDEV-1778) - Fixed the validation for number of workers field in POST, PATCH production locations API. The min field must be less than or equal to the max field.

### What's new
* [OSDEV-1764](https://opensupplyhub.atlassian.net/browse/OSDEV-1764) - Added a new claiming email for the Moderation queue/SLC workflow, which is sent once a data moderator creates a new location based on the moderation event the customer submitted through the SLC workflow.
* [OSDEV-1721](https://opensupplyhub.atlassian.net/browse/OSDEV-1721) - Added new email templates for Moderation/SLC workflow:
    * Email #1 SLC additional contribution to existing production location - Pending moderation.
    * Email #2 SLC contribution - Moderation complete. APPROVED.
    * Email #3 SLC contribution - Moderation complete. REJECTED.
    * Email #4 SLC new production location contribution - Pending moderation.

### Release instructions
* Ensure that the following commands are included in the `post_deployment` command:
    * `migrate`
    * `reindex_database`


## Release 1.30.0

## Introduction
* Product name: Open Supply Hub
* Release date: March 01, 2025

### Database changes
* [OSDEV-1662](https://opensupplyhub.atlassian.net/browse/OSDEV-1662) - Added a new field, `action_perform_by`, to the `api_moderationevent` table so we can handle and store moderation actions user data.

#### Migrations
* 0166_add_moderationevent_action_perform_by.py - This migration added a new field, `action_perform_by`, to the existing table `api_moderationevent`.

### Code/API changes
* [OSDEV-1577](https://opensupplyhub.atlassian.net/browse/OSDEV-1577) - Added geo-bounding box query support to the GET `/api/v1/production-locations/` endpoint. To filter production locations whose geopoints fall within the bounding box, it is necessary to specify valid values for the parameters `geo_bounding_box[top]`, `geo_bounding_box[left]`, `geo_bounding_box[bottom]`, and `geo_bounding_box[right]`.

    The validation rules are as follows:
    * All coordinates of the geo-boundary box (top, left, bottom, right) must be provided.
    * All values must be integers.
    * The top and bottom coordinates must be between -90 and 90.
    * The left and right coordinates must be between -180 and 180.
    * The top must be greater than the bottom.
    * The right must be greater than the left.
* [OSDEV-1662](https://opensupplyhub.atlassian.net/browse/OSDEV-1662) - Updated Logstash mapping configuration to handle the new `action_perform_by` field for OpenSearch.
* [OSDEV-1748](https://opensupplyhub.atlassian.net/browse/OSDEV-1748) - Aligned SLC with current v1/production-locations validation. Removed validation for `number_of_workers` min >= max.

### Architecture/Environment changes
* [OSDEV-1515](https://opensupplyhub.atlassian.net/browse/OSDEV-1515) - Removed `rds_allow_major_version_upgrade` and `rds_apply_immediately` from the environment tfvars files (e.g., terraform-production.tfvars) to set them to `false` again, as the default values in `/deployment/terraform/variables.tf` are `false`. This is necessary to prevent unintended PostgreSQL major version upgrades since the target PostgreSQL 16.3 version has been reached.
* [OSDEV-1692](https://opensupplyhub.atlassian.net/browse/OSDEV-1692) - Update cache dependencies due to Ubuntu 20 image runner deprecation. See [link](https://github.blog/changelog/2024-12-05-notice-of-upcoming-releases-and-breaking-changes-for-github-actions/#actions-cache-v1-v2-and-actions-toolkit-cache-package-closing-down).
* [OSDEV-1580](https://opensupplyhub.atlassian.net/browse/OSDEV-1580) - The new architecture diagram of the OS Hub platform has been created in response to the penetration testing that will be conducted in February 2025. The diagram has been placed in the root of the `./doc/system_design/` folder, replacing the old diagrams that have been moved to the `./doc/system_design/archived/` folder as they are no longer valid. A new `./doc/system_design/README.md` file has also been created, with a reference to the new architecture/network diagram.
* [OSDEV-1785](https://opensupplyhub.atlassian.net/browse/OSDEV-1785) - Forked the aiokafka repository to the Open Supply Hub GitHub account, reverted to v0.8.0, and created a kafka-python-2.0.3 [branch](https://github.com/opensupplyhub/aiokafka/tree/kafka-python-2.0.3). Pinned kafka-python to v2.0.3 ([released](https://pypi.org/project/kafka-python/#history) on Feb 13, 2025) in the Dockerfile to install aiokafka from the forked repository and verified the local installation.

### Bugfix
* [OSDEV-1698](https://opensupplyhub.atlassian.net/browse/OSDEV-1698) - SLC: Refactored the "Submit Another Location" button link to direct users to the search-by-name-and-address form at /contribute/single-location?tab=name-address.
* [OSDEV-1700](https://opensupplyhub.atlassian.net/browse/OSDEV-1700) - SLC: Keep only one previous OS ID in the search result if it matches the search query.
* [OSDEV-1697](https://opensupplyhub.atlassian.net/browse/OSDEV-1697) - Added a redirect to the main page upon closing the SLC modal window to prevent the creation of multiple moderation events.
* [OSDEV-1695](https://opensupplyhub.atlassian.net/browse/OSDEV-1695) - [SLC] Enabled the claim button for updated production locations when a moderation event has a pending status. Disabled claim button explicitly if production location has pending claim status.
* [OSDEV-1701](https://opensupplyhub.atlassian.net/browse/OSDEV-1701) - Refactored "Go Back" button in production location info page.
* [OSDEV-1672](https://opensupplyhub.atlassian.net/browse/OSDEV-1672) - SLC. Implement collecting contribution data page (FE) - All Multi-Selects on the page have been fixed. They resize based on the number of items selected.
* [OSDEV-1549](https://opensupplyhub.atlassian.net/browse/OSDEV-1549) - Added Django serialization check for all fields from the request body based on [the API specification](https://opensupplyhub.github.io/open-supply-hub-api-docs/) for POST and PATCH v1/production-locations endpoint, and appropriate errors return according to the request body schema in the API spec.
* [OSDEV-1696](https://opensupplyhub.atlassian.net/browse/OSDEV-1696) - Added loader on single production location fetch; added error handling; added cleanup hook to clear production location data on component unmount.
* [OSDEV-1653](https://opensupplyhub.atlassian.net/browse/OSDEV-1653) - Added asterisks next to each required form field (Name, Address, and Country) on the "Search by Name and Address" tab. Highlighted an empty field and displayed an error message if it loses focus. Added proper styles for the error messages.
* [OSDEV-1699](https://opensupplyhub.atlassian.net/browse/OSDEV-1699) - The scroll position has been fixed from the bottom to the top after navigating from the bottom of the `Search results` page (press the `Select` button) to `Product Location Information`.
* [OSDEV-1589](https://opensupplyhub.atlassian.net/browse/OSDEV-1589) - Fixed layout issue on new `contribute` page.
* [OSDEV-1739](https://opensupplyhub.atlassian.net/browse/OSDEV-1739) - Applied state cleanup on modal unmount to prevent the same dialog from appearing when clicking on a different production location.
* [OSDEV-1744](https://opensupplyhub.atlassian.net/browse/OSDEV-1744) - Fixed the issue where the text `by user ID:` appeared even when `user_id` was `null` in Contribution Record page.
* [OSDEV-1779](https://opensupplyhub.atlassian.net/browse/OSDEV-1779) - SLC. Made Parent Company field as regular text field and apply snake_case keys to standard keys (e.g. `location_type`, `number_of_workers`, `parent_company`, `processing_type` and `product_type`) in request payload from production location info page to conform API specs.
* [OSDEV-1745](https://opensupplyhub.atlassian.net/browse/OSDEV-1745) - The `Search by Name and Address` tab was defined as default on the Production Location Search page.

### What's new
* [OSDEV-1662](https://opensupplyhub.atlassian.net/browse/OSDEV-1662) - Added a new field, `action_perform_by`, to the moderation event. This data appears on the Contribution Record page when a moderator perform any actions like `APPROVED` or `REJECTED`.

### Release instructions
* Ensure that the following commands are included in the `post_deployment` command:
    * `migrate`
    * `reindex_database`
* Run `[Release] Deploy` pipeline for the target environment with the flag `Clear the custom OpenSearch indexes and templates` set to true - to update the index mapping for the `moderation-events` index after adding the new field `action_perform_by`. The `production-locations` will also be affected since it will clean all of our custom indexes and templates within the OpenSearch cluster.


## Release 1.29.0

## Introduction
* Product name: Open Supply Hub
* Release date: February 8, 2025

### Database changes
* [OSDEV-1515](https://opensupplyhub.atlassian.net/browse/OSDEV-1515) - Upgraded the PostgreSQL version from 13 to 16 for the database used in local development, DB anonymization, DB restore setup, and environments in the AWS cloud. Additionally, the pg_trgm extension has been upgraded to version 1.6 based on the available extension version for PostgreSQL 16.3 in AWS RDS. For more information, see [Extensions supported for RDS for PostgreSQL 16](https://docs.aws.amazon.com/AmazonRDS/latest/PostgreSQLReleaseNotes/postgresql-extensions.html#postgresql-extensions-16x).
* [OSDEV-1558](https://opensupplyhub.atlassian.net/browse/OSDEV-1558) - Added a new field, `action_type`, to the `api_moderationevent` table so we can handle and store moderation actions.

#### Migrations
* 0163_refresh_pg_statistic_and_upgrade_postgres_extensions.py - Updated the SQL script within the migration that upgrades the DB extension versions to handle previously failure cases when a higher version is available for upgrade or when the extension is not installed. This is primarily useful for local development or DB resets in the Development environment, where migrations are applied from scratch, one by one. This fix will not negatively affect other environments, as the migration has already been applied and will not be reapplied. Additionally, the changes are backward compatible.
* 0164_refresh_pg_statistic_and_upgrade_postgres_extensions_after_db_upgrade_to_postgres_16.py - This migration refreshes the `pg_statistic` table after the upgrade to PostgreSQL 16 and upgrades the pg_trgm extension to version 1.6. The SQL script within the migration that upgrades the DB extension versions handles previously failure cases where a higher version is available for upgrade or where the extension is not installed.
* 0165_add_moderationevent_action_type.py - This migration added a new field, `action_type`, to the existing table `api_moderationevent`.

### Code/API changes
* [OSDEV-1581](https://opensupplyhub.atlassian.net/browse/OSDEV-1581) - Added support for Geohex grid aggregation to the GET `/api/v1/production-locations/` endpoint. To receive the Geohex grid aggregation list in the response, it is necessary to pass the `aggregation` parameter with a value of `geohex_grid` and optionally specify `geohex_grid_precision` with an integer between 0 and 15. If `geohex_grid_precision` is not defined, the default value of 5 will be used.
* [OSDEV-1558](https://opensupplyhub.atlassian.net/browse/OSDEV-1558) - Updated Logstash mapping configuration to handle the new `action_type` field for OpenSearch.

### Bugfix
* Some of the resources related to the Development AWS environment still have the `stg` prefix, which can be confusing since we also have a Staging environment with the same prefix. To clarify the resource names, including the database instance, the prefix has been updated from `stg` to `dev` for the development environment.

### What's new
* [OSDEV-1374](https://opensupplyhub.atlassian.net/browse/OSDEV-1374) - Implemented integration for the `Search results` page to show results of searching by name and address (`/contribute/production-location/search`):
    - Connected GET `v1/production-locations`.
    - Routing between pages `Production Location Search`,`Search returned no results`, `Production Location Information`, `Search results`, and `I don't see my Location` pop-up is configured.
    - Max result limit set to 100.
* [OSDEV-1365](https://opensupplyhub.atlassian.net/browse/OSDEV-1365) - SLC: Integrate collecting contribution data page.
* [OSDEV-1370](https://opensupplyhub.atlassian.net/browse/OSDEV-1370) - SLC: Connect Backend API submission with "Thank for Submitting" screen
    - Integrated `POST /v1/production-locations/` in `/contribute/production-location/info/` page.
    - Integrated `PATCH /v1/production-locations/` in `/contribute/production-location/{os_id}/info/` page.
    - Production location info page is now rendered using two routes: /contribute/production-location/info/ and /contribute/production-location/{os_id}/info/. First route for creating new production location, second is for updating existing one.
    - Implemented error popup on error response for `PATCH | POST /v1/production-locations/`.
    - Implemented error popup on error response for `GET /v1/moderation-events/{moderation_id}`.
    - Integrated "Thank for Submitting" modal dialog. When popup is appeared, path parameter `{moderation-id}` will be attached to `/contribute/production-location/{os_id}/info/` or `/contribute/production-location/info/`.
    - Implemented temporary saving of moderation events in local storage for a seamless user experience.
    - Created separate mobile and desktop layouts for "Thank for Submitting" modal dialog.
    - Created link to claim from "Thank for Submitting" modal dialog only if production location is available for claim and moderation event is not pending.
    - Implemented serializing and validation production location fields before passing to the "Thank for Submitting" modal dialog.
    - Refactored routing between search results page and production location info page. Search parameters are now stored in the Redux state, so the 'Go Back' button in production location info page will lead to the previous search.
* [OSDEV-1558](https://opensupplyhub.atlassian.net/browse/OSDEV-1558) - Added a new field, `action_type`, to the moderation event. This data appears on the Contribution Record page when a moderator creates a new location or matches it to an existing one.

### Release instructions
* Ensure that the following commands are included in the `post_deployment` command:
    * `migrate`
    * `reindex_database`
* Run `[Release] Deploy` pipeline for the target environment with the flag `Clear the custom OpenSearch indexes and templates` set to true - to update the index mapping for the `moderation-events` index after adding the new field `action_type`. The `production-locations` will also be affected since it will clean all of our custom indexes and templates within the OpenSearch cluster.
* This release will upgrade PostgreSQL from version 13 to version 16.
    * The upgrade will be performed automatically by Terrafrom and AWS, but some steps need to be completed **before** and **after** the upgrade. Please refer to [the Confluence article](https://opensupplyhub.atlassian.net/wiki/spaces/SD/pages/640155649/PostgreSQL+database+upgrade+from+version+13+to+version+16) for detailed instructions.
    * Steps to be completed before the upgrade are marked with the statement: "**This should be done before deploying the upgraded database.**". Post-upgrade tasks can be found under the [After the PostgreSQL major version upgrade](https://opensupplyhub.atlassian.net/wiki/spaces/SD/pages/640155649/PostgreSQL+database+upgrade+from+version+13+to+version+16#After-the-PostgreSQL-major-version-upgrade) section.
    * In case of an unsuccessful release along with the database upgrade, follow the instructions under the [Guide for rolling back the PostgreSQL major version upgrade](https://opensupplyhub.atlassian.net/wiki/spaces/SD/pages/640155649/PostgreSQL+database+upgrade+from+version+13+to+version+16#Guide-for-rolling-back-the-PostgreSQL-major-version-upgrade) section.


## Release 1.28.1

## Introduction
* Product name: Open Supply Hub
* Release date: January 31, 2025

### Bugfix
* [OSDEV-1626](https://opensupplyhub.atlassian.net/browse/OSDEV-1626) - Temporarily hid the new contribution page `Add Location Data` and re-enabled the old navigation to the `List Upload` page via the `/contribute` path.


## Release 1.28.0

## Introduction
* Product name: Open Supply Hub
* Release date: January 25, 2025

### Database changes
* [OSDEV-1514](https://opensupplyhub.atlassian.net/browse/OSDEV-1514) - Upgraded the PostgreSQL version from 12 to 13 for the database used in local development, DB anonymization, DB restore setup, and environments in the AWS cloud. Additionally, the postgis and pg_trgm extensions have been upgraded to versions 3.4.2 and 1.5, respectively, based on the available extension versions for PostgreSQL 13.15 in AWS RDS. For more information, see [Extensions supported for RDS for PostgreSQL 13](https://docs.aws.amazon.com/AmazonRDS/latest/PostgreSQLReleaseNotes/postgresql-extensions.html#postgresql-extensions-13x). Allowed major version upgrades and activated the `apply immediately` flag to perform the PostgreSQL major version upgrade in AWS.

#### Migrations
* 0163_refresh_pg_statistic_and_upgrade_postgres_extensions.py - This migration refreshes the `pg_statistic` table after the upgrade to PostgreSQL 13 and upgrades the postgis and pg_trgm extensions to versions 3.4.2 and 1.5, respectively.

### Code/API changes
* [OSDEV-1514](https://opensupplyhub.atlassian.net/browse/OSDEV-1514) - Corrected spelling mistakes in the `src/anon-tools/do_dump.sh` file and in the name of the folder `database_anonymizer_sheduled_task`. Removed the unused `src/anon-tools/anon.sql` file and the redundant `src/anon-tools/initdb.sql` file. Removed commented-out code in the `src/anon-tools/Dockerfile.dump` and `deployment/terraform/database_anonymizer_scheduled_task/docker/database_anonymizer.py` files.
* [OSDEV-1523](https://opensupplyhub.atlassian.net/browse/OSDEV-1523) - Updated `export_csv.py` to enable uploading to Google Drive and implemented cursor-based pagination for the export.

### Architecture/Environment changes
* [OSDEV-1514](https://opensupplyhub.atlassian.net/browse/OSDEV-1514) - Introduced `rds_allow_major_version_upgrade` and `rds_apply_immediately` Terraform variables to enable or disable major version upgrades and the `apply immediately` flag, depending on the environment.
* [OSDEV-1523](https://opensupplyhub.atlassian.net/browse/OSDEV-1523) - Added a new batch job that triggers the export_csv.py command on the first day of each month to upload bulk data of production locations to Google Drive.

### What's new
* [OSDEV-40](https://opensupplyhub.atlassian.net/browse/OSDEV-40) - Created new page for `/contribute` to choose between multiple & single location upload. Replaced current multiple list upload to `/contribute/multiple-locations`. Changed `Upload Data` to `Add Data` text.
* [OSDEV-1117](https://opensupplyhub.atlassian.net/browse/OSDEV-1117) - Implemented integration of Contribution Record Page (`/dashboard/moderation-queue/contribution-record/{moderation_id}`):
    - Connected GET `api/v1/moderation-events/{moderation_id}/`.
    - Connected GET `api/v1/production-locations?name={productionLocationName}&country={countryCode}&address={address}` to get potential matches using OpenSearch engine.
    - Connected PATCH `/v1/moderation-events/{moderation_id}/` (for Reject button).
    - Connected POST `/v1/moderation-events/{moderation_id}/production-locations/` (for Create New Location button).
    - Connected PATCH `/v1/moderation-events/{moderation_id}/production-locations/{os_id}/` (for Confirm potential match button).
    - UI improvements:
        - Added a toast component to display notifications during moderation event updates.
        - Introduced a backdrop to prevent accidental clicks on other buttons during the update process.
    - Applied Django Signal for moderation-events OpenSearch index.
* [OSDEV-1524](https://opensupplyhub.atlassian.net/browse/OSDEV-1524) - Updated salutations in automated emails to ensure a consistent and professional experience of communication from OS Hub.
* [OSDEV-1129](https://opensupplyhub.atlassian.net/browse/OSDEV-1129) - The UI for the results page for name and address search was implemented. It includes the following screens:
    * Successful Search: If the search is successful, the results screen displays a list of production locations. Each item includes the following information about the production location: name, OS ID, address, and country name. Users can either select a specific production location or press the "I don’t see my Location" button, which triggers a confirmation dialog window.
    * Confirmation Dialog Window: In this window, users can confirm that no correct location was found using the provided search parameters. They can either proceed to create a new production location or return to the search.
    * Unsuccessful Search: If the search is unsuccessful, an explanation is provided along with two options: return to the search or add a new production location.
* [OSDEV-1579](https://opensupplyhub.atlassian.net/browse/OSDEV-1579) - Updated the API limit automated email to remove an outdated link referring to OAR and improve the languate for clarity. With this update the contributor will be informed of the correct process to follow if they have reached their API calls limit.

### Release instructions
* Ensure that the following commands are included in the `post_deployment` command:
    * `migrate`
    * `reindex_database`
* This release will upgrade PostgreSQL from version 12 to version 13.
    * The upgrade will be performed automatically by Terrafrom and AWS, but some steps need to be completed **before** and **after** the upgrade. Please refer to [the Confluence article](https://opensupplyhub.atlassian.net/wiki/spaces/SD/pages/620134402/PostgreSQL+database+upgrade+from+version+12+to+version+13) for detailed instructions.
    * Steps to be completed before the upgrade are marked with the statement: "**This should be done before deploying the upgraded database.**". Post-upgrade tasks can be found under the [After the PostgreSQL major version upgrade](https://opensupplyhub.atlassian.net/wiki/spaces/SD/pages/620134402/PostgreSQL+database+upgrade+from+version+12+to+version+13#After-the-PostgreSQL-major-version-upgrade) section.
    * In case of an unsuccessful release along with the database upgrade, follow the instructions under the [Guide for rolling back the PostgreSQL major version upgrade](https://opensupplyhub.atlassian.net/wiki/spaces/SD/pages/620134402/PostgreSQL+database+upgrade+from+version+12+to+version+13#Guide-for-rolling-back-the-PostgreSQL-major-version-upgrade) section.


## Release 1.27.0

## Introduction
* Product name: Open Supply Hub
* Release date: January 11, 2025

### Code/API changes
* [OSDEV-1409](https://opensupplyhub.atlassian.net/browse/OSDEV-1409) - Introduced a new PATCH `/api/v1/moderation-events/{moderation_id}/production-locations/{os_id}/` endpoint. This endpoint allows the creation of a new contribution for an existing production location based on the provided moderation event.
* [OSDEV-1336](https://opensupplyhub.atlassian.net/browse/OSDEV-1336) - Introduced a new PATCH `/api/v1/production-locations/{os_id}/` endpoint based on the API v1 specification. This endpoint allows the creation of a new moderation event for updating the production location with the given details. Basically, the endpoint can be used to contribute to an existing location.
* [OSDEV-1336](https://opensupplyhub.atlassian.net/browse/OSDEV-1336) - Dynamic mapping for the new fields in the `moderation-events` index has been disabled for those that don't have an explicit mapping defined. This change helps avoid indexing conflicts, such as when a field is initially indexed with one data type (e.g., long), but later an entry with a different data type for the same field is indexed, causing the entire entry to fail indexing. After this change, fields with an explicit mapping will be indexed, while other fields will not be indexed or searchable, but will still be displayed in the document.

### Architecture/Environment changes

### Bugfix
* [OSDEV-1492](https://opensupplyhub.atlassian.net/browse/OSDEV-1492) - Fixed an issue where invalid manually entered dates were not validated on the UI, resulting in API errors with message “The request query is invalid.” on `Moderation Queue` page. Invalid dates are now trimmed and properly handled.
* [OSDEV-1493](https://opensupplyhub.atlassian.net/browse/OSDEV-1493) - Fixed an issue where the backend sorts countries not by `name` but by their `alpha-2 codes` in `GET /api/v1/moderation-events/` endpoint.
* [OSDEV-1532](https://opensupplyhub.atlassian.net/browse/OSDEV-1532) - Fixed the date range picker on the `Moderation Queue` page. A Data Moderator can change the Before date even if an Error message is displayed.
* [OSDEV-1533](https://opensupplyhub.atlassian.net/browse/OSDEV-1533) - The presentation of the `Moderation Decision Date` in the `Moderation Queue` table has been corrected. If the "status_change_date" is missing in the object, it now displays as "N/A".
* [OSDEV-1196](https://opensupplyhub.atlassian.net/browse/OSDEV-1196) - The `?sort_by=contributors_desc` query parameter is only appended to URLs on the `/facilities` page and is excluded from all other pages. The error caused by the property type that occurred during local test execution has been resolved.
* [OSDEV-1397](https://opensupplyhub.atlassian.net/browse/OSDEV-1397) - GET `/api/parent-companies/` request has been removed from the Open Supply Hub page and ClaimFacility component. Parent Company Select is a regular input field that allows the creation of multiple parent company names for filter on this page.
* [OSDEV-1556](https://opensupplyhub.atlassian.net/browse/OSDEV-1556) - Fixed validation of `os_id` for PATCH `/api/v1/moderation-events/{moderation_id}/production-locations/{os_id}/` endpoint.
* [OSDEV-1563](https://opensupplyhub.atlassian.net/browse/OSDEV-1563) - Fixed updating of the moderation decision date after moderation event approval.

### What's new
* [OSDEV-1376](https://opensupplyhub.atlassian.net/browse/OSDEV-1376) - Updated automated emails for closure reports (report_result) to remove the term "Rejected" for an improved user experience. Added link to Closure Policy and instructions for submitting a Reopening Report to make the process easier to understand for users.
* [OSDEV-1383](https://opensupplyhub.atlassian.net/browse/OSDEV-1383) - Edited text of the automated email that notifies a contributor when one of their facilities has been claimed. The new text provides more information to the contributor to understand the claim process and how they can encourage more of their facilities to claim their profile.
* [OSDEV-1474](https://opensupplyhub.atlassian.net/browse/OSDEV-1474) - Added contributor type value to response of `/api/contributors/` endpoint.
* [OSDEV-1130](https://opensupplyhub.atlassian.net/browse/OSDEV-1130) A new page, `Production Location Information`, has been implemented. It includes the following inputs:
    * Required and pre-fillable fields:
        - Name
        - Address
        - Country
    * Additional information section: Fields for optional contributions from the owner or manager of the production location, including sector(s), product type(s), location type(s), processing type(s), number of workers, and parent company.
The page also features `Go Back` and `Submit` buttons for navigation and form submission.

### Release instructions
* Ensure that the following commands are included in the `post_deployment` command:
    * `migrate`
    * `reindex_database`
* Run `[Release] Deploy` pipeline for the target environment with the flag `Clear the custom OpenSearch indexes and templates` set to true - to refresh the index mappings for the `moderation-events` index after disabling dynamic mapping for the new fields that don't have an explicit mapping defined. The `production-locations` will also be affected since it will clean all of our custom indexes and templates within the OpenSearch cluster


## Release 1.26.0

## Introduction
* Product name: Open Supply Hub
* Release date: December 14, 2024

### Database changes

#### Migrations
* 0162_update_moderationevent_table_fields.py - This migration updates the ModerationEvent table and its constraints.

#### Schema changes
* [OSDEV-1158](https://opensupplyhub.atlassian.net/browse/OSDEV-1158) - The following updates to the ModerationEvent table have been made:
    1. Set `uuid` as the primary key.
    2. Make `geocode_result` field optional. It can be blank if lat and lng
    have been provided by user.
    3. Remove redundant `blank=False` and `null=False` constraints, as these are
    the default values for model fields in Django and do not need to be
    explicitly set.
    4. Make `contributor` field non-nullable, as the field should not be left
    empty. It is required to have information about the contributor.
    5. Allow `claim` field to be blank. This change reflects the fact that
    a moderation event may not always be related to a claim, so the field can
    be left empty.

### Code/API changes
* [OSDEV-1453](https://opensupplyhub.atlassian.net/browse/OSDEV-1453) - The `detail` keyword instead of `message` has been applied in error response objects for V1 endpoints.
* [OSDEV-1346](https://opensupplyhub.atlassian.net/browse/OSDEV-1346) - Disabled null values from the response of the OpenSearch. Disabled possible null `os_id`, `claim_id` and `source` from `PATCH /api/v1/moderation-events/{moderation_id}/` response.
* [OSDEV-1410](https://opensupplyhub.atlassian.net/browse/OSDEV-1410) - Introduced a new POST `/api/v1/moderation-events/{moderation_id}/production-locations/` endpoint
* [OSDEV-1449](https://opensupplyhub.atlassian.net/browse/OSDEV-1449) - **Breaking changes** to the following endpoints:
  - GET `v1/moderation-events/`
  - GET `v1/production-locations/`

  **Changes include:**
  - Refactored `sort_by` parameter to improve sorting functionality.
  - Split `search_after` parameter into `search_after_value` and `search_after_id` for better pagination control.

* [OSDEV-1158](https://opensupplyhub.atlassian.net/browse/OSDEV-1158) - The following features and improvements have been made:
    1. Introduced a new POST `/api/v1/production-locations/` endpoint based on the API v1 specification. This endpoint allows the creation of a new moderation event for the production location creation with the given details.
    2. Removed redundant redefinition of paths via the `as_view` method for all the v1 API endpoints since they are already defined via `DefaultRouter`.
* [OSDEV-1468](https://opensupplyhub.atlassian.net/browse/OSDEV-1468) - Limit the `page` parameter to `100` for the GET `/api/facilities/` endpoint. This will help prevent system downtimes, as larger pages (OFFSET) make it harder for the database to retrieve data, especially considering the large amount of data we have.

### Architecture/Environment changes
* [OSDEV-1170](https://opensupplyhub.atlassian.net/browse/OSDEV-1170) - Added the ability to automatically create a dump from the latest shared snapshot of the anonymized database from Production environment for use in the Test and Pre-Prod environments.
* In light of recent instances(on 12/03/2024 UTC and 12/04/2024 UTC) where the current RDS disk storage space limit was reached in Production, the RDS storage size has been increased to `256 GB` in the Production, Test, and Pre-prod environments to accommodate the processing of larger volumes of data. The configurations for the Test and Pre-prod environments have also been updated to maintain parity with the Production environment.
* Right-sized the resources for Django containers across all environments and the RDS instance in the Production and Preprod environments. This will result in a savings of approximately $2,481. The following changes have been made:
    - Production:
        - RDS instance type was changed from `db.m6in.8xlarge` to `db.m6in.4xlarge`.
        - ECS tasks for Django containers: the number was reduced from `12` to `10`, and memory was reduced from `8GB` to `4GB`.
    - Preprod:
        - RDS instance type was changed from `db.m6in.8xlarge` to `db.m6in.4xlarge`.
        - ECS tasks for Django containers: the number was reduced from `12` to `10`, and memory was reduced from `8GB` to `4GB`.
        - These changes were made to maintain parity with the Production environment, as it is a copy of that environment.
    - Staging:
        - ECS tasks for Django containers: memory was reduced from `8GB` to `2GB`.
    - Test:
        - ECS tasks for Django containers: memory was reduced from `8GB` to `4GB`.
    - Development:
        - ECS tasks for Django containers: memory was reduced from `8GB` to `1GB`, and CPU was reduced from `1 vCPU` to `0.5 vCPU`.

### Bugfix
* [OSDEV-1388](https://opensupplyhub.atlassian.net/browse/OSDEV-1388) - The waiter from boto3 cannot wait more than half an hour so we replaced it with our own.
* It was found that clearing OpenSearch indexes didn’t work properly because the templates weren’t cleared. After updating the index mappings within the index template files, the index template remained unchanged because only the indexes were deleted during deployment, not both the indexes and their templates. This caused conflicts and prevented developers' updates from being applied to the OpenSearch indexes.
This issue has been fixed by adding additional requests to delete the appropriate index templates to the `clear_opensearch.sh.tpl` script, which is triggered when clearing OpenSearch during deployment to any environment.
* [OSDEV-1482](https://opensupplyhub.atlassian.net/browse/OSDEV-1482) - The `GET api/v1/moderation-events/{moderation_id}` endpoint returns a single response instead of an array containing one item.
* [OSDEV-1511](https://opensupplyhub.atlassian.net/browse/OSDEV-1511) - Updated google maps api version to 3.57 for ReactLeafletGoogleLayer component (3.51 not supported).

### What's new
* [OSDEV-1132](https://opensupplyhub.atlassian.net/browse/OSDEV-1132) - Added FE for the "thanks for submitting" screen when user submits production location's data.
* [OSDEV-1373](https://opensupplyhub.atlassian.net/browse/OSDEV-1373) - The tab `Search by Name and Address.` on the Production Location Search screen has been implemented. There are three required properties (name, address, country). The "Search" button becomes clickable after filling out inputs, creates a link with parameters, and allows users to proceed to the results screen.
* [OSDEV-1175](https://opensupplyhub.atlassian.net/browse/OSDEV-1175) - New Moderation Queue Page was integrated with `GET api/v1/moderation-events/` endpoint that include pagination, sorting and filtering.

### Release instructions
* Ensure that the following commands are included in the `post_deployment` command:
    * `migrate`
    * `reindex_database`
* Run `[Release] Deploy` pipeline for the target environment with the flag `Clear the custom OpenSearch indexes and templates` set to true - to refresh the index mappings for the `production-locations` and `moderation-events` indexes after fixing the process of clearing the custom OpenSearch indexes. It will clean all of our custom indexes and templates within the OpenSearch cluster.


## Release 1.25.0

## Introduction
* Product name: Open Supply Hub
* Release date: November 30, 2024

### Database changes

#### Migrations
* 0159_alter_status_of_moderation_events_table.py - This migration alters status of api_moderationevent table.
* 0160_allow_null_parsing_errors_in_facilitylist.py - This migration allows empty parsing_errors in api_facilitylist.
* 0161_create_disable_list_uploading_switch.py - This migration creates disable_list_uploading switch in the Django admin panel and record in the waffle_switch table.

#### Schema changes
* [OSDEV-1346](https://opensupplyhub.atlassian.net/browse/OSDEV-1346) - Alter status options for api_moderationevent table.
* [OSDEV-1411](https://opensupplyhub.atlassian.net/browse/OSDEV-1411) - Allows empty parsing_errors in api_facilitylist.

### Code/API changes
* [OSDEV-1346](https://opensupplyhub.atlassian.net/browse/OSDEV-1346) - Create GET request for `v1/moderation-events` endpoint.
* [OSDEV-1429](https://opensupplyhub.atlassian.net/browse/OSDEV-1429) - The list upload switcher has been created to disable the `Submit` button on the List Contribute page through the Switch page in the Django admin panel during the release process. Implemented a check on the list upload endpoint.
* [OSDEV-1332](https://opensupplyhub.atlassian.net/browse/OSDEV-1332) - Introduced new `PATCH api/v1/moderation-events/{moderation_id}` endpoint
to modify moderation event `status`.
* [OSDEV-1347](https://opensupplyhub.atlassian.net/browse/OSDEV-1347) - Create GET request for `v1/moderation-events/{moderation_id}` endpoint.
* Update `/v1/production-locations/{os_id}` endpoint to return a single object instead of multiple objects. Also, add unit tests for the `ProductionLocationsViewSet`.
* The RDS instance has been upgraded as follows: for `production` and `preprod`, it is now `db.m6in.8xlarge`, and for `test`, it has been upgraded to `db.t3.xlarge`.
* [OSDEV-1467](https://opensupplyhub.atlassian.net/browse/OSDEV-1467) - Implemented disabling endpoint `POST /api/facilities/` during the release process. It is raising an error message with status code 503.

### Architecture/Environment changes
* Increased the memory for the Dedupe Hub instance from 8GB to 12GB in the `production` and `pre-prod` environments to reduce the risk of container overload and minimize the need for reindexing in the future.

### Bugfix
* [OSDEV-1448](https://opensupplyhub.atlassian.net/browse/OSDEV-1448) - The map on the production location’s profile and the production location marker have been fixed. Improved the handling of SQL query parameters for better execution accuracy.
* [OSDEV-1411](https://opensupplyhub.atlassian.net/browse/OSDEV-1411) - Django Admin: Fixed an issue when updating the facility list with an empty array in the `parsing errors` field.

### Release instructions
* Ensure that the following commands are included in the `post_deployment` command:
    * `migrate`
    * `reindex_database`


## Release 1.24.0

## Introduction
* Product name: Open Supply Hub
* Release date: November 16, 2024

### Code/API changes
* [OSDEV-1335](https://opensupplyhub.atlassian.net/browse/OSDEV-1335) - Explicitly set the number of shards and the number of replicas for the "production locations" and "moderation events" OpenSearch indexes. Based on the OpenSearch documentation, a storage size of 10–30 GB is preferred for workloads that prioritize low search latency. Additionally, having too many small shards can unnecessarily exhaust memory by storing excessive metadata. Currently, the "production locations" index utilizes 651.9 MB, including replicas, while the "moderation events" index is empty. This indicates that one shard and one replica should be sufficient for the "production locations" and "moderation events" indexes.
* Moved all the files related to the OpenSearch service to the existing `src/django/api/services/opensearch` folder within the `api` app of the Django application. This should make it easier to navigate through the files and clarify the location of all OpenSearch service-related files in one place within the `api` app in Django.

### Architecture/Environment changes
* The OpenSearch version has been increased to 2.15.
* [OSDEV-1335](https://opensupplyhub.atlassian.net/browse/OSDEV-1335) - The new "moderation events" Logstash pipeline has been configured and implemented to collect moderation event data from the current PostgreSQL database and save it to OpenSearch. This setup allows for fast searches on the moderation events data.
* [OSDEV-1387](https://opensupplyhub.atlassian.net/browse/OSDEV-1387) - The SQL query for generating tiles from PostgreSQL+PostGIS has been reimplemented to avoid using the JOIN + GROUP BY clause. This change reduces the number of subqueries and their asymptotic complexity. Additionally, an option to set an upper limit on facility counts in the 'count' clause has been introduced, capped at 100, which doubles the query's performance. Throttling has been removed for tile generation endpoints.
* [OSDEV-1171](https://opensupplyhub.atlassian.net/browse/OSDEV-1171) - RDS instances for `staging` and `test` have beed decreased to `db.t3.large`
* Playwright has been introduced as the main framework for end-to-end testing:
    * Added a new Playwright testing service to the Docker configuration
    * Implemented initial test cases to verify core functionality
    * Integrated Playwright tests into the CI pipeline via GitHub Actions
    * Added necessary configuration files and dependencies for the e2e testing project
* The RDS instance for `production` has been upgraded to `db.m6in.4xlarge` and configured to operate in a single Availability Zone.

### Bugfix
* [OSDEV-1335](https://opensupplyhub.atlassian.net/browse/OSDEV-1335) - Fixed the assertion in the test for the `country.rb` filter of the "production locations" Logstash pipeline. The main issue was with the evaluation of statements in the Ruby block. Since only the last statement is evaluated in a Ruby block, all the checks were grouped into one chain of logical statements and returned as a `result` variable at the end.

### What's new
* [OSDEV-1116](https://opensupplyhub.atlassian.net/browse/OSDEV-1116) - A new Contribution Record Page has been developed to enable quick identification and moderation of contributions. This page includes two main sections: Moderation Event Data and Potential Matches, along with a set of buttons designed to facilitate the moderation process.
* [OSDEV-1120](https://opensupplyhub.atlassian.net/browse/OSDEV-1120) - A new Moderation Queue Dashboard page has been introduced, featuring three essential components:
    * Moderation Events Table: Allows users to view and manage moderation events more effectively.
    * Filtering Options: Multiple filter fields enable users to customize the displayed events based on different criteria, making it easier to find specific events.
    * Download Excel Button: Provides the ability to export the list of displayed moderation events as an XLSX file for offline analysis and record-keeping.

### Release instructions
* The following steps should be completed while deploying to Staging or Production:
    1. Run the `[Release] Deploy` pipeline for these environments with the flag 'Clear OpenSearch indexes' set to true. This will allow Logstash to refill OpenSearch since the OpenSearch instance will be recreated due to the version increase. It is also necessary due to changes in the OpenSearch index settings.
    2. Open the triggered `Deploy to AWS` workflow and ensure that the `apply` job is completed. **Right after** finishing the `apply` job, follow these instructions, which should be the last steps in setting up the recreated OpenSearch instance:
        - Copy the ARN of the `terraform_ci` user from the AWS IAM console.
            - Navigate to the AWS console's search input, type "IAM", and open the IAM console.
            - In the IAM console, find and click on the "Users" tab.
            - In the list of available users, locate the `terraform_ci` user, click on it, and on that page, you will find its ARN.
        - After copying this value, go to the AWS OpenSearch console in the same way you accessed the IAM console.
        - Open the available domains and locate the domain for the corresponding environment. Open it, then navigate to the security configuration and click "Edit".
        - Find the section titled "Fine-grained access control", and under this section, you will find an "IAM ARN" input field. Paste the copied ARN into this field and save the changes. It may take several minutes to apply. Make sure that the "Configuration change status" field has green status.
    3. Then, return to the running `Deploy to AWS` workflow and ensure that the logs for `clear_opensearch` job do not contain errors related to access for deleting the OpenSearch index or lock files in EFS storage. In case of **an access error**, simply rerun the `Deploy to AWS` workflow manually from the appropriate release Git tag.


## Release 1.23.0

## Introduction
* Product name: Open Supply Hub
* Release date: November 02, 2024

### Database changes

#### Migrations
* 0158_create_moderation_events_table.py - This migration creates api_moderationevent table for Moderation Queue.

#### Schema changes
* [OSDEV-1229](https://opensupplyhub.atlassian.net/browse/OSDEV-1229) - Created Moderation Events Postgres table to track moderation events in the database.

### Code/API changes
* Throttling has been introduced for tiles/* endpoints, limiting requests to 300 per minute.
* [OSDEV-1328](https://opensupplyhub.atlassian.net/browse/OSDEV-1328) The OpenSearch tokenizer has been changed to `lowercase` to get better search results when querying the GET /v1/production-locations/ endpoint.

### Architecture/Environment changes
* Resource allocation has been optimized for the staging environment. The number of ECS tasks for the Django app has been reduced from 6 to 4, while maintaining system stability.

### Release instructions
* Ensure that the following commands are included in the `post_deployment` command:
    * `migrate`
* Run `[Release] Deploy` pipeline for an existing environment with the flag 'Clear OpenSearch indexes' set to true - to let the tokenizer parse full text into words with new configurations.


## Release 1.22.0

## Introduction
* Product name: Open Supply Hub
* Release date: October 19, 2024

### Database changes

#### Migrations
* 0156_introduce_list_level_parsing_errors.py - This migration introduces the parsing_errors field for the FacilityList model to collect list-level and internal errors logged during the background parsing of the list.
* 0157_delete_endpoint_switcher_for_list_uploads.py - This migration deletes the `use_old_upload_list_endpoint` switcher that was necessary to toggle between the old and new list upload endpoints.

#### Schema changes
* [OSDEV-1039](https://opensupplyhub.atlassian.net/browse/OSDEV-1039) - Since the `use_old_upload_list_endpoint` switcher is no longer necessary for the list upload, it has been deleted from the DB. Additionally, the `parsing_errors` field has been added to the FacilityList model.

### Code/API changes
* [OSDEV-1102](https://opensupplyhub.atlassian.net/browse/OSDEV-1102) - API. Propagate production location updates to OpenSearch data source via refreshing `updated_at` field in `api_facility` table. Triggered updated_at field in such actions: transfer to alternate facility, claim facility, approve, reject and deny claim, claim details, merge facilities, match facility (promote, split).
* [OSDEV-1039](https://opensupplyhub.atlassian.net/browse/OSDEV-1039) - Deleted the `facility_list_items.json` fixture from the Django app since it is no longer needed, having been replaced with real CSV files. Additionally, other important changes have been implemented in the Django app and deployment:
    * Adjusted all code that used the `facility_list_items.json` fixture and removed the unused matching logic from the Django app, as it is no longer necessary and was connected to that fixture.
    * Updated the reset database step in the `restore_database` job of the Deploy to AWS GitHub workflow to upload CSV location list files to S3 for parsing during the DB reset.

### Architecture/Environment changes
* [OSDEV-1325](https://opensupplyhub.atlassian.net/browse/OSDEV-1325)
  * __Deploy to AWS__ pipeline will init from __[Release] Deploy__ pipeline and get deployment parameters, such as cleaning OpenSearch indexes, by trigger.
* [OSDEV-1372](https://opensupplyhub.atlassian.net/browse/OSDEV-1372)
  * Changed the base image in the Django app Dockerfile to use a Debian 11 instead of Debian 10 as the PostgreSQL 13 repository support for Debian 10 has been ended.
  * Always build a docker image for the amd64 platform so that the image in the local environment fully corresponds to the one in production.
* [OSDEV-1172](https://opensupplyhub.atlassian.net/browse/OSDEV-1172)
  * Added the ability to restore a database from a snapshot.
* [OSDEV-1388](https://opensupplyhub.atlassian.net/browse/OSDEV-1388)
  * Increased timeout to wait for copying anonymized shared snapshot.

### Bugfix
* Fixed a bug related to environment variable management:
    * Removed the `py_environment` Terraform variable, as it appeared to be a duplicate of the `environment` variable.
    * Passed the correct environment values to the ECS task definition for the Django containers in all environments, especially in the Preprod and Development environments, to avoid misunderstandings and incorrect interpretations of the values previously passed via `py_environment`.
    * Introduced a *Local* environment specifically for local development to avoid duplicating variable values with the AWS-hosted *Development* environment.
* [OSDEV-1039](https://opensupplyhub.atlassian.net/browse/OSDEV-1039) - Made the list parsing asynchronous and increased the list upload limit to 10,000 facilities per list to reduce manual work for moderators when they split large lists into smaller ones. The following architectural and code changes have been made:
    1. Renamed the previously copied `api/facility-lists/createlist` POST endpoint to the `api/facility-lists` POST endpoint. Deleted the old implementation of the `api/facility-lists` POST endpoint along with the `use_old_upload_list_endpoint` switcher that was necessary to toggle between the old and new list upload endpoints.
    2. Removed the triggering of ContriCleaner from the `api/facility-lists` POST endpoint and moved it to the async parse AWS batch job to reduce the load on the endpoint. Introduced a `parsing_errors` field for the FacilityList model to collect list-level and internal errors logged during the background parsing of the list.
    3. Established a connection between the EC2 instance within the AWS batch job and the S3 bucket where all the uploaded list files are saved. This is necessary because the parse job retrieves a particular list from the S3 bucket via Django.
    4. Deleted redundant code from the previous implementation of the list item parsing.
    5. Adjusted Django, ContriCleaner, and integration tests. Regarding integration tests, the `facility_list_items.json` fixture was converted to concrete CSV lists, which were connected to the `facility_lists.json` fixture to upload them to the DB while creating the test DB for the integration tests. This is necessary because the parsing function that triggers ContriCleaner can only work with real files, not facility list items as it did previously.
    6. Refactored the ContributeForm component in the front-end app.
    7. The list page has been adjusted to work with asynchronous parsing, and a new dialog window has been added to notify users about the list parsing process, indicating that they need to wait.
    8. Introduced a UI to display list parsing errors on the list page after the page refresh.

### What's new
* [OSDEV-1127](https://opensupplyhub.atlassian.net/browse/OSDEV-1127) - It was implemented the Production Location Search screen that has two tabs: "Search by OS ID" and "Search by Name and Address." Each tab adds a query parameter (`?tab=os-id` and `?tab=name-address`) to the URL when active, allowing for redirection to the selected tab. On the "Search by OS ID" tab, users see an input field where they can enter an OS ID. After entering the full OS ID (15 characters), the "Search By ID" button becomes clickable, allowing users to proceed to the results screen. There are two possible outcomes:
    * Successful Search: If the search is successful, the results screen displays information about the production location, including its name, OS ID, previous OS ID (If they exist), address, and country name. Users can then choose to either return to the search by name and address or add data and claim the location.
    * Unsuccessful Search: If the search is unsuccessful, an explanation is provided, along with two options: return to the search by name and address or search for another OS ID.

    Each results screen also includes a "Back to ID search" button at the top.

### Release instructions
* Before deploying to an existing environment, clear OpenSearch to ensure it can receive any missed changes and properly start the update process.
* Ensure that the `migrate` command is included in the `post_deployment` command.


## Release 1.21.0

## Introduction
* Product name: Open Supply Hub
* Release date: September 21, 2024

### Code/API changes
* [OSDEV-1126](https://opensupplyhub.atlassian.net/browse/OSDEV-1126) - Added the `historical_os_id` field to the response from the `v1/production-locations` endpoint if the searched production location contains this data. Modified the search query for `os_id` so that the search is conducted in both the `os_id` and `historical_os_id` fields in the OpenSearch production-locations index.
To make this possible, the `sync_production_locations.sql` script, which generates data for the production-locations index, was modified to include the selection of `historical_os_id_value` from the `api_facilityalias` table.
Additionally, a `historical_os_id` filter was added to the `sync_production_locations.conf`, ensuring that the `historical_os_id` is included in the index document only when the `historical_os_id_value` is not empty.

### Architecture/Environment changes
* [OSDEV-1177](https://opensupplyhub.atlassian.net/browse/OSDEV-1177)
  * Improved OpenSearch indexes cleanup step in the `Deploy to AWS` and `DB - Apply Anonymized DB` pipelines to use script templates so that changes can be made in one place rather than in each pipeline separately
  * Stop/start Logstash and clearing OpenSearch indexes moved to separate jobs of `Deploy to AWS` and `DB - Apply Anonymized DB` pipelines.
  * Stop/start Logstash and clearing OpenSearch indexes now runs on ubuntu-latest runner.
  * The automated deployment to AWS after creating tags for `sandbox` and `production` was temporarily prevented (until the implementation of [OSDEV-1325](https://opensupplyhub.atlassian.net/browse/OSDEV-1325)).

### Bugfix
* [OSDEV-1177](https://opensupplyhub.atlassian.net/browse/OSDEV-1177) - The following changes have been made:
    * Removed the if clause in the DB. Apply the Anonymized DB workflow to activate stopping Logstash.
    * Corrected grammar mistakes in the description of the job steps for stopping Logstash and clearing OpenSearch for the `DB - Apply Anonymized DB` and `Deploy to AWS` GitHub workflows.

### What's new
* [OSDEV-1225](https://opensupplyhub.atlassian.net/browse/OSDEV-1225) - The auto email responses for `Approved` and `Rejected` statuses have been updated to improve user experience. A user receives an email updating them on the status of their list and the next steps they need to take.

### Release instructions
* Ensure that the following commands are included in the `post_deployment` command:
    * `migrate`
* After running the `Release [Deploy]` workflow for both the `sandbox` and `production` environments, the responsible person must manually run the `Deploy to AWS` workflow, ensuring that the `Clear OpenSearch indexes` option is checked for each environment.
Note: This instruction updates item 3 of the ['Release to Production and Sandbox'](https://github.com/opensupplyhub/open-supply-hub/blob/main/doc/release/RELEASE-PROTOCOL.md#release-to-production-and-sandbox) section of the RELEASE-PROTOCOL.


## Release 1.20.0

## Introduction
* Product name: Open Supply Hub
* Release date: September 7, 2024

### Database changes

#### Migrations
* 0155_remove_verification_method_column_from_facility_claim.py - This migration replaces the old `index_approved_claim` function with a new one that does not index the `verification_method` and `phone_number` fields. Additionally, it removes the `verification_method` and `phone_number` fields from the FacilityClaim model and the respective history table.

#### Schema changes
* [OSDEV-1092](https://opensupplyhub.atlassian.net/browse/OSDEV-1092) - Since the `verification_method` and `phone_number` fields are no longer necessary for the claim form and aren't used anywhere in the codebase, they have been deleted from the FacilityClaim model and the respective history table.

### Code/API changes
* [OSDEV-1045](https://opensupplyhub.atlassian.net/browse/OSDEV-1045) - Added flag `highlightBackground` to the DashboardFacilityCard component to highlight background for claimed facilities only on the Merge moderation screen. Added the `get_is_claimed` method to the `FacilityIndexDetailsSerializer` that returns a boolean value depending on whether the facility has an approved claim or not.
* [OSDEV-1167](https://opensupplyhub.atlassian.net/browse/OSDEV-1167) - Search. Update field names in Open Search. The following parameter/field names in the API schema for GET api/v1/production-locations has been changed:
    - `name_local` -> `local_name`
    - `url` -> `business_url`
    - `lon` -> `lng`
* [OSDEV-1025](https://opensupplyhub.atlassian.net/browse/OSDEV-1025) - Added the `get_is_claimed` method to the `FacilityMatchSerializer` that returns a boolean value depending on whether the matched facility has an approved claim or not.
* [OSDEV-1092](https://opensupplyhub.atlassian.net/browse/OSDEV-1092) - Modified the serialized output of the `FacilityClaimDetailsSerializer`:
    * Removed the `verification_method` and `phone_number` fields.
    * Added `facility_website`, `sector`, `facility_workers_count`, and `facility_name_native_language`.
* [OSDEV-1101](https://opensupplyhub.atlassian.net/browse/OSDEV-1101) - API v1/production-locations. Extend the country object to include alpha-3 code, numeric code, and country name.

### Architecture/Environment changes
* [OSDEV-1153](https://opensupplyhub.atlassian.net/browse/OSDEV-1153) - Created integration tests for the OpenSearch and for new `/api/v1/production-locations/` API endpoint.
* [OSDEV-1177](https://opensupplyhub.atlassian.net/browse/OSDEV-1177) - Implemented clearing OpenSearch and stopping Logstash during Postgres DB restore/reset in pre-prod/test/dev environments to freshly populate OpenSearch with data from the restored or reset Postgres DB.

### What's new
* [OSDEV-1045](https://opensupplyhub.atlassian.net/browse/OSDEV-1045) - The color of the facility panel for claimed facilities in the Merge moderation screen has been changed to green.
* [OSDEV-1025](https://opensupplyhub.atlassian.net/browse/OSDEV-1025) - Added the claim badge to the facility details on the C/R moderation screen when the facility has an approved claim.
* [OSDEV-1092](https://opensupplyhub.atlassian.net/browse/OSDEV-1092) - On the Facility Claims Details page, fields have been updated to show only those that could be uploaded as part of the claim form:
    * Removed deprecated fields: Phone Number, Company Name, Facility Parent Company / Supplier Group, Facility Description, and Verification Method.
    * Added new fields: Sector(s), Production Location's Website, Number of Workers, and Local Language Name.
    * Renamed fields:
        * 'Facility' to 'Location Name',
        * 'Claim Contributor' to 'Claimant Account',
        * 'Job Title' to 'Claimant Title',
        * 'Email' to 'Account Email',
        * 'Website' to 'Claimant's Website',
        * 'LinkedIn Profile' to 'Production Location's LinkedIn'.

### Release instructions
* Before deploying to an existing environment, manually delete the related EFS storage, OpenSearch domain, and stop all tasks of the Logstash service in the appropriate ECS cluster. This is necessary to apply the new mapping for the production-locations OpenSearch index.

* Ensure that the following commands are included in the `post_deployment` command:
    * `migrate`
    * `index_facilities_new`


## Release 1.19.0

## Introduction
* Product name: Open Supply Hub
* Release date: August 24, 2024

### Code/API changes
* [OSDEV-1006](https://opensupplyhub.atlassian.net/browse/OSDEV-1006) - Create new "api/v1/production-locations" endpoint.
* [OSDEV-633](https://opensupplyhub.atlassian.net/browse/OSDEV-633) - Modified the `sectors` endpoint to return either a list of sectors or sectors grouped by their sector groups, depending on the query parameters passed to the request. Possible parameters include:
    * `embed` (optional): If present, returns a flat list of sectors submitted by a specific contributor.
    * `contributor` (optional): If embed is provided, this parameter must be included to filter sectors submitted by a specific contributor.
    * `grouped` (optional): If present, returns sectors grouped by their sector groups.
* [OSDEV-1184](https://opensupplyhub.atlassian.net/browse/OSDEV-1184) - Handle validation errors for size, sort_by and order_by parameters of "api/v1/production-locations" endpoint.
* [OSDEV-982](https://opensupplyhub.atlassian.net/browse/OSDEV-982) - Search, API. Add OS ID query parameter to v1/production-locations. Implement "api/v1/production-locations/{os_id}" endpoint.
* [OSDEV-1103](https://opensupplyhub.atlassian.net/browse/OSDEV-1103) - Enabled accent-insensitive search for `name` and `address` fields of production location by designing the index mapping to do ASCII folding for search tokens. Additionally, there were changed query_type for the `name` and `name_local` fields from `terms` to `match`.

### Architecture/Environment changes
* [OSDEV-1165](https://opensupplyhub.atlassian.net/browse/OSDEV-1165) - Updated the release protocol to include information about quick fixes and how to perform them. Additionally, updated the GitFlow diagram to visually depict this process.
* Updated the `RELEASE-PROTOCOL.md` file to include information about OpenSearch and Logstash, stating that their functionality should also be checked after deployment.
* [OSDEV-1169](https://opensupplyhub.atlassian.net/browse/OSDEV-1169) - Activated deployment database-anonymizer to production.
* [OSDEV-1197](https://opensupplyhub.atlassian.net/browse/OSDEV-1197) - Upgrade Kafka tools to version 3.8.0

### Bugfix
* [OSDEV-1048](https://opensupplyhub.atlassian.net/browse/OSDEV-1048) - Fixed error "User Cannot read properties of undefined (reading 'length')".
* [OSDEV-1180](https://opensupplyhub.atlassian.net/browse/OSDEV-1180) - Introduced a 10,000-download limit check on the api/facilities-downloads API endpoint to prevent non-API users from downloading more than 10,000 production locations.
* [OSDEV-1178](https://opensupplyhub.atlassian.net/browse/OSDEV-1178) - Added null check for claimStatuses array that fixes JS error on Dashboard/Facility Claims page.

### What's new
* [OSDEV-633](https://opensupplyhub.atlassian.net/browse/OSDEV-633) - Added a nested select to the Sectors filter. The main selection is the group name of related sectors. By pressing the header, a user can select all related sectors from this group. To view the list of related sectors, it's necessary to press the "carrot" icon next to the group heading. This action allows a user to choose a single sector from the grouped list. Additionally, entering text into the search filter displays only the filtered sectors within the opened groups.

### Release instructions
* Before deploying to an existing environment, manually delete the related EFS storage, OpenSearch domain, and stop all tasks of the Logstash service in the appropriate ECS cluster. This is necessary to apply the new mapping for the production-locations OpenSearch index.


## Release 1.18.0

## Introduction
* Product name: Open Supply Hub
* Release date: August 10, 2024

### Database changes

#### Migrations
* 0152_delete_tilecache_and_dynamicsetting.py - removed unused `api_tilecache` and `api_dynamicsetting` tables.
* 0153_add_sector_group_table.py - creates the `SectorGroup` model and populates it with the sector groups names.
* 0154_associate_sectors_with_groups.py - associates sectors with sector groups.

#### Schema changes
* [OSDEV-1142](https://opensupplyhub.atlassian.net/browse/OSDEV-1142) - Technical Debt. Remove unused `api_tilecache` and `api_dynamicsetting` tables. Migration has been created, removed related data in the code base.
* [OSDEV-360](https://opensupplyhub.atlassian.net/browse/OSDEV-360) - The following changes have been implemented:
    * A new table, `api_sectorgroup`, has been introduced and populated with sector group names.
    * A new field named `groups` has been added to the `Sector` model to establish a many-to-many relationship between the `api_sector` and the `api_sectorgroup` tables.

### Code/API changes
* [OSDEV-1005](https://opensupplyhub.atlassian.net/browse/OSDEV-1005) - Disconnect location deletion propagation to the OpenSearch cluster while the Django tests are running, as it is outside the scope of Django unit testing.

### Architecture/Environment changes
* [OSDEV-1005](https://opensupplyhub.atlassian.net/browse/OSDEV-1005) - Enable deployment of the Logstash and OpenSearch infra to AWS environments.
* [OSDEV-1156](https://opensupplyhub.atlassian.net/browse/OSDEV-1156) - The following changes have been made:
    * Defined memory and CPU configurations for Logstash and instance types for OpenSearch in each AWS environment. The memory and CPU configurations for Logstash have been set uniformly across all environments. After an investigation, it was found that the minimally sufficient requirements are 0.25 CPU and 2 GB of memory for proper Logstash operation, even with the production database. [This documentation](https://www.elastic.co/guide/en/logstash/current/jvm-settings.html) about JVM settings in the Logstash app was used to determine the appropriate resource settings. Regarding OpenSearch, the least powerful instance type was used for the Dev, Staging, and Test environments since high OpenSearch performance is not required there. For the Prod and Pre-prod environments, the minimally recommended general-purpose instance type, `m6g.large.search`, was selected. Research showed that it can process document deletions in 0.04 seconds, which is relatively fast compared to the 0.1-0.2 seconds on the `t3.small.search` instance type used for Dev, Staging, and Test. This decision was based on [this AWS Blog article](https://aws.amazon.com/blogs/aws-cloud-financial-management/better-together-graviton-2-and-gp3-with-amazon-opensearch-service/).
    * The OpenSearch instance type was parameterized.
    * The JVM direct memory consumption in the Logstash app was decreased to 512 MB to fit into two gigabytes of memory, which is the maximum available for 0.25 CPU. Total memory usage was calculated based on the formula in [this section](https://www.elastic.co/guide/en/logstash/current/jvm-settings.html#memory-size-calculation) of the Logstash JVM settings documentation.
* Updated the OpenSearch domain name to the environment-dependent Terraform (TF) local variable in the resources of the OpenSearch access policy. Utilized the `aws_opensearch_domain_policy` resource since the `access_policies` parameter on `aws_opensearch_domain` does not validate the policy correctly after its updates. See [the discussion on GitHub](https://github.com/hashicorp/terraform-provider-aws/issues/26433).

### Bugfix
* Ensure that the OpenSearch domain name is unique for each environment to avoid conflicts when provisioning domains across different environments.
* [OSDEV-1176](https://opensupplyhub.atlassian.net/browse/OSDEV-1176) - Fixed a spelling mistake in the label for the password field on the LogIn page. After the fix, the label reads "Password".
* [OSDEV-1178](https://opensupplyhub.atlassian.net/browse/OSDEV-1178) - Fixed error "Something went wrong" error after clicking on Dashboard -> View Facility Claims.

### What's new
* [OSDEV-1144](https://opensupplyhub.atlassian.net/browse/OSDEV-1144) - Claims emails. Updated text for approval, revocation, and denial emails.
* [OSDEV-360](https://opensupplyhub.atlassian.net/browse/OSDEV-360) - On the admin dashboard, functionality has been added to allow Admins to add, remove, or modify sector groups. In the `Sectors` tab, Admins can now adjust the related sector groups for each sector. Each sector must be associated with at least one group.
* [OSDEV-1005](https://opensupplyhub.atlassian.net/browse/OSDEV-1005) - Implement the propagation of production location deletions from the PostgreSQL database to the OpenSearch cluster. After this fix, the locations that were deleted will be excluded from the response of the `v1/production-location` GET API endpoint.

### Release instructions
* Ensure that the following commands are included in the `post_deployment` command:
    * `migrate`


## Release 1.17.0

## Introduction
* Product name: Open Supply Hub
* Release date: July 27, 2024

### Database changes

#### Migrations
* 0151_replace_index_number_of_workers.py - replace function `index_number_of_workers` to use one source of truth for both`number_of_workers` & `extended_fields`.

### Bugfix
* [OSDEV-1145](https://opensupplyhub.atlassian.net/browse/OSDEV-1145) - Error message appearing as red dot with no context. Error display has been fixed. Simplified displaying logic of errors. Changed error property type.
* [OSDEV-576](https://opensupplyhub.atlassian.net/browse/OSDEV-576) - Implemented one source of truth to Search query source & Production Location Details page source for field `number_of_workers`.
* [OSDEV-1146](https://opensupplyhub.atlassian.net/browse/OSDEV-1146) - Fixed issue with missed header & data for Claim Decision column while downloaded Facility Claims data in xlsx format.

### What's new
* [OSDEV-1090](https://opensupplyhub.atlassian.net/browse/OSDEV-1090) - Claims. Remove extra product type field on Claimed Facility Details page.
* [OSDEV-273](https://opensupplyhub.atlassian.net/browse/OSDEV-273) - Facility Claims. Implement filtering by Country and Status. Set 'pending' claim status as a default filter.
* [OSDEV-1083](https://opensupplyhub.atlassian.net/browse/OSDEV-1083) - Implemented a 'toggle password visibility' feature in the login, registration, reset password and user profile forms.
* The legacy `_template` API endpoint was disabled via the configuration file in favor of the new `_index_template` API endpoint, since the composable index template is used for OpenSearch. The `legacy_template` was set to `false` to start using the defined composable index template in the `production_locations.json` file. This change is necessary to avoid omitting the `production_locations.json` index template for the `production-locations` index defined in the Logstash app and to enforce the OpenSearch cluster to use the explicit mapping for the `production-locations` index.

### Release instructions
* Ensure that the following commands are included in the `post_deployment` command:
    * `migrate`
    * `index_facilities_new`


## Release 1.16.0

## Introduction
* Product name: Open Supply Hub
* Release date: July 13, 2024

### Code/API changes
* [OSDEV-1100](https://opensupplyhub.atlassian.net/browse/OSDEV-1100) - Replaced all mentions of "facility" and "facilities" with the new production location naming in the Logstash app. Renamed `location` field in the production locations index to `coordinates`.
* [OSDEV-705](https://opensupplyhub.atlassian.net/browse/OSDEV-705) - Created an additional `RowCoordinatesSerializer` in the ContriCleaner to handle coordinate values ("lat" and "lng"). Moved the conversion of "lat" and "lng" into float point numbers from `FacilityListViewSet` to this serializer.
* Introduced a general format for all Python logs by updating the Django `LOGGING` constant. Disabled propagation for the `django` logger to the `root` logger to avoid log duplication. Removed unnecessary calls to the `basicConfig` method since only the configuration defined in the `LOGGING` constant in the settings.py file is considered valid by the current Django app.

### Bugfix
* [OSDEV-705](https://opensupplyhub.atlassian.net/browse/OSDEV-705) - Fixed the error “could not convert string to float” that occurred when a list contained columns for “lat” and “lng” and only some of the rows in these columns had data. As a result, rows are processed regardless of whether the values for “lat” and “lng” are present and valid, invalid, or empty.

### What's new
* [OSDEV-981](https://opensupplyhub.atlassian.net/browse/OSDEV-981) Reporting. History of contributor uploads. Created a new report with details about the contributor:
    * including name, ID, contributor type;
    * first upload, including date of the first upload and time since the first upload in days;
    * most recent (or “last”) upload, including date of the last upload and time since the last upload in days;
    * total (or “lifetime”) uploads and a calculation for uploads per year (= lifetime uploads = total uploads / (current year - first upload year); if “first upload year” = “current year”, then use 1 in denominator). This data is ordered based on the “date of last upload” column so that contributors who have recently contributed data are at the top of the report.
* [OSDEV-1105](https://opensupplyhub.atlassian.net/browse/OSDEV-1105) - Contribution. Allow commas in list name and update error message.
* [OSDEV-272](https://opensupplyhub.atlassian.net/browse/OSDEV-272) - Facility Claims Page. Implement ascending/descending and alphabetic sort on FE. Applied proper sorting for lower case/upper case/accented strings.
* [OSDEV-1036](https://opensupplyhub.atlassian.net/browse/OSDEV-1036) - Claims. Add a sortable "claim decision" column to claims admin page.
* [OSDEV-1053](https://opensupplyhub.atlassian.net/browse/OSDEV-1053) - Updated email notification about the claim submission.


## Release 1.15.0

## Introduction
* Product name: Open Supply Hub
* Release date: June 29, 2024

### Database changes

#### Migrations
* 0150_introduce_function_formatting_number_to_percent.py - adds add_percent_to_number to DB and drop
drop_calc_column_func.

### Code/API changes
* [OSDEV-1004](https://opensupplyhub.atlassian.net/browse/OSDEV-1004) - The following changes have been made to the Logstash and OpenSearch services:
    * Prepared the SQL script to collect all the necessary data for the `v1/facilities` API endpoint according to the new API specification. Agreed upon and established a prioritization scale for gathering data related to the name, address, sector, parent_company, product_type, facility_type, processing_type, number_of_workers and location fields as follows:
        * Data from the approved claim.
        * Promoted matches (considered as promoted facility list items).
        * The most recently contributed data.
    * For the country field, the same prioritization scale has been utilized except for 'Data from the approved claims' because the claimant cannot update the country in any way.
    * Introduced a new set of Ruby scripts to filter and reorganize the incoming data at the Logstash app level, avoiding complex database queries that could lead to high database load.
    * Updated the `facilities` index template for OpenSearch to define how new fields within the facility documents are stored and indexed by OpenSearch.
    * Set up the main Logstash pipeline to run every 15 minutes.
    * Introduced ingress and egress rules for the Opensearch and Logstash.
    * Parameterized database credentials for the logstash configs input.
    * Parameterized OpenSearch domain for the logstash configs output.
    * Specified the ARN of an IAM role to be used as the master user for the OpenSearch domain.
    * Set EFS access point permissions for logstash:root user.
    * Utilized environment variables to disable authentication for OpenSearch during local development, as the authentication isn't necessary.

    All changes have been made to meet the API specification requirements for `v1/facilities` API endpoint as closely as possible.

### Architecture/Environment changes
* For the job `clean_ecr_repositories` of Destroy Environment action, it was added a new line to the script responsible for deleting ECR repositories, specifically targeting the `opensupplyhub-logstash` repository.
* The `reindex_database` and `index_facilities_new` commands have been removed from the `post_deployment` command.

### Bugfix
* [OSDEV-1098](https://opensupplyhub.atlassian.net/browse/OSDEV-1098) Reporting. A columns values in the report "Contributor type by %" are not cumulative. The SQL for the report has been rewritten in such a way that first calculates the monthly counts, then computes the cumulative counts for each month, and finally applies the add_percent_to_number function to get the desired percentages. This gives us the accumulated values for each month.

### What's new
* [OSDEV-1071](https://opensupplyhub.atlassian.net/browse/OSDEV-1071)  Replaced the term "facility" with "production location" in the claims banners
* [OSDEV-933](https://opensupplyhub.atlassian.net/browse/OSDEV-933) Facility Claims. Add "what is claims" screen. `What is claims` page with radio buttons has been added that explains more about the claim. Updated title and link text for not logged in user who wants to claim a production location.
* [OSDEV-1088](https://opensupplyhub.atlassian.net/browse/OSDEV-1088) - Collecting users' public IP addresses in the Rollbar error tracker has been disabled to meet GDPR compliance.

### Release instructions
* Update code.


## Release 1.14.0

## Introduction
* Product name: Open Supply Hub
* Release date: June 15, 2024

### Database changes

#### Migrations
* 0146_add_facility_workers_count_new_field_to_facilityclaim.py - adds the facility_workers_count_new field to the FacilityClaim model.
* 0147_copy_facility_workers_count_to_facility_workers_count_new.py - copies the data from the facility_workers_count field to the facility_workers_count_new field.
* 0148_remove_facility_workers_count_field_from_facilityclaim.py - removes the facility_workers_count field from the FacilityClaim model.
* 0149_rename_facility_workers_count_new_to_facility_workers_count.py - renames the facility_workers_count_new field to facility_workers_count.

#### Schema changes
* [OSDEV-1084](https://opensupplyhub.atlassian.net/browse/OSDEV-1084) - To enable adding a range for the number of workers during the claiming process, the type of the `facility_workers_count` field in the `FacilityClaim` table was changed from `IntegerField` to `CharField`.

### Architecture/Environment changes
* [OSDEV-1069](https://opensupplyhub.atlassian.net/browse/OSDEV-1069) - The following changes have been made:
    * Changed the Postgres Docker image for the database to use the official one and make the local database setup platform-agnostic, so it doesn't depend on the processor architecture.
    * Built the PostGIS program from source and installed it to avoid LLVM-related errors inside the database Docker container during local development.
* [OSDEV-1072](https://opensupplyhub.atlassian.net/browse/OSDEV-1072) - The following changes have been made:
    * Added building database-anonymizer container to the pipeline.
    * Pushing the database-anonymizer container to the repo is turned off until the database anonymizing scheduled task will be deployed to the production.
* [OSDEV-1089](https://opensupplyhub.atlassian.net/browse/OSDEV-1089) Change format gunicurn logs not pass IP address to AWS CloudWatch.
* Added command `reindex_database`
* [OSDEV-1075](https://opensupplyhub.atlassian.net/browse/OSDEV-1075) - The following changes have been made:
    * All resources created via batch job will be tagged
* [OSDEV-1089](https://opensupplyhub.atlassian.net/browse/OSDEV-1089) Change format gunicurn logs not pass IP address to AWS CloudWatch.
* Make tile generation endpoint transaction-less and remove `CREATE TEMP TABLE` statement.
* Added command `reindex_database`.
* [OSDEV-1089](https://opensupplyhub.atlassian.net/browse/OSDEV-1089) Change format gunicurn logs not pass IP address to AWS CloudWatch.
* Removed calling command `clean_facilitylistitems` from the `post_deployment` command.
* Added calling command `reindex_database` from the `post_deployment` command.
* Added calling command `index_facilities_new` from the `post_deployment` command.
* An additional loop was added to the `run_cli_task` script that repeatedly checks the status of an AWS ECS task, waiting for it to stop.

### Bugfix
* [OSDEV-1019](https://opensupplyhub.atlassian.net/browse/OSDEV-1019) - Fixed an error message to 'Your account is not verified. Check your email for a confirmation link.' when a user tries to log in with an uppercase letter in the email address and their account has not been activated through the confirmation link.
* Added the `--if-exists` flag to all calls of the `pg_restore` command to eliminate spam errors when it tries to delete resources that don't exist just because the DB can be empty. Improved the section of the README about applying the database dump locally. Specifically, SQL queries have been added to delete all the tables and recreate an empty database schema to avoid conflicts during the database dump restore.

### What's new
* [OSDEV-1030](https://opensupplyhub.atlassian.net/browse/OSDEV-1030) - The following changes have been made:
    * Replaced the "Donate" button with a "Blog" button in the header
    * Added links to the "Blog" and "Careers" pages in the footer
* [OSDEV-939](https://opensupplyhub.atlassian.net/browse/OSDEV-939) - The following changes have been made:
    * Created new steps `Supporting Documentation` & `Additional Data` for `Facility Claim Request` page.
    * Added popup for successfully submitted claim.
* [OSDEV-1084](https://opensupplyhub.atlassian.net/browse/OSDEV-1084) - Enable adding a range for the number of workers during the claiming process, either after pressing the “I want to claim this production location” link or on the Claimed Facility Details page.

### Release instructions
* Update code.


## Release 1.13.0

## Introduction
* Product name: Open Supply Hub
* Release date: June 01, 2024

### Database changes

#### Migrations
* 0145_new_functions_for_clean_facilitylistitems_command.py - introduced new sql functions for `clean_facilitylistitems` command:
    - drop_table_triggers
    - remove_items_where_facility_id_is_null
    - remove_old_pending_matches
    - remove_items_without_matches_and_related_facilities

### Code/API changes
* [OSDEV-994](https://opensupplyhub.atlassian.net/browse/OSDEV-994) API. Update to pass all merge events to user based on contrib id. A non-admin API user makes:
- a GET call to /moderation-events/merge/
and receives information about merges that have occurred for all contributors.
- a GET call to /moderation-events/merge/?contributors=<id_number_x>&contributors=<id_number_y>&contributors=<id_number_z>
and receives information about merges that have occurred for the contributors with the specified IDs.

### Architecture/Environment changes
* [OSDEV-1003](https://opensupplyhub.atlassian.net/browse/OSDEV-1003) - Added automatic building for the Logstash Docker image in the `Deploy to AWS` workflow. Refactored the `Deploy to AWS` workflow to remove redundant setting values for `build-args` of the `docker/build-push-action` action in cases where the values are not used.
* [OSDEV-1004](https://opensupplyhub.atlassian.net/browse/OSDEV-1004) - Prepared the local environment setup for the Logstash and OpenSearch services to enable local development. Created a script to start the project from scratch with a database populated with sample data.
* [OSDEV-1054](https://opensupplyhub.atlassian.net/browse/OSDEV-1054) - Added a Django command `clean_facilitylistitems` that make next steps:
    - drop table triggers;
    - remove facilitylistitems where facility_id is null;
    - remove facilitylistitems with potential match status more than thirty days;
    - remove facilitylistitems without matches and related facilities;
    - create table triggers;
    - run indexing facilities
* [OSDEV-878](https://opensupplyhub.atlassian.net/browse/OSDEV-878) - Added a Django command `post_deployment` that runs Django migrations during the deployment process. This command can be expanded to include other post-deployment tasks. Used the `post_deployment` command in the `post_deploy` job of the Deploy to AWS workflow.

### Bugfix
* [OSDEV-1056](https://opensupplyhub.atlassian.net/browse/OSDEV-1056) - Refactor OS Hub member's email anonymization.
* [OSDEV-1022](https://opensupplyhub.atlassian.net/browse/OSDEV-1022) - Fix updating facility claim for user. Bring the format of extended field values to the same format as for List / API upload during processing. This has been done because extending fields processing is happening both for List / API uploading and claim update.
* [OSDEV-788](https://opensupplyhub.atlassian.net/browse/OSDEV-788) - Re-written logic for New_Facility/Automatic_Match/Potential_Match when we collect & save data for FacilityListItemTemp/FacilityMatchTemp. That fixed issue with option `create` equal `False` for API requests.
* [OSDEV-1027](https://opensupplyhub.atlassian.net/browse/OSDEV-1027) - Fix rendering of the Average Lead Time section

### What's new
* [OSDEV-1049](https://opensupplyhub.atlassian.net/browse/OSDEV-1049) Update Release protocol.
* [OSDEV-922](https://opensupplyhub.atlassian.net/browse/OSDEV-922) Consent Message. Update wording of consent opt in message on Open Supply Hub. A user who verifies Open Supply Hub for the first time can see the updated message.
* [OSDEV-1068](https://opensupplyhub.atlassian.net/browse/OSDEV-1068) - Created report that shows the number of records from the api_facilitymatch table for contributors: 2060, 1045, 685, 3356

### Release instructions
* Update code.
* Apply DB migrations up to the latest one.


## Release 1.12.0

## Introduction
* Product name: Open Supply Hub
* Release date: May 18, 2024

### Database changes

#### Migrations
* 0143_create_facility_claim_attachment_table.py - create api_facilityclaimattachments table to store claimant attachments per facility claim
* 0144_remove_unnecessary_columns_from_facility_claim.py - This migration replaces the old `index_approved_claim` function with a similar one that does not index the `preferred_contact_method` field. Additionally, the migration removes `email` and `preferred_contact_method` from the `FacilityClaim` model and the respective history table.

#### Schema changes
* [OSDEV-931](https://opensupplyhub.atlassian.net/browse/OSDEV-931) - Since `email` and `preferred_contact_method` are no longer necessary for the claim form, they have been removed from the `FacilityClaim` model and the respective history table. Additionally, the old `index_approved_claim` function has been replaced with a similar one that does not index the `preferred_contact_method` field.

### Code/API changes
* [OSDEV-1021](https://opensupplyhub.atlassian.net/browse/OSDEV-1021) Update the release protocol. The release protocol has been updated with the recent changes. Has been added the section about reloading DedupeHub and QA notification.
* [OSDEV-997](https://opensupplyhub.atlassian.net/browse/OSDEV-997) - A new method, `message_claimant`, was added to the `FacilityClaimViewSet` for handling a POST request on the url-path `message-claimant` for messages to the claimant.
Mail templates for the message to the claimant and the claims team signature were also added.

### Architecture/Environment changes
* [OSDEV-897](https://opensupplyhub.atlassian.net/browse/OSDEV-897) FE(React) app. An appropriate local Docker environment is configured for the application. A local Docker environment has been created for the React application. Renamed the `app` folder to `react` to be clearer in the project. Replaced name in the code base. Removed unnecessary commands.
* [OSDEV-862](https://opensupplyhub.atlassian.net/browse/OSDEV-862) Fix `DB - Save Anonymized DB` / `DB - Apply Anonymized DB` workflows:
  - run actions on self-hosted runners to eliminate `lack of storage` issue that happens on github's runners.
  - use the `Test` environment for  `DB - Save Anonymized DB` action
* [OSDEV-989](https://opensupplyhub.atlassian.net/browse/OSDEV-989) - The Strategy pattern was utilized to consolidate the processing of new facilities received from both API requests and list uploads. The code responsible for executing this processing was refactored, and new classes were implemented:
    * ProcessingFacility - abstract class for facility processing
    * ProcessingFacilityList - class to process a facility list
    * ProcessingFacilityAPI - class to process a facility from an API request
    * ProcessingFacilityExecutor - class defines which interface to execute for the processing of a facility
* Resource allocation has been optimized for the Test environment. The number of ECS tasks in the Test environment has been reduced from 4 to 2, while maintaining system stability.
* [OSDEV-870](https://opensupplyhub.atlassian.net/browse/OSDEV-870) - In `docker-compose` for the `api-app`  added dependency that helps to fix connection with the database during tests pipelines for Dedupe-Hub:
* [OSDEV-1001](https://opensupplyhub.atlassian.net/browse/OSDEV-1001) - Deploy OpenSearch service to OS Hub infrastructure.
```
database:
    condition: service_healthy
```
* [OSDEV-1024](https://opensupplyhub.atlassian.net/browse/OSDEV-1024) - Dedupe Hub. Revise service configurations and refine gazetteer retraining. Remove option `--reload` & decrease number of workers in Dedupe Hub service configuration. Refactor initial rebuilding of gazetteer.
* [OSDEV-885](https://opensupplyhub.atlassian.net/browse/OSDEV-885) - Implement option to reset database for `Dev`, `Test` and `Pre-prod` environmet to `Deploy to AWS` pipleine
* [OSDEV-1002](https://opensupplyhub.atlassian.net/browse/OSDEV-1002) - The following changes have been done:
    * Prepared initial AWS infrastructure via Terraform for the Logstash service, including configuring AWS EFS storage to save the pointer of the last run for the jdbc plugin. Essentially, after deploying updated Terraform code to an environment, ECS task definition, ECR repository, ECS service, along with EFS storage, will be set up for Logstash to function.
    * Moved the PoC solution of the Logstash + Elasticsearch setup to the repository to avoid losing it. Further work is needed as the solution requires development and is not functioning smoothly.
* In response to recent stability observations of the staging environment, resource allocation has been optimized by reducing the number of ECS tasks from 8 to 6 for the Django app instances, thus maintaining system stability.

### Bugfix
* [OSDEV-870](https://opensupplyhub.atlassian.net/browse/OSDEV-870) - The returning confirm/reject URLs were fixed when a facility has been matched. Changes were made to the Dedupe-Hub to prevent adding rows with empty fields to the `api_facilitymatch` and `api_facilitymatchtemp` tables when the count of matches is more than one.
* [OSDEV-744](https://opensupplyhub.atlassian.net/browse/OSDEV-744) - API. When user want to confirm/reject potential_match it didn't found a match through `id`, was fixed by provided valid `id` from `api_facilitymatch` table.
* [OSDEV-1052](https://opensupplyhub.atlassian.net/browse/OSDEV-1052) - Replace data@opensupplyhub by claims@opensupplyhub in the Frontend

### What's new
* [OSDEV-975](https://opensupplyhub.atlassian.net/browse/OSDEV-975) Reporting. Number of facilities with at least one extended field.`Facilities with Extended Field Data` report has been rewritten from Django ORM to SQL to optimize and speed up time of the report generation. Added two columns `With At Least 1 Extended Field` and `Sector`.
* [OSDEV-945](https://opensupplyhub.atlassian.net/browse/OSDEV-945) - Facility Claim. Update text of claim link on profile to "I want to claim this production location".
* [OSDEV-745](https://opensupplyhub.atlassian.net/browse/OSDEV-745) - New "Portuguese" translated resources option added to international menu.
* [OSDEV-944](https://opensupplyhub.atlassian.net/browse/OSDEV-944) - Facility claims. Short-term new screen for claim documentation.
* [OSDEV-931](https://opensupplyhub.atlassian.net/browse/OSDEV-931) - The following features have been implemented:
    * Made the Email field in the claim form uneditable, setting the claimer's email as the default value for this field.
    * Removed the _Preferred method of contact_ field from both the claim form and the claim details page in the admin dashboard.
    * Implemented redirecting a user to the claim page after navigating to the login page via the CTA link on the claim page for unauthorized users and successful login.
* [OSDEV-997](https://opensupplyhub.atlassian.net/browse/OSDEV-997) - Facility Claims. A new button, 'Message Claimant' has been added to the update status controls on the Facility Claim Details page. After successfully sending a message, the message text is recorded in the Claim Review Notes.

### Release instructions
* Update code.
* Apply DB migrations up to the latest one.
* Run the index_facilities_new management command.


## Release 1.11.0

## Introduction
* Product name: Open Supply Hub
* Release date: April 20, 2024

### Code/API changes
* [OSDEV-923](https://opensupplyhub.atlassian.net/browse/OSDEV-923) [Uptime] Added more logs around API/List uploads & Dedupe Hub match processing
* [OSDEV-606](https://opensupplyhub.atlassian.net/browse/OSDEV-606) Contributor Sort: Allow for ascending sort of contributors on the Map page. The sort_by parameter submits type of sorting order for facilities. Default sorting will be primary by public contributors count descending and secondary by name ascending/descending and contributors count ascending.

### Architecture/Environment changes
* [OSDEV-990](https://opensupplyhub.atlassian.net/browse/OSDEV-990) - Implement a ContriCleaner facade class to simplify interaction with client code. With this change, the client code only needs to instantiate the ContriCleaner class, pass the input data, and then call the `process_data` method without the need to define strategies or other details. This abstraction helps streamline the process and encapsulate complexity.
* [OSDEV-991](https://opensupplyhub.atlassian.net/browse/OSDEV-991) - Implement a chain of pre-validation and serialization handlers in the ContriCleaner to streamline data processing. Additionally, refactor the CompositeRowSerializer to set up leaf serializers using a specialized method, ensuring loose coupling between the CompositeRowSerializer and leaf serializers. Lastly, separate serialization and validation tasks from parsing in the ContriCleaner library for improved modularity and maintainability.
* [OSDEV-1000](https://opensupplyhub.atlassian.net/browse/OSDEV-1000) - A new class `ProcessingFacility` was created that will be responsible for managing the processing of new facilities from both API requests and list uploads. The functionality of processing a new facility received from an API request, which was previously in `facilities_view_set.py`, has been moved to `processing_facility.py`.
* [OSDEV-1007](https://opensupplyhub.atlassian.net/browse/OSDEV-1007) - The functionality of processing a new facility received from list uploads, which was previously in `facility_list_view_set.py`, has been moved to `create_facility.py`.
* [OSDEV-927](https://opensupplyhub.atlassian.net/browse/OSDEV-927) - Reduce resources allocated for bastions to t3.nano.
* [OSDEV-805](https://opensupplyhub.atlassian.net/browse/OSDEV-805) - Make Environment and project tag to be applied to all resources by defaul.
* [OSDEV-862](https://opensupplyhub.atlassian.net/browse/OSDEV-862) - Add `Save Anonymized DB` and `Apply Anonymized DB` actions that provde possibility to save anonymized dump to S3 bucket and then resotre Test or Pre-Prod environment from dump stored on S3.
* [OSDEV-859](https://opensupplyhub.atlassian.net/browse/OSDEV-859) - Creates task-definitation for scheduled task that
  * creates temporary postgresdb instance from latest production snaphsot in the `test` AWS account
  * run anonymization query
  * saves anonymized snapshot and removes the instance
* In response to recent stability observations, resource allocation has been optimized, reducing the number of ECS tasks in both production and pre-production environments from 16 to 12, maintaining system stability.

### Bugfix
* [OSDEV-996](https://opensupplyhub.atlassian.net/browse/OSDEV-996) The default sorting order for embedded maps was broken (changed to Descending by # Contributors). The default sorting order for embedded maps has been fixed (changed it back to Ascending by Name).
* [OSDEV-857](https://opensupplyhub.atlassian.net/browse/OSDEV-857) [Bug] Pre-prod isn't deleted by the 'terraform destroy' script. Command for destroying repositories on AWS pre-prod has been added.
* [OSDEV-888](https://opensupplyhub.atlassian.net/browse/OSDEV-888) - Facility Profile. An error occurs when trying to open a facility from the Status Reports page. The error occurred due to activity reports with the status `pending` containing fields with `null` values and these values pass to the `format_date` function as an argument. Modified the `get_activity_reports` method in the `FacilityIndexDetailsSerializer` to prevent passing a falsy `date` argument into the `format_date` function.
* [OSDEV-984](https://opensupplyhub.atlassian.net/browse/OSDEV-984) - Facility list upload. Header validation is failing, even though all the required columns and data are filled. Prepared basic implementation for ContriCleaner to validate headers (required fields) on early stage.
* [OSDEV-660](https://opensupplyhub.atlassian.net/browse/OSDEV-660) - Remove punctuation issues with duplicated commas and double quotes while facility list uploading.
* [OSDEV-986](https://opensupplyhub.atlassian.net/browse/OSDEV-986) - Fix the population of the custom data points uploaded via lists. Ensure that the full list header is saved in the database, and that the raw data for each facility list item is saved as a string of strings, with each value separated by a comma. This way, it helps maintain backward compatibility with the functionality responsible for displaying custom data points on the embedded maps. Also, revert to the previous default logic, which saves the sector as `Unspecified` when sector, sector_product_type, or product_type have empty values.
* [OSDEV-966](https://opensupplyhub.atlassian.net/browse/OSDEV-966) - Character limit validation has been implemented in the ContriCleaner library for name, address, and sector values. It enforces a maximum length of 200 characters for both the name and address values, and restricts sector values to 50 characters each. This fix addresses the issue where user uploads containing such invalid data caused requests to fail with unexpected errors.

### What's new
* [OSDEV-974](https://opensupplyhub.atlassian.net/browse/OSDEV-974) Reporting. Contributor type by %. Admin sees in the report data for the percent of data contributors on the platform by type (this should be in percent format with two decimal places shown), only accounts that have contributed data, the data should be ordered by most recent to oldest month and display mid-month values.
* [OSDEV-912](https://opensupplyhub.atlassian.net/browse/OSDEV-912) Facility Claim. Disable editing of name and address. The Facility name (English language) & Address fields of the claim details page have been removed and cannot be edited by the claimant.
* [OSDEV-571](https://opensupplyhub.atlassian.net/browse/OSDEV-571) Claimed Facility Details. Make the "Sector" field a dropdown instead of free text field. The `Sector` field became a dropdown that is pre-populated with the platform’s sector list from Django.
* [OSDEV-962](https://opensupplyhub.atlassian.net/browse/OSDEV-962) Update Release protocol. The Release protocol has been updated after the automatization of manual processes such as creating a release branch, restoring DB, deploy to AWS.
* [OSDEV-972](https://opensupplyhub.atlassian.net/browse/OSDEV-972) Reporting. Updating "Facility Uploads" report. Joined one table from two reports and added columns.New table with such columns:
`month`, `Total # of list uploads` in a given month (these are uploads that come from external contributors, NOT OS Hub team members), `# of public list uploads` in a given month (these are uploads that come from OS Hub team members AND have “[Public List]” in the contributor name), `Total facility listItems` uploaded in a given month, `# of Facilities` from Public Lists, `Total Facilities w/ status = new facility`, `# Public List Facilities w/ status = new facility`. Data is ordered from most recent to oldest
* [OSDEV-913](https://opensupplyhub.atlassian.net/browse/OSDEV-913) Claim. Updated the submitted claim auto-reply message for email template.
* [OSDEV-914](https://opensupplyhub.atlassian.net/browse/OSDEV-914) Claim. Updated the approved claim auto-reply message for email template

### Release instructions
* Update code.


## Release 1.10.0

## Introduction
* Product name: Open Supply Hub
* Release date: March 23, 2024

### Database changes

#### Migrations
* 0141_delete_contributor_webhooks.py - deletes `ContributorWebhook` model
* 0142_introduce_temporary_endpoint_switcher_for_list_uploads.py - This migration introduces a temporary API endpoint switcher for list uploads.

#### Schema changes
* [OSDEV-893](https://opensupplyhub.atlassian.net/browse/OSDEV-893) - Introduce a temporary API endpoint switcher for list uploads to enable switching to the old list upload API endpoint if the new endpoint affects production uptime.

### Code/API changes
* [OSDEV-832](https://opensupplyhub.atlassian.net/browse/OSDEV-832) API. Provide admins with a way to retrieve a user's call count in real time. Admin can see the report `API requests by user` with the number of successful and unsuccessful requests a user has made up to the current date.
* [OSDEV-831](https://opensupplyhub.atlassian.net/browse/OSDEV-831) - API. Handle Geocode errors w/ system error code when upload facility using endpoint.

### Architecture/Environment changes
* [OSDEV-693](https://opensupplyhub.atlassian.net/browse/OSDEV-693) Implement a GitHub action that applies migrations on given environment. Run migrations for `Test` environment via CLI command.
* [OSDEV-910](https://opensupplyhub.atlassian.net/browse/OSDEV-910) Add separated code quality pipelines for contricleaner, countries, django-api and frontend. After checking, it creates a code coverage report showing each particular app's code coverage. Add separated code quality jobs for code formatters.
* [OSDEV-702](https://opensupplyhub.atlassian.net/browse/OSDEV-702) Integrate a new module named `contricleaner` separately, designed to parse and validate data from various sources such as json, csv, and xls.
Move `countries` to a separate module so that it becomes possible to use both `django` and `contricleaner`.
* [OSDEV-893](https://opensupplyhub.atlassian.net/browse/OSDEV-893) - Implement CSV and XLSX file parser strategies in the ContriCleaner library, and incorporate preliminary cleanup during parsing.
* [OSDEV-915](https://opensupplyhub.atlassian.net/browse/OSDEV-915) Upgrade Kafka tools to version 3.5.2
* [OSDEV-877](https://opensupplyhub.atlassian.net/browse/OSDEV-877) Make migration run as part of "Deploy to AWS" workflow
* [OSDEV-851](https://opensupplyhub.atlassian.net/browse/OSDEV-851) Place 'terraform.tfvar' files to repository and move sensitive info to private repository opensupplyhub/ci-deployment/
* [OSDEV-938](https://opensupplyhub.atlassian.net/browse/OSDEV-938) Move cleanup helper functions to the serializer
* [OSDEV-851](https://opensupplyhub.atlassian.net/browse/OSDEV-851) Place 'terraform.tfvar' files to repository and move sensitive info to private repository opensupplyhub/ci-deployment
* [OSDEV-894](https://opensupplyhub.atlassian.net/browse/OSDEV-894) Implement Contricleaner library into create facility API endpoint (`facilities_view_set.py`)
* [OSDEV-536](https://opensupplyhub.atlassian.net/browse/OSDEV-536) In the Contricleaner library, implement parsing of fields `sector_product_type`, `sector`, and `product_type` based on commas and vertical bars.
* [OSDEV-760](https://opensupplyhub.atlassian.net/browse/OSDEV-760) In the Contricleaner library, implement parsing of fields `facility_type_processing_type`, `facility_type`, and `processing_type` based on commas and vertical bars.
* [OSDEV-893](https://opensupplyhub.atlassian.net/browse/OSDEV-893) - Implement the ContriCleaner parser for parsing facility lists immediately after list upload.

### Bugfix
* [OSDEV-549](https://opensupplyhub.atlassian.net/browse/OSDEV-549) Facility Search. Search button overlaps dropdown items. Dropdown items in search were made not to overlapping with button and containers in `Potential matches table` and `Find facility` search. The `isSideBarSearch` flag has been added to all search components to render properly regarding the place where the select is rendering.
* [OSDEV-943](https://opensupplyhub.atlassian.net/browse/OSDEV-943) Verified badges. The claim/verified icon on profiles is cut off at the bottom. The icons have been fixed and show properly.
* [OSDEV-716](https://opensupplyhub.atlassian.net/browse/OSDEV-716) Search. Lost refresh icon. The refresh icon has been made visible.
* [OSDEV-918](https://opensupplyhub.atlassian.net/browse/OSDEV-918) - ContriBot. New lists are not populating in Monday board and are not sent to slack. Added validation to throw an error for users who upload a facility list with `|` in the description field.
* [OSDEV-644](https://opensupplyhub.atlassian.net/browse/OSDEV-644) Error when trying to delete a facility with only one contributor in case that logic to clear FacilityClaimReviewNote table records missed.

### What's new
*  [OSDEV-861](https://opensupplyhub.atlassian.net/browse/OSDEV-861) API. The `API Notifications` tab has been removed so that users do not get confused about what it is, since the functionality does not exist for them. `Token:` as a header has been added above the API key on the `API` tab.
* [OSDEV-917](https://opensupplyhub.atlassian.net/browse/OSDEV-917) My Account Menu. Update order of the settings tabs. `NON-admin` user sees: My Facility / My Lists / Settings / Logout and `Admin` user sees: Dashboard / My Facility / My Lists / Settings / Logout
* [OSDEV-728](https://opensupplyhub.atlassian.net/browse/OSDEV-728) - Include `sector` data in the response of the `api/facilities/` API endpoint for the GET request, similar to what is provided in the `api/facilities/{id}` API endpoint.
* [OSDEV-802](https://opensupplyhub.atlassian.net/browse/OSDEV-802) - Distinguish API user and contributor id in the error message that pass to the Rollbar.

### Release instructions
* Update code.
* Apply DB migrations up to the latest one.


## Release 1.9.0

## Introduction
* Product name: Open Supply Hub
* Release date: February 24, 2024

### Database changes

#### Migrations
* 0135_disable_duplicates_and_lowercase_all_emails.py - implementing all emails to lowercase and disables duplicates
* 0136_remove_indexing_unnecessary_emails.py - This migration replaces the old `index_activity_reports_info` and `index_approved_claim` functions with similar ones that do not index emails.
* 0137_add_renewal_period_field.py - add new field to api_apilimit table & rename existing one.
Updated existing users api_apilimit records renewal_period value.
* 0138_remove_ppe_fields.py - This migration removes the PPE fields from the Facility, FacilityIndex, FacilityListItem, FacilityListItemTemp, HistoricalFacility models.
* 0139_remove_ppe_switch.py - This migration removes the ppe switch.
* 0140_remove_indexing_ppe_fields.py - This migration updates indexing functions to not index PPE fields.

#### Schema changes
* [OSDEV-835](https://opensupplyhub.atlassian.net/browse/OSDEV-835) - Since the FacilityIndex model is primarily used to store cached facility data and display it publicly via the `/facilities/{id}` API endpoint, only public data can be shown. Therefore, caching emails to the FacilityIndex model was removed from the PostgreSQL indexing functions. All instances where emails are publicly displayed have been removed. The only remaining field is `ppe_contact_email`, but all functionality and code related to PPE will be deleted in this [OSDEV-562](https://opensupplyhub.atlassian.net/browse/OSDEV-562) ticket.
* [OSDEV-562](https://opensupplyhub.atlassian.net/browse/OSDEV-562) - Remove PPE fields (ppe_product_types, ppe_contact_email, ppe_contact_phone, ppe_website, ppe) from the `api_facility`, `api_facilityindex`, `api_facilitylistitem`, `api_facilitylistitemtemp`, `api_historicalfacility`. Remove this fields from indexing processes.

### Code/API changes
* [OSDEV-562](https://opensupplyhub.atlassian.net/browse/OSDEV-562) - Remove code related to PPE (ppe_product_types, ppe_contact_email, ppe_contact_phone, ppe_website, ppe) field from `/src/app`
* [OSDEV-562](https://opensupplyhub.atlassian.net/browse/OSDEV-562) - Remove code related to PPE (ppe_product_types, ppe_contact_email, ppe_contact_phone, ppe_website, ppe) field from `/src/dedupe-hub`
* [OSDEV 562](https://opensupplyhub.atlassian.net/browse/OSDEV-562) Remove code related to PPE (ppe_product_types, ppe_contact_email, ppe_contact_phone, ppe_website, ppe) from `/src/django`

### Architecture/Environment changes
* [OSDEV-829](https://opensupplyhub.atlassian.net/browse/OSDEV-673) Makes `minimum-ratio: 1` It allows to push code with less than 1% diff from main.

### Bugfix
* [OSDEV-848](https://opensupplyhub.atlassian.net/browse/OSDEV-848) When a user tries to create an account with an email that exists in the DB but with a different case of letters, the system returns "An error prevented signing up". Has been fixed to "A user with that email already exists."
* [OSDEV-673](https://opensupplyhub.atlassian.net/browse/OSDEV-673) When a user calls the endpoint `facility/id/history`, instead of a response, receives the error "TypeError: the JSON object must be str, bytes or bytearray, not list", in particular, this happened with the PK20190913BBJ2Y facility. A list with one element (a dictionary) was passed to the function, so an error occurred when trying to index the list with a string. Fixed.

### What's new
* API. Include token and call info on API settings tab.[OSDEV-752](https://opensupplyhub.atlassian.net/browse/OSDEV-752). Users can access a tab called `API` in account settings.From this tab, they can generate/retrieve their token and see their `API call allowance`, `current call count` and their `renewal period`.
* Make login non-case sensitive. [OSDEV-628](https://opensupplyhub.atlassian.net/browse/OSDEV-628). When the user creates an account email saving in lowercase. User  could login with any variations of casing as long as the characters are the same.
* API. Enable token generation based on API permissions in Django. [OSDEV-729](https://opensupplyhub.atlassian.net/browse/OSDEV-729). Updated Settings page to show/hide token tab by user groups. Forbid access to generate token for API if user didn't have permission groups.
* [OSDEV-219](https://opensupplyhub.atlassian.net/browse/OSDEV-219). Data moderator can merge potential match facilities from Confirm / Reject screen.
* [OSDEV-835](https://opensupplyhub.atlassian.net/browse/OSDEV-835) - Remove the display of emails in the `activity_reports` section of the `facilities/{id}` API endpoint, as email information is private.
* [OSDEV-525](https://opensupplyhub.atlassian.net/browse/OSDEV-525). Add Latitude and Longitude labels on facility page.
* API. Add a flag on API Limit page to indicate if package renews monthly or yearly. [OSDEV-781](https://opensupplyhub.atlassian.net/browse/OSDEV-781) Updated logic to support montly & yearly limitation count reset for API calls.

### Release instructions
* Update code.
* Apply DB migrations up to the latest one.
* Run the index_facilities_new management command.


## Release 1.8.0

## Introduction
* Product name: Open Supply Hub
* Release date: January 27, 2024

### Code/API changes
* [OSDEV-690](https://opensupplyhub.atlassian.net/browse/OSDEV-690) - Correct all existing lint errors to ensure that code quality checks pass successfully via GitHub Actions and can detect new linting errors but not the old ones.
* [OSDEV-719](https://opensupplyhub.atlassian.net/browse/OSDEV-719) Introduce FacilityDownloadSerializerEmbedMode FacilityDownloadSerializer, replace FacilityIndexDownloadSerializer with combination of FacilityDownloadSerializerEmbedMode and FacilityDownloadSerializer
* [OSDEV-732](https://opensupplyhub.atlassian.net/browse/OSDEV-732) Fix issue with circular dependencies between `util.js` and `constants.jsx` modules in React app

### Architecture/Environment changes
* [OSDEV-690](https://opensupplyhub.atlassian.net/browse/OSDEV-690) - Configure running the code quality workflow as part of the continuous integration (CI) for each commit to a pull request. Both frontend (FE) and backend (BE) tests are executed, along with their respective linters. Additionally, `shellcheck` is applied to scripts within the scripts folder.
* [OSDEV-691](https://opensupplyhub.atlassian.net/browse/OSDEV-691) - Implement parallel job running for BE, FE, and bash script code quality checks. Three new scripts were created and can be used to run the same checks during local development to verify BE, FE, and bash scripts in the ./scripts folder.
* [OSDEV-692](https://opensupplyhub.atlassian.net/browse/OSDEV-691) - Implement code coverage checks for the React and Django apps using `barecheck/code-coverage-action` and generated code coverage `lcov` files. For the React app, code coverage is based on Jest tests, and for the Django app, it is based on unittest tests. If code coverage decreases, the job fails, preventing the PR from merging.
* [OSDEV-740](https://opensupplyhub.atlassian.net/browse/OSDEV-740) - Setup module for mocking Redux store (`redux-mock-store"`)
* [OSDEV-733](https://opensupplyhub.atlassian.net/browse/OSDEV-733) - Setup React test library module (`@testing-library`)

### Bugfix
* [OSDEV-718](https://opensupplyhub.atlassian.net/browse/OSDEV-718) - Fixed issue with user profile populating to other components.
* [OSDEV-727](https://opensupplyhub.atlassian.net/browse/OSDEV-720) - Downloading facilities with for Bangladesh is working again [https://opensupplyhub.org/facilities?countries=BD&sectors=Apparel](https://opensupplyhub.org/facilities?countries=BD&sectors=Apparel)

### What's new
* [OSDEV-241](https://opensupplyhub.atlassian.net/browse/OSDEV-241) - Searches with accented characters return results for accented and non accented characters.
### Database changes

#### Migrations
* 0134_remove_sources_without_contributor.py -  Remove records from the Source table where the contributor is null and remove all data related to these records

### Release instructions
* Update code
* Run migration up to 0134


## Release 1.7.3

## Introduction
* Product name: Open Supply Hub
* Release date: January 12, 2024

### Bugfix
* [OSDEV-736](https://opensupplyhub.atlassian.net/browse/OSDEV-736) Removed logic to handle text only match response data as it already removed from matching functionality in Dedupe Hub. Previously it bring an error on response for user when potential match happened.

## Release 1.7.2

## Introduction
* Product name: Open Supply Hub
* Release date: January 09, 2024

### Bugfix
* [OSDEV-721](https://opensupplyhub.atlassian.net/browse/OSDEV-721) Fixed issue with potential match logic when get facility data of match, previously it take facility id from Facility List Item, but it's wrong for Potential Match status as there is always NULL, facility id should be taken from Facility Match record in this case of Potential Match status.

## Release 1.7.1

## Introduction
* Product name: Open Supply Hub
* Release date: December 21, 2023

### Bugfix
* Fixed issue with Facility Upload API error by covered a case when facility object didn't exist (create=false) & updated timeout value while waiting to produce kafka topic message [OSDEV-713](https://opensupplyhub.atlassian.net/browse/OSDEV-713)
* [OSDEV-714](https://opensupplyhub.atlassian.net/browse/OSDEV-714) - Users can now use the map on the search page simultaneously without missing any tiles. Before fixing this issue, if the map requested tiles that weren't cached, one user might not receive all the tiles. With the bug fixed, the tile generation logic can handle multiple requests at the same time, ensuring all users get the tiles they need for the map based on their search requests.

### Code/API changes
* [OSDEV-714](https://opensupplyhub.atlassian.net/browse/OSDEV-714) - `select_for_update` and `get_or_create` have been implemented in the `retrieve_cached_tile` function to ensure that if another thread attempts to `select_for_update()`, it will block at the `get_or_create()` until the first thread's transaction commits. The `get_tile` function, which serves as an API endpoint handler for tile generation, was implemented as an atomic transaction to facilitate the use of `select_for_update()` and maintain the lock until the end of the transaction. This approach helps to prevent crashes from parallel requests attempting to create a cache record with the same primary key, corresponding to the full URL path.
* [OSDEV-711](https://opensupplyhub.atlassian.net/browse/OSDEV-711) - Make JS code related to load testing for tile generation more universal so that they can work with the HAR file provided by the developer. For that, the `ZOOM_HAR_PATH` environment variable was introduced. More test cases for tile generation were added to test the environment close to production, focusing on densely saturated regions with facilities, such as China and India. The README.md file for the load tests was updated to reflect the changes made.


## Release 1.7.0

## Introduction
* Product name: Open Supply Hub
* Release date: December 19, 2023

### Database changes

#### Migrations
* 0130_introduce_separate_data_gathering_functions_for_the_index_table_columns.py - This migration:
    - rename `api_facilityindexnew` -> `api_facilityindex`
    - introduces separate data-gathering functions for the `api_facilityindexnew` table columns and makes the `index_facilities` and `index_facilities_by` procedures use them.
    This migration is irreversible.
* 0131_introduce_sql_triggers_instead_of_django_signals.py - This migration introduces SQL triggers instead of Django signals. The migration is revertable.
* 0132_add_moderation_mode_field.py - This migration adds the field `is_moderation_mode` to table `api_user`.
* 0133_introduce_tile_caching.py - This migration creates the TileCache table and the DynamicSetting table. This migration is reversible.

#### Schema changes
* [OSDEV-622](https://opensupplyhub.atlassian.net/browse/OSDEV-622) - Separate data-gathering functions were created for the `api_facilityindexnew` table columns to collect data independently of the main procedure. The `index_facilities` and `index_facilities_by` procedures were updated to use new separate functions for collecting data for the `api_facilityindexnew` table columns that require long SQL queries.
* [OSDEV-595](https://opensupplyhub.atlassian.net/browse/OSDEV-595) - Rename FacilityIndexNew to FacilityIndex
* [OSDEV-623](https://opensupplyhub.atlassian.net/browse/OSDEV-623), [OSDEV-624](https://opensupplyhub.atlassian.net/browse/OSDEV-624), [OSDEV-638](https://opensupplyhub.atlassian.net/browse/OSDEV-638) - New SQL triggers have been introduced to handle changes in the `api_contributor`, `api_extendedfield`, `api_facility`, `api_facilityclaim`, `api_facilitylistitem`, `api_facilitymatch`, `api_source`, and `api_facilitylist` tables at the database level. This change is essential for the future functionality of DedupeHub, which will communicate directly with the database. All the Django signals have been removed. Additionally, reindexing of the necessary columns of the index table has been transferred to these triggers, eliminating the need for the large SQL procedure previously used in conjunction with Django signals.
* [OSDEV-637](https://opensupplyhub.atlassian.net/browse/OSDEV-637) - Add field `is_moderation_mode` to table `api_user`.
* [OSDEV-687](https://opensupplyhub.atlassian.net/browse/OSDEV-687) - The TileCache table was created to store cached tiles, and the DynamicSetting table was established to dynamically control app settings, specifically the expiration time of cached tiles.

### Code/API changes
* Update copy for "example" entries for List & Description fields & Contributor list page:
    - Update copy of Facility List example to: example: **Your Organization’s Name** Facility List June 2023
    - Update copy of Facility Description example to: example: This is the **Your Organization’s Name** list of suppliers for their retail products valid from Jan 2023 to June 2023
    - Update copy of rejected message to: "This list was rejected and will not be processed."
[OSDEV-640](https://opensupplyhub.atlassian.net/browse/OSDEV-640)
* In the Facility Claim Request form the field 'Preferred method of contact' has been done not mandatory. - [OSDEV-560](https://opensupplyhub.atlassian.net/browse/OSDEV-560)
* The new parameter `is_moderation_mode` has been added to GET and POST requests of the `/user-profile/{ID}/` API endpoint. - [OSDEV-637](https://opensupplyhub.atlassian.net/browse/OSDEV-637)
* [OSDEV-687](https://opensupplyhub.atlassian.net/browse/OSDEV-687) - Implement cache logic for the get_tile view to either use a cached tile or generate a new tile for caching. When a user interacts with the map and makes a new request for a tile, the system checks if the requested tile, identified by its path, is already cached in the database. If the tile is already cached in the TileCache table, the cached tile binary data is retrieved and returned, avoiding the need to regenerate the tile for improved performance. Each cached tile has a default expiration period of 604,800 seconds (7 days). However, the admin can reconfigure this duration in the Django admin panel.
* Delete all Jenkins-related files since Jenkins is no longer in use.
* Move the maintenance page to the project repository, specifically to `src/maintenance`, to track the history of its changes.

### Architecture/Environment changes
* Remove FacilityDownloadSerializer and replace it with FacilityIndexDownloadSerializer
* Add a special Django management command, `install_db_exts`, that will install all the necessary PostgreSQL extensions for the database based on the required DB extensions for the 1.7.0 release.
* Create the `reset_database` Django management command that resets the database and repopulates it with fixture data, including facilities and matches. Update the `scripts/reset_database` shell script to include the call to this command, making it available for local development when it needs to be run inside the failed Django container for the first time. Also, rename shell scripts and affected management commands to enhance readability.

### Bugfix
* Increase amount of facilities downloaded to 100 per red and reduce time per request in 4-5 times
Fix issue with exceeding API requests. [OSDEV-557](https://opensupplyhub.atlassian.net/browse/OSDEV-442)

### What's new
* Updated copy for "example" entries for List & Description fields & Contributor list page
[OSDEV-640](https://opensupplyhub.atlassian.net/browse/OSDEV-640)
* The field 'Preferred method of contact' has been done not mandatory in the Facility Claim Request form. When the user fills this form he/she can skip this field. - [OSDEV-560](https://opensupplyhub.atlassian.net/browse/OSDEV-560)
* Data Moderator Profile. Implement the ability to activate the Merge function on the Facility Search page. - [OSDEV-637](https://opensupplyhub.atlassian.net/browse/OSDEV-637)
* [OSDEV-302](https://opensupplyhub.atlassian.net/browse/OSDEV-302), [OSDEV-667](https://opensupplyhub.atlassian.net/browse/OSDEV-667) - Enable data moderators to trigger merges from the search results screen. Checkboxes were added to the search page right before each item in the search results to allow users to select facilities for merging. A "Merge" button was also implemented to open the Merge modal window, where all the data about the selected facilities is downloaded.
* [OSDEV-684](https://opensupplyhub.atlassian.net/browse/OSDEV-684) Removed Google Translate Plug-In in the system & UI Element

### Release instructions
* apply migrations up to 0133_introduce_tile_caching.py
* apply command index_facilities_new


## Release 1.6.1

## Introduction
* Product name: Open Supply Hub
* Release date: November 8, 2023

### Database changes

#### Migrations
- 0130_facility_index_gin_index.py - implement indexes for fields on "api_facilityindexnew" table related to tile generation

#### Schema changes
* indexing fields in api_facilityindexnew
    * contrib_types
    * contributors_id
    * lists

### Architecture/Environment changes
* Reconfigure CPU resources so that every worker uses 2 cores - [OSDEV-657](https://opensupplyhub.atlassian.net/browse/OSDEV-657)
* Add Code Quality pipelines

### Bugfix
* Implement indexing of fields related to tile generation in api_facilityindexnew table [OSDEV-654](https://opensupplyhub.atlassian.net/browse/OSDEV-654)

### Release instructions
- apply migrations up to 0130_facility_index_gin_index.py


## Release 1.6.0

## Introduction
* Product name: Open Supply Hub
* Release date: November 4, 2023

### Database changes

#### Migrations
- 0126_add_tables_a_b_test.py - add tables api_facilitylistitemtemp & api_facilitymatchtemp for A/B Test purpose
- 0127_search_by_private_contributor_types.py - add contributor types from non-public lists to api_facilityindexnew table
- 0128_custom_text_implementation.py - creates custom_text SQL functions and updated index_facilities and index_facilities_by to use it
- 0129_delete_facility_index.py - removes api_facilityindex table

#### Schema changes
* introduce fields to api_facility_list_items
    * raw_json:JSON
    * raw_header:Text
* introduce table api_facilitylistitemfield - key-value storage for both mandatory and custom facility list item fields.
* introduce procedure custom_text - evaluates array required for advanced search by custom fields
* update index_facilities and index_facilities_by procedures to evaluate custom_text add custom_text_serach using custom_text from above
* introduce tables api_facilitylistitemtemp & api_facilitymatchtemp as a copy of api_facilitylistitem & api_facilitymatch for A/B Test to store match results
* remove api_facilityindex table

### Code/API changes
* Endpoint /contributor-lists/ has been deprecated
* The new endpoint /contributor-lists-sorted/ has been created: View Facility Lists that are both active and approved filtered by Contributor sorted by creation date and changed response type to list of objects.
- [OSDEV-218](https://opensupplyhub.atlassian.net/browse/OSDEV-218)
* Connect new tables (api_facilitylistitemtemp & api_facilitymatchtemp) to existing parsing & geocoding result storing
* Trigger matching process on Dedupe Hub through Kafka Producer on Django side
- [OSDEV-507](https://opensupplyhub.atlassian.net/browse/OSDEV-507)

### Architecture/Environment changes
* Update rollbar token - [OSDEV-581](https://opensupplyhub.atlassian.net/browse/OSHUB-581)
* Deployed Dedupe Hub standalone service & Kafka event streaming service for A/B Test purpose - [OSDEV-507](https://opensupplyhub.atlassian.net/browse/OSDEV-507)
* Kafka added to infrastructure (AWS MSK) - [OSDEV-428](https://opensupplyhub.atlassian.net/browse/OSDEV-428)
* Dedupe Hub service added to ECS Cluster - [OSDEV-430](https://opensupplyhub.atlassian.net/browse/OSDEV-430)
* Infrastructure environments not depended on python (django app environment) - [OSDEV-424](https://opensupplyhub.atlassian.net/browse/OSDEV-424)
* Reworked algorithm to manage DNS records - [OSDEV-414](https://opensupplyhub.atlassian.net/browse/OSDEV-414)
* Update AWS Terraform provider, move from Azavea repo & upgrade few modules for Terraform - [OSDEV-405](https://opensupplyhub.atlassian.net/browse/OSDEV-405)
* Replaced usage of FacilityIndex model by FacilityIndexNew.
* Removed FacilityIndex model
* Removed function get_custom_text
* Removed function index_custom_text from transactions
* Removed function index_extended_fields from transactions
* Removed function index_facilities from transactions
* Removed function index_sectors from transactions
* Removed get_sector_dict from transactions

### Bugfix
* Make search by non-public contributor types available [OSDEV-307](https://opensupplyhub.atlassian.net/browse/OSDEV-307)
* Make possibility to create embed map configuration for constributors with more than 2500 facilities [OSDEV-585](https://opensupplyhub.atlassian.net/browse/OSDEV-585)
* Make possibility to save data facilities even if they have no stored location [OSDEV-596](https://opensupplyhub.atlassian.net/browse/OSDEV-596)

### What's new
* Update README.md with the most recent information - [OSDEV-580](https://opensupplyhub.atlassian.net/browse/OSHUB-580)
* Update Rollbar's post_server_item tokens - [OSDEV-581](https://opensupplyhub.atlassian.net/browse/OSHUB-581)
* Contributor Lists. Order lists from a contributor by newest to oldest list - [OSDEV-218](https://opensupplyhub.atlassian.net/browse/OSDEV-218)

### Release instructions
- apply migrations up to 0124_itroduce_raw_json.py
- execute command fill_raw_json
- apply migrations up to 0129_delete_facility_index.py
- apply command index_facilities_new<|MERGE_RESOLUTION|>--- conflicted
+++ resolved
@@ -9,8 +9,6 @@
 * Product name: Open Supply Hub
 * Release date: November 29, 2025
 
-<<<<<<< HEAD
-=======
 ### What's new
 * [OSDEV-2112](https://opensupplyhub.atlassian.net/browse/OSDEV-2112) - Moved "Recruitment Agency" (previously classified as a location type) under the "Office / HQ" location type as a processing type. Also introduced a new processing type, "Union Headquarters/Office", under the "Office / HQ" location type. This update affects both search and newly contributed data: from now on, "Union Headquarters/Office" and "Recruitment Agency" will appear under the "Office / HQ" location type when displayed in search dropdowns or shown on location profiles for **newly** added locations.
 * [OSDEV-2244](https://opensupplyhub.atlassian.net/browse/OSDEV-2244) - Implemented frontend formatting for the ISIC 4 extended field to display Section, Division, Group, and Class as separate labeled entries, building the full ISIC 4 hierarchy on production location profile pages.
@@ -36,7 +34,6 @@
 * [OSDEV-2185](https://opensupplyhub.atlassian.net/browse/OSDEV-2185) - Enhanced partner field display on production location profiles by adding a `source_by` field to the `PartnerField` model. This allows administrators to provide rich text descriptions of data sources. The source information is displayed on the facility details page below each partner field value, supporting HTML formatting for links, emphasis, and lists. Updated the facility index serializer to include `source_by` in the partner fields response only when the field contains content.
 * [OSDEV-2199](https://opensupplyhub.atlassian.net/browse/OSDEV-2199) - Added `unit` and `label` metadata from `PartnerField` to the serialized partner fields payload. Production Location detail pages now render the `unit` inline with field values and display custom partner field `label`.
 
->>>>>>> 090f56ba
 ### Release instructions
 * Ensure that the following commands are included in the `post_deployment` command:
     * `migrate`
