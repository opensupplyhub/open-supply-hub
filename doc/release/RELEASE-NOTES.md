--- conflicted
+++ resolved
@@ -57,13 +57,10 @@
 * [OSDEV-1493](https://opensupplyhub.atlassian.net/browse/OSDEV-1493) - Fixed an issue where the backend sorts countries not by `name` but by their `alpha-2 codes` in `GET /api/v1/moderation-events/` endpoint.
 * [OSDEV-1532](https://opensupplyhub.atlassian.net/browse/OSDEV-1532) - Fixed the date range picker on the `Moderation Queue` page. A Data Moderator can change the Before date even if an Error message is displayed.
 * [OSDEV-1533](https://opensupplyhub.atlassian.net/browse/OSDEV-1533) - The presentation of the `Moderation Decision Date` in the `Moderation Queue` table has been corrected. If the "status_change_date" is missing in the object, it now displays as "N/A".
-<<<<<<< HEAD
 * [OSDEV-1196](https://opensupplyhub.atlassian.net/browse/OSDEV-1196) - The `?sort_by=contributors_desc` query parameter is only appended to URLs on the `/facilities` page and is excluded from all other pages. The error caused by the property type that occurred during local test execution has been resolved.
-=======
 * [OSDEV-1397](https://opensupplyhub.atlassian.net/browse/OSDEV-1397) - GET `/api/parent-companies/` request has been removed from the Open Supply Hub page and ClaimFacility component. Parent Company Select is a regular input field that allows the creation of multiple parent company names for filter on this page.
 * [OSDEV-1556](https://opensupplyhub.atlassian.net/browse/OSDEV-1556) - Fixed validation of `os_id` for PATCH `/api/v1/moderation-events/{moderation_id}/production-locations/{os_id}/` endpoint.
 * [OSDEV-1563](https://opensupplyhub.atlassian.net/browse/OSDEV-1563) - Fixed updating of the moderation decision date after moderation event approval.
->>>>>>> 1155fa2d
 
 ### What's new
 * [OSDEV-1376](https://opensupplyhub.atlassian.net/browse/OSDEV-1376) - Updated automated emails for closure reports (report_result) to remove the term "Rejected" for an improved user experience. Added link to Closure Policy and instructions for submitting a Reopening Report to make the process easier to understand for users.
