--- conflicted
+++ resolved
@@ -7,26 +7,17 @@
 
 ## Introduction
 * Product name: Open Supply Hub
-<<<<<<< HEAD
-* Release date: September 6, 2025
-
-### Code/API changes
+* Release date: September 20, 2025
+
+### Code/API changes
+* [OSDEV-2137](https://opensupplyhub.atlassian.net/browse/OSDEV-2137) - Switched to a custom, page-compatible keyset for the `/facilities-downloads` endpoint, enabling more efficient, cursor-based pagination and improved download performance and compatibility.
 * [OSDEV-2089](https://opensupplyhub.atlassian.net/browse/OSDEV-2089) - Added `geocoded_location_type` and `geocoded_address` fields to GET `/api/v1/production-locations/` and GET `/api/v1/production-locations/{os_id}/` endpoints.
-=======
-* Release date: September 20, 2025
-
-### Code/API changes
-* [OSDEV-2137](https://opensupplyhub.atlassian.net/browse/OSDEV-2137) - Switched to a custom, page-compatible keyset for the `/facilities-downloads` endpoint, enabling more efficient, cursor-based pagination and improved download performance and compatibility.
->>>>>>> a4e849c2
-
-### Release instructions
-* Ensure that the following commands are included in the `post_deployment` command:
-    * `migrate`
-    * `reindex_database`
-<<<<<<< HEAD
+
+### Release instructions
+* Ensure that the following commands are included in the `post_deployment` command:
+    * `migrate`
+    * `reindex_database`
 * Run `[Release] Deploy` for the target environment with the flag `Clear the custom OpenSearch indexes and templates` set to true - to apply the updated mapping for the `production-locations` index after adding `geocoded_location_type` and `geocoded_address`.
-=======
->>>>>>> a4e849c2
 
 
 ## Release 2.11.0
