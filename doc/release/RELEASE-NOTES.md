--- conflicted
+++ resolved
@@ -9,24 +9,9 @@
 * Product name: Open Supply Hub
 * Release date: August 23, 2025
 
-<<<<<<< HEAD
-### Database changes
-* *Describe high-level database changes.*
-
-#### Migrations
-* *Describe migrations here.*
-
-#### Schema changes
-* *Describe schema changes here.*
-
 ### Code/API changes
 * [OSDEV-2068](https://opensupplyhub.atlassian.net/browse/OSDEV-2068) - Enabled users to download their own data without impacting free & purchased data-download allowances. Introduced `is_same_contributor` field in the GET `/api/facilities-downloads` response.
 
-### Architecture/Environment changes
-* *Describe architecture/environment changes here.*
-
-=======
->>>>>>> eea1d2fe
 ### Bugfix
 * Enhanced the `./src/anon-tools/do_restore.sh` script to use more precise filtering when looking up the bastion host, improving reliability and reducing potential for incorrect host selection. The *bastion* filter now ensures that only an instance tagged with both the correct environment and the specific "Bastion" name is selected.
 * [OSDEV-2133](https://opensupplyhub.atlassian.net/browse/OSDEV-2133) - Implemented a fix to wrap values in double quotes to ensure correct CSV formatting for Dromo results.
