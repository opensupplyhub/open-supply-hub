# Release Notes
All notable changes to this project will be documented in this file.

This project adheres to [Semantic Versioning](http://semver.org/spec/v2.0.0.html). The format is based on the `RELEASE-NOTES-TEMPLATE.md` file.

## Release 2.18.0

## Introduction
* Product name: Open Supply Hub
* Release date: January 10, 2026

<<<<<<< HEAD
### Code/API changes
* [Follow-up][OSDEV-2114](https://opensupplyhub.atlassian.net/browse/OSDEV-2114) - Removed the `reindex_locations_with_environmental_data` Django management command from the parent `post_deployment` command so it no longer runs, as it was only needed for the `2.17.0` release.
=======
### Architecture/Environment changes
* [OSDEV-2047](https://opensupplyhub.atlassian.net/browse/OSDEV-2047) - Removed all Terraform configurations and ECS service definitions related to the deprecated standalone ContriCleaner service. Cleaned up the repository by deleting unused code and references, as ContriCleaner now operates exclusively as an internal Django library.

### Bugfix
* [OSDEV-2047](https://opensupplyhub.atlassian.net/browse/OSDEV-2047) - Previously, there were two security groups with the same tags: one for the Django app and another for ContriCleaner. After removing the ContriCleaner service infrastructure, a bug was eliminated in which the Django CLI task in the Development environment selected the wrong security group - the one without database access, belonging to ContriCleaner - which prevented Django management commands from running against the database in the Development environment.
>>>>>>> 30d6b976

### Release instructions
* Ensure that the following commands are included in the `post_deployment` command:
    * `migrate`
    * `reindex_database`


## Release 2.17.0

## Introduction
* Product name: Open Supply Hub
* Release date: December 13, 2025

### Database changes

#### Migrations
* 0187_remove_null_from_contributor_partner_fields.py - This migration removes the unnecessary `null=True` parameter from the `partner_fields` ManyToManyField on the Contributor model.
* 0188_introduce_indexing_for_new_operational_and_environmental_data.py - Updated the `index_claim_info` function to collect new environmental data (opening_date, closing_date, estimated_annual_throughput, actual_annual_energy_consumption) for the `api_facilityindex.claim_info` column. 

### Code/API changes
* [OSDEV-2280](https://opensupplyhub.atlassian.net/browse/OSDEV-2280) - Introduced a new reusable `ImportantNote` component in the new claim flow to replace custom implementations of important notes across multiple components (`BusinessStep`, `ContactInfoStep`, and `ClaimInfoSection`), improving code maintainability and consistency.
* [Follow-up][OSDEV-2066](https://opensupplyhub.atlassian.net/browse/OSDEV-2066) - Removed the `null=True` parameter from the `Contributor.partner_fields` ManyToManyField definition in the model class to resolve Django system check warning W340. The parameter had no effect on the field behavior as ManyToManyFields store relationships in an intermediary table rather than as a database column that could contain NULL values.
* [OSDEV-2114](https://opensupplyhub.atlassian.net/browse/OSDEV-2114) - Added the `reindex_locations_with_environmental_data` management command to perform a one-time reindexing of locations that have approved claims containing the new environmental data fields (opening/closing dates, throughput, energy consumption). This ensures that the already contributed environmental data will be displayed on the location profile once the environmental data display feature is released in version `2.17.0`. The command also includes a `--dry-run` flag to preview the affected location IDs before execution.
* [OSDEV-2225](https://opensupplyhub.atlassian.net/browse/OSDEV-2225) - Apart from implementing the clear button for the opening and closing dates in the environmental data section within the claim form, the `ShowOnly` React component was also rewritten and made fully functional.
* [OSDEV-2292](https://opensupplyhub.atlassian.net/browse/OSDEV-2292) - Enhanced ISIC-4 validation in `ISIC4EntrySerializer` and `ProductionLocationSchemaSerializer` for `POST /v1/production-locations/` and `PATCH /v1/production-locations/{os_id}` requests to reject empty ISIC-4 objects (at least one field from section, division, group, or class must be provided), enforce strict type checking to ensure all ISIC-4 field values are strings, reject unrecognized fields that are not one of the four valid ISIC-4 field names, and reject duplicate ISIC-4 objects within the same array (duplicates are detected regardless of field order).

### Bugfix
* [OSDEV-2277](https://opensupplyhub.atlassian.net/browse/OSDEV-2277) - Introduced a reusable `FormFieldHint` component to display helper text below form field titles. Applied to `Affiliations` and `Certifications` fields to improve user guidance.
* [OSDEV-2293](https://opensupplyhub.atlassian.net/browse/OSDEV-2293) - Fixed the `ISIC-4` section displaying on production location profiles when submitted objects contained no valid `ISIC-4` fields (section, division, group, class). Enhanced filtering logic to only render the `ISIC-4` section when at least one valid field contains data.

### What's new
* [OSDEV-2280](https://opensupplyhub.atlassian.net/browse/OSDEV-2280) - Added prominent PII (Personally Identifiable Information) warning notes at file upload stages throughout the new claim flow to inform users that they should NOT submit documents containing personal information, home addresses, personal utility bills, or personal phone numbers, enhancing data security and user privacy protection.
* [OSDEV-2114](https://opensupplyhub.atlassian.net/browse/OSDEV-2114) - Extended the `GET api/facilities/{os_id}/` endpoint with additional claim environmental data including opening date, closing date, estimated annual throughput, and actual annual energy consumption. The production location profile page now displays these new environmental data points as part of the claim information.
* [OSDEV-2269](https://opensupplyhub.atlassian.net/browse/OSDEV-2269) - Added URI format support for partner fields with JSON schema. Properties defined with `"format": "uri"` are rendered as clickable links on production location profile pages.
* [OSDEV-2225](https://opensupplyhub.atlassian.net/browse/OSDEV-2225) - Added a clear button to the opening and closing date inputs in the environmental data section within the claim form to allow users to remove selected opening and closing dates.
* [OSDEV-2268](https://opensupplyhub.atlassian.net/browse/OSDEV-2268) - Added URI-Reference format support for partner fields with JSON schema. Properties defined with `"format": "uri-reference"` are rendered on production location profile pages as clickable links wrapped by the text from admin `Partner field` configuration page.
* [OSDEV-2292](https://opensupplyhub.atlassian.net/browse/OSDEV-2292) - Improved ISIC-4 validation for `POST /v1/production-locations/` and `PATCH /v1/production-locations/{os_id}` endpoints to provide clearer error messages when invalid data is submitted, including rejection of empty ISIC-4 objects, non-string values, unrecognized fields, and duplicate entries. API consumers will now receive specific validation errors for previously accepted but invalid ISIC-4 taxonomy data, ensuring only properly formatted ISIC-4 classification objects (with string values for section, division, group, or class fields) are stored in the system.

### Release instructions
* Ensure that the following commands are included in the `post_deployment` command:
    * `migrate`
    * `reindex_database`
    * `reindex_locations_with_environmental_data`


## Release 2.16.0

## Introduction
* Product name: Open Supply Hub
* Release date: November 29, 2025

### Database changes

#### Migrations
* 0186_add_json_schema_to_partner_field.py - This migration adds a `json_schema` JSONField to the `PartnerField` model, allowing administrators to define JSON schemas for validating object type partner fields. The field is optional and is used to validate the structure and content of contributed data when the partner field type is `object`.

#### Schema changes
* [OSDEV-2266](https://opensupplyhub.atlassian.net/browse/OSDEV-2266) - The `PartnerField` model has been updated. Field `json_schema` added with a type JSONField.

### Architecture/Environment changes
* [OSDEV-2244](https://opensupplyhub.atlassian.net/browse/OSDEV-2244) - Added `backfill_isic_4_extended_fields.py` to insert `isic_4` to `api_extendedfield` table of RBA instance. Show `isic_4` field in `GET api/facilities` response.
* [OSDEV-2281](https://opensupplyhub.atlassian.net/browse/OSDEV-2281) - Increased the CPU and memory allocation for the DedupeHub container to `8 CPU` and `40 GB` in the Terraform deployment configuration to address memory overload issues during production location reindexing for the `Production`, `Pre-prod`, and `RBA` environments.

### Bugfix
* [OSDEV-2284](https://opensupplyhub.atlassian.net/browse/OSDEV-2284) - Temporarily increase heap size for logstash plugin installation.

### What's new
* [OSDEV-2112](https://opensupplyhub.atlassian.net/browse/OSDEV-2112) - Moved "Recruitment Agency" (previously classified as a location type) under the "Office / HQ" location type as a processing type. Also introduced a new processing type, "Union Headquarters/Office", under the "Office / HQ" location type. This update affects both search and newly contributed data: from now on, "Union Headquarters/Office" and "Recruitment Agency" will appear under the "Office / HQ" location type when displayed in search dropdowns or shown on location profiles for **newly** added locations.
* [OSDEV-2244](https://opensupplyhub.atlassian.net/browse/OSDEV-2244) - Implemented frontend formatting for the ISIC 4 extended field to display Section, Division, Group, and Class as separate labeled entries, building the full ISIC 4 hierarchy on production location profile pages.
* [OSDEV-2266](https://opensupplyhub.atlassian.net/browse/OSDEV-2266) - Added JSON schema validation support for object type partner fields. Partner fields with object type can now have an associated JSON schema that validates the structure and content of contributed data, providing detailed error messages for validation failures.

### Release instructions
* Ensure that the following commands are included in the `post_deployment` command:
    * `migrate`
    * `reindex_database`
* Connect to the RBA Django container using `django-ecsmanage` to run backfill script for RBA environment. Follow these steps:
    1. Run dry-run `isic_4` backfilling using this command for single field: `backfill_isic_4_extended_fields --singleisic --dry-run`.
    2. Make sure no errors appear.
    3. Run real `isic_4` backfilling using this command for the single field: `backfill_isic_4_extended_fields --singleisic`.
    4. You'll get an updated production location os id in logs. Verify that it contains `isic_4` field(s).
    5. Run dry-run `isic_4` backfilling using this command for all fields: `backfill_isic_4_extended_fields --dry-run`.
    6. Make sure no errors appear.
    7. Finally, run real `isic_4` backfilling using this command for all fields: `backfill_isic_4_extended_fields`.
    8. Make sure no errors appear.


## Release 2.15.2

## Introduction
* Product name: Open Supply Hub
* Release date: November 21, 2025

### Bugfix
* [OSDEV-2240](https://opensupplyhub.atlassian.net/browse/OSDEV-2240) - Implemented form state reset in the new claim flow when the OS ID changes or after a successful submission, ensuring that users do not see previously entered data when they start a new form for another OS ID or begin a new claim flow for location A in the same browser tab session - even if they were previously completing the form for location B and exited mid-form. However, if the user exits mid-form for location A without refreshing the page and then returns to the claim form for the same location A in the same tab session, the previously entered data will still be present.

### Release instructions
* Ensure that the following commands are included in the `post_deployment` command:
    * `migrate`
    * `reindex_database`


## Release 2.15.1

## Introduction
* Product name: Open Supply Hub
* Release date: November 14, 2025

### Database changes

#### Migrations
* 0185_add_source_by_to_partner_field.py - This migration adds a `source_by` RichTextField to the `PartnerField` model, allowing administrators to document the data source for each partner field using rich text formatting (bold, italic, links, lists). The field is optional and uses CKEditor for content editing.

### What's new
* [OSDEV-2185](https://opensupplyhub.atlassian.net/browse/OSDEV-2185) - Enhanced partner field display on production location profiles by adding a `source_by` field to the `PartnerField` model. This allows administrators to provide rich text descriptions of data sources. The source information is displayed on the facility details page below each partner field value, supporting HTML formatting for links, emphasis, and lists. Updated the facility index serializer to include `source_by` in the partner fields response only when the field contains content.
* [OSDEV-2199](https://opensupplyhub.atlassian.net/browse/OSDEV-2199) - Added `unit` and `label` metadata from `PartnerField` to the serialized partner fields payload. Production Location detail pages now render the `unit` inline with field values and display custom partner field `label`.

### Release instructions
* Ensure that the following commands are included in the `post_deployment` command:
    * `migrate`
    * `reindex_database`


## Release 2.15.0

## Introduction
* Product name: Open Supply Hub
* Release date: November 8, 2025

### Database changes

#### Migrations
* 0184_remove_facilityclaim_facility_type_choices.py - This migration removed the `choices` constraint from the `facility_type` field of the FacilityClaim model to allow the display of location types that may differ from the predefined taxonomy options in the Django admin panel.

### Code/API changes
* [OSDEV-2213](https://opensupplyhub.atlassian.net/browse/OSDEV-2213) - Removed the usage of the claim flow link in the `FacilityDetailsContent.jsx` React component, as the claim link was unused and only silently passed to its child component.

### Architecture/Environment changes
* [Follow-up][OSDEV-2073](https://opensupplyhub.atlassian.net/browse/OSDEV-2073) - Disabled the `debug_logging` setting for the RDS proxy connected to the Production Postgres database. This feature was generating detailed SQL statement logs that were not being utilized or monitored. Disabling this unnecessary logging will reduce CloudWatch log volume and associated costs without impacting proxy functionality. Reduced the AWS Batch job resources for the RBA database sync script from 8GB memory and 4 vCPUs to 2GB memory and 1 vCPU. Monitoring data showed that the task was only reserving about 25% of allocated resources, making this a 75% reduction in compute costs with no performance impact.

### Bugfix
* [OSDEV-2259](https://opensupplyhub.atlassian.net/browse/OSDEV-2259) - Fixed an issue where the Company Phone field was being saved to the incorrect `office_phone_number` column instead of the `facility_phone_number` when submitting a claim. The Company Phone field now properly stores the value in the correct `facility_phone_number` column in `api_facilityclaim` table.
* [OSDEV-2262](https://opensupplyhub.atlassian.net/browse/OSDEV-2262) - Prevented unintended submission of the last-step claim form when pressing Enter in an input while the Submit button is not focused. Updated `src/react/src/components/InitialClaimFlow/ClaimForm/ClaimForm.jsx` to remove implicit form submission and trigger Formik submission explicitly via the Submit button, aligning with Material UI semantics.
* [OSDEV-2231](https://opensupplyhub.atlassian.net/browse/OSDEV-2231) - Fixed Django admin panel not displaying location type values for claims when they didn't match the predefined taxonomy. Removed the restrictive `choices` constraint to allow all location types to be visible.
* [OSDEV-2260](https://opensupplyhub.atlassian.net/browse/OSDEV-2260) - Removed the unnecessary `facility_type` checks in the `facilities_view_set.py` to support proper saving of the data. The function assumed that the value is an array and that caused errors in the creation of extended fields. On front-end data format has been changed to send array values as a pipe-separated (`|`) string instead of a comma-separated one. The `extended_fields.py` file has been updated to correctly parse this new pipe-delimited format, ensuring data is handled correctly.
* [OSDEV-2264](https://opensupplyhub.atlassian.net/browse/OSDEV-2264) - Fixed an issue where the processing type field was being saved to the database (`api_extendedfield` table) as an empty list. Now it's not saved if the list is empty.

### What's new
* [OSDEV-2200](https://opensupplyhub.atlassian.net/browse/OSDEV-2200) - Implements a new claim introduction page for the new facility claiming process, accessible via `/claim/:osId`, which can be enabled or activated through a feature flag.
* [OSDEV-2206](https://opensupplyhub.atlassian.net/browse/OSDEV-2206) - Enhanced the POST `/api/facilities/{os_id}/claim/` endpoint to accept additional facility type and processing type data, also added additional fields from `FacilityClaim` model to the endpoint. Updated the `FacilityClaim` model to include the new fields such as `claimant_employment_verification_method`, `claimant_linkedin_profile_url` and `claimant_location_relationship`.
* [OSDEV-2203](https://opensupplyhub.atlassian.net/browse/OSDEV-2203) - Implemented new multi-step claim flow for production locations with routing skeleton and shared layout. Introduced claim form page (`/claim/:osID/details/`) featuring a four-step stepper (Eligibility Check, Contact Information, Business Details, Production Location Details). Added step-isolated form validation with optimistic button states that enable on initial render and disable after user interaction with errors. Integrated session-based URL access protection and data prefetching for countries, facility processing types, parent companies, and production location data using the existing Redux infrastructure for the claim form steps where this data should be prepopulated.
* [OSDEV-2201](https://opensupplyhub.atlassian.net/browse/OSDEV-2201) - Claim Flow: Eligibility Step
  - Added a dedicated Eligibility step UI showing account email and organization name, plus a required relationship selector with the following options: owner, manager, parent company representative, worker, partner, and other.
  - Implemented an ineligibility dialog for the "partner" and "other" selections that blocks progression but preserves any previously valid selection when the dialog is closed.
* [OSDEV-2205](https://opensupplyhub.atlassian.net/browse/OSDEV-2205) - Claim Flow: Business Information Step
  - Implemented Business step UI displaying read-only production location details including OS ID (with clickable link to facility profile), company name, and address.
  - Added Company Address Verification section with seven verification method options: company website URL, LinkedIn page URL, utility bill upload, business registration document upload, tax document/license upload, property lease/ownership document upload, and other official documents upload.
  - Implemented dynamic form fields that conditionally display URL input (for website/LinkedIn verification) or document uploader (for document-based verification methods) based on selected verification method.
  - Added comprehensive form validation with real-time error messaging for verification method selection, URL format validation, and required document uploads.
* [OSDEV-2204](https://opensupplyhub.atlassian.net/browse/OSDEV-2204) - Claim Flow: Contact Info Step. Added a dedicated Contact Info step UI showing:
  - non-editable prefilled account email
  - claimant name field
  - claimant job title field
  - employment verification select field with one of these options:
      - for file(s) upload:
          - Employment letter or contract showing your name, title, and company
          - Signed and/or stamped letter on company letterhead that confirmis your name, your title with the company, and your email address
          - Company ID badge or access card (photo showing name and title)
          - Official organizational chart showing your position
          - Business card showing your name, title and company
          - An official company document showing your name and title
          - Audit reports showing your name and role at the facility
      - for url input fields
          - Company website showing your name and title (e.g., About Us, Team page)
            - If chosen, renders company website input field
          - Your LinkedIn page showing your name, title and company
            - If chosen, renders claimant LinkedIn input field
  - 'Do you want this location's contact info to be public?' toogle button. If switch to 'Yes', renders:
      - contact name field (required if open). Prepopulates by claimant name if it was set before.
      - contact email field (required if open). Prepopulates by claimant email, but the field is editable.
* [OSDEV-2212](https://opensupplyhub.atlassian.net/browse/OSDEV-2212) - Claim Flow: Profile Step
  - Implemented comprehensive Profile step with four expandable sections: Production Location Overview, Company Information, Operations & Capabilities, and Compliance & Partnerships.
  - Added dynamic sector-based taxonomy for facility types and processing types that filters options when "Apparel" sector is selected, with fallback to creatable fields for other sectors.
  - Integrated emissions estimation fields allowing claimants to provide energy consumption data by source type, facility opening/closing dates, and estimated annual throughput.
  - Added Beta labels with tooltips to premium fields (Company Phone, Production Location Description, Minimum Order Quantity, Average Lead Time, Affiliations, and Certifications) to indicate future Premium offering features.
  - Implemented form submission functionality with success dialog popup showing "View My Approved Claims" and "Search OS Hub" action buttons upon successful claim submission.
* [OSDEV-2213](https://opensupplyhub.atlassian.net/browse/OSDEV-2213) - Implemented dynamic claim flow link switching based on the `enable_v1_claims_flow` feature flag. When enabled by an admin, all claim-related links and CTAs throughout the platform and in emails automatically redirect to the new claim flow intro page (`/claim/{os_id}/`) instead of the old claim flow.
* [OSDEV-2251](https://opensupplyhub.atlassian.net/browse/OSDEV-2251) - Added the `EmailAddress` model to the Django admin panel, allowing administrators to manage user email records directly. This ensures consistency between the `User` and `EmailAddress` tables when updating user email addresses.

### Release instructions
* Ensure that the following commands are included in the `post_deployment` command:
    * `migrate`
    * `reindex_database`


## Release 2.14.0

## Introduction
* Product name: Open Supply Hub
* Release date: October 18, 2025

### Database changes

#### Migrations
* 0182_introduce_free_emissions_estimate_fields.py - This migration introduces new fields for emissions estimation including energy consumption by source (electricity, natural gas, diesel, coal, biomass, etc.), opening/closing dates, and estimated annual throughput to the `facilityclaim` and `historicalfacilityclaim` tables.

### Code/API changes
* [OSDEV-2067](https://opensupplyhub.atlassian.net/browse/OSDEV-2067) - Enhanced the POST `/api/facilities/{os_id}/claim/` endpoint to accept additional emissions estimation data, including energy consumption by source type (coal, natural gas, diesel, kerosene, biomass, charcoal, animal waste, electricity, and other), facility opening/closing dates, and estimated annual throughput.
* [OSDEV-2064](https://opensupplyhub.atlassian.net/browse/OSDEV-2064) - Added `opened_at`, `closed_at`, `estimated_annual_throughput` and `actual_annual_energy_consumption` response fields to GET `/api/v1/production-locations/{os_id}/` endpoint. Implemented DB lookup to retrieve partner fields (if present) and append them to the GET `/api/v1/production-locations/{os_id}/` response.
* [OSDEV-2198](https://opensupplyhub.atlassian.net/browse/OSDEV-2198) - Pass authenticated user information to the `Dromo Uploader` initialization, for auditing and customer support purposes only.

### Architecture/Environment changes
* [Follow-up][OSDEV-2029](https://opensupplyhub.atlassian.net/browse/OSDEV-2029) - Fixed database connection timeout in the Django `sync_databases` command by implementing global session time tracking. Previously, session time was reset when switching between models, causing the connection to exceed the 24-hour RDS Proxy timeout. Now session time persists across all models and only resets after actual connection refreshes.
* [Follow-up][OSDEV-2077](https://opensupplyhub.atlassian.net/browse/OSDEV-2077) - Enabled the daily RBA synchronization trigger following the successful completion of the initial full sync run.

### What's new
* [OSDEV-2177](https://opensupplyhub.atlassian.net/browse/OSDEV-2177) - Updated button text from `View My Claims` to `View My Approved Claims` in post-claims submission pop-up.
* [OSDEV-2067](https://opensupplyhub.atlassian.net/browse/OSDEV-2067) - Added optional emissions estimation fields to the facility claim form, allowing claimants to provide energy consumption data by source type (electricity, natural gas, diesel, coal, biomass, etc.), facility opening/closing dates, and estimated annual throughput for free emissions calculations.
* [OSDEV-2180](https://opensupplyhub.atlassian.net/browse/OSDEV-2180) - Introduced logic to return `partner_fields` for both `GET /facilities/{os_id}` and `GET /facilities/` endpoints. Also implemented dynamic rendering of any `partner_fields` returned by the API, ensuring that new fields are displayed automatically without additional actions in `Production Location Profile` page.

### Release instructions
* Ensure that the following commands are included in the `post_deployment` command:
    * `migrate`
    * `reindex_database`
* Run `[Release] Deploy` for the target environment with the flag `Clear the custom OpenSearch indexes and templates` set to true - to apply the updated mapping for the `production-locations` index after adding `opened_at`, `closed_at`, `estimated_annual_throughput` and `actual_annual_energy_consumption`.


## Release 2.13.0

## Introduction
* Product name: Open Supply Hub
* Release date: October 4, 2025

### Database changes

#### Migrations
* 0179_introduce_enable_v1_claims_flow.py - This migration introduces a new `enable_v1_claims_flow` feature flag that allows switching to the v1 claims flow.
* 0180_add_unit_to_partner_field.py - This migration added new field `unit` to `PartnerField` model.

### Code/API changes
* [OSDEV-2179](https://opensupplyhub.atlassian.net/browse/OSDEV-2179) - Add `select_related()` to default `FacilityClaimViewSet` queryset to optimize foreign key lookups. Add `select_related()` to list method queryset to prevent separate queries for facility, contributor, and admin data.

### Architecture/Environment changes
* [OSDEV-2054](https://opensupplyhub.atlassian.net/browse/OSDEV-2054) - Increased the memory allocation for the `DedupeHub` container from `16GB` to `30GB` in terraform deployment configuration to address memory overload issues during facility reindexing for `Production` & `Pre-Production` environments.
* [Follow-up][OSDEV-2029](https://opensupplyhub.atlassian.net/browse/OSDEV-2029) - Enhanced `sync_databases.py` script (which synchronizes RBA and Production(OS Hub) databases) with improved resilience: implemented checkpoint-based progress saving after each chunk (default 1000 records) instead of only at the end of processing; added configurable connection refresh mechanism (default 15 hours) to prevent RDS Proxy 24-hour timeout during long-running syncs; implemented session-based processing with break-and-resume approach to safely refresh database connections without closing active cursors.

### What's new
* [OSDEV-2176](https://opensupplyhub.atlassian.net/browse/OSDEV-2176) - Added feature flag for v1 claims flow.
* [OSDEV-2065](https://opensupplyhub.atlassian.net/browse/OSDEV-2065) - Updated v1 production locations `POST/PATCH` endpoints to include partner fields:
    * Added `unit` field to `PartnerField` model
    * Added type validation for submitted partner fields
    * Added `create_partner_extendedfields_for_single_item()` function for bulk partner field processing
    * Enhanced `all_values_empty()` function to handle dictionaries and improve list processing
    * Integrated partner field creation into the moderation event approval workflow
    * Added `label` field to `PartnerField` model
    * Added functionality to display `estimated_emissions_activity` & `estimated_annual_energy_consumption` in Production Location Profile page

### Release instructions
* Ensure that the following commands are included in the `post_deployment` command:
    * `migrate`
    * `reindex_database`


## Release 2.12.0

## Introduction
* Product name: Open Supply Hub
* Release date: September 20, 2025

### Database changes

#### Migrations
* 0177_add_new_certifications.py - This migration introduces new certifications for `facility_certifications` field in `facilityclaim` and `historicalfacilityclaim`.
* 0178_add_partner_fields_to_contributor.py - This migration introduces a new table called `Partner Field`, enhanced `Contributor` model with `partner_fields` relationship `ManyToMany`.

### Code/API changes
* [OSDEV-2137](https://opensupplyhub.atlassian.net/browse/OSDEV-2137) - Switched to a custom, page-compatible keyset for the `/facilities-downloads` endpoint, enabling more efficient, cursor-based pagination and improved download performance and compatibility.
* [OSDEV-2089](https://opensupplyhub.atlassian.net/browse/OSDEV-2089) - Added `geocoded_location_type` and `geocoded_address` fields to GET `/api/v1/production-locations/` and GET `/api/v1/production-locations/{os_id}/` endpoints.
* [OSDEV-2068](https://opensupplyhub.atlassian.net/browse/OSDEV-2068) - Enabled users to download their own data without impacting free & purchased data-download allowances. Introduced `is_same_contributor` field in the GET `/api/facilities-downloads` response.
* [OSDEV-2122](https://opensupplyhub.atlassian.net/browse/OSDEV-2122) - Enhanced PATCH `/api/v1/production-locations/{os_id}/` endpoint validation to enforce required field constraints when coordinates are provided. Implemented automatic backfill of missing required fields (name, address, country) from existing facility data when no required fields are provided in PATCH requests.

### Architecture/Environment changes
* [Follow-up][OSDEV-2077](https://opensupplyhub.atlassian.net/browse/OSDEV-2077) - Disabled the RBA synchronization script trigger via the `db_sync_enabled` Terraform variable due to the temporary unnecessity of synchronization.

### What's new
* [OSDEV-2164](https://opensupplyhub.atlassian.net/browse/OSDEV-2164) - Added search functionality for user email and contributor name in the Facility Download Limits admin page.
* [OSDEV-2044](https://opensupplyhub.atlassian.net/browse/OSDEV-2044) - Added additional certifications to `Certifications/Standards/Regulations` on `Claim Profile`.
* [OSDEV-2066](https://opensupplyhub.atlassian.net/browse/OSDEV-2066) - Added permission system to control which partner data fields contributors can submit for `POST v1/production-locations/` & `PATCH v1/production-locations/{os_id}` endpoints. Created new `PartnerField` model for categorizing partner-specific fields. Enhanced `Contributor` model with `partner_fields` relationship.

### Release instructions
* Ensure that the following commands are included in the `post_deployment` command:
    * `migrate`
    * `reindex_database`
* Run `[Release] Deploy` for the target environment with the flag `Clear the custom OpenSearch indexes and templates` set to true - to apply the updated mapping for the `production-locations` index after adding `geocoded_location_type` and `geocoded_address`.


## Release 2.11.0

## Introduction
* Product name: Open Supply Hub
* Release date: September 6, 2025

### Architecture/Environment changes
* [OSDEV-2029](https://opensupplyhub.atlassian.net/browse/OSDEV-2029) - Introduced automated database synchronization script (`sync_databases.py`) for private instance deployment. The script enables efficient, incremental data transfer from OS Hub to private instance databases using Django ORM. Key features include:
    * **Incremental Synchronization**: Only processes records modified since last run using `updated_at` timestamps, reducing sync time from hours to minutes on subsequent runs.
    * **Chunking table records with Django iterator()**: Maintains linear task memory usage and prevents out-of-memory issues for large tables.
    * **Smart Dependency Management**: Automatic model dependency ordering (User → Contributor → FacilityList → etc.) with two-phase sync approach.
    * **Data Privacy**: Automatic email anonymization using MD5 hashing for GDPR compliance.
    * **Circular Reference Handling**: Automatic resolution of circular dependencies between models.
    * **Progress Tracking**: Maintains separate timestamp files for each model to enable resumable operations.
    * **Dry Run Mode**: Preview synchronization changes without making database modifications.
    * **Comprehensive Logging**: Detailed logging for monitoring and debugging.
* [OSDEV-2073](https://opensupplyhub.atlassian.net/browse/OSDEV-2073) - Set up `AWS Batch` infrastructure for database synchronization, including compute environment, job queue, job definition, and `EFS` integration for persistent storage. Added required variables and RBA environment configuration to support secure database connectivity and reliable sync execution. Added a filter in the `DB - Apply Anonymized DB` and `Deploy to AWS` GitHub workflows - for the logic that retrieves EFS storage during OpenSearch cleanup, ensuring it points to the correct storage since we now have at least two in RBA. Introduced the ability to access the DB sync EFS storage from the bastion EC2 instance for management purposes.
* [OSDEV-2078](https://opensupplyhub.atlassian.net/browse/OSDEV-2078) - Setup AWS EventBridge to trigger database sync every day at 7:00 AM UTC.
* [OSDEV-2160](https://opensupplyhub.atlassian.net/browse/OSDEV-2160) - Migrate to the `bitnamilegacy/kafka` image instead of `bitnami/kafka` and migrate to the `bitnamilegacy/zookeeper` image instead of `bitnami/zookeeper`, as Bitnami is deprecating support for non-hardened, Debian-based images in its free tier and will gradually remove these tags from the public catalog.
* [OSDEV-2077](https://opensupplyhub.atlassian.net/browse/OSDEV-2077) - Implemented Database Private Link infrastructure to enable secure cross-VPC database access from AWS Batch jobs in the RBA environment to the main OS Hub database. The solution includes:
    * **Provider Module**: RDS Proxy, Network Load Balancer (NLB), VPC Endpoint Service, and Lambda function for automatic target registration
    * **Consumer Module**: VPC Endpoint in the consumer VPC with proper security group rules
    * **Security**: All components deployed in private subnets with encrypted communication and security group rules
    * **Environment Configuration**: Production configured as provider, RBA as consumer, with conditional deployment via Terraform variables

### Bugfix
* Enhanced the `./src/anon-tools/do_restore.sh` script to use more precise filtering when looking up the bastion host, improving reliability and reducing potential for incorrect host selection. The *bastion* filter now ensures that only an instance tagged with both the correct environment and the specific "Bastion" name is selected.
* [OSDEV-2133](https://opensupplyhub.atlassian.net/browse/OSDEV-2133) - Implemented a fix to wrap values in double quotes to ensure correct CSV formatting for Dromo results.

### What's new
* [OSDEV-2156](https://opensupplyhub.atlassian.net/browse/OSDEV-2156) - Updated the copy for Premium Data Downloads email templates to include information about all other available options to obtain data (link to bulk download inquiry form and link to Free Premium Feature access policy for Civil Society Organizations).

### Release instructions
* Ensure that the following commands are included in the `post_deployment` command:
    * `migrate`
    * `reindex_database`
* To properly deploy the Database Private Link infrastructure([OSDEV-2077](https://opensupplyhub.atlassian.net/browse/OSDEV-2077)):
    1. **First**: Deploy to Production environment to provision the provider infrastructure (RDS Proxy, NLB, VPC Endpoint Service)
    2. **Second**: Manually retrieve the VPC Endpoint Service name from AWS Console (VPC → Endpoint Services)
    3. **Third**: Update the `database_private_link_vpc_endpoint_service_name` variable in the secrets repository and merge the changes
    4. **Fourth**: Deploy to RBA environment to provision the consumer infrastructure (VPC Endpoint)

    *Note: The RBA environment deployment will fail if the VPC Endpoint Service name is not properly configured in the secrets repository.*


## Release 2.10.0

## Introduction
* Product name: Open Supply Hub
* Release date: August 9, 2025

### Database changes

#### Migrations
* 0176_introduce_enable_dromo_uploading_switch.py - This migration introduces a new feature flag called `enable_dromo_uploading`, which controls the visibility of the "Beta Self Service Upload" button on the Upload Multiple Locations page.

### Code/API changes
* [OSDEV-2062](https://opensupplyhub.atlassian.net/browse/OSDEV-2062) - Updated GET `v1/production-locations` API endpoint to query production locations by claim status. Introduced `claimed_at` response field which is taken from `updated_at` column in the `api_facilityclaim` table. Added these query parameters:
    * `claim_status` - filter by the claim status (`claimed`, `unclaimed`, `pending`).
    * `claimed_at_gt` - starting date to filter by production location claim timestamp.
    * `claimed_at_lt` - ending date to filter by production location claim timestamp.

### Architecture/Environment changes
* [OSDEV-2083](https://opensupplyhub.atlassian.net/browse/OSDEV-2083) - The following updates were made:
    * Updated Python version from `3.7` to `3.8` to support higher OpenSearch client version with necessary features.
    * Added system dependencies: `libmemcached-dev`, `zlib1g-dev` to support building C-based packages like `pylibmc`.
    * Package `pytz` upgraded from `2018.7` → `2023.3` to include up-to-date and stable timezone data.
    * Package `requests` upgraded from `2.31.0` → `2.32.4` for improved security and compatibility.
    * Package `opensearch-py` upgraded from `2.5.0` → `2.8.0` to enable hybrid search.

### What's new
* [OSDEV-2084](https://opensupplyhub.atlassian.net/browse/OSDEV-2084) - Implemented front-end logic to display the "Beta Self Service Upload" button on the Upload Multiple Locations page when the `enable_dromo_uploading` feature flag is returned as true from the backend.
* [OSDEV-2082](https://opensupplyhub.atlassian.net/browse/OSDEV-2082) - Replaced `Resources` with `Pricing` in the platform header globally. Moved the `Resources` content under the `How it works` category for better organization.
* [OSDEV-2125](https://opensupplyhub.atlassian.net/browse/OSDEV-2125) - Changed the copy on the Dromo Self Service button. Included lead-in copy above the Dromo Self Service button stating.

### Release instructions
* Ensure that the following commands are included in the `post_deployment` command:
    * `migrate`
    * `reindex_database`
* Run `[Release] Deploy` pipeline for the target environment with the flag `Clear the custom OpenSearch indexes and templates` set to true - to update the index mapping for the `production-locations` index after adding the new field `claimed_at`.


## Release 2.9.1

## Introduction
* Product name: Open Supply Hub
* Release date: July 30, 2025

### Bugfix
* [OSDEV-2126](https://opensupplyhub.atlassian.net/browse/OSDEV-2126) - Updated Stripe webhook to handle checkouts for all products without returning errors to Stripe.

### Release instructions
* Ensure that the following commands are included in the `post_deployment` command:
    * `migrate`
    * `reindex_database`


## Release 2.9.0

## Introduction
* Product name: Open Supply Hub
* Release date: July 26, 2025

### Code/API changes
* [Follow-up][OSDEV-2079](https://opensupplyhub.atlassian.net/browse/OSDEV-2079) - Created comprehensive test coverage for the logic that controls the display of download limit lead-in copy on the main location search page (/facilities). The implementation includes:
    * Tests that verify the `DownloadLimitInfo` component is only shown to logged-in users when search results exceed their download limit.
    * Tests that ensure the component is properly hidden for anonymous users, in embed mode, when the `private_instance` flag is active, or when facilities count is within the user's allowed download limit.
    * Tests for the `DownloadLimitInfo` component to ensure it renders correct text content and link attributes for informing users about download limits and purchasing additional downloads.
    * Refactored the filter sidebar header into a separate `FilterSidebarHeader` component to improve code organization and maintainability.
* [OSDEV-2036](https://opensupplyhub.atlassian.net/browse/OSDEV-2036) - Connected DarkVisitors trackers to the Open Supply Hub site. Both "client analytics" (for JavaScript-capable sessions, including browser-based AI agents) and "server analytics" (for bots that don’t execute JavaScript) were enabled.

### Architecture/Environment changes
* [OSDEV-2123](https://opensupplyhub.atlassian.net/browse/OSDEV-2123) - Updated VPN EC2 instance configuration to use a specific Amazon Linux 2023 AMI (`ami-0940c95b23a1f7cac`) instead of dynamically selecting the most recent AMI. This change ensures consistent AMI usage across deployments and prevents unnecessary reboots of the VPN server that could result in loss of VPN access through WireGuard.

### What's new
* [OSDEV-1881](https://opensupplyhub.atlassian.net/browse/OSDEV-1881) - Implemented automated email notifications for registered users in three scenarios: when nearing the 5,000-record annual download limit, upon reaching that limit, and after exhausting all purchased downloads.

### Release instructions
* Ensure that the following commands are included in the `post_deployment` command:
    * `migrate`
    * `reindex_database`


## Release 2.8.0

## Introduction
* Product name: Open Supply Hub
* Release date: July 12, 2025

### Database changes

#### Migrations
* 0172_add_facility_download_limit - This migration introduces the `api_facilitydownloadlimit` table for the `FacilityDownloadLimit` model to collect facility downloads data for a user.
* 0173_create_download_location_success_payment_table - This migration introduces a new `DownloadLocationPayment` model in the `api` app. This model stores information about successful payments made for purchasing of additional records for downloading production locations data.
* 0174_create_private_instance_switch - This migration introduces a new `PRIVATE_INSTANCE` feature flag that allowed to downloads unlimited amount of records but only 10,000 records or less per action.
* 0175_increase_path_max_length.py - The migration increases `max_length` for the `path` field in the `DownloadLog` model.

#### Schema changes
* [OSDEV-1865](https://opensupplyhub.atlassian.net/browse/OSDEV-1865) - The `FacilityDownloadLimit` model has been created. This model includes such fields: id, user_id, updated_at, free_download_records, paid_download_records, purchase_date.
* [OSDEV-1919](https://opensupplyhub.atlassian.net/browse/OSDEV-1919) - Added a new `api_downloadlocationpayment` table with the following fields:
    * `id`: Auto-incrementing primary key
    * `stripe_session_id`: `CharField`, unique - stores Stripe checkout session ID
    * `payment_id`: `CharField`, unique - stores Stripe payment identifier
    * `amount_subtotal`: `IntegerField` - stores subtotal amount in cents
    * `amount_total`: `IntegerField` - stores total amount in cents
    * `discounts`: `JSONField` - optional, stores list of discount objects (with `coupon` and `promotion_code`)
    * `created_at`: `DateTimeField` - indexed timestamp of when the record was created
    * `user`: `ForeignKey` to `User` model - references the user who made the payment

### Code/API changes
* [OSDEV-1919](https://opensupplyhub.atlassian.net/browse/OSDEV-1919) - Added the following endpoints to support Stripe payments for downloading additional production location records:
    * `POST api/v1/download-locations-checkout-session/` - Creates a Stripe Checkout session for purchasing additional download records.
    * `POST api/v1/download-locations-checkout-webhook/`- Handles Stripe webhook events for successful payments.

### Bugfix
* Removed the unnecessary duplicate assignment of the `origin_source` field for `Contributor`, `ExtendedField`, `Facility`, `FacilityActivityReport`, `FacilityAlias`, `FacilityClaim`, `FacilityList`, `FacilityListItem`, `FacilityMatch`, `Source`, `FacilityLocation`, and `User` via the custom `default_origin_source` Django management command — and removed the command itself. The `origin_source` field will be set by Django fixtures when deploying the local environment via the `start_local_dev` script and during test runs, which include executing the `start_code_quality_dev` bash script. For models like `FacilityListItem`, `ExtendedField`, and others, it will also be set during list processing triggered by the `reset_database` custom Django management command in the `start_local_dev` and `start_code_quality_dev` bash scripts.
* [OSDEV-2032](https://opensupplyhub.atlassian.net/browse/OSDEV-2032) - The following bugs have been fixed as part of this ticket:
    * Fixed the incorrect indexing of the location type in the production locations OpenSearch index. Previously, it was incorrectly taking the processing type value as the location type — using the fourth item in the `matched_values` array instead of the third, which contains the location type. Also, updated the Logstash filters for both processing type and location type to return only unique values and write them to the production locations OpenSearch index.
    * Adjusted the post-submit popup. Instead of displaying the cleaned and transformed data from ContriCleaner, we now show only the raw input submitted by the user.
* [OSDEV-1913](https://opensupplyhub.atlassian.net/browse/OSDEV-1913) - The `max_length` for the `path` field in the `DownloadLog` model has been increased from 2083 to 4096 to fix the too long value error.
* [OSDEV-2107](https://opensupplyhub.atlassian.net/browse/OSDEV-2107) - Fixed an issue where navigating back from the Stripe Checkout page using the browser’s back button caused the search button to repeatedly redirect to Stripe Checkout.

### What's new
* [OSDEV-2023](https://opensupplyhub.atlassian.net/browse/OSDEV-2023) - The `Recruitment Agency` has been added to facility type and processing type. So a user can filter production locations on the `/facilities` page, can add this type on the `/contribute/single-location/info/` and `/claimed/:id/` pages.
* [OSDEV-1865](https://opensupplyhub.atlassian.net/browse/OSDEV-1865) - 5000 facility records for download annually have been added for a registered free user.
* [OSDEV-1879](https://opensupplyhub.atlassian.net/browse/OSDEV-1879) - Added Stripe-powered upgrade workflow allowing registered users to purchase additional 10,000 record download packages.
* [OSDEV-1868](https://opensupplyhub.atlassian.net/browse/OSDEV-1868) - The tooltip for the limit data download buttons has been updated regarding scenarios: a user has available downloads, out of downloads or within limit, but search results exceed available downloads.
* [OSDEV-2055](https://opensupplyhub.atlassian.net/browse/OSDEV-2055) - Added the following:
    * Updated implementation for private_instance flag to allow 10k records instead of 5k records per download.
    * Added logic to skip download limit check for Embeded Map requests.
    * Updated the UI part of Embeded Map to properly allow and show 10k records limitation per download.
    * Update button text from Upgrade to Download to Purchase More Downloads.
    * Redirected the user back to the last OS Hub url after completing Stripe Checkout.
* [OSDEV-2079](https://opensupplyhub.atlassian.net/browse/OSDEV-2079) - Introduced lead-in copy to notify only logged-in users about how the download limit works on the main location search page (/facilities) for non-private instances and in non-embedded mode of the platform.

### Release instructions
* Ensure that the following commands are included in the `post_deployment` command:
    * `migrate`
    * `reindex_database`
* Run `[Release] Deploy` pipeline for the target environment with the flag `Clear the custom OpenSearch indexes and templates` set to true - to update the index mapping for the `production-locations` index after changing the Logstash filters for the `location_type` and `processing_type` fields.


## Release 2.7.0

## Introduction
* Product name: Open Supply Hub
* Release date: June 28, 2025

### Database changes

#### Migrations
* 0170_add_uuid_to_relevant_tables.py - A new `uuid` field was added to the following tables:
    * `api_contributor`
    * `api_extendedfield`
    * `api_facility`
    * `api_facilityactivityreport`
    * `api_facilityalias`
    * `api_facilityclaim`
    * `api_facilityindex`
    * `api_facilitylist`
    * `api_facilitylistitem`
    * `api_facilitylocation`
    * `api_facilitymatch`
    * `api_source`
    * `api_user`

    The field was automatically populated for existing records with default UUIDs.
    UUID defaults were defined at both the Django level (via default=uuid4) and at the database level to ensure consistency between ORM and direct DB operations.

* 0171_added_origin_source_field.py - A new `origin_source` field was added to the following tables:
    * `api_contributor`
    * `api_extendedfield`
    * `api_facility`
    * `api_facilityactivityreport`
    * `api_facilityalias`
    * `api_facilityclaim`
    * `api_facilityindex`
    * `api_facilitylist`
    * `api_facilitylistitem`
    * `api_facilitylocation`
    * `api_facilitymatch`
    * `api_source`
    * `api_user`

    Existing records were automatically populated with the default value `os_hub`.
    New records will have the origin_source field set via the `INSTANCE_SOURCE` environment variable using triggers.

#### Schema changes
* [OSDEV-2018](https://opensupplyhub.atlassian.net/browse/OSDEV-2018) - A new `uuid` column (type UUID) was added to the following tables:
    * `api_contributor`
    * `api_extendedfield`
    * `api_facility`
    * `api_facilityactivityreport`
    * `api_facilityalias`
    * `api_facilityclaim`
    * `api_facilityindex`
    * `api_facilitylist`
    * `api_facilitylistitem`
    * `api_facilitylocation`
    * `api_facilitymatch`
    * `api_source`
    * `api_user`

    The `uuid` column was set as non-nullable and populated with default UUID values using both Django model defaults and database-level defaults.

* [OSDEV-2019](https://opensupplyhub.atlassian.net/browse/OSDEV-2019) - A new `origin_source` column was added to the following tables:
    * `api_contributor`
    * `api_extendedfield`
    * `api_facility`
    * `api_facilityactivityreport`
    * `api_facilityalias`
    * `api_facilityclaim`
    * `api_facilityindex`
    * `api_facilitylist`
    * `api_facilitylistitem`
    * `api_facilitylocation`
    * `api_facilitymatch`
    * `api_source`
    * `api_user`

    The `origin_source` column was made nullable and populated with string values using both Django and SQLAlchemy models, as well as at the database level.
    SQL `BEFORE INSERT` triggers were introduced for the relevant tables.
    A new SQL function, `set_origin_source`, was added to support the triggers and handle updates to the `origin_source` column.

### Architecture/Environment changes
* [OSDEV-1951](https://opensupplyhub.atlassian.net/browse/OSDEV-1951) - Added support for specifying a contributor email in the `direct_data_load` command. This allows users to provide an email address for the contributor when loading data, and automatically creates the contributor if it does not exist. The separate compute environment for this command has been removed, it now needs to run in the default environment.
* The RDS instance type for the Test environment has been upgraded to `db.t3.2xlarge` to handle search requests across over 1.2 million production locations now present in the database.
* Updated the `RELEASE-PROTOCOL.md` file to include information about deployment to external environments such as RBA. Also consolidated environment naming to use capitalized format, and corrected spelling mistakes and formatting issues.
* Updated the `ENVIRONMENTS.md` file to bring it up to date with the latest state of the core environments.

### Bugfix
* [OSDEV-2033](https://opensupplyhub.atlassian.net/browse/OSDEV-2033) - Added support for the `slop` parameter in `multi_match` queries when using strings longer than 50 symbols or 12 tokens in GET `v1/production-locations?query=` endpoint.
* [OSDEV-1951](https://opensupplyhub.atlassian.net/browse/OSDEV-1951) - Fixed an issue where the `direct_data_load` command was not able to reach the OpenSearch cluster.

### Release instructions
* Ensure that the following commands are included in the `post_deployment` command:
    * `migrate`
    * `reindex_database`


## Release 2.6.0

## Introduction
* Product name: Open Supply Hub
* Release date: June 14, 2025

### Architecture/Environment changes
* [OSDEV-1925](https://opensupplyhub.atlassian.net/browse/OSDEV-1925) - This PR disables the automatic execution of the `Deploy to AWS` pipeline on `releases/*` branch creation via the `[Release] Init` pipeline, while retaining automatic execution on push events to the same branch.
* [OSDEV-2035](https://opensupplyhub.atlassian.net/browse/OSDEV-2035) - Added IPv6 rules for ip whitelist and denylist.
* [OSDEV-1951](https://opensupplyhub.atlassian.net/browse/OSDEV-1951) - Added a new `direct_data_load` command and related infrastructure to support loading data directly from a Google Sheet into the platform.

### Release instructions
* Ensure that the following commands are included in the `post_deployment` command:
    * `migrate`
    * `reindex_database`


## Release 2.5.0

## Introduction
* Product name: Open Supply Hub
* Release date: May 31, 2025

### Code/API changes
* [OSDEV-2017](https://opensupplyhub.atlassian.net/browse/OSDEV-2017) - CSRF (Cross-Site Request Forgery) protection has been disabled across the application. CSRF middleware has been removed from the request pipeline. All affected endpoints are now accessible without requiring CSRF tokens.

### Architecture/Environment changes
* [OSDEV-1992](https://opensupplyhub.atlassian.net/browse/OSDEV-1992) - Provisioned a dedicated EC2 instance to host WireGuard VPN service, enabling authorized users to bypass AWS WAF when accessing the RBA instance.

### Bugfix
* [OSDEV-1882](https://opensupplyhub.atlassian.net/browse/OSDEV-1882) - Fixed an issue where the scroll position was not resetting to the top when navigating to the `Upload` page related to the list upload functionality.
* Updated the `Deploy to AWS` GitHub workflow to rely on the required `deploy-env` input instead of inferring the `environment` from the tag name. Previously, this approach was necessary because the `[Release] Deploy` workflow did not trigger `Deploy to AWS` via the API with the specified `environment` - it only created a tag that triggered the workflow automatically. With the latest changes, the `environment` is now explicitly passed in the `[Release] Deploy` workflow. It has also been confirmed that no branch or input combination can result in an undefined `environment`. As a result, the fallback to `None` for the `environment` value was removed from the `Deploy to AWS` workflow.
* [OSDEV-1981](https://opensupplyhub.atlassian.net/browse/OSDEV-1981) - Fixed an issue where the `updated_at` field in the `api_facility` table was not modified when related dependency data changed, resulting in outdated or invalid data being stored in `OpenSearch`.
* [OSDEV-1939](https://opensupplyhub.atlassian.net/browse/OSDEV-1939) - Disable the submit button during SLC contribution submission or update to prevent duplicate requests. Implemented a basic throttle class `DuplicateThrottle` to prevent duplicate data for `POST` and `PATCH` requests on the `production-location` endpoints.

### What's new
* [OSDEV-1998](https://opensupplyhub.atlassian.net/browse/OSDEV-1998) - The following changes were made:
    * Added an additional "Data Cleaning Service" subheader to the "How It Works" > "Premium Features" section.
    * Updated the list of supported languages/countries under the "globe" icon (added support for Chinese and changed the order).
    * Removed the Twitter icon from the social media icons/links in the footer.
* [OSDEV-1122](https://opensupplyhub.atlassian.net/browse/OSDEV-1122) - The following changes were made:
    * Updated the behavior of the `Suggest an Edit` button on production location profile pages. The button now opens the Production Location Information page of the SLC workflow in a new tab, allowing users to suggest edits without having to re-search for the facility.
    * Fixed redirection for unauthenticated users. If a user is not logged in and clicks `Suggest an Edit` button they are now redirected to the correct workflow step after logging in, instead of being taken to the home page. This fix applies to all steps within the Contribute workflow.

### Release instructions
* Ensure that the following commands are included in the `post_deployment` command:
    * `migrate`
    * `reindex_database`


## Release 2.4.0

## Introduction
* Product name: Open Supply Hub
* Release date: May 17, 2025

### Code/API changes
* [OSDEV-1952](https://opensupplyhub.atlassian.net/browse/OSDEV-1952) - Added support for including `parent_company_os_id` when creating or updating a production location. This field can now be submitted via the API (`POST /api/facilities/`, `POST /api/v1/production-locations/`, `PATCH /api/v1/production-locations/{os_id}/`) or through list uploads. The `parent_company_os_id` values are stored as standalone fields in the `api_extendedfields` table.

### Architecture/Environment changes
* [OSDEV-1960](https://opensupplyhub.atlassian.net/browse/OSDEV-1960) - Disabled deletion protection and final snapshot creation for the RDS instance when it is deleted in the pre-prod environment.
* [OSDEV-1949](https://opensupplyhub.atlassian.net/browse/OSDEV-1949) - Attached whitelist rules and deny rules and infrastructure changes:
    - Bump Terraform version from 1.4.0 to 1.5.0
    - Made `waf_enabled` terraform flag variable.
    - Enabled AWS WAF for all environments, including RBA.
    - Created a separate job `detach-waf-if-needed` in Deploy to AWS action. This is needed to prevent Terraform race condition when it tries to delete the AWS WAF before AWS has fully detached it from the CloudFront distribution, even though `web_acl_id` is set to`null`.
    - Applied validation in the `init-and-plan` action if `ip_denylist` and `ip_whitelist` are present. Only whitelist or denylist should be defined per environment.
* [OSDEV-1746](https://opensupplyhub.atlassian.net/browse/OSDEV-1746) - Implemented auto-scaling to dynamically adjust the Django instance count based on load metrics for cost-efficient resource utilization and high availability.
* The subdomain `a.os-hub.net` was removed from the CORS_ALLOWED_ORIGIN_REGEXES list in the Django application. This change was made because the subdomain was deleted from AWS Route 53 and is no longer in use.
* [OSDEV-1947](https://opensupplyhub.atlassian.net/browse/OSDEV-1947) - The following changes have been made:
    * Introduced infrastructure changes to support deployment of the RBA environment. Included it in the CD pipelines in the same way as Production and Staging, which means the RBA environment can now be deployed via Git tags just like Production and Staging.
    * Created the `export_csv_enabled` infrastructure switch to disable the Amazon EventBridge scheduler for the CSV export job in the RBA environment, as exporting the database to CSV is not needed in that environment.

### Bugfix
* [OSDEV-1947](https://opensupplyhub.atlassian.net/browse/OSDEV-1947) - Fixed a bug related to an incorrect environment check in the FE app, which attempted to identify the local environment by comparing it with `development`. However, the environment had been renamed to `local` some time ago and was no longer passed as `development` from the BE during local development.

### What's new
* [OSDEV-1953](https://opensupplyhub.atlassian.net/browse/OSDEV-1953) - Implemented UI logic to display parent company OS ID fields as links on the production location profile page, directing to the corresponding production location pages in a new tab.

### Release instructions
* Ensure that the following commands are included in the `post_deployment` command:
    * `migrate`
    * `reindex_database`


## Release 2.3.0

## Introduction
* Product name: Open Supply Hub
* Release date: May 3, 2025

### Database changes

#### Migrations
* 0169_introduce_show_additional_identifiers_switch.py - This migration introduces a new switch called `show_additional_identifiers`, which will be used on the production location profile page to show or hide additional identifiers of the production location.

### Code/API changes
* [OSDEV-1926](https://opensupplyhub.atlassian.net/browse/OSDEV-1926) - Introduced support for submitting additional identifiers when uploading a new production location or modifying an existing one. Additional identifiers can now be added via the API (POST `api/facilities/`, POST `api/v1/production-locations/`, PATCH `api/v1/production-locations/{os_id}/`) or through list uploads. The system currently supports three types of identifiers: DUNS (Data Universal Numbering System), LEI (Legal Entity Identifier), and RBA Online ID. The provided identifiers are stored as standalone fields in the `api_extendedfields` table.
* [OSDEV-1927](https://opensupplyhub.atlassian.net/browse/OSDEV-1927) - Added additional identifiers (DUNS , RBA Online ID and LEI) to the GET `/v1/production-locations/` and GET `/v1/production-locations/{os_id}/` endpoints.
* [OSDEV-1892](https://opensupplyhub.atlassian.net/browse/OSDEV-1892) - Implemented access restrictions for the `GET /v1/moderation-events/` and `GET /v1/moderation-events/{moderation_id}` endpoints so that only the contribution owner or a moderator can access them. Updated the `Logstash` configuration for the `moderation-events` index to include the `contributor_email` field when sending data to `OpenSearch`.

### Architecture/Environment changes
* [OSDEV-1935](https://opensupplyhub.atlassian.net/browse/OSDEV-1935) - Added terraform module for creating IAM roles in production and test AWS accounts to enable integration with Vanta auditor.
* [OSDEV-1895](https://opensupplyhub.atlassian.net/browse/OSDEV-1895) - Updated the rules to send the `csrftoken` cookie with the `HttpOnly` flag to the user. Implemented logic to retrieve the `csrftoken` upon user login and save it to `localStorage`. Added functionality to set the `csrftoken` from `localStorage` in Axios headers.

### Bugfix
* [OSDEV-1943](https://opensupplyhub.atlassian.net/browse/OSDEV-1943) - Fixed flickering behavior when opening the SLC form to contribute to an existing production location by marking fields as touched if they match the fetched data, ensuring smoother UI during re-renders.
* [OSDEV-1930](https://opensupplyhub.atlassian.net/browse/OSDEV-1930) - Updated the styles of primary and secondary text in the data points UI and the location details contributor drawer on the location profile page, as well as the hash in the React error boundary component, to prevent overflow on the page or within its field location. Replaced the deprecated `word-wrap` CSS property with the supported `overflow-wrap` CSS property.
* [OSDEV-1914](https://opensupplyhub.atlassian.net/browse/OSDEV-1914) - The following changes have been made:
    * Fixed an issue with fuzzy search on fields containing long text. Replaced the `match` query with `match_phrase` (with a configurable `slop` parameter) for such cases to improve accuracy for the GET `/api/v1/production-locations/` endpoint.
    * Replaced regular text with a toast component to display server errors when fetching potential matches on the Contribution Record page of the Moderation queue dashboard.
* [OSDEV-1886](https://opensupplyhub.atlassian.net/browse/OSDEV-1886)
    * Fixed the script to run within the Destroy Environment GitHub workflow to delete the Lambda@Edge functions before destroying the infrastructure.
    * Implemented prevention of forced script termination during the deletion of Lambda@Edge functions. The exit code is now managed internally, ensuring proper handling without abrupt script termination.

### What's new
* [OSDEV-1930](https://opensupplyhub.atlassian.net/browse/OSDEV-1930) - Implemented front-end logic to display additional identifiers such as RBA, LEI, and DUNS IDs as data points on the production location profile page, once the `show_additional_identifiers` feature flag is returned with a true value from the backend.

### Release instructions
* Ensure that the following commands are included in the `post_deployment` command:
    * `migrate`
    * `reindex_database`
* Run `[Release] Deploy` pipeline for the target environment with the flag `Clear the custom OpenSearch indexes and templates` set to true - to update the index mapping for the `production-locations` index after adding the new fields `rba_id`, `duns_id`, `lei_id` and for the `moderation-events` index after adding the new field `contributor_email`.


## Release 2.2.1

## Introduction
* Product name: Open Supply Hub
* Release date: April 25, 2025

### Database changes

#### Migrations
* 0168_introduce_a_switch_to_block_location_downloads.py - This migration introduces a new switch called `block_location_downloads`, which will be used to block the usage of the `api/facilities-downloads/` GET endpoint when necessary.

### Code/API changes
* [OSDEV-1961](https://opensupplyhub.atlassian.net/browse/OSDEV-1961) - Implemented logic to utilize the `block_location_downloads` switch. When enabled, it restricts access to the `api/facilities-downloads/` GET endpoint to prevent bulk downloads.

### Architecture/Environment changes
* [OSDEV-1961](https://opensupplyhub.atlassian.net/browse/OSDEV-1961) - Enabled IP address logging for the Django ECS task.

### Release instructions
* Ensure that the following commands are included in the `post_deployment` command:
    * `migrate`
    * `reindex_database`


## Release 2.2.0

## Introduction
* Product name: Open Supply Hub
* Release date: April 19, 2025

### Code/API changes
* [OSDEV-1894](https://opensupplyhub.atlassian.net/browse/OSDEV-1894) - Enabled `Secure` attribute of csrf token and session id.
* [OSDEV-1201](https://opensupplyhub.atlassian.net/browse/OSDEV-1201) - Added support of `geo_polygon` parameter for GET `v1/production-locations` endpoint.

### Architecture/Environment changes
* [OSDEV-1896](https://opensupplyhub.atlassian.net/browse/OSDEV-1896) - The session cookie is limited to 24 hours. After this period, the user session expires, and the user needs to log in again.
* [OSDEV-1897](https://opensupplyhub.atlassian.net/browse/OSDEV-1897) - A Lambda@Edge function was added to dynamically set the following response headers on the CloudFront side, depending on whether embed mode is active:
    * `X-Frame-Options: DENY`
    * `Content-Security-Policy: frame-ancestors 'none'`

### Bugfix
* [OSDEV-1893](https://opensupplyhub.atlassian.net/browse/OSDEV-1893) - Prevented sending a claim request to `/api/facilities/{os_id}/claim/` for facilities that are pending or approved. Added BE validators to handle incoming claim data.
* [OSDEV-1933](https://opensupplyhub.atlassian.net/browse/OSDEV-1933) - Fixed typo errors in the resource names of the OpenSupplyHubTest-AnonymizedDatabaseDump cluster.

### What's new
* [OSDEV-1706](https://opensupplyhub.atlassian.net/browse/OSDEV-1706) - Implemented backend error handling for SLC form submission and created the UI to display post-submit errors in a user-friendly way. Aligned SLC form validation with backend rules to ensure maximum consistency.

### Release instructions
* Ensure that the following commands are included in the `post_deployment` command:
    * `migrate`
    * `reindex_database`


## Release 2.1.0

## Introduction
* Product name: Open Supply Hub
* Release date: April 5, 2025

### Architecture/Environment changes
* [OSDEV-1899](https://opensupplyhub.atlassian.net/browse/OSDEV-1899) - Switched from using the `latest` tags to static versions for both `bitnami/kafka` and `bitnami/zookeeper`, which resolved compatibility issues during local & CI setup. Using pinned versions ensures stability and prevents unexpected behavior from upstream image changes.

### Bugfix
* [OSDEV-1747](https://opensupplyhub.atlassian.net/browse/OSDEV-1747) - The pages `My Claimed Facilities`, `Claimed Facility Details`, `My Lists`, and `My Lists/id` are now accessible only to authorized users. Additionally, styles have been refactored, an `InputSelect` component has been moved to the separate file, and input styling on the `Claimed Facility Details` page has been fixed.
* [OSDEV-1886](https://opensupplyhub.atlassian.net/browse/OSDEV-1886) - Created the script to run within the Destroy Environment GitHub workflow to delete the Lambda@Edge function before destroying the infrastructure. This ensures that Terraform can remove the infrastructure without encountering errors related to deleting a replicated function.
* [OSDEV-1830](https://opensupplyhub.atlassian.net/browse/OSDEV-1830) - Updated implementation for `Production Location Info` page to input any values for `Location Type` and `Processing Type`, except when the sector is `Apparel` — in that case, enforce taxonomy filters.
* [OSDEV-1861](https://opensupplyhub.atlassian.net/browse/OSDEV-1861) - On the `My Claimed Facilities` page, the help text font size was increased to `21px`, and the margin for the `FIND MY PRODUCTION LOCATION` button was increased to `16px` to improve readability.
* [OSDEV-1904](https://opensupplyhub.atlassian.net/browse/OSDEV-1904) - The `step-by step` instructions link on the List upload page has been updated to `/resources/preparing-data`.

### What's new
* [OSDEV-1842](https://opensupplyhub.atlassian.net/browse/OSDEV-1842) - Removed the pre-filled information in the `Additional Information` section of the SLC `ProductionLocationInfo` page.

### Release instructions
* Ensure that the following commands are included in the `post_deployment` command:
    * `migrate`
    * `reindex_database`


## Release 2.0.0

## Introduction
* Product name: Open Supply Hub
* Release date: March 22, 2025

### Database changes

#### Migrations
* 0167_add_moderationevent_action_reason_text_fields.py - This migration adds new fields `action_reason_text_cleaned` and  `action_reason_text_raw` to the existing table `api_moderationevent`.

#### Schema changes
* [OSDEV-1782](https://opensupplyhub.atlassian.net/browse/OSDEV-1782) - Added new fields `action_reason_text_cleaned` and `action_reason_text_raw` to the `api_moderationevent` table to store text messages received when a moderator takes an action on a moderation event.

### Code/API changes
* [OSDEV-1782](https://opensupplyhub.atlassian.net/browse/OSDEV-1782) - Added additional validation for the fields `action_reason_text_cleaned` and `action_reason_text_raw` when using the `PATCH api/v1/moderation-events/{moderation_id}` endpoint. These fields are required in the request body when the status field is set to 'REJECTED'. The minimum length for the values of these fields is 30 characters.
Also was added sanitization on the server side by using the `Django-Bleach` library for the HTML content that is stored in the `action_reason_text_raw` field. The bleach filter was applied to the `action_reason_text_raw` value in the `slc_contribution_rejected_body.html` template.

### Architecture/Environment changes
* [OSDEV-1832](https://opensupplyhub.atlassian.net/browse/OSDEV-1832) - Increased the memory allocation for the `DedupeHub` container from `12GB` to `16GB` in terraform deployment configuration to address memory overload issues during facility reindexing for `Production` & `Pre-Production` environments.
* [OSDEV-899](https://opensupplyhub.atlassian.net/browse/OSDEV-899) - Splitted the Django container into two components: FE (React) and BE (Django). Requests to the frontend (React) will be processed by the CDN (CloudFront), while requests to the API will be redirected to the Django container. This approach will allow for more efficient use of ECS cluster computing resources and improve frontend performance.

  The following endpoints will be redirected to the Django container:
  * tile/*
  * api/*
  * /api-auth/*
  * /api-token-auth/*
  * /api-feature-flags/*
  * /web/environment.js
  * /admin/*
  * /health-check/*
  * /rest-auth/*
  * /user-login/*
  * /user-logout/*
  * /user-signup/*
  * /user-profile/*
  * /user-api-info/*
  * /admin
  * /static/admin/*
  * /static/django_extensions/*
  * /static/drf-yasg/*
  * /static/gis/*
  * /static/rest_framework/*
  * /static/static/*
  * /static/staticfiles.json

  All other traffic will be redirected to the React application.

### Bugfix
* [OSDEV-1806](https://opensupplyhub.atlassian.net/browse/OSDEV-1806) - Refactored the Parent Company field validation. The field is now validated as a regular character field.
* [OSDEV-1787](https://opensupplyhub.atlassian.net/browse/OSDEV-1787) - The tooltip messages for the Claim button have been removed for all statuses of moderation events on the `Contribution Record` page and changed according to the design on `Thanks for adding data for this production location` pop-up. Changed tooltip text for pending badge if existing production location has pending claim status or has been claimed already.
* [OSDEV-1789](https://opensupplyhub.atlassian.net/browse/OSDEV-1789) - Fixed an issue where the scroll position was not resetting to the top when navigating through SLC workflow pages.
* [OSDEV-1795](https://opensupplyhub.atlassian.net/browse/OSDEV-1795) - Resolved database connection issue after PostgreSQL 16.3 upgrade by upgrading pg8000 module version.
* [OSDEV-1803](https://opensupplyhub.atlassian.net/browse/OSDEV-1803) - Updated text from `Facility Type` to `Location Type` and `Facility Name` to `Location Name` on the SLC `Thank You for Your Submission` page.
* [OSDEV-1769](https://opensupplyhub.atlassian.net/browse/OSDEV-1769) - Fixed the response for potential matches for POST `api/facilities/?create=true`: applied an array of potential matches instead of returning a single potential match.
* [OSDEV-1838](https://opensupplyhub.atlassian.net/browse/OSDEV-1838) - Fixed an issue where the router redirected to an unsupported page when the OS ID contained a forward slash. The fix was implemented by encoding the OS ID value using the `encodeURIComponent()` function before passing it as a URL parameter.
* [OSDEV-1840](https://opensupplyhub.atlassian.net/browse/OSDEV-1840) - Fixed the snapshot status checking procedure. This will prevent a crash when trying to restore a database from an inaccessible snapshot.
* [OSDEV-1831](https://opensupplyhub.atlassian.net/browse/OSDEV-1831) - Updated copies of tooltips on the “Thank you for adding data” pop-up. The texts vary depending on the claim status for a particular location.
* [OSDEV-1827](https://opensupplyhub.atlassian.net/browse/OSDEV-1827) - Fixed the condition logic for the email template when approving a contribution to an existing production location that has either been claimed or has a pending claim request.
* [OSDEV-1781](https://opensupplyhub.atlassian.net/browse/OSDEV-1781) - A clear error messages for the number of workers field have been added to the SLC form and Claimed Facility Details page.
* [OSDEV-1747](https://opensupplyhub.atlassian.net/browse/OSDEV-1747) - All SLC pages have been made accessible only to authorized users.

### What's new
* [OSDEV-1814](https://opensupplyhub.atlassian.net/browse/OSDEV-1814) - Added toggle switch button for production location info page to render additional data if necessary. If toggle switch button is inactive (default behavior), additional data won't be send to the server along with name, address and country.
* [OSDEV-1782](https://opensupplyhub.atlassian.net/browse/OSDEV-1782) - Added a confirmation dialog window that appears when a user tries to reject a moderation event. The dialog includes a WYSIWYG text editor where entering a message of at least 30 characters is required to confirm the rejection. If a user does not enter the required number of characters, the 'Reject' button is disabled, and a tooltip with a clear message appears when the mouse hovers over it.
* [OSDEV-1786](https://opensupplyhub.atlassian.net/browse/OSDEV-1786) - Linked "My Claimed Facilities" page to SLC if no claimed production locations found, changed search button text.
* [OSDEV-1607](https://opensupplyhub.atlassian.net/browse/OSDEV-1607) - Enabled SLC flow.
* [OSDEV-1864](https://opensupplyhub.atlassian.net/browse/OSDEV-1864) - Disabled the 'Submit/Update' button on the SLC Production Location Information page when the `disable_list_uploading` feature flag is active.
* [OSDEV-1867](https://opensupplyhub.atlassian.net/browse/OSDEV-1867) - Updated the 'Messy Data' link on the `Contribute` page and `List Upload` page to direct users to the `Data Cleaning Service splash` page instead of the old `Preparing Data` page.

### Release instructions
* Ensure that the following commands are included in the `post_deployment` command:
    * `migrate`
    * `reindex_database`


## Release 1.31.0

## Introduction
* Product name: Open Supply Hub
* Release date: March 8, 2025

### Bugfix
* [OSDEV-1777](https://opensupplyhub.atlassian.net/browse/OSDEV-1777) - A consistent URL style was established across all pages of the SLC workflow. After the changes, the URL begins from `/contribute/single-location/`.
* [OSDEV-1678](https://opensupplyhub.atlassian.net/browse/OSDEV-1678) - Added asterisks next to each required form field (Name, Address, and Country) on the "Production Location Information" page. Highlighted an empty field and displayed an error message if it loses focus.
* [OSDEV-1778](https://opensupplyhub.atlassian.net/browse/OSDEV-1778) - Fixed the validation for number of workers field in POST, PATCH production locations API. The min field must be less than or equal to the max field.

### What's new
* [OSDEV-1764](https://opensupplyhub.atlassian.net/browse/OSDEV-1764) - Added a new claiming email for the Moderation queue/SLC workflow, which is sent once a data moderator creates a new location based on the moderation event the customer submitted through the SLC workflow.
* [OSDEV-1721](https://opensupplyhub.atlassian.net/browse/OSDEV-1721) - Added new email templates for Moderation/SLC workflow:
    * Email #1 SLC additional contribution to existing production location - Pending moderation.
    * Email #2 SLC contribution - Moderation complete. APPROVED.
    * Email #3 SLC contribution - Moderation complete. REJECTED.
    * Email #4 SLC new production location contribution - Pending moderation.

### Release instructions
* Ensure that the following commands are included in the `post_deployment` command:
    * `migrate`
    * `reindex_database`


## Release 1.30.0

## Introduction
* Product name: Open Supply Hub
* Release date: March 01, 2025

### Database changes
* [OSDEV-1662](https://opensupplyhub.atlassian.net/browse/OSDEV-1662) - Added a new field, `action_perform_by`, to the `api_moderationevent` table so we can handle and store moderation actions user data.

#### Migrations
* 0166_add_moderationevent_action_perform_by.py - This migration added a new field, `action_perform_by`, to the existing table `api_moderationevent`.

### Code/API changes
* [OSDEV-1577](https://opensupplyhub.atlassian.net/browse/OSDEV-1577) - Added geo-bounding box query support to the GET `/api/v1/production-locations/` endpoint. To filter production locations whose geopoints fall within the bounding box, it is necessary to specify valid values for the parameters `geo_bounding_box[top]`, `geo_bounding_box[left]`, `geo_bounding_box[bottom]`, and `geo_bounding_box[right]`.

    The validation rules are as follows:
    * All coordinates of the geo-boundary box (top, left, bottom, right) must be provided.
    * All values must be integers.
    * The top and bottom coordinates must be between -90 and 90.
    * The left and right coordinates must be between -180 and 180.
    * The top must be greater than the bottom.
    * The right must be greater than the left.
* [OSDEV-1662](https://opensupplyhub.atlassian.net/browse/OSDEV-1662) - Updated Logstash mapping configuration to handle the new `action_perform_by` field for OpenSearch.
* [OSDEV-1748](https://opensupplyhub.atlassian.net/browse/OSDEV-1748) - Aligned SLC with current v1/production-locations validation. Removed validation for `number_of_workers` min >= max.

### Architecture/Environment changes
* [OSDEV-1515](https://opensupplyhub.atlassian.net/browse/OSDEV-1515) - Removed `rds_allow_major_version_upgrade` and `rds_apply_immediately` from the environment tfvars files (e.g., terraform-production.tfvars) to set them to `false` again, as the default values in `/deployment/terraform/variables.tf` are `false`. This is necessary to prevent unintended PostgreSQL major version upgrades since the target PostgreSQL 16.3 version has been reached.
* [OSDEV-1692](https://opensupplyhub.atlassian.net/browse/OSDEV-1692) - Update cache dependencies due to Ubuntu 20 image runner deprecation. See [link](https://github.blog/changelog/2024-12-05-notice-of-upcoming-releases-and-breaking-changes-for-github-actions/#actions-cache-v1-v2-and-actions-toolkit-cache-package-closing-down).
* [OSDEV-1580](https://opensupplyhub.atlassian.net/browse/OSDEV-1580) - The new architecture diagram of the OS Hub platform has been created in response to the penetration testing that will be conducted in February 2025. The diagram has been placed in the root of the `./doc/system_design/` folder, replacing the old diagrams that have been moved to the `./doc/system_design/archived/` folder as they are no longer valid. A new `./doc/system_design/README.md` file has also been created, with a reference to the new architecture/network diagram.
* [OSDEV-1785](https://opensupplyhub.atlassian.net/browse/OSDEV-1785) - Forked the aiokafka repository to the Open Supply Hub GitHub account, reverted to v0.8.0, and created a kafka-python-2.0.3 [branch](https://github.com/opensupplyhub/aiokafka/tree/kafka-python-2.0.3). Pinned kafka-python to v2.0.3 ([released](https://pypi.org/project/kafka-python/#history) on Feb 13, 2025) in the Dockerfile to install aiokafka from the forked repository and verified the local installation.

### Bugfix
* [OSDEV-1698](https://opensupplyhub.atlassian.net/browse/OSDEV-1698) - SLC: Refactored the "Submit Another Location" button link to direct users to the search-by-name-and-address form at /contribute/single-location?tab=name-address.
* [OSDEV-1700](https://opensupplyhub.atlassian.net/browse/OSDEV-1700) - SLC: Keep only one previous OS ID in the search result if it matches the search query.
* [OSDEV-1697](https://opensupplyhub.atlassian.net/browse/OSDEV-1697) - Added a redirect to the main page upon closing the SLC modal window to prevent the creation of multiple moderation events.
* [OSDEV-1695](https://opensupplyhub.atlassian.net/browse/OSDEV-1695) - [SLC] Enabled the claim button for updated production locations when a moderation event has a pending status. Disabled claim button explicitly if production location has pending claim status.
* [OSDEV-1701](https://opensupplyhub.atlassian.net/browse/OSDEV-1701) - Refactored "Go Back" button in production location info page.
* [OSDEV-1672](https://opensupplyhub.atlassian.net/browse/OSDEV-1672) - SLC. Implement collecting contribution data page (FE) - All Multi-Selects on the page have been fixed. They resize based on the number of items selected.
* [OSDEV-1549](https://opensupplyhub.atlassian.net/browse/OSDEV-1549) - Added Django serialization check for all fields from the request body based on [the API specification](https://opensupplyhub.github.io/open-supply-hub-api-docs/) for POST and PATCH v1/production-locations endpoint, and appropriate errors return according to the request body schema in the API spec.
* [OSDEV-1696](https://opensupplyhub.atlassian.net/browse/OSDEV-1696) - Added loader on single production location fetch; added error handling; added cleanup hook to clear production location data on component unmount.
* [OSDEV-1653](https://opensupplyhub.atlassian.net/browse/OSDEV-1653) - Added asterisks next to each required form field (Name, Address, and Country) on the "Search by Name and Address" tab. Highlighted an empty field and displayed an error message if it loses focus. Added proper styles for the error messages.
* [OSDEV-1699](https://opensupplyhub.atlassian.net/browse/OSDEV-1699) - The scroll position has been fixed from the bottom to the top after navigating from the bottom of the `Search results` page (press the `Select` button) to `Product Location Information`.
* [OSDEV-1589](https://opensupplyhub.atlassian.net/browse/OSDEV-1589) - Fixed layout issue on new `contribute` page.
* [OSDEV-1739](https://opensupplyhub.atlassian.net/browse/OSDEV-1739) - Applied state cleanup on modal unmount to prevent the same dialog from appearing when clicking on a different production location.
* [OSDEV-1744](https://opensupplyhub.atlassian.net/browse/OSDEV-1744) - Fixed the issue where the text `by user ID:` appeared even when `user_id` was `null` in Contribution Record page.
* [OSDEV-1779](https://opensupplyhub.atlassian.net/browse/OSDEV-1779) - SLC. Made Parent Company field as regular text field and apply snake_case keys to standard keys (e.g. `location_type`, `number_of_workers`, `parent_company`, `processing_type` and `product_type`) in request payload from production location info page to conform API specs.
* [OSDEV-1745](https://opensupplyhub.atlassian.net/browse/OSDEV-1745) - The `Search by Name and Address` tab was defined as default on the Production Location Search page.

### What's new
* [OSDEV-1662](https://opensupplyhub.atlassian.net/browse/OSDEV-1662) - Added a new field, `action_perform_by`, to the moderation event. This data appears on the Contribution Record page when a moderator perform any actions like `APPROVED` or `REJECTED`.

### Release instructions
* Ensure that the following commands are included in the `post_deployment` command:
    * `migrate`
    * `reindex_database`
* Run `[Release] Deploy` pipeline for the target environment with the flag `Clear the custom OpenSearch indexes and templates` set to true - to update the index mapping for the `moderation-events` index after adding the new field `action_perform_by`. The `production-locations` will also be affected since it will clean all of our custom indexes and templates within the OpenSearch cluster.


## Release 1.29.0

## Introduction
* Product name: Open Supply Hub
* Release date: February 8, 2025

### Database changes
* [OSDEV-1515](https://opensupplyhub.atlassian.net/browse/OSDEV-1515) - Upgraded the PostgreSQL version from 13 to 16 for the database used in local development, DB anonymization, DB restore setup, and environments in the AWS cloud. Additionally, the pg_trgm extension has been upgraded to version 1.6 based on the available extension version for PostgreSQL 16.3 in AWS RDS. For more information, see [Extensions supported for RDS for PostgreSQL 16](https://docs.aws.amazon.com/AmazonRDS/latest/PostgreSQLReleaseNotes/postgresql-extensions.html#postgresql-extensions-16x).
* [OSDEV-1558](https://opensupplyhub.atlassian.net/browse/OSDEV-1558) - Added a new field, `action_type`, to the `api_moderationevent` table so we can handle and store moderation actions.

#### Migrations
* 0163_refresh_pg_statistic_and_upgrade_postgres_extensions.py - Updated the SQL script within the migration that upgrades the DB extension versions to handle previously failure cases when a higher version is available for upgrade or when the extension is not installed. This is primarily useful for local development or DB resets in the Development environment, where migrations are applied from scratch, one by one. This fix will not negatively affect other environments, as the migration has already been applied and will not be reapplied. Additionally, the changes are backward compatible.
* 0164_refresh_pg_statistic_and_upgrade_postgres_extensions_after_db_upgrade_to_postgres_16.py - This migration refreshes the `pg_statistic` table after the upgrade to PostgreSQL 16 and upgrades the pg_trgm extension to version 1.6. The SQL script within the migration that upgrades the DB extension versions handles previously failure cases where a higher version is available for upgrade or where the extension is not installed.
* 0165_add_moderationevent_action_type.py - This migration added a new field, `action_type`, to the existing table `api_moderationevent`.

### Code/API changes
* [OSDEV-1581](https://opensupplyhub.atlassian.net/browse/OSDEV-1581) - Added support for Geohex grid aggregation to the GET `/api/v1/production-locations/` endpoint. To receive the Geohex grid aggregation list in the response, it is necessary to pass the `aggregation` parameter with a value of `geohex_grid` and optionally specify `geohex_grid_precision` with an integer between 0 and 15. If `geohex_grid_precision` is not defined, the default value of 5 will be used.
* [OSDEV-1558](https://opensupplyhub.atlassian.net/browse/OSDEV-1558) - Updated Logstash mapping configuration to handle the new `action_type` field for OpenSearch.

### Bugfix
* Some of the resources related to the Development AWS environment still have the `stg` prefix, which can be confusing since we also have a Staging environment with the same prefix. To clarify the resource names, including the database instance, the prefix has been updated from `stg` to `dev` for the development environment.

### What's new
* [OSDEV-1374](https://opensupplyhub.atlassian.net/browse/OSDEV-1374) - Implemented integration for the `Search results` page to show results of searching by name and address (`/contribute/production-location/search`):
    - Connected GET `v1/production-locations`.
    - Routing between pages `Production Location Search`,`Search returned no results`, `Production Location Information`, `Search results`, and `I don't see my Location` pop-up is configured.
    - Max result limit set to 100.
* [OSDEV-1365](https://opensupplyhub.atlassian.net/browse/OSDEV-1365) - SLC: Integrate collecting contribution data page.
* [OSDEV-1370](https://opensupplyhub.atlassian.net/browse/OSDEV-1370) - SLC: Connect Backend API submission with "Thank for Submitting" screen
    - Integrated `POST /v1/production-locations/` in `/contribute/production-location/info/` page.
    - Integrated `PATCH /v1/production-locations/` in `/contribute/production-location/{os_id}/info/` page.
    - Production location info page is now rendered using two routes: /contribute/production-location/info/ and /contribute/production-location/{os_id}/info/. First route for creating new production location, second is for updating existing one.
    - Implemented error popup on error response for `PATCH | POST /v1/production-locations/`.
    - Implemented error popup on error response for `GET /v1/moderation-events/{moderation_id}`.
    - Integrated "Thank for Submitting" modal dialog. When popup is appeared, path parameter `{moderation-id}` will be attached to `/contribute/production-location/{os_id}/info/` or `/contribute/production-location/info/`.
    - Implemented temporary saving of moderation events in local storage for a seamless user experience.
    - Created separate mobile and desktop layouts for "Thank for Submitting" modal dialog.
    - Created link to claim from "Thank for Submitting" modal dialog only if production location is available for claim and moderation event is not pending.
    - Implemented serializing and validation production location fields before passing to the "Thank for Submitting" modal dialog.
    - Refactored routing between search results page and production location info page. Search parameters are now stored in the Redux state, so the 'Go Back' button in production location info page will lead to the previous search.
* [OSDEV-1558](https://opensupplyhub.atlassian.net/browse/OSDEV-1558) - Added a new field, `action_type`, to the moderation event. This data appears on the Contribution Record page when a moderator creates a new location or matches it to an existing one.

### Release instructions
* Ensure that the following commands are included in the `post_deployment` command:
    * `migrate`
    * `reindex_database`
* Run `[Release] Deploy` pipeline for the target environment with the flag `Clear the custom OpenSearch indexes and templates` set to true - to update the index mapping for the `moderation-events` index after adding the new field `action_type`. The `production-locations` will also be affected since it will clean all of our custom indexes and templates within the OpenSearch cluster.
* This release will upgrade PostgreSQL from version 13 to version 16.
    * The upgrade will be performed automatically by Terrafrom and AWS, but some steps need to be completed **before** and **after** the upgrade. Please refer to [the Confluence article](https://opensupplyhub.atlassian.net/wiki/spaces/SD/pages/640155649/PostgreSQL+database+upgrade+from+version+13+to+version+16) for detailed instructions.
    * Steps to be completed before the upgrade are marked with the statement: "**This should be done before deploying the upgraded database.**". Post-upgrade tasks can be found under the [After the PostgreSQL major version upgrade](https://opensupplyhub.atlassian.net/wiki/spaces/SD/pages/640155649/PostgreSQL+database+upgrade+from+version+13+to+version+16#After-the-PostgreSQL-major-version-upgrade) section.
    * In case of an unsuccessful release along with the database upgrade, follow the instructions under the [Guide for rolling back the PostgreSQL major version upgrade](https://opensupplyhub.atlassian.net/wiki/spaces/SD/pages/640155649/PostgreSQL+database+upgrade+from+version+13+to+version+16#Guide-for-rolling-back-the-PostgreSQL-major-version-upgrade) section.


## Release 1.28.1

## Introduction
* Product name: Open Supply Hub
* Release date: January 31, 2025

### Bugfix
* [OSDEV-1626](https://opensupplyhub.atlassian.net/browse/OSDEV-1626) - Temporarily hid the new contribution page `Add Location Data` and re-enabled the old navigation to the `List Upload` page via the `/contribute` path.


## Release 1.28.0

## Introduction
* Product name: Open Supply Hub
* Release date: January 25, 2025

### Database changes
* [OSDEV-1514](https://opensupplyhub.atlassian.net/browse/OSDEV-1514) - Upgraded the PostgreSQL version from 12 to 13 for the database used in local development, DB anonymization, DB restore setup, and environments in the AWS cloud. Additionally, the postgis and pg_trgm extensions have been upgraded to versions 3.4.2 and 1.5, respectively, based on the available extension versions for PostgreSQL 13.15 in AWS RDS. For more information, see [Extensions supported for RDS for PostgreSQL 13](https://docs.aws.amazon.com/AmazonRDS/latest/PostgreSQLReleaseNotes/postgresql-extensions.html#postgresql-extensions-13x). Allowed major version upgrades and activated the `apply immediately` flag to perform the PostgreSQL major version upgrade in AWS.

#### Migrations
* 0163_refresh_pg_statistic_and_upgrade_postgres_extensions.py - This migration refreshes the `pg_statistic` table after the upgrade to PostgreSQL 13 and upgrades the postgis and pg_trgm extensions to versions 3.4.2 and 1.5, respectively.

### Code/API changes
* [OSDEV-1514](https://opensupplyhub.atlassian.net/browse/OSDEV-1514) - Corrected spelling mistakes in the `src/anon-tools/do_dump.sh` file and in the name of the folder `database_anonymizer_sheduled_task`. Removed the unused `src/anon-tools/anon.sql` file and the redundant `src/anon-tools/initdb.sql` file. Removed commented-out code in the `src/anon-tools/Dockerfile.dump` and `deployment/terraform/database_anonymizer_scheduled_task/docker/database_anonymizer.py` files.
* [OSDEV-1523](https://opensupplyhub.atlassian.net/browse/OSDEV-1523) - Updated `export_csv.py` to enable uploading to Google Drive and implemented cursor-based pagination for the export.

### Architecture/Environment changes
* [OSDEV-1514](https://opensupplyhub.atlassian.net/browse/OSDEV-1514) - Introduced `rds_allow_major_version_upgrade` and `rds_apply_immediately` Terraform variables to enable or disable major version upgrades and the `apply immediately` flag, depending on the environment.
* [OSDEV-1523](https://opensupplyhub.atlassian.net/browse/OSDEV-1523) - Added a new batch job that triggers the export_csv.py command on the first day of each month to upload bulk data of production locations to Google Drive.

### What's new
* [OSDEV-40](https://opensupplyhub.atlassian.net/browse/OSDEV-40) - Created new page for `/contribute` to choose between multiple & single location upload. Replaced current multiple list upload to `/contribute/multiple-locations`. Changed `Upload Data` to `Add Data` text.
* [OSDEV-1117](https://opensupplyhub.atlassian.net/browse/OSDEV-1117) - Implemented integration of Contribution Record Page (`/dashboard/moderation-queue/contribution-record/{moderation_id}`):
    - Connected GET `api/v1/moderation-events/{moderation_id}/`.
    - Connected GET `api/v1/production-locations?name={productionLocationName}&country={countryCode}&address={address}` to get potential matches using OpenSearch engine.
    - Connected PATCH `/v1/moderation-events/{moderation_id}/` (for Reject button).
    - Connected POST `/v1/moderation-events/{moderation_id}/production-locations/` (for Create New Location button).
    - Connected PATCH `/v1/moderation-events/{moderation_id}/production-locations/{os_id}/` (for Confirm potential match button).
    - UI improvements:
        - Added a toast component to display notifications during moderation event updates.
        - Introduced a backdrop to prevent accidental clicks on other buttons during the update process.
    - Applied Django Signal for moderation-events OpenSearch index.
* [OSDEV-1524](https://opensupplyhub.atlassian.net/browse/OSDEV-1524) - Updated salutations in automated emails to ensure a consistent and professional experience of communication from OS Hub.
* [OSDEV-1129](https://opensupplyhub.atlassian.net/browse/OSDEV-1129) - The UI for the results page for name and address search was implemented. It includes the following screens:
    * Successful Search: If the search is successful, the results screen displays a list of production locations. Each item includes the following information about the production location: name, OS ID, address, and country name. Users can either select a specific production location or press the "I don’t see my Location" button, which triggers a confirmation dialog window.
    * Confirmation Dialog Window: In this window, users can confirm that no correct location was found using the provided search parameters. They can either proceed to create a new production location or return to the search.
    * Unsuccessful Search: If the search is unsuccessful, an explanation is provided along with two options: return to the search or add a new production location.
* [OSDEV-1579](https://opensupplyhub.atlassian.net/browse/OSDEV-1579) - Updated the API limit automated email to remove an outdated link referring to OAR and improve the languate for clarity. With this update the contributor will be informed of the correct process to follow if they have reached their API calls limit.

### Release instructions
* Ensure that the following commands are included in the `post_deployment` command:
    * `migrate`
    * `reindex_database`
* This release will upgrade PostgreSQL from version 12 to version 13.
    * The upgrade will be performed automatically by Terrafrom and AWS, but some steps need to be completed **before** and **after** the upgrade. Please refer to [the Confluence article](https://opensupplyhub.atlassian.net/wiki/spaces/SD/pages/620134402/PostgreSQL+database+upgrade+from+version+12+to+version+13) for detailed instructions.
    * Steps to be completed before the upgrade are marked with the statement: "**This should be done before deploying the upgraded database.**". Post-upgrade tasks can be found under the [After the PostgreSQL major version upgrade](https://opensupplyhub.atlassian.net/wiki/spaces/SD/pages/620134402/PostgreSQL+database+upgrade+from+version+12+to+version+13#After-the-PostgreSQL-major-version-upgrade) section.
    * In case of an unsuccessful release along with the database upgrade, follow the instructions under the [Guide for rolling back the PostgreSQL major version upgrade](https://opensupplyhub.atlassian.net/wiki/spaces/SD/pages/620134402/PostgreSQL+database+upgrade+from+version+12+to+version+13#Guide-for-rolling-back-the-PostgreSQL-major-version-upgrade) section.


## Release 1.27.0

## Introduction
* Product name: Open Supply Hub
* Release date: January 11, 2025

### Code/API changes
* [OSDEV-1409](https://opensupplyhub.atlassian.net/browse/OSDEV-1409) - Introduced a new PATCH `/api/v1/moderation-events/{moderation_id}/production-locations/{os_id}/` endpoint. This endpoint allows the creation of a new contribution for an existing production location based on the provided moderation event.
* [OSDEV-1336](https://opensupplyhub.atlassian.net/browse/OSDEV-1336) - Introduced a new PATCH `/api/v1/production-locations/{os_id}/` endpoint based on the API v1 specification. This endpoint allows the creation of a new moderation event for updating the production location with the given details. Basically, the endpoint can be used to contribute to an existing location.
* [OSDEV-1336](https://opensupplyhub.atlassian.net/browse/OSDEV-1336) - Dynamic mapping for the new fields in the `moderation-events` index has been disabled for those that don't have an explicit mapping defined. This change helps avoid indexing conflicts, such as when a field is initially indexed with one data type (e.g., long), but later an entry with a different data type for the same field is indexed, causing the entire entry to fail indexing. After this change, fields with an explicit mapping will be indexed, while other fields will not be indexed or searchable, but will still be displayed in the document.

### Architecture/Environment changes

### Bugfix
* [OSDEV-1492](https://opensupplyhub.atlassian.net/browse/OSDEV-1492) - Fixed an issue where invalid manually entered dates were not validated on the UI, resulting in API errors with message “The request query is invalid.” on `Moderation Queue` page. Invalid dates are now trimmed and properly handled.
* [OSDEV-1493](https://opensupplyhub.atlassian.net/browse/OSDEV-1493) - Fixed an issue where the backend sorts countries not by `name` but by their `alpha-2 codes` in `GET /api/v1/moderation-events/` endpoint.
* [OSDEV-1532](https://opensupplyhub.atlassian.net/browse/OSDEV-1532) - Fixed the date range picker on the `Moderation Queue` page. A Data Moderator can change the Before date even if an Error message is displayed.
* [OSDEV-1533](https://opensupplyhub.atlassian.net/browse/OSDEV-1533) - The presentation of the `Moderation Decision Date` in the `Moderation Queue` table has been corrected. If the "status_change_date" is missing in the object, it now displays as "N/A".
* [OSDEV-1196](https://opensupplyhub.atlassian.net/browse/OSDEV-1196) - The `?sort_by=contributors_desc` query parameter is only appended to URLs on the `/facilities` page and is excluded from all other pages. The error caused by the property type that occurred during local test execution has been resolved.
* [OSDEV-1397](https://opensupplyhub.atlassian.net/browse/OSDEV-1397) - GET `/api/parent-companies/` request has been removed from the Open Supply Hub page and ClaimFacility component. Parent Company Select is a regular input field that allows the creation of multiple parent company names for filter on this page.
* [OSDEV-1556](https://opensupplyhub.atlassian.net/browse/OSDEV-1556) - Fixed validation of `os_id` for PATCH `/api/v1/moderation-events/{moderation_id}/production-locations/{os_id}/` endpoint.
* [OSDEV-1563](https://opensupplyhub.atlassian.net/browse/OSDEV-1563) - Fixed updating of the moderation decision date after moderation event approval.

### What's new
* [OSDEV-1376](https://opensupplyhub.atlassian.net/browse/OSDEV-1376) - Updated automated emails for closure reports (report_result) to remove the term "Rejected" for an improved user experience. Added link to Closure Policy and instructions for submitting a Reopening Report to make the process easier to understand for users.
* [OSDEV-1383](https://opensupplyhub.atlassian.net/browse/OSDEV-1383) - Edited text of the automated email that notifies a contributor when one of their facilities has been claimed. The new text provides more information to the contributor to understand the claim process and how they can encourage more of their facilities to claim their profile.
* [OSDEV-1474](https://opensupplyhub.atlassian.net/browse/OSDEV-1474) - Added contributor type value to response of `/api/contributors/` endpoint.
* [OSDEV-1130](https://opensupplyhub.atlassian.net/browse/OSDEV-1130) A new page, `Production Location Information`, has been implemented. It includes the following inputs:
    * Required and pre-fillable fields:
        - Name
        - Address
        - Country
    * Additional information section: Fields for optional contributions from the owner or manager of the production location, including sector(s), product type(s), location type(s), processing type(s), number of workers, and parent company.
The page also features `Go Back` and `Submit` buttons for navigation and form submission.

### Release instructions
* Ensure that the following commands are included in the `post_deployment` command:
    * `migrate`
    * `reindex_database`
* Run `[Release] Deploy` pipeline for the target environment with the flag `Clear the custom OpenSearch indexes and templates` set to true - to refresh the index mappings for the `moderation-events` index after disabling dynamic mapping for the new fields that don't have an explicit mapping defined. The `production-locations` will also be affected since it will clean all of our custom indexes and templates within the OpenSearch cluster


## Release 1.26.0

## Introduction
* Product name: Open Supply Hub
* Release date: December 14, 2024

### Database changes

#### Migrations
* 0162_update_moderationevent_table_fields.py - This migration updates the ModerationEvent table and its constraints.

#### Schema changes
* [OSDEV-1158](https://opensupplyhub.atlassian.net/browse/OSDEV-1158) - The following updates to the ModerationEvent table have been made:
    1. Set `uuid` as the primary key.
    2. Make `geocode_result` field optional. It can be blank if lat and lng
    have been provided by user.
    3. Remove redundant `blank=False` and `null=False` constraints, as these are
    the default values for model fields in Django and do not need to be
    explicitly set.
    4. Make `contributor` field non-nullable, as the field should not be left
    empty. It is required to have information about the contributor.
    5. Allow `claim` field to be blank. This change reflects the fact that
    a moderation event may not always be related to a claim, so the field can
    be left empty.

### Code/API changes
* [OSDEV-1453](https://opensupplyhub.atlassian.net/browse/OSDEV-1453) - The `detail` keyword instead of `message` has been applied in error response objects for V1 endpoints.
* [OSDEV-1346](https://opensupplyhub.atlassian.net/browse/OSDEV-1346) - Disabled null values from the response of the OpenSearch. Disabled possible null `os_id`, `claim_id` and `source` from `PATCH /api/v1/moderation-events/{moderation_id}/` response.
* [OSDEV-1410](https://opensupplyhub.atlassian.net/browse/OSDEV-1410) - Introduced a new POST `/api/v1/moderation-events/{moderation_id}/production-locations/` endpoint
* [OSDEV-1449](https://opensupplyhub.atlassian.net/browse/OSDEV-1449) - **Breaking changes** to the following endpoints:
  - GET `v1/moderation-events/`
  - GET `v1/production-locations/`

  **Changes include:**
  - Refactored `sort_by` parameter to improve sorting functionality.
  - Split `search_after` parameter into `search_after_value` and `search_after_id` for better pagination control.

* [OSDEV-1158](https://opensupplyhub.atlassian.net/browse/OSDEV-1158) - The following features and improvements have been made:
    1. Introduced a new POST `/api/v1/production-locations/` endpoint based on the API v1 specification. This endpoint allows the creation of a new moderation event for the production location creation with the given details.
    2. Removed redundant redefinition of paths via the `as_view` method for all the v1 API endpoints since they are already defined via `DefaultRouter`.
* [OSDEV-1468](https://opensupplyhub.atlassian.net/browse/OSDEV-1468) - Limit the `page` parameter to `100` for the GET `/api/facilities/` endpoint. This will help prevent system downtimes, as larger pages (OFFSET) make it harder for the database to retrieve data, especially considering the large amount of data we have.

### Architecture/Environment changes
* [OSDEV-1170](https://opensupplyhub.atlassian.net/browse/OSDEV-1170) - Added the ability to automatically create a dump from the latest shared snapshot of the anonymized database from Production environment for use in the Test and Pre-Prod environments.
* In light of recent instances(on 12/03/2024 UTC and 12/04/2024 UTC) where the current RDS disk storage space limit was reached in Production, the RDS storage size has been increased to `256 GB` in the Production, Test, and Pre-prod environments to accommodate the processing of larger volumes of data. The configurations for the Test and Pre-prod environments have also been updated to maintain parity with the Production environment.
* Right-sized the resources for Django containers across all environments and the RDS instance in the Production and Preprod environments. This will result in a savings of approximately $2,481. The following changes have been made:
    - Production:
        - RDS instance type was changed from `db.m6in.8xlarge` to `db.m6in.4xlarge`.
        - ECS tasks for Django containers: the number was reduced from `12` to `10`, and memory was reduced from `8GB` to `4GB`.
    - Preprod:
        - RDS instance type was changed from `db.m6in.8xlarge` to `db.m6in.4xlarge`.
        - ECS tasks for Django containers: the number was reduced from `12` to `10`, and memory was reduced from `8GB` to `4GB`.
        - These changes were made to maintain parity with the Production environment, as it is a copy of that environment.
    - Staging:
        - ECS tasks for Django containers: memory was reduced from `8GB` to `2GB`.
    - Test:
        - ECS tasks for Django containers: memory was reduced from `8GB` to `4GB`.
    - Development:
        - ECS tasks for Django containers: memory was reduced from `8GB` to `1GB`, and CPU was reduced from `1 vCPU` to `0.5 vCPU`.

### Bugfix
* [OSDEV-1388](https://opensupplyhub.atlassian.net/browse/OSDEV-1388) - The waiter from boto3 cannot wait more than half an hour so we replaced it with our own.
* It was found that clearing OpenSearch indexes didn’t work properly because the templates weren’t cleared. After updating the index mappings within the index template files, the index template remained unchanged because only the indexes were deleted during deployment, not both the indexes and their templates. This caused conflicts and prevented developers' updates from being applied to the OpenSearch indexes.
This issue has been fixed by adding additional requests to delete the appropriate index templates to the `clear_opensearch.sh.tpl` script, which is triggered when clearing OpenSearch during deployment to any environment.
* [OSDEV-1482](https://opensupplyhub.atlassian.net/browse/OSDEV-1482) - The `GET api/v1/moderation-events/{moderation_id}` endpoint returns a single response instead of an array containing one item.
* [OSDEV-1511](https://opensupplyhub.atlassian.net/browse/OSDEV-1511) - Updated google maps api version to 3.57 for ReactLeafletGoogleLayer component (3.51 not supported).

### What's new
* [OSDEV-1132](https://opensupplyhub.atlassian.net/browse/OSDEV-1132) - Added FE for the "thanks for submitting" screen when user submits production location's data.
* [OSDEV-1373](https://opensupplyhub.atlassian.net/browse/OSDEV-1373) - The tab `Search by Name and Address.` on the Production Location Search screen has been implemented. There are three required properties (name, address, country). The "Search" button becomes clickable after filling out inputs, creates a link with parameters, and allows users to proceed to the results screen.
* [OSDEV-1175](https://opensupplyhub.atlassian.net/browse/OSDEV-1175) - New Moderation Queue Page was integrated with `GET api/v1/moderation-events/` endpoint that include pagination, sorting and filtering.

### Release instructions
* Ensure that the following commands are included in the `post_deployment` command:
    * `migrate`
    * `reindex_database`
* Run `[Release] Deploy` pipeline for the target environment with the flag `Clear the custom OpenSearch indexes and templates` set to true - to refresh the index mappings for the `production-locations` and `moderation-events` indexes after fixing the process of clearing the custom OpenSearch indexes. It will clean all of our custom indexes and templates within the OpenSearch cluster.


## Release 1.25.0

## Introduction
* Product name: Open Supply Hub
* Release date: November 30, 2024

### Database changes

#### Migrations
* 0159_alter_status_of_moderation_events_table.py - This migration alters status of api_moderationevent table.
* 0160_allow_null_parsing_errors_in_facilitylist.py - This migration allows empty parsing_errors in api_facilitylist.
* 0161_create_disable_list_uploading_switch.py - This migration creates disable_list_uploading switch in the Django admin panel and record in the waffle_switch table.

#### Schema changes
* [OSDEV-1346](https://opensupplyhub.atlassian.net/browse/OSDEV-1346) - Alter status options for api_moderationevent table.
* [OSDEV-1411](https://opensupplyhub.atlassian.net/browse/OSDEV-1411) - Allows empty parsing_errors in api_facilitylist.

### Code/API changes
* [OSDEV-1346](https://opensupplyhub.atlassian.net/browse/OSDEV-1346) - Create GET request for `v1/moderation-events` endpoint.
* [OSDEV-1429](https://opensupplyhub.atlassian.net/browse/OSDEV-1429) - The list upload switcher has been created to disable the `Submit` button on the List Contribute page through the Switch page in the Django admin panel during the release process. Implemented a check on the list upload endpoint.
* [OSDEV-1332](https://opensupplyhub.atlassian.net/browse/OSDEV-1332) - Introduced new `PATCH api/v1/moderation-events/{moderation_id}` endpoint
to modify moderation event `status`.
* [OSDEV-1347](https://opensupplyhub.atlassian.net/browse/OSDEV-1347) - Create GET request for `v1/moderation-events/{moderation_id}` endpoint.
* Update `/v1/production-locations/{os_id}` endpoint to return a single object instead of multiple objects. Also, add unit tests for the `ProductionLocationsViewSet`.
* The RDS instance has been upgraded as follows: for `production` and `preprod`, it is now `db.m6in.8xlarge`, and for `test`, it has been upgraded to `db.t3.xlarge`.
* [OSDEV-1467](https://opensupplyhub.atlassian.net/browse/OSDEV-1467) - Implemented disabling endpoint `POST /api/facilities/` during the release process. It is raising an error message with status code 503.

### Architecture/Environment changes
* Increased the memory for the Dedupe Hub instance from 8GB to 12GB in the `production` and `pre-prod` environments to reduce the risk of container overload and minimize the need for reindexing in the future.

### Bugfix
* [OSDEV-1448](https://opensupplyhub.atlassian.net/browse/OSDEV-1448) - The map on the production location’s profile and the production location marker have been fixed. Improved the handling of SQL query parameters for better execution accuracy.
* [OSDEV-1411](https://opensupplyhub.atlassian.net/browse/OSDEV-1411) - Django Admin: Fixed an issue when updating the facility list with an empty array in the `parsing errors` field.

### Release instructions
* Ensure that the following commands are included in the `post_deployment` command:
    * `migrate`
    * `reindex_database`


## Release 1.24.0

## Introduction
* Product name: Open Supply Hub
* Release date: November 16, 2024

### Code/API changes
* [OSDEV-1335](https://opensupplyhub.atlassian.net/browse/OSDEV-1335) - Explicitly set the number of shards and the number of replicas for the "production locations" and "moderation events" OpenSearch indexes. Based on the OpenSearch documentation, a storage size of 10–30 GB is preferred for workloads that prioritize low search latency. Additionally, having too many small shards can unnecessarily exhaust memory by storing excessive metadata. Currently, the "production locations" index utilizes 651.9 MB, including replicas, while the "moderation events" index is empty. This indicates that one shard and one replica should be sufficient for the "production locations" and "moderation events" indexes.
* Moved all the files related to the OpenSearch service to the existing `src/django/api/services/opensearch` folder within the `api` app of the Django application. This should make it easier to navigate through the files and clarify the location of all OpenSearch service-related files in one place within the `api` app in Django.

### Architecture/Environment changes
* The OpenSearch version has been increased to 2.15.
* [OSDEV-1335](https://opensupplyhub.atlassian.net/browse/OSDEV-1335) - The new "moderation events" Logstash pipeline has been configured and implemented to collect moderation event data from the current PostgreSQL database and save it to OpenSearch. This setup allows for fast searches on the moderation events data.
* [OSDEV-1387](https://opensupplyhub.atlassian.net/browse/OSDEV-1387) - The SQL query for generating tiles from PostgreSQL+PostGIS has been reimplemented to avoid using the JOIN + GROUP BY clause. This change reduces the number of subqueries and their asymptotic complexity. Additionally, an option to set an upper limit on facility counts in the 'count' clause has been introduced, capped at 100, which doubles the query's performance. Throttling has been removed for tile generation endpoints.
* [OSDEV-1171](https://opensupplyhub.atlassian.net/browse/OSDEV-1171) - RDS instances for `staging` and `test` have beed decreased to `db.t3.large`
* Playwright has been introduced as the main framework for end-to-end testing:
    * Added a new Playwright testing service to the Docker configuration
    * Implemented initial test cases to verify core functionality
    * Integrated Playwright tests into the CI pipeline via GitHub Actions
    * Added necessary configuration files and dependencies for the e2e testing project
* The RDS instance for `production` has been upgraded to `db.m6in.4xlarge` and configured to operate in a single Availability Zone.

### Bugfix
* [OSDEV-1335](https://opensupplyhub.atlassian.net/browse/OSDEV-1335) - Fixed the assertion in the test for the `country.rb` filter of the "production locations" Logstash pipeline. The main issue was with the evaluation of statements in the Ruby block. Since only the last statement is evaluated in a Ruby block, all the checks were grouped into one chain of logical statements and returned as a `result` variable at the end.

### What's new
* [OSDEV-1116](https://opensupplyhub.atlassian.net/browse/OSDEV-1116) - A new Contribution Record Page has been developed to enable quick identification and moderation of contributions. This page includes two main sections: Moderation Event Data and Potential Matches, along with a set of buttons designed to facilitate the moderation process.
* [OSDEV-1120](https://opensupplyhub.atlassian.net/browse/OSDEV-1120) - A new Moderation Queue Dashboard page has been introduced, featuring three essential components:
    * Moderation Events Table: Allows users to view and manage moderation events more effectively.
    * Filtering Options: Multiple filter fields enable users to customize the displayed events based on different criteria, making it easier to find specific events.
    * Download Excel Button: Provides the ability to export the list of displayed moderation events as an XLSX file for offline analysis and record-keeping.

### Release instructions
* The following steps should be completed while deploying to Staging or Production:
    1. Run the `[Release] Deploy` pipeline for these environments with the flag 'Clear OpenSearch indexes' set to true. This will allow Logstash to refill OpenSearch since the OpenSearch instance will be recreated due to the version increase. It is also necessary due to changes in the OpenSearch index settings.
    2. Open the triggered `Deploy to AWS` workflow and ensure that the `apply` job is completed. **Right after** finishing the `apply` job, follow these instructions, which should be the last steps in setting up the recreated OpenSearch instance:
        - Copy the ARN of the `terraform_ci` user from the AWS IAM console.
            - Navigate to the AWS console's search input, type "IAM", and open the IAM console.
            - In the IAM console, find and click on the "Users" tab.
            - In the list of available users, locate the `terraform_ci` user, click on it, and on that page, you will find its ARN.
        - After copying this value, go to the AWS OpenSearch console in the same way you accessed the IAM console.
        - Open the available domains and locate the domain for the corresponding environment. Open it, then navigate to the security configuration and click "Edit".
        - Find the section titled "Fine-grained access control", and under this section, you will find an "IAM ARN" input field. Paste the copied ARN into this field and save the changes. It may take several minutes to apply. Make sure that the "Configuration change status" field has green status.
    3. Then, return to the running `Deploy to AWS` workflow and ensure that the logs for `clear_opensearch` job do not contain errors related to access for deleting the OpenSearch index or lock files in EFS storage. In case of **an access error**, simply rerun the `Deploy to AWS` workflow manually from the appropriate release Git tag.


## Release 1.23.0

## Introduction
* Product name: Open Supply Hub
* Release date: November 02, 2024

### Database changes

#### Migrations
* 0158_create_moderation_events_table.py - This migration creates api_moderationevent table for Moderation Queue.

#### Schema changes
* [OSDEV-1229](https://opensupplyhub.atlassian.net/browse/OSDEV-1229) - Created Moderation Events Postgres table to track moderation events in the database.

### Code/API changes
* Throttling has been introduced for tiles/* endpoints, limiting requests to 300 per minute.
* [OSDEV-1328](https://opensupplyhub.atlassian.net/browse/OSDEV-1328) The OpenSearch tokenizer has been changed to `lowercase` to get better search results when querying the GET /v1/production-locations/ endpoint.

### Architecture/Environment changes
* Resource allocation has been optimized for the staging environment. The number of ECS tasks for the Django app has been reduced from 6 to 4, while maintaining system stability.

### Release instructions
* Ensure that the following commands are included in the `post_deployment` command:
    * `migrate`
* Run `[Release] Deploy` pipeline for an existing environment with the flag 'Clear OpenSearch indexes' set to true - to let the tokenizer parse full text into words with new configurations.


## Release 1.22.0

## Introduction
* Product name: Open Supply Hub
* Release date: October 19, 2024

### Database changes

#### Migrations
* 0156_introduce_list_level_parsing_errors.py - This migration introduces the parsing_errors field for the FacilityList model to collect list-level and internal errors logged during the background parsing of the list.
* 0157_delete_endpoint_switcher_for_list_uploads.py - This migration deletes the `use_old_upload_list_endpoint` switcher that was necessary to toggle between the old and new list upload endpoints.

#### Schema changes
* [OSDEV-1039](https://opensupplyhub.atlassian.net/browse/OSDEV-1039) - Since the `use_old_upload_list_endpoint` switcher is no longer necessary for the list upload, it has been deleted from the DB. Additionally, the `parsing_errors` field has been added to the FacilityList model.

### Code/API changes
* [OSDEV-1102](https://opensupplyhub.atlassian.net/browse/OSDEV-1102) - API. Propagate production location updates to OpenSearch data source via refreshing `updated_at` field in `api_facility` table. Triggered updated_at field in such actions: transfer to alternate facility, claim facility, approve, reject and deny claim, claim details, merge facilities, match facility (promote, split).
* [OSDEV-1039](https://opensupplyhub.atlassian.net/browse/OSDEV-1039) - Deleted the `facility_list_items.json` fixture from the Django app since it is no longer needed, having been replaced with real CSV files. Additionally, other important changes have been implemented in the Django app and deployment:
    * Adjusted all code that used the `facility_list_items.json` fixture and removed the unused matching logic from the Django app, as it is no longer necessary and was connected to that fixture.
    * Updated the reset database step in the `restore_database` job of the Deploy to AWS GitHub workflow to upload CSV location list files to S3 for parsing during the DB reset.

### Architecture/Environment changes
* [OSDEV-1325](https://opensupplyhub.atlassian.net/browse/OSDEV-1325)
  * __Deploy to AWS__ pipeline will init from __[Release] Deploy__ pipeline and get deployment parameters, such as cleaning OpenSearch indexes, by trigger.
* [OSDEV-1372](https://opensupplyhub.atlassian.net/browse/OSDEV-1372)
  * Changed the base image in the Django app Dockerfile to use a Debian 11 instead of Debian 10 as the PostgreSQL 13 repository support for Debian 10 has been ended.
  * Always build a docker image for the amd64 platform so that the image in the local environment fully corresponds to the one in production.
* [OSDEV-1172](https://opensupplyhub.atlassian.net/browse/OSDEV-1172)
  * Added the ability to restore a database from a snapshot.
* [OSDEV-1388](https://opensupplyhub.atlassian.net/browse/OSDEV-1388)
  * Increased timeout to wait for copying anonymized shared snapshot.

### Bugfix
* Fixed a bug related to environment variable management:
    * Removed the `py_environment` Terraform variable, as it appeared to be a duplicate of the `environment` variable.
    * Passed the correct environment values to the ECS task definition for the Django containers in all environments, especially in the Preprod and Development environments, to avoid misunderstandings and incorrect interpretations of the values previously passed via `py_environment`.
    * Introduced a *Local* environment specifically for local development to avoid duplicating variable values with the AWS-hosted *Development* environment.
* [OSDEV-1039](https://opensupplyhub.atlassian.net/browse/OSDEV-1039) - Made the list parsing asynchronous and increased the list upload limit to 10,000 facilities per list to reduce manual work for moderators when they split large lists into smaller ones. The following architectural and code changes have been made:
    1. Renamed the previously copied `api/facility-lists/createlist` POST endpoint to the `api/facility-lists` POST endpoint. Deleted the old implementation of the `api/facility-lists` POST endpoint along with the `use_old_upload_list_endpoint` switcher that was necessary to toggle between the old and new list upload endpoints.
    2. Removed the triggering of ContriCleaner from the `api/facility-lists` POST endpoint and moved it to the async parse AWS batch job to reduce the load on the endpoint. Introduced a `parsing_errors` field for the FacilityList model to collect list-level and internal errors logged during the background parsing of the list.
    3. Established a connection between the EC2 instance within the AWS batch job and the S3 bucket where all the uploaded list files are saved. This is necessary because the parse job retrieves a particular list from the S3 bucket via Django.
    4. Deleted redundant code from the previous implementation of the list item parsing.
    5. Adjusted Django, ContriCleaner, and integration tests. Regarding integration tests, the `facility_list_items.json` fixture was converted to concrete CSV lists, which were connected to the `facility_lists.json` fixture to upload them to the DB while creating the test DB for the integration tests. This is necessary because the parsing function that triggers ContriCleaner can only work with real files, not facility list items as it did previously.
    6. Refactored the ContributeForm component in the front-end app.
    7. The list page has been adjusted to work with asynchronous parsing, and a new dialog window has been added to notify users about the list parsing process, indicating that they need to wait.
    8. Introduced a UI to display list parsing errors on the list page after the page refresh.

### What's new
* [OSDEV-1127](https://opensupplyhub.atlassian.net/browse/OSDEV-1127) - It was implemented the Production Location Search screen that has two tabs: "Search by OS ID" and "Search by Name and Address." Each tab adds a query parameter (`?tab=os-id` and `?tab=name-address`) to the URL when active, allowing for redirection to the selected tab. On the "Search by OS ID" tab, users see an input field where they can enter an OS ID. After entering the full OS ID (15 characters), the "Search By ID" button becomes clickable, allowing users to proceed to the results screen. There are two possible outcomes:
    * Successful Search: If the search is successful, the results screen displays information about the production location, including its name, OS ID, previous OS ID (If they exist), address, and country name. Users can then choose to either return to the search by name and address or add data and claim the location.
    * Unsuccessful Search: If the search is unsuccessful, an explanation is provided, along with two options: return to the search by name and address or search for another OS ID.

    Each results screen also includes a "Back to ID search" button at the top.

### Release instructions
* Before deploying to an existing environment, clear OpenSearch to ensure it can receive any missed changes and properly start the update process.
* Ensure that the `migrate` command is included in the `post_deployment` command.


## Release 1.21.0

## Introduction
* Product name: Open Supply Hub
* Release date: September 21, 2024

### Code/API changes
* [OSDEV-1126](https://opensupplyhub.atlassian.net/browse/OSDEV-1126) - Added the `historical_os_id` field to the response from the `v1/production-locations` endpoint if the searched production location contains this data. Modified the search query for `os_id` so that the search is conducted in both the `os_id` and `historical_os_id` fields in the OpenSearch production-locations index.
To make this possible, the `sync_production_locations.sql` script, which generates data for the production-locations index, was modified to include the selection of `historical_os_id_value` from the `api_facilityalias` table.
Additionally, a `historical_os_id` filter was added to the `sync_production_locations.conf`, ensuring that the `historical_os_id` is included in the index document only when the `historical_os_id_value` is not empty.

### Architecture/Environment changes
* [OSDEV-1177](https://opensupplyhub.atlassian.net/browse/OSDEV-1177)
  * Improved OpenSearch indexes cleanup step in the `Deploy to AWS` and `DB - Apply Anonymized DB` pipelines to use script templates so that changes can be made in one place rather than in each pipeline separately
  * Stop/start Logstash and clearing OpenSearch indexes moved to separate jobs of `Deploy to AWS` and `DB - Apply Anonymized DB` pipelines.
  * Stop/start Logstash and clearing OpenSearch indexes now runs on ubuntu-latest runner.
  * The automated deployment to AWS after creating tags for `sandbox` and `production` was temporarily prevented (until the implementation of [OSDEV-1325](https://opensupplyhub.atlassian.net/browse/OSDEV-1325)).

### Bugfix
* [OSDEV-1177](https://opensupplyhub.atlassian.net/browse/OSDEV-1177) - The following changes have been made:
    * Removed the if clause in the DB. Apply the Anonymized DB workflow to activate stopping Logstash.
    * Corrected grammar mistakes in the description of the job steps for stopping Logstash and clearing OpenSearch for the `DB - Apply Anonymized DB` and `Deploy to AWS` GitHub workflows.

### What's new
* [OSDEV-1225](https://opensupplyhub.atlassian.net/browse/OSDEV-1225) - The auto email responses for `Approved` and `Rejected` statuses have been updated to improve user experience. A user receives an email updating them on the status of their list and the next steps they need to take.

### Release instructions
* Ensure that the following commands are included in the `post_deployment` command:
    * `migrate`
* After running the `Release [Deploy]` workflow for both the `sandbox` and `production` environments, the responsible person must manually run the `Deploy to AWS` workflow, ensuring that the `Clear OpenSearch indexes` option is checked for each environment.
Note: This instruction updates item 3 of the ['Release to Production and Sandbox'](https://github.com/opensupplyhub/open-supply-hub/blob/main/doc/release/RELEASE-PROTOCOL.md#release-to-production-and-sandbox) section of the RELEASE-PROTOCOL.


## Release 1.20.0

## Introduction
* Product name: Open Supply Hub
* Release date: September 7, 2024

### Database changes

#### Migrations
* 0155_remove_verification_method_column_from_facility_claim.py - This migration replaces the old `index_approved_claim` function with a new one that does not index the `verification_method` and `phone_number` fields. Additionally, it removes the `verification_method` and `phone_number` fields from the FacilityClaim model and the respective history table.

#### Schema changes
* [OSDEV-1092](https://opensupplyhub.atlassian.net/browse/OSDEV-1092) - Since the `verification_method` and `phone_number` fields are no longer necessary for the claim form and aren't used anywhere in the codebase, they have been deleted from the FacilityClaim model and the respective history table.

### Code/API changes
* [OSDEV-1045](https://opensupplyhub.atlassian.net/browse/OSDEV-1045) - Added flag `highlightBackground` to the DashboardFacilityCard component to highlight background for claimed facilities only on the Merge moderation screen. Added the `get_is_claimed` method to the `FacilityIndexDetailsSerializer` that returns a boolean value depending on whether the facility has an approved claim or not.
* [OSDEV-1167](https://opensupplyhub.atlassian.net/browse/OSDEV-1167) - Search. Update field names in Open Search. The following parameter/field names in the API schema for GET api/v1/production-locations has been changed:
    - `name_local` -> `local_name`
    - `url` -> `business_url`
    - `lon` -> `lng`
* [OSDEV-1025](https://opensupplyhub.atlassian.net/browse/OSDEV-1025) - Added the `get_is_claimed` method to the `FacilityMatchSerializer` that returns a boolean value depending on whether the matched facility has an approved claim or not.
* [OSDEV-1092](https://opensupplyhub.atlassian.net/browse/OSDEV-1092) - Modified the serialized output of the `FacilityClaimDetailsSerializer`:
    * Removed the `verification_method` and `phone_number` fields.
    * Added `facility_website`, `sector`, `facility_workers_count`, and `facility_name_native_language`.
* [OSDEV-1101](https://opensupplyhub.atlassian.net/browse/OSDEV-1101) - API v1/production-locations. Extend the country object to include alpha-3 code, numeric code, and country name.

### Architecture/Environment changes
* [OSDEV-1153](https://opensupplyhub.atlassian.net/browse/OSDEV-1153) - Created integration tests for the OpenSearch and for new `/api/v1/production-locations/` API endpoint.
* [OSDEV-1177](https://opensupplyhub.atlassian.net/browse/OSDEV-1177) - Implemented clearing OpenSearch and stopping Logstash during Postgres DB restore/reset in pre-prod/test/dev environments to freshly populate OpenSearch with data from the restored or reset Postgres DB.

### What's new
* [OSDEV-1045](https://opensupplyhub.atlassian.net/browse/OSDEV-1045) - The color of the facility panel for claimed facilities in the Merge moderation screen has been changed to green.
* [OSDEV-1025](https://opensupplyhub.atlassian.net/browse/OSDEV-1025) - Added the claim badge to the facility details on the C/R moderation screen when the facility has an approved claim.
* [OSDEV-1092](https://opensupplyhub.atlassian.net/browse/OSDEV-1092) - On the Facility Claims Details page, fields have been updated to show only those that could be uploaded as part of the claim form:
    * Removed deprecated fields: Phone Number, Company Name, Facility Parent Company / Supplier Group, Facility Description, and Verification Method.
    * Added new fields: Sector(s), Production Location's Website, Number of Workers, and Local Language Name.
    * Renamed fields:
        * 'Facility' to 'Location Name',
        * 'Claim Contributor' to 'Claimant Account',
        * 'Job Title' to 'Claimant Title',
        * 'Email' to 'Account Email',
        * 'Website' to 'Claimant's Website',
        * 'LinkedIn Profile' to 'Production Location's LinkedIn'.

### Release instructions
* Before deploying to an existing environment, manually delete the related EFS storage, OpenSearch domain, and stop all tasks of the Logstash service in the appropriate ECS cluster. This is necessary to apply the new mapping for the production-locations OpenSearch index.

* Ensure that the following commands are included in the `post_deployment` command:
    * `migrate`
    * `index_facilities_new`


## Release 1.19.0

## Introduction
* Product name: Open Supply Hub
* Release date: August 24, 2024

### Code/API changes
* [OSDEV-1006](https://opensupplyhub.atlassian.net/browse/OSDEV-1006) - Create new "api/v1/production-locations" endpoint.
* [OSDEV-633](https://opensupplyhub.atlassian.net/browse/OSDEV-633) - Modified the `sectors` endpoint to return either a list of sectors or sectors grouped by their sector groups, depending on the query parameters passed to the request. Possible parameters include:
    * `embed` (optional): If present, returns a flat list of sectors submitted by a specific contributor.
    * `contributor` (optional): If embed is provided, this parameter must be included to filter sectors submitted by a specific contributor.
    * `grouped` (optional): If present, returns sectors grouped by their sector groups.
* [OSDEV-1184](https://opensupplyhub.atlassian.net/browse/OSDEV-1184) - Handle validation errors for size, sort_by and order_by parameters of "api/v1/production-locations" endpoint.
* [OSDEV-982](https://opensupplyhub.atlassian.net/browse/OSDEV-982) - Search, API. Add OS ID query parameter to v1/production-locations. Implement "api/v1/production-locations/{os_id}" endpoint.
* [OSDEV-1103](https://opensupplyhub.atlassian.net/browse/OSDEV-1103) - Enabled accent-insensitive search for `name` and `address` fields of production location by designing the index mapping to do ASCII folding for search tokens. Additionally, there were changed query_type for the `name` and `name_local` fields from `terms` to `match`.

### Architecture/Environment changes
* [OSDEV-1165](https://opensupplyhub.atlassian.net/browse/OSDEV-1165) - Updated the release protocol to include information about quick fixes and how to perform them. Additionally, updated the GitFlow diagram to visually depict this process.
* Updated the `RELEASE-PROTOCOL.md` file to include information about OpenSearch and Logstash, stating that their functionality should also be checked after deployment.
* [OSDEV-1169](https://opensupplyhub.atlassian.net/browse/OSDEV-1169) - Activated deployment database-anonymizer to production.
* [OSDEV-1197](https://opensupplyhub.atlassian.net/browse/OSDEV-1197) - Upgrade Kafka tools to version 3.8.0

### Bugfix
* [OSDEV-1048](https://opensupplyhub.atlassian.net/browse/OSDEV-1048) - Fixed error "User Cannot read properties of undefined (reading 'length')".
* [OSDEV-1180](https://opensupplyhub.atlassian.net/browse/OSDEV-1180) - Introduced a 10,000-download limit check on the api/facilities-downloads API endpoint to prevent non-API users from downloading more than 10,000 production locations.
* [OSDEV-1178](https://opensupplyhub.atlassian.net/browse/OSDEV-1178) - Added null check for claimStatuses array that fixes JS error on Dashboard/Facility Claims page.

### What's new
* [OSDEV-633](https://opensupplyhub.atlassian.net/browse/OSDEV-633) - Added a nested select to the Sectors filter. The main selection is the group name of related sectors. By pressing the header, a user can select all related sectors from this group. To view the list of related sectors, it's necessary to press the "carrot" icon next to the group heading. This action allows a user to choose a single sector from the grouped list. Additionally, entering text into the search filter displays only the filtered sectors within the opened groups.

### Release instructions
* Before deploying to an existing environment, manually delete the related EFS storage, OpenSearch domain, and stop all tasks of the Logstash service in the appropriate ECS cluster. This is necessary to apply the new mapping for the production-locations OpenSearch index.


## Release 1.18.0

## Introduction
* Product name: Open Supply Hub
* Release date: August 10, 2024

### Database changes

#### Migrations
* 0152_delete_tilecache_and_dynamicsetting.py - removed unused `api_tilecache` and `api_dynamicsetting` tables.
* 0153_add_sector_group_table.py - creates the `SectorGroup` model and populates it with the sector groups names.
* 0154_associate_sectors_with_groups.py - associates sectors with sector groups.

#### Schema changes
* [OSDEV-1142](https://opensupplyhub.atlassian.net/browse/OSDEV-1142) - Technical Debt. Remove unused `api_tilecache` and `api_dynamicsetting` tables. Migration has been created, removed related data in the code base.
* [OSDEV-360](https://opensupplyhub.atlassian.net/browse/OSDEV-360) - The following changes have been implemented:
    * A new table, `api_sectorgroup`, has been introduced and populated with sector group names.
    * A new field named `groups` has been added to the `Sector` model to establish a many-to-many relationship between the `api_sector` and the `api_sectorgroup` tables.

### Code/API changes
* [OSDEV-1005](https://opensupplyhub.atlassian.net/browse/OSDEV-1005) - Disconnect location deletion propagation to the OpenSearch cluster while the Django tests are running, as it is outside the scope of Django unit testing.

### Architecture/Environment changes
* [OSDEV-1005](https://opensupplyhub.atlassian.net/browse/OSDEV-1005) - Enable deployment of the Logstash and OpenSearch infra to AWS environments.
* [OSDEV-1156](https://opensupplyhub.atlassian.net/browse/OSDEV-1156) - The following changes have been made:
    * Defined memory and CPU configurations for Logstash and instance types for OpenSearch in each AWS environment. The memory and CPU configurations for Logstash have been set uniformly across all environments. After an investigation, it was found that the minimally sufficient requirements are 0.25 CPU and 2 GB of memory for proper Logstash operation, even with the production database. [This documentation](https://www.elastic.co/guide/en/logstash/current/jvm-settings.html) about JVM settings in the Logstash app was used to determine the appropriate resource settings. Regarding OpenSearch, the least powerful instance type was used for the Dev, Staging, and Test environments since high OpenSearch performance is not required there. For the Prod and Pre-prod environments, the minimally recommended general-purpose instance type, `m6g.large.search`, was selected. Research showed that it can process document deletions in 0.04 seconds, which is relatively fast compared to the 0.1-0.2 seconds on the `t3.small.search` instance type used for Dev, Staging, and Test. This decision was based on [this AWS Blog article](https://aws.amazon.com/blogs/aws-cloud-financial-management/better-together-graviton-2-and-gp3-with-amazon-opensearch-service/).
    * The OpenSearch instance type was parameterized.
    * The JVM direct memory consumption in the Logstash app was decreased to 512 MB to fit into two gigabytes of memory, which is the maximum available for 0.25 CPU. Total memory usage was calculated based on the formula in [this section](https://www.elastic.co/guide/en/logstash/current/jvm-settings.html#memory-size-calculation) of the Logstash JVM settings documentation.
* Updated the OpenSearch domain name to the environment-dependent Terraform (TF) local variable in the resources of the OpenSearch access policy. Utilized the `aws_opensearch_domain_policy` resource since the `access_policies` parameter on `aws_opensearch_domain` does not validate the policy correctly after its updates. See [the discussion on GitHub](https://github.com/hashicorp/terraform-provider-aws/issues/26433).

### Bugfix
* Ensure that the OpenSearch domain name is unique for each environment to avoid conflicts when provisioning domains across different environments.
* [OSDEV-1176](https://opensupplyhub.atlassian.net/browse/OSDEV-1176) - Fixed a spelling mistake in the label for the password field on the LogIn page. After the fix, the label reads "Password".
* [OSDEV-1178](https://opensupplyhub.atlassian.net/browse/OSDEV-1178) - Fixed error "Something went wrong" error after clicking on Dashboard -> View Facility Claims.

### What's new
* [OSDEV-1144](https://opensupplyhub.atlassian.net/browse/OSDEV-1144) - Claims emails. Updated text for approval, revocation, and denial emails.
* [OSDEV-360](https://opensupplyhub.atlassian.net/browse/OSDEV-360) - On the admin dashboard, functionality has been added to allow Admins to add, remove, or modify sector groups. In the `Sectors` tab, Admins can now adjust the related sector groups for each sector. Each sector must be associated with at least one group.
* [OSDEV-1005](https://opensupplyhub.atlassian.net/browse/OSDEV-1005) - Implement the propagation of production location deletions from the PostgreSQL database to the OpenSearch cluster. After this fix, the locations that were deleted will be excluded from the response of the `v1/production-location` GET API endpoint.

### Release instructions
* Ensure that the following commands are included in the `post_deployment` command:
    * `migrate`


## Release 1.17.0

## Introduction
* Product name: Open Supply Hub
* Release date: July 27, 2024

### Database changes

#### Migrations
* 0151_replace_index_number_of_workers.py - replace function `index_number_of_workers` to use one source of truth for both`number_of_workers` & `extended_fields`.

### Bugfix
* [OSDEV-1145](https://opensupplyhub.atlassian.net/browse/OSDEV-1145) - Error message appearing as red dot with no context. Error display has been fixed. Simplified displaying logic of errors. Changed error property type.
* [OSDEV-576](https://opensupplyhub.atlassian.net/browse/OSDEV-576) - Implemented one source of truth to Search query source & Production Location Details page source for field `number_of_workers`.
* [OSDEV-1146](https://opensupplyhub.atlassian.net/browse/OSDEV-1146) - Fixed issue with missed header & data for Claim Decision column while downloaded Facility Claims data in xlsx format.

### What's new
* [OSDEV-1090](https://opensupplyhub.atlassian.net/browse/OSDEV-1090) - Claims. Remove extra product type field on Claimed Facility Details page.
* [OSDEV-273](https://opensupplyhub.atlassian.net/browse/OSDEV-273) - Facility Claims. Implement filtering by Country and Status. Set 'pending' claim status as a default filter.
* [OSDEV-1083](https://opensupplyhub.atlassian.net/browse/OSDEV-1083) - Implemented a 'toggle password visibility' feature in the login, registration, reset password and user profile forms.
* The legacy `_template` API endpoint was disabled via the configuration file in favor of the new `_index_template` API endpoint, since the composable index template is used for OpenSearch. The `legacy_template` was set to `false` to start using the defined composable index template in the `production_locations.json` file. This change is necessary to avoid omitting the `production_locations.json` index template for the `production-locations` index defined in the Logstash app and to enforce the OpenSearch cluster to use the explicit mapping for the `production-locations` index.

### Release instructions
* Ensure that the following commands are included in the `post_deployment` command:
    * `migrate`
    * `index_facilities_new`


## Release 1.16.0

## Introduction
* Product name: Open Supply Hub
* Release date: July 13, 2024

### Code/API changes
* [OSDEV-1100](https://opensupplyhub.atlassian.net/browse/OSDEV-1100) - Replaced all mentions of "facility" and "facilities" with the new production location naming in the Logstash app. Renamed `location` field in the production locations index to `coordinates`.
* [OSDEV-705](https://opensupplyhub.atlassian.net/browse/OSDEV-705) - Created an additional `RowCoordinatesSerializer` in the ContriCleaner to handle coordinate values ("lat" and "lng"). Moved the conversion of "lat" and "lng" into float point numbers from `FacilityListViewSet` to this serializer.
* Introduced a general format for all Python logs by updating the Django `LOGGING` constant. Disabled propagation for the `django` logger to the `root` logger to avoid log duplication. Removed unnecessary calls to the `basicConfig` method since only the configuration defined in the `LOGGING` constant in the settings.py file is considered valid by the current Django app.

### Bugfix
* [OSDEV-705](https://opensupplyhub.atlassian.net/browse/OSDEV-705) - Fixed the error “could not convert string to float” that occurred when a list contained columns for “lat” and “lng” and only some of the rows in these columns had data. As a result, rows are processed regardless of whether the values for “lat” and “lng” are present and valid, invalid, or empty.

### What's new
* [OSDEV-981](https://opensupplyhub.atlassian.net/browse/OSDEV-981) Reporting. History of contributor uploads. Created a new report with details about the contributor:
    * including name, ID, contributor type;
    * first upload, including date of the first upload and time since the first upload in days;
    * most recent (or “last”) upload, including date of the last upload and time since the last upload in days;
    * total (or “lifetime”) uploads and a calculation for uploads per year (= lifetime uploads = total uploads / (current year - first upload year); if “first upload year” = “current year”, then use 1 in denominator). This data is ordered based on the “date of last upload” column so that contributors who have recently contributed data are at the top of the report.
* [OSDEV-1105](https://opensupplyhub.atlassian.net/browse/OSDEV-1105) - Contribution. Allow commas in list name and update error message.
* [OSDEV-272](https://opensupplyhub.atlassian.net/browse/OSDEV-272) - Facility Claims Page. Implement ascending/descending and alphabetic sort on FE. Applied proper sorting for lower case/upper case/accented strings.
* [OSDEV-1036](https://opensupplyhub.atlassian.net/browse/OSDEV-1036) - Claims. Add a sortable "claim decision" column to claims admin page.
* [OSDEV-1053](https://opensupplyhub.atlassian.net/browse/OSDEV-1053) - Updated email notification about the claim submission.


## Release 1.15.0

## Introduction
* Product name: Open Supply Hub
* Release date: June 29, 2024

### Database changes

#### Migrations
* 0150_introduce_function_formatting_number_to_percent.py - adds add_percent_to_number to DB and drop
drop_calc_column_func.

### Code/API changes
* [OSDEV-1004](https://opensupplyhub.atlassian.net/browse/OSDEV-1004) - The following changes have been made to the Logstash and OpenSearch services:
    * Prepared the SQL script to collect all the necessary data for the `v1/facilities` API endpoint according to the new API specification. Agreed upon and established a prioritization scale for gathering data related to the name, address, sector, parent_company, product_type, facility_type, processing_type, number_of_workers and location fields as follows:
        * Data from the approved claim.
        * Promoted matches (considered as promoted facility list items).
        * The most recently contributed data.
    * For the country field, the same prioritization scale has been utilized except for 'Data from the approved claims' because the claimant cannot update the country in any way.
    * Introduced a new set of Ruby scripts to filter and reorganize the incoming data at the Logstash app level, avoiding complex database queries that could lead to high database load.
    * Updated the `facilities` index template for OpenSearch to define how new fields within the facility documents are stored and indexed by OpenSearch.
    * Set up the main Logstash pipeline to run every 15 minutes.
    * Introduced ingress and egress rules for the Opensearch and Logstash.
    * Parameterized database credentials for the logstash configs input.
    * Parameterized OpenSearch domain for the logstash configs output.
    * Specified the ARN of an IAM role to be used as the master user for the OpenSearch domain.
    * Set EFS access point permissions for logstash:root user.
    * Utilized environment variables to disable authentication for OpenSearch during local development, as the authentication isn't necessary.

    All changes have been made to meet the API specification requirements for `v1/facilities` API endpoint as closely as possible.

### Architecture/Environment changes
* For the job `clean_ecr_repositories` of Destroy Environment action, it was added a new line to the script responsible for deleting ECR repositories, specifically targeting the `opensupplyhub-logstash` repository.
* The `reindex_database` and `index_facilities_new` commands have been removed from the `post_deployment` command.

### Bugfix
* [OSDEV-1098](https://opensupplyhub.atlassian.net/browse/OSDEV-1098) Reporting. A columns values in the report "Contributor type by %" are not cumulative. The SQL for the report has been rewritten in such a way that first calculates the monthly counts, then computes the cumulative counts for each month, and finally applies the add_percent_to_number function to get the desired percentages. This gives us the accumulated values for each month.

### What's new
* [OSDEV-1071](https://opensupplyhub.atlassian.net/browse/OSDEV-1071)  Replaced the term "facility" with "production location" in the claims banners
* [OSDEV-933](https://opensupplyhub.atlassian.net/browse/OSDEV-933) Facility Claims. Add "what is claims" screen. `What is claims` page with radio buttons has been added that explains more about the claim. Updated title and link text for not logged in user who wants to claim a production location.
* [OSDEV-1088](https://opensupplyhub.atlassian.net/browse/OSDEV-1088) - Collecting users' public IP addresses in the Rollbar error tracker has been disabled to meet GDPR compliance.

### Release instructions
* Update code.


## Release 1.14.0

## Introduction
* Product name: Open Supply Hub
* Release date: June 15, 2024

### Database changes

#### Migrations
* 0146_add_facility_workers_count_new_field_to_facilityclaim.py - adds the facility_workers_count_new field to the FacilityClaim model.
* 0147_copy_facility_workers_count_to_facility_workers_count_new.py - copies the data from the facility_workers_count field to the facility_workers_count_new field.
* 0148_remove_facility_workers_count_field_from_facilityclaim.py - removes the facility_workers_count field from the FacilityClaim model.
* 0149_rename_facility_workers_count_new_to_facility_workers_count.py - renames the facility_workers_count_new field to facility_workers_count.

#### Schema changes
* [OSDEV-1084](https://opensupplyhub.atlassian.net/browse/OSDEV-1084) - To enable adding a range for the number of workers during the claiming process, the type of the `facility_workers_count` field in the `FacilityClaim` table was changed from `IntegerField` to `CharField`.

### Architecture/Environment changes
* [OSDEV-1069](https://opensupplyhub.atlassian.net/browse/OSDEV-1069) - The following changes have been made:
    * Changed the Postgres Docker image for the database to use the official one and make the local database setup platform-agnostic, so it doesn't depend on the processor architecture.
    * Built the PostGIS program from source and installed it to avoid LLVM-related errors inside the database Docker container during local development.
* [OSDEV-1072](https://opensupplyhub.atlassian.net/browse/OSDEV-1072) - The following changes have been made:
    * Added building database-anonymizer container to the pipeline.
    * Pushing the database-anonymizer container to the repo is turned off until the database anonymizing scheduled task will be deployed to the production.
* [OSDEV-1089](https://opensupplyhub.atlassian.net/browse/OSDEV-1089) Change format gunicurn logs not pass IP address to AWS CloudWatch.
* Added command `reindex_database`
* [OSDEV-1075](https://opensupplyhub.atlassian.net/browse/OSDEV-1075) - The following changes have been made:
    * All resources created via batch job will be tagged
* [OSDEV-1089](https://opensupplyhub.atlassian.net/browse/OSDEV-1089) Change format gunicurn logs not pass IP address to AWS CloudWatch.
* Make tile generation endpoint transaction-less and remove `CREATE TEMP TABLE` statement.
* Added command `reindex_database`.
* [OSDEV-1089](https://opensupplyhub.atlassian.net/browse/OSDEV-1089) Change format gunicurn logs not pass IP address to AWS CloudWatch.
* Removed calling command `clean_facilitylistitems` from the `post_deployment` command.
* Added calling command `reindex_database` from the `post_deployment` command.
* Added calling command `index_facilities_new` from the `post_deployment` command.
* An additional loop was added to the `run_cli_task` script that repeatedly checks the status of an AWS ECS task, waiting for it to stop.

### Bugfix
* [OSDEV-1019](https://opensupplyhub.atlassian.net/browse/OSDEV-1019) - Fixed an error message to 'Your account is not verified. Check your email for a confirmation link.' when a user tries to log in with an uppercase letter in the email address and their account has not been activated through the confirmation link.
* Added the `--if-exists` flag to all calls of the `pg_restore` command to eliminate spam errors when it tries to delete resources that don't exist just because the DB can be empty. Improved the section of the README about applying the database dump locally. Specifically, SQL queries have been added to delete all the tables and recreate an empty database schema to avoid conflicts during the database dump restore.

### What's new
* [OSDEV-1030](https://opensupplyhub.atlassian.net/browse/OSDEV-1030) - The following changes have been made:
    * Replaced the "Donate" button with a "Blog" button in the header
    * Added links to the "Blog" and "Careers" pages in the footer
* [OSDEV-939](https://opensupplyhub.atlassian.net/browse/OSDEV-939) - The following changes have been made:
    * Created new steps `Supporting Documentation` & `Additional Data` for `Facility Claim Request` page.
    * Added popup for successfully submitted claim.
* [OSDEV-1084](https://opensupplyhub.atlassian.net/browse/OSDEV-1084) - Enable adding a range for the number of workers during the claiming process, either after pressing the “I want to claim this production location” link or on the Claimed Facility Details page.

### Release instructions
* Update code.


## Release 1.13.0

## Introduction
* Product name: Open Supply Hub
* Release date: June 01, 2024

### Database changes

#### Migrations
* 0145_new_functions_for_clean_facilitylistitems_command.py - introduced new sql functions for `clean_facilitylistitems` command:
    - drop_table_triggers
    - remove_items_where_facility_id_is_null
    - remove_old_pending_matches
    - remove_items_without_matches_and_related_facilities

### Code/API changes
* [OSDEV-994](https://opensupplyhub.atlassian.net/browse/OSDEV-994) API. Update to pass all merge events to user based on contrib id. A non-admin API user makes:
- a GET call to /moderation-events/merge/
and receives information about merges that have occurred for all contributors.
- a GET call to /moderation-events/merge/?contributors=<id_number_x>&contributors=<id_number_y>&contributors=<id_number_z>
and receives information about merges that have occurred for the contributors with the specified IDs.

### Architecture/Environment changes
* [OSDEV-1003](https://opensupplyhub.atlassian.net/browse/OSDEV-1003) - Added automatic building for the Logstash Docker image in the `Deploy to AWS` workflow. Refactored the `Deploy to AWS` workflow to remove redundant setting values for `build-args` of the `docker/build-push-action` action in cases where the values are not used.
* [OSDEV-1004](https://opensupplyhub.atlassian.net/browse/OSDEV-1004) - Prepared the local environment setup for the Logstash and OpenSearch services to enable local development. Created a script to start the project from scratch with a database populated with sample data.
* [OSDEV-1054](https://opensupplyhub.atlassian.net/browse/OSDEV-1054) - Added a Django command `clean_facilitylistitems` that make next steps:
    - drop table triggers;
    - remove facilitylistitems where facility_id is null;
    - remove facilitylistitems with potential match status more than thirty days;
    - remove facilitylistitems without matches and related facilities;
    - create table triggers;
    - run indexing facilities
* [OSDEV-878](https://opensupplyhub.atlassian.net/browse/OSDEV-878) - Added a Django command `post_deployment` that runs Django migrations during the deployment process. This command can be expanded to include other post-deployment tasks. Used the `post_deployment` command in the `post_deploy` job of the Deploy to AWS workflow.

### Bugfix
* [OSDEV-1056](https://opensupplyhub.atlassian.net/browse/OSDEV-1056) - Refactor OS Hub member's email anonymization.
* [OSDEV-1022](https://opensupplyhub.atlassian.net/browse/OSDEV-1022) - Fix updating facility claim for user. Bring the format of extended field values to the same format as for List / API upload during processing. This has been done because extending fields processing is happening both for List / API uploading and claim update.
* [OSDEV-788](https://opensupplyhub.atlassian.net/browse/OSDEV-788) - Re-written logic for New_Facility/Automatic_Match/Potential_Match when we collect & save data for FacilityListItemTemp/FacilityMatchTemp. That fixed issue with option `create` equal `False` for API requests.
* [OSDEV-1027](https://opensupplyhub.atlassian.net/browse/OSDEV-1027) - Fix rendering of the Average Lead Time section

### What's new
* [OSDEV-1049](https://opensupplyhub.atlassian.net/browse/OSDEV-1049) Update Release protocol.
* [OSDEV-922](https://opensupplyhub.atlassian.net/browse/OSDEV-922) Consent Message. Update wording of consent opt in message on Open Supply Hub. A user who verifies Open Supply Hub for the first time can see the updated message.
* [OSDEV-1068](https://opensupplyhub.atlassian.net/browse/OSDEV-1068) - Created report that shows the number of records from the api_facilitymatch table for contributors: 2060, 1045, 685, 3356

### Release instructions
* Update code.
* Apply DB migrations up to the latest one.


## Release 1.12.0

## Introduction
* Product name: Open Supply Hub
* Release date: May 18, 2024

### Database changes

#### Migrations
* 0143_create_facility_claim_attachment_table.py - create api_facilityclaimattachments table to store claimant attachments per facility claim
* 0144_remove_unnecessary_columns_from_facility_claim.py - This migration replaces the old `index_approved_claim` function with a similar one that does not index the `preferred_contact_method` field. Additionally, the migration removes `email` and `preferred_contact_method` from the `FacilityClaim` model and the respective history table.

#### Schema changes
* [OSDEV-931](https://opensupplyhub.atlassian.net/browse/OSDEV-931) - Since `email` and `preferred_contact_method` are no longer necessary for the claim form, they have been removed from the `FacilityClaim` model and the respective history table. Additionally, the old `index_approved_claim` function has been replaced with a similar one that does not index the `preferred_contact_method` field.

### Code/API changes
* [OSDEV-1021](https://opensupplyhub.atlassian.net/browse/OSDEV-1021) Update the release protocol. The release protocol has been updated with the recent changes. Has been added the section about reloading DedupeHub and QA notification.
* [OSDEV-997](https://opensupplyhub.atlassian.net/browse/OSDEV-997) - A new method, `message_claimant`, was added to the `FacilityClaimViewSet` for handling a POST request on the url-path `message-claimant` for messages to the claimant.
Mail templates for the message to the claimant and the claims team signature were also added.

### Architecture/Environment changes
* [OSDEV-897](https://opensupplyhub.atlassian.net/browse/OSDEV-897) FE(React) app. An appropriate local Docker environment is configured for the application. A local Docker environment has been created for the React application. Renamed the `app` folder to `react` to be clearer in the project. Replaced name in the code base. Removed unnecessary commands.
* [OSDEV-862](https://opensupplyhub.atlassian.net/browse/OSDEV-862) Fix `DB - Save Anonymized DB` / `DB - Apply Anonymized DB` workflows:
  - run actions on self-hosted runners to eliminate `lack of storage` issue that happens on github's runners.
  - use the `Test` environment for  `DB - Save Anonymized DB` action
* [OSDEV-989](https://opensupplyhub.atlassian.net/browse/OSDEV-989) - The Strategy pattern was utilized to consolidate the processing of new facilities received from both API requests and list uploads. The code responsible for executing this processing was refactored, and new classes were implemented:
    * ProcessingFacility - abstract class for facility processing
    * ProcessingFacilityList - class to process a facility list
    * ProcessingFacilityAPI - class to process a facility from an API request
    * ProcessingFacilityExecutor - class defines which interface to execute for the processing of a facility
* Resource allocation has been optimized for the Test environment. The number of ECS tasks in the Test environment has been reduced from 4 to 2, while maintaining system stability.
* [OSDEV-870](https://opensupplyhub.atlassian.net/browse/OSDEV-870) - In `docker-compose` for the `api-app`  added dependency that helps to fix connection with the database during tests pipelines for Dedupe-Hub:
* [OSDEV-1001](https://opensupplyhub.atlassian.net/browse/OSDEV-1001) - Deploy OpenSearch service to OS Hub infrastructure.
```
database:
    condition: service_healthy
```
* [OSDEV-1024](https://opensupplyhub.atlassian.net/browse/OSDEV-1024) - Dedupe Hub. Revise service configurations and refine gazetteer retraining. Remove option `--reload` & decrease number of workers in Dedupe Hub service configuration. Refactor initial rebuilding of gazetteer.
* [OSDEV-885](https://opensupplyhub.atlassian.net/browse/OSDEV-885) - Implement option to reset database for `Dev`, `Test` and `Pre-prod` environmet to `Deploy to AWS` pipleine
* [OSDEV-1002](https://opensupplyhub.atlassian.net/browse/OSDEV-1002) - The following changes have been done:
    * Prepared initial AWS infrastructure via Terraform for the Logstash service, including configuring AWS EFS storage to save the pointer of the last run for the jdbc plugin. Essentially, after deploying updated Terraform code to an environment, ECS task definition, ECR repository, ECS service, along with EFS storage, will be set up for Logstash to function.
    * Moved the PoC solution of the Logstash + Elasticsearch setup to the repository to avoid losing it. Further work is needed as the solution requires development and is not functioning smoothly.
* In response to recent stability observations of the staging environment, resource allocation has been optimized by reducing the number of ECS tasks from 8 to 6 for the Django app instances, thus maintaining system stability.

### Bugfix
* [OSDEV-870](https://opensupplyhub.atlassian.net/browse/OSDEV-870) - The returning confirm/reject URLs were fixed when a facility has been matched. Changes were made to the Dedupe-Hub to prevent adding rows with empty fields to the `api_facilitymatch` and `api_facilitymatchtemp` tables when the count of matches is more than one.
* [OSDEV-744](https://opensupplyhub.atlassian.net/browse/OSDEV-744) - API. When user want to confirm/reject potential_match it didn't found a match through `id`, was fixed by provided valid `id` from `api_facilitymatch` table.
* [OSDEV-1052](https://opensupplyhub.atlassian.net/browse/OSDEV-1052) - Replace data@opensupplyhub by claims@opensupplyhub in the Frontend

### What's new
* [OSDEV-975](https://opensupplyhub.atlassian.net/browse/OSDEV-975) Reporting. Number of facilities with at least one extended field.`Facilities with Extended Field Data` report has been rewritten from Django ORM to SQL to optimize and speed up time of the report generation. Added two columns `With At Least 1 Extended Field` and `Sector`.
* [OSDEV-945](https://opensupplyhub.atlassian.net/browse/OSDEV-945) - Facility Claim. Update text of claim link on profile to "I want to claim this production location".
* [OSDEV-745](https://opensupplyhub.atlassian.net/browse/OSDEV-745) - New "Portuguese" translated resources option added to international menu.
* [OSDEV-944](https://opensupplyhub.atlassian.net/browse/OSDEV-944) - Facility claims. Short-term new screen for claim documentation.
* [OSDEV-931](https://opensupplyhub.atlassian.net/browse/OSDEV-931) - The following features have been implemented:
    * Made the Email field in the claim form uneditable, setting the claimer's email as the default value for this field.
    * Removed the _Preferred method of contact_ field from both the claim form and the claim details page in the admin dashboard.
    * Implemented redirecting a user to the claim page after navigating to the login page via the CTA link on the claim page for unauthorized users and successful login.
* [OSDEV-997](https://opensupplyhub.atlassian.net/browse/OSDEV-997) - Facility Claims. A new button, 'Message Claimant' has been added to the update status controls on the Facility Claim Details page. After successfully sending a message, the message text is recorded in the Claim Review Notes.

### Release instructions
* Update code.
* Apply DB migrations up to the latest one.
* Run the index_facilities_new management command.


## Release 1.11.0

## Introduction
* Product name: Open Supply Hub
* Release date: April 20, 2024

### Code/API changes
* [OSDEV-923](https://opensupplyhub.atlassian.net/browse/OSDEV-923) [Uptime] Added more logs around API/List uploads & Dedupe Hub match processing
* [OSDEV-606](https://opensupplyhub.atlassian.net/browse/OSDEV-606) Contributor Sort: Allow for ascending sort of contributors on the Map page. The sort_by parameter submits type of sorting order for facilities. Default sorting will be primary by public contributors count descending and secondary by name ascending/descending and contributors count ascending.

### Architecture/Environment changes
* [OSDEV-990](https://opensupplyhub.atlassian.net/browse/OSDEV-990) - Implement a ContriCleaner facade class to simplify interaction with client code. With this change, the client code only needs to instantiate the ContriCleaner class, pass the input data, and then call the `process_data` method without the need to define strategies or other details. This abstraction helps streamline the process and encapsulate complexity.
* [OSDEV-991](https://opensupplyhub.atlassian.net/browse/OSDEV-991) - Implement a chain of pre-validation and serialization handlers in the ContriCleaner to streamline data processing. Additionally, refactor the CompositeRowSerializer to set up leaf serializers using a specialized method, ensuring loose coupling between the CompositeRowSerializer and leaf serializers. Lastly, separate serialization and validation tasks from parsing in the ContriCleaner library for improved modularity and maintainability.
* [OSDEV-1000](https://opensupplyhub.atlassian.net/browse/OSDEV-1000) - A new class `ProcessingFacility` was created that will be responsible for managing the processing of new facilities from both API requests and list uploads. The functionality of processing a new facility received from an API request, which was previously in `facilities_view_set.py`, has been moved to `processing_facility.py`.
* [OSDEV-1007](https://opensupplyhub.atlassian.net/browse/OSDEV-1007) - The functionality of processing a new facility received from list uploads, which was previously in `facility_list_view_set.py`, has been moved to `create_facility.py`.
* [OSDEV-927](https://opensupplyhub.atlassian.net/browse/OSDEV-927) - Reduce resources allocated for bastions to t3.nano.
* [OSDEV-805](https://opensupplyhub.atlassian.net/browse/OSDEV-805) - Make Environment and project tag to be applied to all resources by defaul.
* [OSDEV-862](https://opensupplyhub.atlassian.net/browse/OSDEV-862) - Add `Save Anonymized DB` and `Apply Anonymized DB` actions that provde possibility to save anonymized dump to S3 bucket and then resotre Test or Pre-Prod environment from dump stored on S3.
* [OSDEV-859](https://opensupplyhub.atlassian.net/browse/OSDEV-859) - Creates task-definitation for scheduled task that
  * creates temporary postgresdb instance from latest production snaphsot in the `test` AWS account
  * run anonymization query
  * saves anonymized snapshot and removes the instance
* In response to recent stability observations, resource allocation has been optimized, reducing the number of ECS tasks in both production and pre-production environments from 16 to 12, maintaining system stability.

### Bugfix
* [OSDEV-996](https://opensupplyhub.atlassian.net/browse/OSDEV-996) The default sorting order for embedded maps was broken (changed to Descending by # Contributors). The default sorting order for embedded maps has been fixed (changed it back to Ascending by Name).
* [OSDEV-857](https://opensupplyhub.atlassian.net/browse/OSDEV-857) [Bug] Pre-prod isn't deleted by the 'terraform destroy' script. Command for destroying repositories on AWS pre-prod has been added.
* [OSDEV-888](https://opensupplyhub.atlassian.net/browse/OSDEV-888) - Facility Profile. An error occurs when trying to open a facility from the Status Reports page. The error occurred due to activity reports with the status `pending` containing fields with `null` values and these values pass to the `format_date` function as an argument. Modified the `get_activity_reports` method in the `FacilityIndexDetailsSerializer` to prevent passing a falsy `date` argument into the `format_date` function.
* [OSDEV-984](https://opensupplyhub.atlassian.net/browse/OSDEV-984) - Facility list upload. Header validation is failing, even though all the required columns and data are filled. Prepared basic implementation for ContriCleaner to validate headers (required fields) on early stage.
* [OSDEV-660](https://opensupplyhub.atlassian.net/browse/OSDEV-660) - Remove punctuation issues with duplicated commas and double quotes while facility list uploading.
* [OSDEV-986](https://opensupplyhub.atlassian.net/browse/OSDEV-986) - Fix the population of the custom data points uploaded via lists. Ensure that the full list header is saved in the database, and that the raw data for each facility list item is saved as a string of strings, with each value separated by a comma. This way, it helps maintain backward compatibility with the functionality responsible for displaying custom data points on the embedded maps. Also, revert to the previous default logic, which saves the sector as `Unspecified` when sector, sector_product_type, or product_type have empty values.
* [OSDEV-966](https://opensupplyhub.atlassian.net/browse/OSDEV-966) - Character limit validation has been implemented in the ContriCleaner library for name, address, and sector values. It enforces a maximum length of 200 characters for both the name and address values, and restricts sector values to 50 characters each. This fix addresses the issue where user uploads containing such invalid data caused requests to fail with unexpected errors.

### What's new
* [OSDEV-974](https://opensupplyhub.atlassian.net/browse/OSDEV-974) Reporting. Contributor type by %. Admin sees in the report data for the percent of data contributors on the platform by type (this should be in percent format with two decimal places shown), only accounts that have contributed data, the data should be ordered by most recent to oldest month and display mid-month values.
* [OSDEV-912](https://opensupplyhub.atlassian.net/browse/OSDEV-912) Facility Claim. Disable editing of name and address. The Facility name (English language) & Address fields of the claim details page have been removed and cannot be edited by the claimant.
* [OSDEV-571](https://opensupplyhub.atlassian.net/browse/OSDEV-571) Claimed Facility Details. Make the "Sector" field a dropdown instead of free text field. The `Sector` field became a dropdown that is pre-populated with the platform’s sector list from Django.
* [OSDEV-962](https://opensupplyhub.atlassian.net/browse/OSDEV-962) Update Release protocol. The Release protocol has been updated after the automatization of manual processes such as creating a release branch, restoring DB, deploy to AWS.
* [OSDEV-972](https://opensupplyhub.atlassian.net/browse/OSDEV-972) Reporting. Updating "Facility Uploads" report. Joined one table from two reports and added columns.New table with such columns:
`month`, `Total # of list uploads` in a given month (these are uploads that come from external contributors, NOT OS Hub team members), `# of public list uploads` in a given month (these are uploads that come from OS Hub team members AND have “[Public List]” in the contributor name), `Total facility listItems` uploaded in a given month, `# of Facilities` from Public Lists, `Total Facilities w/ status = new facility`, `# Public List Facilities w/ status = new facility`. Data is ordered from most recent to oldest
* [OSDEV-913](https://opensupplyhub.atlassian.net/browse/OSDEV-913) Claim. Updated the submitted claim auto-reply message for email template.
* [OSDEV-914](https://opensupplyhub.atlassian.net/browse/OSDEV-914) Claim. Updated the approved claim auto-reply message for email template

### Release instructions
* Update code.


## Release 1.10.0

## Introduction
* Product name: Open Supply Hub
* Release date: March 23, 2024

### Database changes

#### Migrations
* 0141_delete_contributor_webhooks.py - deletes `ContributorWebhook` model
* 0142_introduce_temporary_endpoint_switcher_for_list_uploads.py - This migration introduces a temporary API endpoint switcher for list uploads.

#### Schema changes
* [OSDEV-893](https://opensupplyhub.atlassian.net/browse/OSDEV-893) - Introduce a temporary API endpoint switcher for list uploads to enable switching to the old list upload API endpoint if the new endpoint affects production uptime.

### Code/API changes
* [OSDEV-832](https://opensupplyhub.atlassian.net/browse/OSDEV-832) API. Provide admins with a way to retrieve a user's call count in real time. Admin can see the report `API requests by user` with the number of successful and unsuccessful requests a user has made up to the current date.
* [OSDEV-831](https://opensupplyhub.atlassian.net/browse/OSDEV-831) - API. Handle Geocode errors w/ system error code when upload facility using endpoint.

### Architecture/Environment changes
* [OSDEV-693](https://opensupplyhub.atlassian.net/browse/OSDEV-693) Implement a GitHub action that applies migrations on given environment. Run migrations for `Test` environment via CLI command.
* [OSDEV-910](https://opensupplyhub.atlassian.net/browse/OSDEV-910) Add separated code quality pipelines for contricleaner, countries, django-api and frontend. After checking, it creates a code coverage report showing each particular app's code coverage. Add separated code quality jobs for code formatters.
* [OSDEV-702](https://opensupplyhub.atlassian.net/browse/OSDEV-702) Integrate a new module named `contricleaner` separately, designed to parse and validate data from various sources such as json, csv, and xls.
Move `countries` to a separate module so that it becomes possible to use both `django` and `contricleaner`.
* [OSDEV-893](https://opensupplyhub.atlassian.net/browse/OSDEV-893) - Implement CSV and XLSX file parser strategies in the ContriCleaner library, and incorporate preliminary cleanup during parsing.
* [OSDEV-915](https://opensupplyhub.atlassian.net/browse/OSDEV-915) Upgrade Kafka tools to version 3.5.2
* [OSDEV-877](https://opensupplyhub.atlassian.net/browse/OSDEV-877) Make migration run as part of "Deploy to AWS" workflow
* [OSDEV-851](https://opensupplyhub.atlassian.net/browse/OSDEV-851) Place 'terraform.tfvar' files to repository and move sensitive info to private repository opensupplyhub/ci-deployment/
* [OSDEV-938](https://opensupplyhub.atlassian.net/browse/OSDEV-938) Move cleanup helper functions to the serializer
* [OSDEV-851](https://opensupplyhub.atlassian.net/browse/OSDEV-851) Place 'terraform.tfvar' files to repository and move sensitive info to private repository opensupplyhub/ci-deployment
* [OSDEV-894](https://opensupplyhub.atlassian.net/browse/OSDEV-894) Implement Contricleaner library into create facility API endpoint (`facilities_view_set.py`)
* [OSDEV-536](https://opensupplyhub.atlassian.net/browse/OSDEV-536) In the Contricleaner library, implement parsing of fields `sector_product_type`, `sector`, and `product_type` based on commas and vertical bars.
* [OSDEV-760](https://opensupplyhub.atlassian.net/browse/OSDEV-760) In the Contricleaner library, implement parsing of fields `facility_type_processing_type`, `facility_type`, and `processing_type` based on commas and vertical bars.
* [OSDEV-893](https://opensupplyhub.atlassian.net/browse/OSDEV-893) - Implement the ContriCleaner parser for parsing facility lists immediately after list upload.

### Bugfix
* [OSDEV-549](https://opensupplyhub.atlassian.net/browse/OSDEV-549) Facility Search. Search button overlaps dropdown items. Dropdown items in search were made not to overlapping with button and containers in `Potential matches table` and `Find facility` search. The `isSideBarSearch` flag has been added to all search components to render properly regarding the place where the select is rendering.
* [OSDEV-943](https://opensupplyhub.atlassian.net/browse/OSDEV-943) Verified badges. The claim/verified icon on profiles is cut off at the bottom. The icons have been fixed and show properly.
* [OSDEV-716](https://opensupplyhub.atlassian.net/browse/OSDEV-716) Search. Lost refresh icon. The refresh icon has been made visible.
* [OSDEV-918](https://opensupplyhub.atlassian.net/browse/OSDEV-918) - ContriBot. New lists are not populating in Monday board and are not sent to slack. Added validation to throw an error for users who upload a facility list with `|` in the description field.
* [OSDEV-644](https://opensupplyhub.atlassian.net/browse/OSDEV-644) Error when trying to delete a facility with only one contributor in case that logic to clear FacilityClaimReviewNote table records missed.

### What's new
*  [OSDEV-861](https://opensupplyhub.atlassian.net/browse/OSDEV-861) API. The `API Notifications` tab has been removed so that users do not get confused about what it is, since the functionality does not exist for them. `Token:` as a header has been added above the API key on the `API` tab.
* [OSDEV-917](https://opensupplyhub.atlassian.net/browse/OSDEV-917) My Account Menu. Update order of the settings tabs. `NON-admin` user sees: My Facility / My Lists / Settings / Logout and `Admin` user sees: Dashboard / My Facility / My Lists / Settings / Logout
* [OSDEV-728](https://opensupplyhub.atlassian.net/browse/OSDEV-728) - Include `sector` data in the response of the `api/facilities/` API endpoint for the GET request, similar to what is provided in the `api/facilities/{id}` API endpoint.
* [OSDEV-802](https://opensupplyhub.atlassian.net/browse/OSDEV-802) - Distinguish API user and contributor id in the error message that pass to the Rollbar.

### Release instructions
* Update code.
* Apply DB migrations up to the latest one.


## Release 1.9.0

## Introduction
* Product name: Open Supply Hub
* Release date: February 24, 2024

### Database changes

#### Migrations
* 0135_disable_duplicates_and_lowercase_all_emails.py - implementing all emails to lowercase and disables duplicates
* 0136_remove_indexing_unnecessary_emails.py - This migration replaces the old `index_activity_reports_info` and `index_approved_claim` functions with similar ones that do not index emails.
* 0137_add_renewal_period_field.py - add new field to api_apilimit table & rename existing one.
Updated existing users api_apilimit records renewal_period value.
* 0138_remove_ppe_fields.py - This migration removes the PPE fields from the Facility, FacilityIndex, FacilityListItem, FacilityListItemTemp, HistoricalFacility models.
* 0139_remove_ppe_switch.py - This migration removes the ppe switch.
* 0140_remove_indexing_ppe_fields.py - This migration updates indexing functions to not index PPE fields.

#### Schema changes
* [OSDEV-835](https://opensupplyhub.atlassian.net/browse/OSDEV-835) - Since the FacilityIndex model is primarily used to store cached facility data and display it publicly via the `/facilities/{id}` API endpoint, only public data can be shown. Therefore, caching emails to the FacilityIndex model was removed from the PostgreSQL indexing functions. All instances where emails are publicly displayed have been removed. The only remaining field is `ppe_contact_email`, but all functionality and code related to PPE will be deleted in this [OSDEV-562](https://opensupplyhub.atlassian.net/browse/OSDEV-562) ticket.
* [OSDEV-562](https://opensupplyhub.atlassian.net/browse/OSDEV-562) - Remove PPE fields (ppe_product_types, ppe_contact_email, ppe_contact_phone, ppe_website, ppe) from the `api_facility`, `api_facilityindex`, `api_facilitylistitem`, `api_facilitylistitemtemp`, `api_historicalfacility`. Remove this fields from indexing processes.

### Code/API changes
* [OSDEV-562](https://opensupplyhub.atlassian.net/browse/OSDEV-562) - Remove code related to PPE (ppe_product_types, ppe_contact_email, ppe_contact_phone, ppe_website, ppe) field from `/src/app`
* [OSDEV-562](https://opensupplyhub.atlassian.net/browse/OSDEV-562) - Remove code related to PPE (ppe_product_types, ppe_contact_email, ppe_contact_phone, ppe_website, ppe) field from `/src/dedupe-hub`
* [OSDEV 562](https://opensupplyhub.atlassian.net/browse/OSDEV-562) Remove code related to PPE (ppe_product_types, ppe_contact_email, ppe_contact_phone, ppe_website, ppe) from `/src/django`

### Architecture/Environment changes
* [OSDEV-829](https://opensupplyhub.atlassian.net/browse/OSDEV-673) Makes `minimum-ratio: 1` It allows to push code with less than 1% diff from main.

### Bugfix
* [OSDEV-848](https://opensupplyhub.atlassian.net/browse/OSDEV-848) When a user tries to create an account with an email that exists in the DB but with a different case of letters, the system returns "An error prevented signing up". Has been fixed to "A user with that email already exists."
* [OSDEV-673](https://opensupplyhub.atlassian.net/browse/OSDEV-673) When a user calls the endpoint `facility/id/history`, instead of a response, receives the error "TypeError: the JSON object must be str, bytes or bytearray, not list", in particular, this happened with the PK20190913BBJ2Y facility. A list with one element (a dictionary) was passed to the function, so an error occurred when trying to index the list with a string. Fixed.

### What's new
* API. Include token and call info on API settings tab.[OSDEV-752](https://opensupplyhub.atlassian.net/browse/OSDEV-752). Users can access a tab called `API` in account settings.From this tab, they can generate/retrieve their token and see their `API call allowance`, `current call count` and their `renewal period`.
* Make login non-case sensitive. [OSDEV-628](https://opensupplyhub.atlassian.net/browse/OSDEV-628). When the user creates an account email saving in lowercase. User  could login with any variations of casing as long as the characters are the same.
* API. Enable token generation based on API permissions in Django. [OSDEV-729](https://opensupplyhub.atlassian.net/browse/OSDEV-729). Updated Settings page to show/hide token tab by user groups. Forbid access to generate token for API if user didn't have permission groups.
* [OSDEV-219](https://opensupplyhub.atlassian.net/browse/OSDEV-219). Data moderator can merge potential match facilities from Confirm / Reject screen.
* [OSDEV-835](https://opensupplyhub.atlassian.net/browse/OSDEV-835) - Remove the display of emails in the `activity_reports` section of the `facilities/{id}` API endpoint, as email information is private.
* [OSDEV-525](https://opensupplyhub.atlassian.net/browse/OSDEV-525). Add Latitude and Longitude labels on facility page.
* API. Add a flag on API Limit page to indicate if package renews monthly or yearly. [OSDEV-781](https://opensupplyhub.atlassian.net/browse/OSDEV-781) Updated logic to support montly & yearly limitation count reset for API calls.

### Release instructions
* Update code.
* Apply DB migrations up to the latest one.
* Run the index_facilities_new management command.


## Release 1.8.0

## Introduction
* Product name: Open Supply Hub
* Release date: January 27, 2024

### Code/API changes
* [OSDEV-690](https://opensupplyhub.atlassian.net/browse/OSDEV-690) - Correct all existing lint errors to ensure that code quality checks pass successfully via GitHub Actions and can detect new linting errors but not the old ones.
* [OSDEV-719](https://opensupplyhub.atlassian.net/browse/OSDEV-719) Introduce FacilityDownloadSerializerEmbedMode FacilityDownloadSerializer, replace FacilityIndexDownloadSerializer with combination of FacilityDownloadSerializerEmbedMode and FacilityDownloadSerializer
* [OSDEV-732](https://opensupplyhub.atlassian.net/browse/OSDEV-732) Fix issue with circular dependencies between `util.js` and `constants.jsx` modules in React app

### Architecture/Environment changes
* [OSDEV-690](https://opensupplyhub.atlassian.net/browse/OSDEV-690) - Configure running the code quality workflow as part of the continuous integration (CI) for each commit to a pull request. Both frontend (FE) and backend (BE) tests are executed, along with their respective linters. Additionally, `shellcheck` is applied to scripts within the scripts folder.
* [OSDEV-691](https://opensupplyhub.atlassian.net/browse/OSDEV-691) - Implement parallel job running for BE, FE, and bash script code quality checks. Three new scripts were created and can be used to run the same checks during local development to verify BE, FE, and bash scripts in the ./scripts folder.
* [OSDEV-692](https://opensupplyhub.atlassian.net/browse/OSDEV-691) - Implement code coverage checks for the React and Django apps using `barecheck/code-coverage-action` and generated code coverage `lcov` files. For the React app, code coverage is based on Jest tests, and for the Django app, it is based on unittest tests. If code coverage decreases, the job fails, preventing the PR from merging.
* [OSDEV-740](https://opensupplyhub.atlassian.net/browse/OSDEV-740) - Setup module for mocking Redux store (`redux-mock-store"`)
* [OSDEV-733](https://opensupplyhub.atlassian.net/browse/OSDEV-733) - Setup React test library module (`@testing-library`)

### Bugfix
* [OSDEV-718](https://opensupplyhub.atlassian.net/browse/OSDEV-718) - Fixed issue with user profile populating to other components.
* [OSDEV-727](https://opensupplyhub.atlassian.net/browse/OSDEV-720) - Downloading facilities with for Bangladesh is working again [https://opensupplyhub.org/facilities?countries=BD&sectors=Apparel](https://opensupplyhub.org/facilities?countries=BD&sectors=Apparel)

### What's new
* [OSDEV-241](https://opensupplyhub.atlassian.net/browse/OSDEV-241) - Searches with accented characters return results for accented and non accented characters.
### Database changes

#### Migrations
* 0134_remove_sources_without_contributor.py -  Remove records from the Source table where the contributor is null and remove all data related to these records

### Release instructions
* Update code
* Run migration up to 0134


## Release 1.7.3

## Introduction
* Product name: Open Supply Hub
* Release date: January 12, 2024

### Bugfix
* [OSDEV-736](https://opensupplyhub.atlassian.net/browse/OSDEV-736) Removed logic to handle text only match response data as it already removed from matching functionality in Dedupe Hub. Previously it bring an error on response for user when potential match happened.

## Release 1.7.2

## Introduction
* Product name: Open Supply Hub
* Release date: January 09, 2024

### Bugfix
* [OSDEV-721](https://opensupplyhub.atlassian.net/browse/OSDEV-721) Fixed issue with potential match logic when get facility data of match, previously it take facility id from Facility List Item, but it's wrong for Potential Match status as there is always NULL, facility id should be taken from Facility Match record in this case of Potential Match status.

## Release 1.7.1

## Introduction
* Product name: Open Supply Hub
* Release date: December 21, 2023

### Bugfix
* Fixed issue with Facility Upload API error by covered a case when facility object didn't exist (create=false) & updated timeout value while waiting to produce kafka topic message [OSDEV-713](https://opensupplyhub.atlassian.net/browse/OSDEV-713)
* [OSDEV-714](https://opensupplyhub.atlassian.net/browse/OSDEV-714) - Users can now use the map on the search page simultaneously without missing any tiles. Before fixing this issue, if the map requested tiles that weren't cached, one user might not receive all the tiles. With the bug fixed, the tile generation logic can handle multiple requests at the same time, ensuring all users get the tiles they need for the map based on their search requests.

### Code/API changes
* [OSDEV-714](https://opensupplyhub.atlassian.net/browse/OSDEV-714) - `select_for_update` and `get_or_create` have been implemented in the `retrieve_cached_tile` function to ensure that if another thread attempts to `select_for_update()`, it will block at the `get_or_create()` until the first thread's transaction commits. The `get_tile` function, which serves as an API endpoint handler for tile generation, was implemented as an atomic transaction to facilitate the use of `select_for_update()` and maintain the lock until the end of the transaction. This approach helps to prevent crashes from parallel requests attempting to create a cache record with the same primary key, corresponding to the full URL path.
* [OSDEV-711](https://opensupplyhub.atlassian.net/browse/OSDEV-711) - Make JS code related to load testing for tile generation more universal so that they can work with the HAR file provided by the developer. For that, the `ZOOM_HAR_PATH` environment variable was introduced. More test cases for tile generation were added to test the environment close to production, focusing on densely saturated regions with facilities, such as China and India. The README.md file for the load tests was updated to reflect the changes made.


## Release 1.7.0

## Introduction
* Product name: Open Supply Hub
* Release date: December 19, 2023

### Database changes

#### Migrations
* 0130_introduce_separate_data_gathering_functions_for_the_index_table_columns.py - This migration:
    - rename `api_facilityindexnew` -> `api_facilityindex`
    - introduces separate data-gathering functions for the `api_facilityindexnew` table columns and makes the `index_facilities` and `index_facilities_by` procedures use them.
    This migration is irreversible.
* 0131_introduce_sql_triggers_instead_of_django_signals.py - This migration introduces SQL triggers instead of Django signals. The migration is revertable.
* 0132_add_moderation_mode_field.py - This migration adds the field `is_moderation_mode` to table `api_user`.
* 0133_introduce_tile_caching.py - This migration creates the TileCache table and the DynamicSetting table. This migration is reversible.

#### Schema changes
* [OSDEV-622](https://opensupplyhub.atlassian.net/browse/OSDEV-622) - Separate data-gathering functions were created for the `api_facilityindexnew` table columns to collect data independently of the main procedure. The `index_facilities` and `index_facilities_by` procedures were updated to use new separate functions for collecting data for the `api_facilityindexnew` table columns that require long SQL queries.
* [OSDEV-595](https://opensupplyhub.atlassian.net/browse/OSDEV-595) - Rename FacilityIndexNew to FacilityIndex
* [OSDEV-623](https://opensupplyhub.atlassian.net/browse/OSDEV-623), [OSDEV-624](https://opensupplyhub.atlassian.net/browse/OSDEV-624), [OSDEV-638](https://opensupplyhub.atlassian.net/browse/OSDEV-638) - New SQL triggers have been introduced to handle changes in the `api_contributor`, `api_extendedfield`, `api_facility`, `api_facilityclaim`, `api_facilitylistitem`, `api_facilitymatch`, `api_source`, and `api_facilitylist` tables at the database level. This change is essential for the future functionality of DedupeHub, which will communicate directly with the database. All the Django signals have been removed. Additionally, reindexing of the necessary columns of the index table has been transferred to these triggers, eliminating the need for the large SQL procedure previously used in conjunction with Django signals.
* [OSDEV-637](https://opensupplyhub.atlassian.net/browse/OSDEV-637) - Add field `is_moderation_mode` to table `api_user`.
* [OSDEV-687](https://opensupplyhub.atlassian.net/browse/OSDEV-687) - The TileCache table was created to store cached tiles, and the DynamicSetting table was established to dynamically control app settings, specifically the expiration time of cached tiles.

### Code/API changes
* Update copy for "example" entries for List & Description fields & Contributor list page:
    - Update copy of Facility List example to: example: **Your Organization’s Name** Facility List June 2023
    - Update copy of Facility Description example to: example: This is the **Your Organization’s Name** list of suppliers for their retail products valid from Jan 2023 to June 2023
    - Update copy of rejected message to: "This list was rejected and will not be processed."
[OSDEV-640](https://opensupplyhub.atlassian.net/browse/OSDEV-640)
* In the Facility Claim Request form the field 'Preferred method of contact' has been done not mandatory. - [OSDEV-560](https://opensupplyhub.atlassian.net/browse/OSDEV-560)
* The new parameter `is_moderation_mode` has been added to GET and POST requests of the `/user-profile/{ID}/` API endpoint. - [OSDEV-637](https://opensupplyhub.atlassian.net/browse/OSDEV-637)
* [OSDEV-687](https://opensupplyhub.atlassian.net/browse/OSDEV-687) - Implement cache logic for the get_tile view to either use a cached tile or generate a new tile for caching. When a user interacts with the map and makes a new request for a tile, the system checks if the requested tile, identified by its path, is already cached in the database. If the tile is already cached in the TileCache table, the cached tile binary data is retrieved and returned, avoiding the need to regenerate the tile for improved performance. Each cached tile has a default expiration period of 604,800 seconds (7 days). However, the admin can reconfigure this duration in the Django admin panel.
* Delete all Jenkins-related files since Jenkins is no longer in use.
* Move the maintenance page to the project repository, specifically to `src/maintenance`, to track the history of its changes.

### Architecture/Environment changes
* Remove FacilityDownloadSerializer and replace it with FacilityIndexDownloadSerializer
* Add a special Django management command, `install_db_exts`, that will install all the necessary PostgreSQL extensions for the database based on the required DB extensions for the 1.7.0 release.
* Create the `reset_database` Django management command that resets the database and repopulates it with fixture data, including facilities and matches. Update the `scripts/reset_database` shell script to include the call to this command, making it available for local development when it needs to be run inside the failed Django container for the first time. Also, rename shell scripts and affected management commands to enhance readability.

### Bugfix
* Increase amount of facilities downloaded to 100 per red and reduce time per request in 4-5 times
Fix issue with exceeding API requests. [OSDEV-557](https://opensupplyhub.atlassian.net/browse/OSDEV-442)

### What's new
* Updated copy for "example" entries for List & Description fields & Contributor list page
[OSDEV-640](https://opensupplyhub.atlassian.net/browse/OSDEV-640)
* The field 'Preferred method of contact' has been done not mandatory in the Facility Claim Request form. When the user fills this form he/she can skip this field. - [OSDEV-560](https://opensupplyhub.atlassian.net/browse/OSDEV-560)
* Data Moderator Profile. Implement the ability to activate the Merge function on the Facility Search page. - [OSDEV-637](https://opensupplyhub.atlassian.net/browse/OSDEV-637)
* [OSDEV-302](https://opensupplyhub.atlassian.net/browse/OSDEV-302), [OSDEV-667](https://opensupplyhub.atlassian.net/browse/OSDEV-667) - Enable data moderators to trigger merges from the search results screen. Checkboxes were added to the search page right before each item in the search results to allow users to select facilities for merging. A "Merge" button was also implemented to open the Merge modal window, where all the data about the selected facilities is downloaded.
* [OSDEV-684](https://opensupplyhub.atlassian.net/browse/OSDEV-684) Removed Google Translate Plug-In in the system & UI Element

### Release instructions
* apply migrations up to 0133_introduce_tile_caching.py
* apply command index_facilities_new


## Release 1.6.1

## Introduction
* Product name: Open Supply Hub
* Release date: November 8, 2023

### Database changes

#### Migrations
- 0130_facility_index_gin_index.py - implement indexes for fields on "api_facilityindexnew" table related to tile generation

#### Schema changes
* indexing fields in api_facilityindexnew
    * contrib_types
    * contributors_id
    * lists

### Architecture/Environment changes
* Reconfigure CPU resources so that every worker uses 2 cores - [OSDEV-657](https://opensupplyhub.atlassian.net/browse/OSDEV-657)
* Add Code Quality pipelines

### Bugfix
* Implement indexing of fields related to tile generation in api_facilityindexnew table [OSDEV-654](https://opensupplyhub.atlassian.net/browse/OSDEV-654)

### Release instructions
- apply migrations up to 0130_facility_index_gin_index.py


## Release 1.6.0

## Introduction
* Product name: Open Supply Hub
* Release date: November 4, 2023

### Database changes

#### Migrations
- 0126_add_tables_a_b_test.py - add tables api_facilitylistitemtemp & api_facilitymatchtemp for A/B Test purpose
- 0127_search_by_private_contributor_types.py - add contributor types from non-public lists to api_facilityindexnew table
- 0128_custom_text_implementation.py - creates custom_text SQL functions and updated index_facilities and index_facilities_by to use it
- 0129_delete_facility_index.py - removes api_facilityindex table

#### Schema changes
* introduce fields to api_facility_list_items
    * raw_json:JSON
    * raw_header:Text
* introduce table api_facilitylistitemfield - key-value storage for both mandatory and custom facility list item fields.
* introduce procedure custom_text - evaluates array required for advanced search by custom fields
* update index_facilities and index_facilities_by procedures to evaluate custom_text add custom_text_serach using custom_text from above
* introduce tables api_facilitylistitemtemp & api_facilitymatchtemp as a copy of api_facilitylistitem & api_facilitymatch for A/B Test to store match results
* remove api_facilityindex table

### Code/API changes
* Endpoint /contributor-lists/ has been deprecated
* The new endpoint /contributor-lists-sorted/ has been created: View Facility Lists that are both active and approved filtered by Contributor sorted by creation date and changed response type to list of objects.
- [OSDEV-218](https://opensupplyhub.atlassian.net/browse/OSDEV-218)
* Connect new tables (api_facilitylistitemtemp & api_facilitymatchtemp) to existing parsing & geocoding result storing
* Trigger matching process on Dedupe Hub through Kafka Producer on Django side
- [OSDEV-507](https://opensupplyhub.atlassian.net/browse/OSDEV-507)

### Architecture/Environment changes
* Update rollbar token - [OSDEV-581](https://opensupplyhub.atlassian.net/browse/OSHUB-581)
* Deployed Dedupe Hub standalone service & Kafka event streaming service for A/B Test purpose - [OSDEV-507](https://opensupplyhub.atlassian.net/browse/OSDEV-507)
* Kafka added to infrastructure (AWS MSK) - [OSDEV-428](https://opensupplyhub.atlassian.net/browse/OSDEV-428)
* Dedupe Hub service added to ECS Cluster - [OSDEV-430](https://opensupplyhub.atlassian.net/browse/OSDEV-430)
* Infrastructure environments not depended on python (django app environment) - [OSDEV-424](https://opensupplyhub.atlassian.net/browse/OSDEV-424)
* Reworked algorithm to manage DNS records - [OSDEV-414](https://opensupplyhub.atlassian.net/browse/OSDEV-414)
* Update AWS Terraform provider, move from Azavea repo & upgrade few modules for Terraform - [OSDEV-405](https://opensupplyhub.atlassian.net/browse/OSDEV-405)
* Replaced usage of FacilityIndex model by FacilityIndexNew.
* Removed FacilityIndex model
* Removed function get_custom_text
* Removed function index_custom_text from transactions
* Removed function index_extended_fields from transactions
* Removed function index_facilities from transactions
* Removed function index_sectors from transactions
* Removed get_sector_dict from transactions

### Bugfix
* Make search by non-public contributor types available [OSDEV-307](https://opensupplyhub.atlassian.net/browse/OSDEV-307)
* Make possibility to create embed map configuration for constributors with more than 2500 facilities [OSDEV-585](https://opensupplyhub.atlassian.net/browse/OSDEV-585)
* Make possibility to save data facilities even if they have no stored location [OSDEV-596](https://opensupplyhub.atlassian.net/browse/OSDEV-596)

### What's new
* Update README.md with the most recent information - [OSDEV-580](https://opensupplyhub.atlassian.net/browse/OSHUB-580)
* Update Rollbar's post_server_item tokens - [OSDEV-581](https://opensupplyhub.atlassian.net/browse/OSHUB-581)
* Contributor Lists. Order lists from a contributor by newest to oldest list - [OSDEV-218](https://opensupplyhub.atlassian.net/browse/OSDEV-218)

### Release instructions
- apply migrations up to 0124_itroduce_raw_json.py
- execute command fill_raw_json
- apply migrations up to 0129_delete_facility_index.py
- apply command index_facilities_new<|MERGE_RESOLUTION|>--- conflicted
+++ resolved
@@ -9,16 +9,14 @@
 * Product name: Open Supply Hub
 * Release date: January 10, 2026
 
-<<<<<<< HEAD
 ### Code/API changes
 * [Follow-up][OSDEV-2114](https://opensupplyhub.atlassian.net/browse/OSDEV-2114) - Removed the `reindex_locations_with_environmental_data` Django management command from the parent `post_deployment` command so it no longer runs, as it was only needed for the `2.17.0` release.
-=======
+
 ### Architecture/Environment changes
 * [OSDEV-2047](https://opensupplyhub.atlassian.net/browse/OSDEV-2047) - Removed all Terraform configurations and ECS service definitions related to the deprecated standalone ContriCleaner service. Cleaned up the repository by deleting unused code and references, as ContriCleaner now operates exclusively as an internal Django library.
 
 ### Bugfix
 * [OSDEV-2047](https://opensupplyhub.atlassian.net/browse/OSDEV-2047) - Previously, there were two security groups with the same tags: one for the Django app and another for ContriCleaner. After removing the ContriCleaner service infrastructure, a bug was eliminated in which the Django CLI task in the Development environment selected the wrong security group - the one without database access, belonging to ContriCleaner - which prevented Django management commands from running against the database in the Development environment.
->>>>>>> 30d6b976
 
 ### Release instructions
 * Ensure that the following commands are included in the `post_deployment` command:
