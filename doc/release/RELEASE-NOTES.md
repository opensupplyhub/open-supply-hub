# Release Notes
All notable changes to this project will be documented in this file.

This project adheres to [Semantic Versioning](http://semver.org/spec/v2.0.0.html). The format is based on the `RELEASE-NOTES-TEMPLATE.md` file.

<<<<<<< HEAD
## Release 1.28.1

## Introduction
* Product name: Open Supply Hub
* Release date: January 31, 2025

### Bugfix
* [OSDEV-1662](https://opensupplyhub.atlassian.net/browse/OSDEV-1662) - Temporarily hid the new contribution page `Add Location Data` and re-enabled the old navigation to the `List Upload` page via the `/contribute` path.
=======
## Release 1.29.0

## Introduction
* Product name: Open Supply Hub
* Release date: February 8, 2025

### Database changes
* *Describe high-level database changes.*

#### Migrations:
* *Describe migrations here.*

#### Schema changes
* *Describe schema changes here.*

### Code/API changes
* [OSDEV-1581](https://opensupplyhub.atlassian.net/browse/OSDEV-1581) - Added support for Geohex grid aggregation to the GET `/api/v1/production-locations/` endpoint. To receive the Geohex grid aggregation list in the response, it is necessary to pass the `aggregation` parameter with a value of `geohex_grid` and optionally specify `geohex_grid_precision` with an integer between 0 and 15. If `geohex_grid_precision` is not defined, the default value of 5 will be used.

### Architecture/Environment changes
* *Describe architecture/environment changes here.*

### Bugfix
* *Describe bugfix here.*

### What's new
* [OSDEV-1374](https://opensupplyhub.atlassian.net/browse/OSDEV-1374) - Implemented integration for the `Search results` page to show results of searching by name and address (`/contribute/production-location/search`):
    - Connected GET `v1/production-locations`.
    - Routing between pages `Production Location Search`,`Search returned no results`, `Production Location Information`, `Search results`, and `I don't see my Location` pop-up is configured.
    - Max result limit set to 100.

### Release instructions:
* Ensure that the following commands are included in the `post_deployment` command:
    * `migrate`
    * `reindex_database`

>>>>>>> 5c3284a7

## Release 1.28.0

## Introduction
* Product name: Open Supply Hub
* Release date: January 25, 2025

### Database changes
* [OSDEV-1514](https://opensupplyhub.atlassian.net/browse/OSDEV-1514) - Upgraded the PostgreSQL version from 12 to 13 for the database used in local development, DB anonymization, DB restore setup, and environments in the AWS cloud. Additionally, the postgis and pg_trgm extensions have been upgraded to versions 3.4.2 and 1.5, respectively, based on the available extension versions for PostgreSQL 13.15 in AWS RDS. For more information, see [Extensions supported for RDS for PostgreSQL 13](https://docs.aws.amazon.com/AmazonRDS/latest/PostgreSQLReleaseNotes/postgresql-extensions.html#postgresql-extensions-13x). Allowed major version upgrades and activated the `apply immediately` flag to perform the PostgreSQL major version upgrade in AWS.

#### Migrations:
* 0163_refresh_pg_statistic_and_upgrade_postgres_extensions.py - This migration refreshes the `pg_statistic` table after the upgrade to PostgreSQL 13 and upgrades the postgis and pg_trgm extensions to versions 3.4.2 and 1.5, respectively.

### Code/API changes
* [OSDEV-1514](https://opensupplyhub.atlassian.net/browse/OSDEV-1514) - Corrected spelling mistakes in the `src/anon-tools/do_dump.sh` file and in the name of the folder `database_anonymizer_sheduled_task`. Removed the unused `src/anon-tools/anon.sql` file and the redundant `src/anon-tools/initdb.sql` file. Removed commented-out code in the `src/anon-tools/Dockerfile.dump` and `deployment/terraform/database_anonymizer_scheduled_task/docker/database_anonymizer.py` files.
* [OSDEV-1523](https://opensupplyhub.atlassian.net/browse/OSDEV-1523) - Updated `export_csv.py` to enable uploading to Google Drive and implemented cursor-based pagination for the export.

### Architecture/Environment changes
* [OSDEV-1514](https://opensupplyhub.atlassian.net/browse/OSDEV-1514) - Introduced `rds_allow_major_version_upgrade` and `rds_apply_immediately` Terraform variables to enable or disable major version upgrades and the `apply immediately` flag, depending on the environment.
* [OSDEV-1523](https://opensupplyhub.atlassian.net/browse/OSDEV-1523) - Added a new batch job that triggers the export_csv.py command on the first day of each month to upload bulk data of production locations to Google Drive.

### What's new
* [OSDEV-40](https://opensupplyhub.atlassian.net/browse/OSDEV-40) - Created new page for `/contribute` to choose between multiple & single location upload. Replaced current multiple list upload to `/contribute/multiple-locations`. Changed `Upload Data` to `Add Data` text.
* [OSDEV-1117](https://opensupplyhub.atlassian.net/browse/OSDEV-1117) - Implemented integration of Contribution Record Page (`/dashboard/moderation-queue/contribution-record/{moderation_id}`):
    - Connected GET `api/v1/moderation-events/{moderation_id}/`.
    - Connected GET `api/v1/production-locations?name={productionLocationName}&country={countryCode}&address={address}` to get potential matches using OpenSearch engine.
    - Connected PATCH `/v1/moderation-events/{moderation_id}/` (for Reject button).
    - Connected POST `/v1/moderation-events/{moderation_id}/production-locations/` (for Create New Location button).
    - Connected PATCH `/v1/moderation-events/{moderation_id}/production-locations/{os_id}/` (for Confirm potential match button).
    - UI improvements:
        - Added a toast component to display notifications during moderation event updates.
        - Introduced a backdrop to prevent accidental clicks on other buttons during the update process.
    - Applied Django Signal for moderation-events OpenSearch index.
* [OSDEV-1524](https://opensupplyhub.atlassian.net/browse/OSDEV-1524) - Updated salutations in automated emails to ensure a consistent and professional experience of communication from OS Hub.
* [OSDEV-1129](https://opensupplyhub.atlassian.net/browse/OSDEV-1129) - The UI for the results page for name and address search was implemented. It includes the following screens:
    * Successful Search: If the search is successful, the results screen displays a list of production locations. Each item includes the following information about the production location: name, OS ID, address, and country name. Users can either select a specific production location or press the "I don’t see my Location" button, which triggers a confirmation dialog window.
    * Confirmation Dialog Window: In this window, users can confirm that no correct location was found using the provided search parameters. They can either proceed to create a new production location or return to the search.
    * Unsuccessful Search: If the search is unsuccessful, an explanation is provided along with two options: return to the search or add a new production location.
* [OSDEV-1579](https://opensupplyhub.atlassian.net/browse/OSDEV-1579) - Updated the API limit automated email to remove an outdated link referring to OAR and improve the languate for clarity. With this update the contributor will be informed of the correct process to follow if they have reached their API calls limit.

### Release instructions:
* Ensure that the following commands are included in the `post_deployment` command:
    * `migrate`
    * `reindex_database`
* This release will upgrade PostgreSQL from version 12 to version 13.
    * The upgrade will be performed automatically by Terrafrom and AWS, but some steps need to be completed **before** and **after** the upgrade. Please refer to [the Confluence article](https://opensupplyhub.atlassian.net/wiki/spaces/SD/pages/620134402/PostgreSQL+database+upgrade+from+version+12+to+version+13) for detailed instructions.
    * Steps to be completed before the upgrade are marked with the statement: "**This should be done before deploying the upgraded database.**". Post-upgrade tasks can be found under the [After the PostgreSQL major version upgrade](https://opensupplyhub.atlassian.net/wiki/spaces/SD/pages/620134402/PostgreSQL+database+upgrade+from+version+12+to+version+13#After-the-PostgreSQL-major-version-upgrade) section.
    * In case of an unsuccessful release along with the database upgrade, follow the instructions under the [Guide for rolling back the PostgreSQL major version upgrade](https://opensupplyhub.atlassian.net/wiki/spaces/SD/pages/620134402/PostgreSQL+database+upgrade+from+version+12+to+version+13#Guide-for-rolling-back-the-PostgreSQL-major-version-upgrade) section.


## Release 1.27.0

## Introduction
* Product name: Open Supply Hub
* Release date: January 11, 2025

### Database changes
#### Migrations:

#### Schema changes

### Code/API changes
* [OSDEV-1409](https://opensupplyhub.atlassian.net/browse/OSDEV-1409) - Introduced a new PATCH `/api/v1/moderation-events/{moderation_id}/production-locations/{os_id}/` endpoint. This endpoint allows the creation of a new contribution for an existing production location based on the provided moderation event.
* [OSDEV-1336](https://opensupplyhub.atlassian.net/browse/OSDEV-1336) - Introduced a new PATCH `/api/v1/production-locations/{os_id}/` endpoint based on the API v1 specification. This endpoint allows the creation of a new moderation event for updating the production location with the given details. Basically, the endpoint can be used to contribute to an existing location.
* [OSDEV-1336](https://opensupplyhub.atlassian.net/browse/OSDEV-1336) - Dynamic mapping for the new fields in the `moderation-events` index has been disabled for those that don't have an explicit mapping defined. This change helps avoid indexing conflicts, such as when a field is initially indexed with one data type (e.g., long), but later an entry with a different data type for the same field is indexed, causing the entire entry to fail indexing. After this change, fields with an explicit mapping will be indexed, while other fields will not be indexed or searchable, but will still be displayed in the document.

### Architecture/Environment changes

### Bugfix
* [OSDEV-1492](https://opensupplyhub.atlassian.net/browse/OSDEV-1492) - Fixed an issue where invalid manually entered dates were not validated on the UI, resulting in API errors with message “The request query is invalid.” on `Moderation Queue` page. Invalid dates are now trimmed and properly handled.
* [OSDEV-1493](https://opensupplyhub.atlassian.net/browse/OSDEV-1493) - Fixed an issue where the backend sorts countries not by `name` but by their `alpha-2 codes` in `GET /api/v1/moderation-events/` endpoint.
* [OSDEV-1532](https://opensupplyhub.atlassian.net/browse/OSDEV-1532) - Fixed the date range picker on the `Moderation Queue` page. A Data Moderator can change the Before date even if an Error message is displayed.
* [OSDEV-1533](https://opensupplyhub.atlassian.net/browse/OSDEV-1533) - The presentation of the `Moderation Decision Date` in the `Moderation Queue` table has been corrected. If the "status_change_date" is missing in the object, it now displays as "N/A".
* [OSDEV-1196](https://opensupplyhub.atlassian.net/browse/OSDEV-1196) - The `?sort_by=contributors_desc` query parameter is only appended to URLs on the `/facilities` page and is excluded from all other pages. The error caused by the property type that occurred during local test execution has been resolved.
* [OSDEV-1397](https://opensupplyhub.atlassian.net/browse/OSDEV-1397) - GET `/api/parent-companies/` request has been removed from the Open Supply Hub page and ClaimFacility component. Parent Company Select is a regular input field that allows the creation of multiple parent company names for filter on this page.
* [OSDEV-1556](https://opensupplyhub.atlassian.net/browse/OSDEV-1556) - Fixed validation of `os_id` for PATCH `/api/v1/moderation-events/{moderation_id}/production-locations/{os_id}/` endpoint.
* [OSDEV-1563](https://opensupplyhub.atlassian.net/browse/OSDEV-1563) - Fixed updating of the moderation decision date after moderation event approval.

### What's new
* [OSDEV-1376](https://opensupplyhub.atlassian.net/browse/OSDEV-1376) - Updated automated emails for closure reports (report_result) to remove the term "Rejected" for an improved user experience. Added link to Closure Policy and instructions for submitting a Reopening Report to make the process easier to understand for users.
* [OSDEV-1383](https://opensupplyhub.atlassian.net/browse/OSDEV-1383) - Edited text of the automated email that notifies a contributor when one of their facilities has been claimed. The new text provides more information to the contributor to understand the claim process and how they can encourage more of their facilities to claim their profile.
* [OSDEV-1474](https://opensupplyhub.atlassian.net/browse/OSDEV-1474) - Added contributor type value to response of `/api/contributors/` endpoint.
* [OSDEV-1130](https://opensupplyhub.atlassian.net/browse/OSDEV-1130) A new page, `Production Location Information`, has been implemented. It includes the following inputs:
    * Required and pre-fillable fields:
        - Name
        - Address
        - Country
    * Additional information section: Fields for optional contributions from the owner or manager of the production location, including sector(s), product type(s), location type(s), processing type(s), number of workers, and parent company.
The page also features `Go Back` and `Submit` buttons for navigation and form submission.

### Release instructions:
* Ensure that the following commands are included in the `post_deployment` command:
    * `migrate`
    * `reindex_database`
* Run `[Release] Deploy` pipeline for the target environment with the flag `Clear the custom OpenSearch indexes and templates` set to true - to refresh the index mappings for the `moderation-events` index after disabling dynamic mapping for the new fields that don't have an explicit mapping defined. The `production-locations` will also be affected since it will clean all of our custom indexes and templates within the OpenSearch cluster


## Release 1.26.0

## Introduction
* Product name: Open Supply Hub
* Release date: December 14, 2024

### Database changes
#### Migrations:
* 0162_update_moderationevent_table_fields.py - This migration updates the ModerationEvent table and its constraints.

#### Schema changes
* [OSDEV-1158](https://opensupplyhub.atlassian.net/browse/OSDEV-1158) - The following updates to the ModerationEvent table have been made:
    1. Set `uuid` as the primary key.
    2. Make `geocode_result` field optional. It can be blank if lat and lng
    have been provided by user.
    3. Remove redundant `blank=False` and `null=False` constraints, as these are
    the default values for model fields in Django and do not need to be
    explicitly set.
    4. Make `contributor` field non-nullable, as the field should not be left
    empty. It is required to have information about the contributor.
    5. Allow `claim` field to be blank. This change reflects the fact that
    a moderation event may not always be related to a claim, so the field can
    be left empty.

### Code/API changes
* [OSDEV-1453](https://opensupplyhub.atlassian.net/browse/OSDEV-1453) - The `detail` keyword instead of `message` has been applied in error response objects for V1 endpoints.
* [OSDEV-1346](https://opensupplyhub.atlassian.net/browse/OSDEV-1346) - Disabled null values from the response of the OpenSearch. Disabled possible null `os_id`, `claim_id` and `source` from `PATCH /api/v1/moderation-events/{moderation_id}/` response.
* [OSDEV-1410](https://opensupplyhub.atlassian.net/browse/OSDEV-1410) - Introduced a new POST `/api/v1/moderation-events/{moderation_id}/production-locations/` endpoint
* [OSDEV-1449](https://opensupplyhub.atlassian.net/browse/OSDEV-1449) - **Breaking changes** to the following endpoints:
  - GET `v1/moderation-events/`
  - GET `v1/production-locations/`

  **Changes include:**
  - Refactored `sort_by` parameter to improve sorting functionality.
  - Split `search_after` parameter into `search_after_value` and `search_after_id` for better pagination control.

* [OSDEV-1158](https://opensupplyhub.atlassian.net/browse/OSDEV-1158) - The following features and improvements have been made:
    1. Introduced a new POST `/api/v1/production-locations/` endpoint based on the API v1 specification. This endpoint allows the creation of a new moderation event for the production location creation with the given details.
    2. Removed redundant redefinition of paths via the `as_view` method for all the v1 API endpoints since they are already defined via `DefaultRouter`.
* [OSDEV-1468](https://opensupplyhub.atlassian.net/browse/OSDEV-1468) - Limit the `page` parameter to `100` for the GET `/api/facilities/` endpoint. This will help prevent system downtimes, as larger pages (OFFSET) make it harder for the database to retrieve data, especially considering the large amount of data we have.

### Architecture/Environment changes
* [OSDEV-1170](https://opensupplyhub.atlassian.net/browse/OSDEV-1170) - Added the ability to automatically create a dump from the latest shared snapshot of the anonymized database from Production environment for use in the Test and Pre-Prod environments.
* In light of recent instances(on 12/03/2024 UTC and 12/04/2024 UTC) where the current RDS disk storage space limit was reached in Production, the RDS storage size has been increased to `256 GB` in the Production, Test, and Pre-prod environments to accommodate the processing of larger volumes of data. The configurations for the Test and Pre-prod environments have also been updated to maintain parity with the Production environment.
* Right-sized the resources for Django containers across all environments and the RDS instance in the Production and Preprod environments. This will result in a savings of approximately $2,481. The following changes have been made:
    - Production:
        - RDS instance type was changed from `db.m6in.8xlarge` to `db.m6in.4xlarge`.
        - ECS tasks for Django containers: the number was reduced from `12` to `10`, and memory was reduced from `8GB` to `4GB`.
    - Preprod:
        - RDS instance type was changed from `db.m6in.8xlarge` to `db.m6in.4xlarge`.
        - ECS tasks for Django containers: the number was reduced from `12` to `10`, and memory was reduced from `8GB` to `4GB`.
        - These changes were made to maintain parity with the Production environment, as it is a copy of that environment.
    - Staging:
        - ECS tasks for Django containers: memory was reduced from `8GB` to `2GB`.
    - Test:
        - ECS tasks for Django containers: memory was reduced from `8GB` to `4GB`.
    - Development:
        - ECS tasks for Django containers: memory was reduced from `8GB` to `1GB`, and CPU was reduced from `1 vCPU` to `0.5 vCPU`.

### Bugfix
* [OSDEV-1388](https://opensupplyhub.atlassian.net/browse/OSDEV-1388) - The waiter from boto3 cannot wait more than half an hour so we replaced it with our own.
* It was found that clearing OpenSearch indexes didn’t work properly because the templates weren’t cleared. After updating the index mappings within the index template files, the index template remained unchanged because only the indexes were deleted during deployment, not both the indexes and their templates. This caused conflicts and prevented developers' updates from being applied to the OpenSearch indexes.
This issue has been fixed by adding additional requests to delete the appropriate index templates to the `clear_opensearch.sh.tpl` script, which is triggered when clearing OpenSearch during deployment to any environment.
* [OSDEV-1482](https://opensupplyhub.atlassian.net/browse/OSDEV-1482) - The `GET api/v1/moderation-events/{moderation_id}` endpoint returns a single response instead of an array containing one item.
* [OSDEV-1511](https://opensupplyhub.atlassian.net/browse/OSDEV-1511) - Updated google maps api version to 3.57 for ReactLeafletGoogleLayer component (3.51 not supported).

### What's new
* [OSDEV-1132](https://opensupplyhub.atlassian.net/browse/OSDEV-1132) - Added FE for the "thanks for submitting" screen when user submits production location's data.
* [OSDEV-1373](https://opensupplyhub.atlassian.net/browse/OSDEV-1373) - The tab `Search by Name and Address.` on the Production Location Search screen has been implemented. There are three required properties (name, address, country). The "Search" button becomes clickable after filling out inputs, creates a link with parameters, and allows users to proceed to the results screen.
* [OSDEV-1175](https://opensupplyhub.atlassian.net/browse/OSDEV-1175) - New Moderation Queue Page was integrated with `GET api/v1/moderation-events/` endpoint that include pagination, sorting and filtering.

### Release instructions:
* Ensure that the following commands are included in the `post_deployment` command:
    * `migrate`
    * `reindex_database`
* Run `[Release] Deploy` pipeline for the target environment with the flag `Clear the custom OpenSearch indexes and templates` set to true - to refresh the index mappings for the `production-locations` and `moderation-events` indexes after fixing the process of clearing the custom OpenSearch indexes. It will clean all of our custom indexes and templates within the OpenSearch cluster.


## Release 1.25.0

## Introduction
* Product name: Open Supply Hub
* Release date: November 30, 2024

### Database changes
#### Migrations:
* 0159_alter_status_of_moderation_events_table.py - This migration alters status of api_moderationevent table.
* 0160_allow_null_parsing_errors_in_facilitylist.py - This migration allows empty parsing_errors in api_facilitylist.
* 0161_create_disable_list_uploading_switch.py - This migration creates disable_list_uploading switch in the Django admin panel and record in the waffle_switch table.

#### Schema changes
* [OSDEV-1346](https://opensupplyhub.atlassian.net/browse/OSDEV-1346) - Alter status options for api_moderationevent table.
* [OSDEV-1411](https://opensupplyhub.atlassian.net/browse/OSDEV-1411) - Allows empty parsing_errors in api_facilitylist.

### Code/API changes
* [OSDEV-1346](https://opensupplyhub.atlassian.net/browse/OSDEV-1346) - Create GET request for `v1/moderation-events` endpoint.
* [OSDEV-1429](https://opensupplyhub.atlassian.net/browse/OSDEV-1429) - The list upload switcher has been created to disable the `Submit` button on the List Contribute page through the Switch page in the Django admin panel during the release process. Implemented a check on the list upload endpoint.
* [OSDEV-1332](https://opensupplyhub.atlassian.net/browse/OSDEV-1332) - Introduced new `PATCH api/v1/moderation-events/{moderation_id}` endpoint
to modify moderation event `status`.
* [OSDEV-1347](https://opensupplyhub.atlassian.net/browse/OSDEV-1347) - Create GET request for `v1/moderation-events/{moderation_id}` endpoint.
* Update `/v1/production-locations/{os_id}` endpoint to return a single object instead of multiple objects. Also, add unit tests for the `ProductionLocationsViewSet`.
* The RDS instance has been upgraded as follows: for `production` and `preprod`, it is now `db.m6in.8xlarge`, and for `test`, it has been upgraded to `db.t3.xlarge`.
* [OSDEV-1467](https://opensupplyhub.atlassian.net/browse/OSDEV-1467) - Implemented disabling endpoint `POST /api/facilities/` during the release process. It is raising an error message with status code 503.

### Architecture/Environment changes
* Increased the memory for the Dedupe Hub instance from 8GB to 12GB in the `production` and `pre-prod` environments to reduce the risk of container overload and minimize the need for reindexing in the future.

### Bugfix
* [OSDEV-1448](https://opensupplyhub.atlassian.net/browse/OSDEV-1448) - The map on the production location’s profile and the production location marker have been fixed. Improved the handling of SQL query parameters for better execution accuracy.
* [OSDEV-1411](https://opensupplyhub.atlassian.net/browse/OSDEV-1411) - Django Admin: Fixed an issue when updating the facility list with an empty array in the `parsing errors` field.

### Release instructions:
* Ensure that the following commands are included in the `post_deployment` command:
    * `migrate`
    * `reindex_database`


## Release 1.24.0

## Introduction
* Product name: Open Supply Hub
* Release date: November 16, 2024

### Code/API changes
* [OSDEV-1335](https://opensupplyhub.atlassian.net/browse/OSDEV-1335) - Explicitly set the number of shards and the number of replicas for the "production locations" and "moderation events" OpenSearch indexes. Based on the OpenSearch documentation, a storage size of 10–30 GB is preferred for workloads that prioritize low search latency. Additionally, having too many small shards can unnecessarily exhaust memory by storing excessive metadata. Currently, the "production locations" index utilizes 651.9 MB, including replicas, while the "moderation events" index is empty. This indicates that one shard and one replica should be sufficient for the "production locations" and "moderation events" indexes.
* Moved all the files related to the OpenSearch service to the existing `src/django/api/services/opensearch` folder within the `api` app of the Django application. This should make it easier to navigate through the files and clarify the location of all OpenSearch service-related files in one place within the `api` app in Django.

### Architecture/Environment changes
* The OpenSearch version has been increased to 2.15.
* [OSDEV-1335](https://opensupplyhub.atlassian.net/browse/OSDEV-1335) - The new "moderation events" Logstash pipeline has been configured and implemented to collect moderation event data from the current PostgreSQL database and save it to OpenSearch. This setup allows for fast searches on the moderation events data.
* [OSDEV-1387](https://opensupplyhub.atlassian.net/browse/OSDEV-1387) - The SQL query for generating tiles from PostgreSQL+PostGIS has been reimplemented to avoid using the JOIN + GROUP BY clause. This change reduces the number of subqueries and their asymptotic complexity. Additionally, an option to set an upper limit on facility counts in the 'count' clause has been introduced, capped at 100, which doubles the query's performance. Throttling has been removed for tile generation endpoints.
* [OSDEV-1171](https://opensupplyhub.atlassian.net/browse/OSDEV-1171) - RDS instances for `staging` and `test` have beed decreased to `db.t3.large`
* Playwright has been introduced as the main framework for end-to-end testing:
    * Added a new Playwright testing service to the Docker configuration
    * Implemented initial test cases to verify core functionality
    * Integrated Playwright tests into the CI pipeline via GitHub Actions
    * Added necessary configuration files and dependencies for the e2e testing project
* The RDS instance for `production` has been upgraded to `db.m6in.4xlarge` and configured to operate in a single Availability Zone.

### Bugfix
* [OSDEV-1335](https://opensupplyhub.atlassian.net/browse/OSDEV-1335) - Fixed the assertion in the test for the `country.rb` filter of the "production locations" Logstash pipeline. The main issue was with the evaluation of statements in the Ruby block. Since only the last statement is evaluated in a Ruby block, all the checks were grouped into one chain of logical statements and returned as a `result` variable at the end.

### What's new
* [OSDEV-1116](https://opensupplyhub.atlassian.net/browse/OSDEV-1116) - A new Contribution Record Page has been developed to enable quick identification and moderation of contributions. This page includes two main sections: Moderation Event Data and Potential Matches, along with a set of buttons designed to facilitate the moderation process.
* [OSDEV-1120](https://opensupplyhub.atlassian.net/browse/OSDEV-1120) - A new Moderation Queue Dashboard page has been introduced, featuring three essential components:
    * Moderation Events Table: Allows users to view and manage moderation events more effectively.
    * Filtering Options: Multiple filter fields enable users to customize the displayed events based on different criteria, making it easier to find specific events.
    * Download Excel Button: Provides the ability to export the list of displayed moderation events as an XLSX file for offline analysis and record-keeping.

### Release instructions:
* The following steps should be completed while deploying to Staging or Production:
    1. Run the `[Release] Deploy` pipeline for these environments with the flag 'Clear OpenSearch indexes' set to true. This will allow Logstash to refill OpenSearch since the OpenSearch instance will be recreated due to the version increase. It is also necessary due to changes in the OpenSearch index settings.
    2. Open the triggered `Deploy to AWS` workflow and ensure that the `apply` job is completed. **Right after** finishing the `apply` job, follow these instructions, which should be the last steps in setting up the recreated OpenSearch instance:
        - Copy the ARN of the `terraform_ci` user from the AWS IAM console.
            - Navigate to the AWS console's search input, type "IAM", and open the IAM console.
            - In the IAM console, find and click on the "Users" tab.
            - In the list of available users, locate the `terraform_ci` user, click on it, and on that page, you will find its ARN.
        - After copying this value, go to the AWS OpenSearch console in the same way you accessed the IAM console.
        - Open the available domains and locate the domain for the corresponding environment. Open it, then navigate to the security configuration and click "Edit".
        - Find the section titled "Fine-grained access control", and under this section, you will find an "IAM ARN" input field. Paste the copied ARN into this field and save the changes. It may take several minutes to apply. Make sure that the "Configuration change status" field has green status.
    3. Then, return to the running `Deploy to AWS` workflow and ensure that the logs for `clear_opensearch` job do not contain errors related to access for deleting the OpenSearch index or lock files in EFS storage. In case of **an access error**, simply rerun the `Deploy to AWS` workflow manually from the appropriate release Git tag.


## Release 1.23.0

## Introduction
* Product name: Open Supply Hub
* Release date: November 02, 2024

### Database changes
#### Migrations:
* 0158_create_moderation_events_table.py - This migration creates api_moderationevent table for Moderation Queue.

#### Schema changes
* [OSDEV-1229](https://opensupplyhub.atlassian.net/browse/OSDEV-1229) - Created Moderation Events Postgres table to track moderation events in the database.

### Code/API changes
* Throttling has been introduced for tiles/* endpoints, limiting requests to 300 per minute.
* [OSDEV-1328](https://opensupplyhub.atlassian.net/browse/OSDEV-1328) The OpenSearch tokenizer has been changed to `lowercase` to get better search results when querying the GET /v1/production-locations/ endpoint.

### Architecture/Environment changes
* Resource allocation has been optimized for the staging environment. The number of ECS tasks for the Django app has been reduced from 6 to 4, while maintaining system stability.

### Release instructions:
* Ensure that the following commands are included in the `post_deployment` command:
    * `migrate`
* Run `[Release] Deploy` pipeline for an existing environment with the flag 'Clear OpenSearch indexes' set to true - to let the tokenizer parse full text into words with new configurations.


## Release 1.22.0

## Introduction
* Product name: Open Supply Hub
* Release date: October 19, 2024

### Database changes
#### Migrations:
* 0156_introduce_list_level_parsing_errors - This migration introduces the parsing_errors field for the FacilityList model to collect list-level and internal errors logged during the background parsing of the list.
* 0157_delete_endpoint_switcher_for_list_uploads - This migration deletes the `use_old_upload_list_endpoint` switcher that was necessary to toggle between the old and new list upload endpoints.

#### Schema changes
* [OSDEV-1039](https://opensupplyhub.atlassian.net/browse/OSDEV-1039) - Since the `use_old_upload_list_endpoint` switcher is no longer necessary for the list upload, it has been deleted from the DB. Additionally, the `parsing_errors` field has been added to the FacilityList model.

### Code/API changes
* [OSDEV-1102](https://opensupplyhub.atlassian.net/browse/OSDEV-1102) - API. Propagate production location updates to OpenSearch data source via refreshing `updated_at` field in `api_facility` table. Triggered updated_at field in such actions: transfer to alternate facility, claim facility, approve, reject and deny claim, claim details, merge facilities, match facility (promote, split).
* [OSDEV-1039](https://opensupplyhub.atlassian.net/browse/OSDEV-1039) - Deleted the `facility_list_items.json` fixture from the Django app since it is no longer needed, having been replaced with real CSV files. Additionally, other important changes have been implemented in the Django app and deployment:
    * Adjusted all code that used the `facility_list_items.json` fixture and removed the unused matching logic from the Django app, as it is no longer necessary and was connected to that fixture.
    * Updated the reset database step in the `restore_database` job of the Deploy to AWS GitHub workflow to upload CSV location list files to S3 for parsing during the DB reset.

### Architecture/Environment changes
* [OSDEV-1325](https://opensupplyhub.atlassian.net/browse/OSDEV-1325)
  * __Deploy to AWS__ pipeline will init from __[Release] Deploy__ pipeline and get deployment parameters, such as cleaning OpenSearch indexes, by trigger.
* [OSDEV-1372](https://opensupplyhub.atlassian.net/browse/OSDEV-1372)
  * Changed the base image in the Django app Dockerfile to use a Debian 11 instead of Debian 10 as the PostgreSQL 13 repository support for Debian 10 has been ended.
  * Always build a docker image for the amd64 platform so that the image in the local environment fully corresponds to the one in production.
* [OSDEV-1172](https://opensupplyhub.atlassian.net/browse/OSDEV-1172)
  * Added the ability to restore a database from a snapshot.
* [OSDEV-1388](https://opensupplyhub.atlassian.net/browse/OSDEV-1388)
  * Increased timeout to wait for copying anonymized shared snapshot.

### Bugfix
* Fixed a bug related to environment variable management:
    * Removed the `py_environment` Terraform variable, as it appeared to be a duplicate of the `environment` variable.
    * Passed the correct environment values to the ECS task definition for the Django containers in all environments, especially in the Preprod and Development environments, to avoid misunderstandings and incorrect interpretations of the values previously passed via `py_environment`.
    * Introduced a *Local* environment specifically for local development to avoid duplicating variable values with the AWS-hosted *Development* environment.
* [OSDEV-1039](https://opensupplyhub.atlassian.net/browse/OSDEV-1039) - Made the list parsing asynchronous and increased the list upload limit to 10,000 facilities per list to reduce manual work for moderators when they split large lists into smaller ones. The following architectural and code changes have been made:
    1. Renamed the previously copied `api/facility-lists/createlist` POST endpoint to the `api/facility-lists` POST endpoint. Deleted the old implementation of the `api/facility-lists` POST endpoint along with the `use_old_upload_list_endpoint` switcher that was necessary to toggle between the old and new list upload endpoints.
    2. Removed the triggering of ContriCleaner from the `api/facility-lists` POST endpoint and moved it to the async parse AWS batch job to reduce the load on the endpoint. Introduced a `parsing_errors` field for the FacilityList model to collect list-level and internal errors logged during the background parsing of the list.
    3. Established a connection between the EC2 instance within the AWS batch job and the S3 bucket where all the uploaded list files are saved. This is necessary because the parse job retrieves a particular list from the S3 bucket via Django.
    4. Deleted redundant code from the previous implementation of the list item parsing.
    5. Adjusted Django, ContriCleaner, and integration tests. Regarding integration tests, the `facility_list_items.json` fixture was converted to concrete CSV lists, which were connected to the `facility_lists.json` fixture to upload them to the DB while creating the test DB for the integration tests. This is necessary because the parsing function that triggers ContriCleaner can only work with real files, not facility list items as it did previously.
    6. Refactored the ContributeForm component in the front-end app.
    7. The list page has been adjusted to work with asynchronous parsing, and a new dialog window has been added to notify users about the list parsing process, indicating that they need to wait.
    8. Introduced a UI to display list parsing errors on the list page after the page refresh.

### What's new
* [OSDEV-1127](https://opensupplyhub.atlassian.net/browse/OSDEV-1127) - It was implemented the Production Location Search screen that has two tabs: "Search by OS ID" and "Search by Name and Address." Each tab adds a query parameter (`?tab=os-id` and `?tab=name-address`) to the URL when active, allowing for redirection to the selected tab. On the "Search by OS ID" tab, users see an input field where they can enter an OS ID. After entering the full OS ID (15 characters), the "Search By ID" button becomes clickable, allowing users to proceed to the results screen. There are two possible outcomes:
    * Successful Search: If the search is successful, the results screen displays information about the production location, including its name, OS ID, previous OS ID (If they exist), address, and country name. Users can then choose to either return to the search by name and address or add data and claim the location.
    * Unsuccessful Search: If the search is unsuccessful, an explanation is provided, along with two options: return to the search by name and address or search for another OS ID.

    Each results screen also includes a "Back to ID search" button at the top.

### Release instructions:
* Before deploying to an existing environment, clear OpenSearch to ensure it can receive any missed changes and properly start the update process.
* Ensure that the `migrate` command is included in the `post_deployment` command.


## Release 1.21.0

## Introduction
* Product name: Open Supply Hub
* Release date: September 21, 2024

### Code/API changes
* [OSDEV-1126](https://opensupplyhub.atlassian.net/browse/OSDEV-1126) - Added the `historical_os_id` field to the response from the `v1/production-locations` endpoint if the searched production location contains this data. Modified the search query for `os_id` so that the search is conducted in both the `os_id` and `historical_os_id` fields in the OpenSearch production-locations index.
To make this possible, the `sync_production_locations.sql` script, which generates data for the production-locations index, was modified to include the selection of `historical_os_id_value` from the `api_facilityalias` table.
Additionally, a `historical_os_id` filter was added to the `sync_production_locations.conf`, ensuring that the `historical_os_id` is included in the index document only when the `historical_os_id_value` is not empty.

### Architecture/Environment changes
* [OSDEV-1177](https://opensupplyhub.atlassian.net/browse/OSDEV-1177)
  * Improved OpenSearch indexes cleanup step in the `Deploy to AWS` and `DB - Apply Anonymized DB` pipelines to use script templates so that changes can be made in one place rather than in each pipeline separately
  * Stop/start Logstash and clearing OpenSearch indexes moved to separate jobs of `Deploy to AWS` and `DB - Apply Anonymized DB` pipelines.
  * Stop/start Logstash and clearing OpenSearch indexes now runs on ubuntu-latest runner.
  * The automated deployment to AWS after creating tags for `sandbox` and `production` was temporarily prevented (until the implementation of [OSDEV-1325](https://opensupplyhub.atlassian.net/browse/OSDEV-1325)).

### Bugfix
* [OSDEV-1177](https://opensupplyhub.atlassian.net/browse/OSDEV-1177) - The following changes have been made:
    * Removed the if clause in the DB. Apply the Anonymized DB workflow to activate stopping Logstash.
    * Corrected grammar mistakes in the description of the job steps for stopping Logstash and clearing OpenSearch for the `DB - Apply Anonymized DB` and `Deploy to AWS` GitHub workflows.

### What's new
* [OSDEV-1225](https://opensupplyhub.atlassian.net/browse/OSDEV-1225) - The auto email responses for `Approved` and `Rejected` statuses have been updated to improve user experience. A user receives an email updating them on the status of their list and the next steps they need to take.

### Release instructions:
* Ensure that the following commands are included in the `post_deployment` command:
    * `migrate`
* After running the `Release [Deploy]` workflow for both the `sandbox` and `production` environments, the responsible person must manually run the `Deploy to AWS` workflow, ensuring that the `Clear OpenSearch indexes` option is checked for each environment.
Note: This instruction updates item 3 of the ['Release to Production and Sandbox'](https://github.com/opensupplyhub/open-supply-hub/blob/main/doc/release/RELEASE-PROTOCOL.md#release-to-production-and-sandbox) section of the RELEASE-PROTOCOL.


## Release 1.20.0

## Introduction
* Product name: Open Supply Hub
* Release date: September 7, 2024

### Database changes
#### Migrations:
* 0155_remove_verification_method_column_from_facility_claim - This migration replaces the old `index_approved_claim` function with a new one that does not index the `verification_method` and `phone_number` fields. Additionally, it removes the `verification_method` and `phone_number` fields from the FacilityClaim model and the respective history table.

#### Schema changes
* [OSDEV-1092](https://opensupplyhub.atlassian.net/browse/OSDEV-1092) - Since the `verification_method` and `phone_number` fields are no longer necessary for the claim form and aren't used anywhere in the codebase, they have been deleted from the FacilityClaim model and the respective history table.

### Code/API changes
* [OSDEV-1045](https://opensupplyhub.atlassian.net/browse/OSDEV-1045) - Added flag `highlightBackground` to the DashboardFacilityCard component to highlight background for claimed facilities only on the Merge moderation screen. Added the `get_is_claimed` method to the `FacilityIndexDetailsSerializer` that returns a boolean value depending on whether the facility has an approved claim or not.
* [OSDEV-1167](https://opensupplyhub.atlassian.net/browse/OSDEV-1167) - Search. Update field names in Open Search. The following parameter/field names in the API schema for GET api/v1/production-locations has been changed:
    - `name_local` -> `local_name`
    - `url` -> `business_url`
    - `lon` -> `lng`
* [OSDEV-1025](https://opensupplyhub.atlassian.net/browse/OSDEV-1025) - Added the `get_is_claimed` method to the `FacilityMatchSerializer` that returns a boolean value depending on whether the matched facility has an approved claim or not.
* [OSDEV-1092](https://opensupplyhub.atlassian.net/browse/OSDEV-1092) - Modified the serialized output of the `FacilityClaimDetailsSerializer`:
    * Removed the `verification_method` and `phone_number` fields.
    * Added `facility_website`, `sector`, `facility_workers_count`, and `facility_name_native_language`.
* [OSDEV-1101](https://opensupplyhub.atlassian.net/browse/OSDEV-1101) - API v1/production-locations. Extend the country object to include alpha-3 code, numeric code, and country name.

### Architecture/Environment changes
* [OSDEV-1153](https://opensupplyhub.atlassian.net/browse/OSDEV-1153) - Created integration tests for the OpenSearch and for new `/api/v1/production-locations/` API endpoint.
* [OSDEV-1177](https://opensupplyhub.atlassian.net/browse/OSDEV-1177) - Implemented clearing OpenSearch and stopping Logstash during Postgres DB restore/reset in pre-prod/test/dev environments to freshly populate OpenSearch with data from the restored or reset Postgres DB.

### What's new
* [OSDEV-1045](https://opensupplyhub.atlassian.net/browse/OSDEV-1045) - The color of the facility panel for claimed facilities in the Merge moderation screen has been changed to green.
* [OSDEV-1025](https://opensupplyhub.atlassian.net/browse/OSDEV-1025) - Added the claim badge to the facility details on the C/R moderation screen when the facility has an approved claim.
* [OSDEV-1092](https://opensupplyhub.atlassian.net/browse/OSDEV-1092) - On the Facility Claims Details page, fields have been updated to show only those that could be uploaded as part of the claim form:
    * Removed deprecated fields: Phone Number, Company Name, Facility Parent Company / Supplier Group, Facility Description, and Verification Method.
    * Added new fields: Sector(s), Production Location's Website, Number of Workers, and Local Language Name.
    * Renamed fields:
        * 'Facility' to 'Location Name',
        * 'Claim Contributor' to 'Claimant Account',
        * 'Job Title' to 'Claimant Title',
        * 'Email' to 'Account Email',
        * 'Website' to 'Claimant's Website',
        * 'LinkedIn Profile' to 'Production Location's LinkedIn'.

### Release instructions:
* Before deploying to an existing environment, manually delete the related EFS storage, OpenSearch domain, and stop all tasks of the Logstash service in the appropriate ECS cluster. This is necessary to apply the new mapping for the production-locations OpenSearch index.

* Ensure that the following commands are included in the `post_deployment` command:
    * `migrate`
    * `index_facilities_new`


## Release 1.19.0

## Introduction
* Product name: Open Supply Hub
* Release date: August 24, 2024

### Code/API changes
* [OSDEV-1006](https://opensupplyhub.atlassian.net/browse/OSDEV-1006) - Create new "api/v1/production-locations" endpoint.
* [OSDEV-633](https://opensupplyhub.atlassian.net/browse/OSDEV-633) - Modified the `sectors` endpoint to return either a list of sectors or sectors grouped by their sector groups, depending on the query parameters passed to the request. Possible parameters include:
    * `embed` (optional): If present, returns a flat list of sectors submitted by a specific contributor.
    * `contributor` (optional): If embed is provided, this parameter must be included to filter sectors submitted by a specific contributor.
    * `grouped` (optional): If present, returns sectors grouped by their sector groups.
* [OSDEV-1184](https://opensupplyhub.atlassian.net/browse/OSDEV-1184) - Handle validation errors for size, sort_by and order_by parameters of "api/v1/production-locations" endpoint.
* [OSDEV-982](https://opensupplyhub.atlassian.net/browse/OSDEV-982) - Search, API. Add OS ID query parameter to v1/production-locations. Implement "api/v1/production-locations/{os_id}" endpoint.
* [OSDEV-1103](https://opensupplyhub.atlassian.net/browse/OSDEV-1103) - Enabled accent-insensitive search for `name` and `address` fields of production location by designing the index mapping to do ASCII folding for search tokens. Additionally, there were changed query_type for the `name` and `name_local` fields from `terms` to `match`.

### Architecture/Environment changes
* [OSDEV-1165](https://opensupplyhub.atlassian.net/browse/OSDEV-1165) - Updated the release protocol to include information about quick fixes and how to perform them. Additionally, updated the GitFlow diagram to visually depict this process.
* Updated the `RELEASE-PROTOCOL.md` file to include information about OpenSearch and Logstash, stating that their functionality should also be checked after deployment.
* [OSDEV-1169](https://opensupplyhub.atlassian.net/browse/OSDEV-1169) - Activated deployment database-anonymizer to production.
* [OSDEV-1197](https://opensupplyhub.atlassian.net/browse/OSDEV-1197) - Upgrade Kafka tools to version 3.8.0

### Bugfix
* [OSDEV-1048](https://opensupplyhub.atlassian.net/browse/OSDEV-1048) - Fixed error "User Cannot read properties of undefined (reading 'length')".
* [OSDEV-1180](https://opensupplyhub.atlassian.net/browse/OSDEV-1180) - Introduced a 10,000-download limit check on the api/facilities-downloads API endpoint to prevent non-API users from downloading more than 10,000 production locations.
* [OSDEV-1178](https://opensupplyhub.atlassian.net/browse/OSDEV-1178) - Added null check for claimStatuses array that fixes JS error on Dashboard/Facility Claims page.

### What's new
* [OSDEV-633](https://opensupplyhub.atlassian.net/browse/OSDEV-633) - Added a nested select to the Sectors filter. The main selection is the group name of related sectors. By pressing the header, a user can select all related sectors from this group. To view the list of related sectors, it's necessary to press the "carrot" icon next to the group heading. This action allows a user to choose a single sector from the grouped list. Additionally, entering text into the search filter displays only the filtered sectors within the opened groups.

### Release instructions:
* Before deploying to an existing environment, manually delete the related EFS storage, OpenSearch domain, and stop all tasks of the Logstash service in the appropriate ECS cluster. This is necessary to apply the new mapping for the production-locations OpenSearch index.


## Release 1.18.0

## Introduction
* Product name: Open Supply Hub
* Release date: August 10, 2024

### Database changes
#### Migrations:
* 0152_delete_tilecache_and_dynamicsetting - removed unused `api_tilecache` and `api_dynamicsetting` tables.
* 0153_add_sector_group_table - creates the `SectorGroup` model and populates it with the sector groups names.
* 0154_associate_sectors_with_groups - associates sectors with sector groups.

#### Schema changes
* [OSDEV-1142](https://opensupplyhub.atlassian.net/browse/OSDEV-1142) - Technical Debt. Remove unused `api_tilecache` and `api_dynamicsetting` tables. Migration has been created, removed related data in the code base.
* [OSDEV-360](https://opensupplyhub.atlassian.net/browse/OSDEV-360) - The following changes have been implemented:
    * A new table, `api_sectorgroup`, has been introduced and populated with sector group names.
    * A new field named `groups` has been added to the `Sector` model to establish a many-to-many relationship between the `api_sector` and the `api_sectorgroup` tables.

### Code/API changes
* [OSDEV-1005](https://opensupplyhub.atlassian.net/browse/OSDEV-1005) - Disconnect location deletion propagation to the OpenSearch cluster while the Django tests are running, as it is outside the scope of Django unit testing.

### Architecture/Environment changes
* [OSDEV-1005](https://opensupplyhub.atlassian.net/browse/OSDEV-1005) - Enable deployment of the Logstash and OpenSearch infra to AWS environments.
* [OSDEV-1156](https://opensupplyhub.atlassian.net/browse/OSDEV-1156) - The following changes have been made:
    * Defined memory and CPU configurations for Logstash and instance types for OpenSearch in each AWS environment. The memory and CPU configurations for Logstash have been set uniformly across all environments. After an investigation, it was found that the minimally sufficient requirements are 0.25 CPU and 2 GB of memory for proper Logstash operation, even with the production database. [This documentation](https://www.elastic.co/guide/en/logstash/current/jvm-settings.html) about JVM settings in the Logstash app was used to determine the appropriate resource settings. Regarding OpenSearch, the least powerful instance type was used for the Dev, Staging, and Test environments since high OpenSearch performance is not required there. For the Prod and Pre-prod environments, the minimally recommended general-purpose instance type, `m6g.large.search`, was selected. Research showed that it can process document deletions in 0.04 seconds, which is relatively fast compared to the 0.1-0.2 seconds on the `t3.small.search` instance type used for Dev, Staging, and Test. This decision was based on [this AWS Blog article](https://aws.amazon.com/blogs/aws-cloud-financial-management/better-together-graviton-2-and-gp3-with-amazon-opensearch-service/).
    * The OpenSearch instance type was parameterized.
    * The JVM direct memory consumption in the Logstash app was decreased to 512 MB to fit into two gigabytes of memory, which is the maximum available for 0.25 CPU. Total memory usage was calculated based on the formula in [this section](https://www.elastic.co/guide/en/logstash/current/jvm-settings.html#memory-size-calculation) of the Logstash JVM settings documentation.
* Updated the OpenSearch domain name to the environment-dependent Terraform (TF) local variable in the resources of the OpenSearch access policy. Utilized the `aws_opensearch_domain_policy` resource since the `access_policies` parameter on `aws_opensearch_domain` does not validate the policy correctly after its updates. See [the discussion on GitHub](https://github.com/hashicorp/terraform-provider-aws/issues/26433).

### Bugfix
* Ensure that the OpenSearch domain name is unique for each environment to avoid conflicts when provisioning domains across different environments.
* [OSDEV-1176](https://opensupplyhub.atlassian.net/browse/OSDEV-1176) - Fixed a spelling mistake in the label for the password field on the LogIn page. After the fix, the label reads "Password".
* [OSDEV-1178](https://opensupplyhub.atlassian.net/browse/OSDEV-1178) - Fixed error "Something went wrong" error after clicking on Dashboard -> View Facility Claims.

### What's new
* [OSDEV-1144](https://opensupplyhub.atlassian.net/browse/OSDEV-1144) - Claims emails. Updated text for approval, revocation, and denial emails.
* [OSDEV-360](https://opensupplyhub.atlassian.net/browse/OSDEV-360) - On the admin dashboard, functionality has been added to allow Admins to add, remove, or modify sector groups. In the `Sectors` tab, Admins can now adjust the related sector groups for each sector. Each sector must be associated with at least one group.
* [OSDEV-1005](https://opensupplyhub.atlassian.net/browse/OSDEV-1005) - Implement the propagation of production location deletions from the PostgreSQL database to the OpenSearch cluster. After this fix, the locations that were deleted will be excluded from the response of the `v1/production-location` GET API endpoint.

### Release instructions:
* Ensure that the following commands are included in the `post_deployment` command:
    * `migrate`


## Release 1.17.0

## Introduction
* Product name: Open Supply Hub
* Release date: July 27, 2024

### Database changes
#### Migrations:
* 0151_replace_index_number_of_workers - replace function `index_number_of_workers` to use one source of truth for both`number_of_workers` & `extended_fields`.

### Bugfix
* [OSDEV-1145](https://opensupplyhub.atlassian.net/browse/OSDEV-1145) - Error message appearing as red dot with no context. Error display has been fixed. Simplified displaying logic of errors. Changed error property type.
* [OSDEV-576](https://opensupplyhub.atlassian.net/browse/OSDEV-576) - Implemented one source of truth to Search query source & Production Location Details page source for field `number_of_workers`.
* [OSDEV-1146](https://opensupplyhub.atlassian.net/browse/OSDEV-1146) - Fixed issue with missed header & data for Claim Decision column while downloaded Facility Claims data in xlsx format.

### What's new
* [OSDEV-1090](https://opensupplyhub.atlassian.net/browse/OSDEV-1090) - Claims. Remove extra product type field on Claimed Facility Details page.
* [OSDEV-273](https://opensupplyhub.atlassian.net/browse/OSDEV-273) - Facility Claims. Implement filtering by Country and Status. Set 'pending' claim status as a default filter.
* [OSDEV-1083](https://opensupplyhub.atlassian.net/browse/OSDEV-1083) - Implemented a 'toggle password visibility' feature in the login, registration, reset password and user profile forms.
* The legacy `_template` API endpoint was disabled via the configuration file in favor of the new `_index_template` API endpoint, since the composable index template is used for OpenSearch. The `legacy_template` was set to `false` to start using the defined composable index template in the `production_locations.json` file. This change is necessary to avoid omitting the `production_locations.json` index template for the `production-locations` index defined in the Logstash app and to enforce the OpenSearch cluster to use the explicit mapping for the `production-locations` index.

### Release instructions:
* Ensure that the following commands are included in the `post_deployment` command:
    * `migrate`
    * `index_facilities_new`


## Release 1.16.0

## Introduction
* Product name: Open Supply Hub
* Release date: July 13, 2024

### Code/API changes
* [OSDEV-1100](https://opensupplyhub.atlassian.net/browse/OSDEV-1100) - Replaced all mentions of "facility" and "facilities" with the new production location naming in the Logstash app. Renamed `location` field in the production locations index to `coordinates`.
* [OSDEV-705](https://opensupplyhub.atlassian.net/browse/OSDEV-705) - Created an additional `RowCoordinatesSerializer` in the ContriCleaner to handle coordinate values ("lat" and "lng"). Moved the conversion of "lat" and "lng" into float point numbers from `FacilityListViewSet` to this serializer.
* Introduced a general format for all Python logs by updating the Django `LOGGING` constant. Disabled propagation for the `django` logger to the `root` logger to avoid log duplication. Removed unnecessary calls to the `basicConfig` method since only the configuration defined in the `LOGGING` constant in the settings.py file is considered valid by the current Django app.

### Architecture/Environment changes
* *Describe architecture/environment changes here.*

### Bugfix
* [OSDEV-705](https://opensupplyhub.atlassian.net/browse/OSDEV-705) - Fixed the error “could not convert string to float” that occurred when a list contained columns for “lat” and “lng” and only some of the rows in these columns had data. As a result, rows are processed regardless of whether the values for “lat” and “lng” are present and valid, invalid, or empty.

### What's new
* [OSDEV-981](https://opensupplyhub.atlassian.net/browse/OSDEV-981) Reporting. History of contributor uploads. Created a new report with details about the contributor:
    * including name, ID, contributor type;
    * first upload, including date of the first upload and time since the first upload in days;
    * most recent (or “last”) upload, including date of the last upload and time since the last upload in days;
    * total (or “lifetime”) uploads and a calculation for uploads per year (= lifetime uploads = total uploads / (current year - first upload year); if “first upload year” = “current year”, then use 1 in denominator). This data is ordered based on the “date of last upload” column so that contributors who have recently contributed data are at the top of the report.
* [OSDEV-1105](https://opensupplyhub.atlassian.net/browse/OSDEV-1105) - Contribution. Allow commas in list name and update error message.
* [OSDEV-272](https://opensupplyhub.atlassian.net/browse/OSDEV-272) - Facility Claims Page. Implement ascending/descending and alphabetic sort on FE. Applied proper sorting for lower case/upper case/accented strings.
* [OSDEV-1036](https://opensupplyhub.atlassian.net/browse/OSDEV-1036) - Claims. Add a sortable "claim decision" column to claims admin page.
* [OSDEV-1053](https://opensupplyhub.atlassian.net/browse/OSDEV-1053) - Updated email notification about the claim submission.

### Release instructions:
* *Provide release instructions here.*


## Release 1.15.0

## Introduction
* Product name: Open Supply Hub
* Release date: June 29, 2024

### Database changes
#### Migrations:
* 0150_introduce_function_formatting_number_to_percent - adds add_percent_to_number to DB and drop
drop_calc_column_func.

### Code/API changes
* [OSDEV-1004](https://opensupplyhub.atlassian.net/browse/OSDEV-1004) - The following changes have been made to the Logstash and OpenSearch services:
    * Prepared the SQL script to collect all the necessary data for the `v1/facilities` API endpoint according to the new API specification. Agreed upon and established a prioritization scale for gathering data related to the name, address, sector, parent_company, product_type, facility_type, processing_type, number_of_workers and location fields as follows:
        * Data from the approved claim.
        * Promoted matches (considered as promoted facility list items).
        * The most recently contributed data.
    * For the country field, the same prioritization scale has been utilized except for 'Data from the approved claims' because the claimant cannot update the country in any way.
    * Introduced a new set of Ruby scripts to filter and reorganize the incoming data at the Logstash app level, avoiding complex database queries that could lead to high database load.
    * Updated the `facilities` index template for OpenSearch to define how new fields within the facility documents are stored and indexed by OpenSearch.
    * Set up the main Logstash pipeline to run every 15 minutes.
    * Introduced ingress and egress rules for the Opensearch and Logstash.
    * Parameterized database credentials for the logstash configs input.
    * Parameterized OpenSearch domain for the logstash configs output.
    * Specified the ARN of an IAM role to be used as the master user for the OpenSearch domain.
    * Set EFS access point permissions for logstash:root user.
    * Utilized environment variables to disable authentication for OpenSearch during local development, as the authentication isn't necessary.

    All changes have been made to meet the API specification requirements for `v1/facilities` API endpoint as closely as possible.

### Architecture/Environment changes
* For the job `clean_ecr_repositories` of Destroy Environment action, it was added a new line to the script responsible for deleting ECR repositories, specifically targeting the `opensupplyhub-logstash` repository.
* The `reindex_database` and `index_facilities_new` commands have been removed from the `post_deployment` command.

### Bugfix
* [OSDEV-1098](https://opensupplyhub.atlassian.net/browse/OSDEV-1098) Reporting. A columns values in the report "Contributor type by %" are not cumulative. The SQL for the report has been rewritten in such a way that first calculates the monthly counts, then computes the cumulative counts for each month, and finally applies the add_percent_to_number function to get the desired percentages. This gives us the accumulated values for each month.

### What's new
* [OSDEV-1071](https://opensupplyhub.atlassian.net/browse/OSDEV-1071)  Replaced the term "facility" with "production location" in the claims banners
* [OSDEV-933](https://opensupplyhub.atlassian.net/browse/OSDEV-933) Facility Claims. Add "what is claims" screen. `What is claims` page with radio buttons has been added that explains more about the claim. Updated title and link text for not logged in user who wants to claim a production location.
* [OSDEV-1088](https://opensupplyhub.atlassian.net/browse/OSDEV-1088) - Collecting users' public IP addresses in the Rollbar error tracker has been disabled to meet GDPR compliance.

### Release instructions:
* Update code.


## Release 1.14.0

## Introduction
* Product name: Open Supply Hub
* Release date: June 15, 2024

### Database changes
#### Migrations:
* 0146_add_facility_workers_count_new_field_to_facilityclaim - adds the facility_workers_count_new field to the FacilityClaim model.
* 0147_copy_facility_workers_count_to_facility_workers_count_new - copies the data from the facility_workers_count field to the facility_workers_count_new field.
* 0148_remove_facility_workers_count_field_from_facilityclaim - removes the facility_workers_count field from the FacilityClaim model.
* 0149_rename_facility_workers_count_new_to_facility_workers_count - renames the facility_workers_count_new field to facility_workers_count.

#### Schema changes
* [OSDEV-1084](https://opensupplyhub.atlassian.net/browse/OSDEV-1084) - To enable adding a range for the number of workers during the claiming process, the type of the `facility_workers_count` field in the `FacilityClaim` table was changed from `IntegerField` to `CharField`.

### Architecture/Environment changes
* [OSDEV-1069](https://opensupplyhub.atlassian.net/browse/OSDEV-1069) - The following changes have been made:
    * Changed the Postgres Docker image for the database to use the official one and make the local database setup platform-agnostic, so it doesn't depend on the processor architecture.
    * Built the PostGIS program from source and installed it to avoid LLVM-related errors inside the database Docker container during local development.
* [OSDEV-1072](https://opensupplyhub.atlassian.net/browse/OSDEV-1072) - The following changes have been made:
    * Added building database-anonymizer container to the pipeline.
    * Pushing the database-anonymizer container to the repo is turned off until the database anonymizing scheduled task will be deployed to the production.
* [OSDEV-1089](https://opensupplyhub.atlassian.net/browse/OSDEV-1089) Change format gunicurn logs not pass IP address to AWS CloudWatch.
* Added command `reindex_database`
* [OSDEV-1075](https://opensupplyhub.atlassian.net/browse/OSDEV-1075) - The following changes have been made:
    * All resources created via batch job will be tagged
* [OSDEV-1089](https://opensupplyhub.atlassian.net/browse/OSDEV-1089) Change format gunicurn logs not pass IP address to AWS CloudWatch.
* Make tile generation endpoint transaction-less and remove `CREATE TEMP TABLE` statement.
* Added command `reindex_database`.
* [OSDEV-1089](https://opensupplyhub.atlassian.net/browse/OSDEV-1089) Change format gunicurn logs not pass IP address to AWS CloudWatch.
* Removed calling command `clean_facilitylistitems` from the `post_deployment` command.
* Added calling command `reindex_database` from the `post_deployment` command.
* Added calling command `index_facilities_new` from the `post_deployment` command.
* An additional loop was added to the `run_cli_task` script that repeatedly checks the status of an AWS ECS task, waiting for it to stop.

### Bugfix
* [OSDEV-1019](https://opensupplyhub.atlassian.net/browse/OSDEV-1019) - Fixed an error message to 'Your account is not verified. Check your email for a confirmation link.' when a user tries to log in with an uppercase letter in the email address and their account has not been activated through the confirmation link.
* Added the `--if-exists` flag to all calls of the `pg_restore` command to eliminate spam errors when it tries to delete resources that don't exist just because the DB can be empty. Improved the section of the README about applying the database dump locally. Specifically, SQL queries have been added to delete all the tables and recreate an empty database schema to avoid conflicts during the database dump restore.

### What's new
* [OSDEV-1030](https://opensupplyhub.atlassian.net/browse/OSDEV-1030) - The following changes have been made:
    * Replaced the "Donate" button with a "Blog" button in the header
    * Added links to the "Blog" and "Careers" pages in the footer
* [OSDEV-939](https://opensupplyhub.atlassian.net/browse/OSDEV-939) - The following changes have been made:
    * Created new steps `Supporting Documentation` & `Additional Data` for `Facility Claim Request` page.
    * Added popup for successfully submitted claim.
* [OSDEV-1084](https://opensupplyhub.atlassian.net/browse/OSDEV-1084) - Enable adding a range for the number of workers during the claiming process, either after pressing the “I want to claim this production location” link or on the Claimed Facility Details page.

### Release instructions:
* Update code.


## Release 1.13.0

## Introduction
* Product name: Open Supply Hub
* Release date: June 01, 2024

### Database changes
#### Migrations:
* 0145_new_functions_for_clean_facilitylistitems_command - introduced new sql functions for `clean_facilitylistitems` command:
    - drop_table_triggers
    - remove_items_where_facility_id_is_null
    - remove_old_pending_matches
    - remove_items_without_matches_and_related_facilities

### Code/API changes
* [OSDEV-994](https://opensupplyhub.atlassian.net/browse/OSDEV-994) API. Update to pass all merge events to user based on contrib id. A non-admin API user makes:
- a GET call to /moderation-events/merge/
and receives information about merges that have occurred for all contributors.
- a GET call to /moderation-events/merge/?contributors=<id_number_x>&contributors=<id_number_y>&contributors=<id_number_z>
and receives information about merges that have occurred for the contributors with the specified IDs.

### Architecture/Environment changes
* [OSDEV-1003](https://opensupplyhub.atlassian.net/browse/OSDEV-1003) - Added automatic building for the Logstash Docker image in the `Deploy to AWS` workflow. Refactored the `Deploy to AWS` workflow to remove redundant setting values for `build-args` of the `docker/build-push-action` action in cases where the values are not used.
* [OSDEV-1004](https://opensupplyhub.atlassian.net/browse/OSDEV-1004) - Prepared the local environment setup for the Logstash and OpenSearch services to enable local development. Created a script to start the project from scratch with a database populated with sample data.
* [OSDEV-1054](https://opensupplyhub.atlassian.net/browse/OSDEV-1054) - Added a Django command `clean_facilitylistitems` that make next steps:
    - drop table triggers;
    - remove facilitylistitems where facility_id is null;
    - remove facilitylistitems with potential match status more than thirty days;
    - remove facilitylistitems without matches and related facilities;
    - create table triggers;
    - run indexing facilities
* [OSDEV-878](https://opensupplyhub.atlassian.net/browse/OSDEV-878) - Added a Django command `post_deployment` that runs Django migrations during the deployment process. This command can be expanded to include other post-deployment tasks. Used the `post_deployment` command in the `post_deploy` job of the Deploy to AWS workflow.

### Bugfix
* [OSDEV-1056](https://opensupplyhub.atlassian.net/browse/OSDEV-1056) - Refactor OS Hub member's email anonymization.
* [OSDEV-1022](https://opensupplyhub.atlassian.net/browse/OSDEV-1022) - Fix updating facility claim for user. Bring the format of extended field values to the same format as for List / API upload during processing. This has been done because extending fields processing is happening both for List / API uploading and claim update.
* [OSDEV-788](https://opensupplyhub.atlassian.net/browse/OSDEV-788) - Re-written logic for New_Facility/Automatic_Match/Potential_Match when we collect & save data for FacilityListItemTemp/FacilityMatchTemp. That fixed issue with option `create` equal `False` for API requests.
* [OSDEV-1027](https://opensupplyhub.atlassian.net/browse/OSDEV-1027) - Fix rendering of the Average Lead Time section

### What's new
* [OSDEV-1049](https://opensupplyhub.atlassian.net/browse/OSDEV-1049) Update Release protocol.
* [OSDEV-922](https://opensupplyhub.atlassian.net/browse/OSDEV-922) Consent Message. Update wording of consent opt in message on Open Supply Hub. A user who verifies Open Supply Hub for the first time can see the updated message.
* [OSDEV-1068](https://opensupplyhub.atlassian.net/browse/OSDEV-1068) - Created report that shows the number of records from the api_facilitymatch table for contributors: 2060, 1045, 685, 3356

### Release instructions:
* Update code.
* Apply DB migrations up to the latest one.


## Release 1.12.0

## Introduction
* Product name: Open Supply Hub
* Release date: May 18, 2024

### Database changes
#### Migrations:
* 0143_create_facility_claim_attachment_table.py - create api_facilityclaimattachments table to store claimant attachments per facility claim
* 0144_remove_unnecessary_columns_from_facility_claim.py - This migration replaces the old `index_approved_claim` function with a similar one that does not index the `preferred_contact_method` field. Additionally, the migration removes `email` and `preferred_contact_method` from the `FacilityClaim` model and the respective history table.

#### Schema changes
* [OSDEV-931](https://opensupplyhub.atlassian.net/browse/OSDEV-931) - Since `email` and `preferred_contact_method` are no longer necessary for the claim form, they have been removed from the `FacilityClaim` model and the respective history table. Additionally, the old `index_approved_claim` function has been replaced with a similar one that does not index the `preferred_contact_method` field.

### Code/API changes
* [OSDEV-1021](https://opensupplyhub.atlassian.net/browse/OSDEV-1021) Update the release protocol. The release protocol has been updated with the recent changes. Has been added the section about reloading DedupeHub and QA notification.
* [OSDEV-997](https://opensupplyhub.atlassian.net/browse/OSDEV-997) - A new method, `message_claimant`, was added to the `FacilityClaimViewSet` for handling a POST request on the url-path `message-claimant` for messages to the claimant.
Mail templates for the message to the claimant and the claims team signature were also added.

### Architecture/Environment changes
* [OSDEV-897](https://opensupplyhub.atlassian.net/browse/OSDEV-897) FE(React) app. An appropriate local Docker environment is configured for the application. A local Docker environment has been created for the React application. Renamed the `app` folder to `react` to be clearer in the project. Replaced name in the code base. Removed unnecessary commands.
* [OSDEV-862](https://opensupplyhub.atlassian.net/browse/OSDEV-862) Fix `DB - Save Anonymized DB` / `DB - Apply Anonymized DB` workflows:
  - run actions on self-hosted runners to eliminate `lack of storage` issue that happens on github's runners.
  - use the `Test` environment for  `DB - Save Anonymized DB` action
* [OSDEV-989](https://opensupplyhub.atlassian.net/browse/OSDEV-989) - The Strategy pattern was utilized to consolidate the processing of new facilities received from both API requests and list uploads. The code responsible for executing this processing was refactored, and new classes were implemented:
    * ProcessingFacility - abstract class for facility processing
    * ProcessingFacilityList - class to process a facility list
    * ProcessingFacilityAPI - class to process a facility from an API request
    * ProcessingFacilityExecutor - class defines which interface to execute for the processing of a facility
* Resource allocation has been optimized for the Test environment. The number of ECS tasks in the Test environment has been reduced from 4 to 2, while maintaining system stability.
* [OSDEV-870](https://opensupplyhub.atlassian.net/browse/OSDEV-870) - In `docker-compose` for the `api-app`  added dependency that helps to fix connection with the database during tests pipelines for Dedupe-Hub:
* [OSDEV-1001](https://opensupplyhub.atlassian.net/browse/OSDEV-1001) - Deploy OpenSearch service to OS Hub infrastructure.
```
database:
    condition: service_healthy
```
* [OSDEV-1024](https://opensupplyhub.atlassian.net/browse/OSDEV-1024) - Dedupe Hub. Revise service configurations and refine gazetteer retraining. Remove option `--reload` & decrease number of workers in Dedupe Hub service configuration. Refactor initial rebuilding of gazetteer.
* [OSDEV-885](https://opensupplyhub.atlassian.net/browse/OSDEV-885) - Implement option to reset database for `Dev`, `Test` and `Pre-prod` environmet to `Deploy to AWS` pipleine
* [OSDEV-1002](https://opensupplyhub.atlassian.net/browse/OSDEV-1002) - The following changes have been done:
    * Prepared initial AWS infrastructure via Terraform for the Logstash service, including configuring AWS EFS storage to save the pointer of the last run for the jdbc plugin. Essentially, after deploying updated Terraform code to an environment, ECS task definition, ECR repository, ECS service, along with EFS storage, will be set up for Logstash to function.
    * Moved the PoC solution of the Logstash + Elasticsearch setup to the repository to avoid losing it. Further work is needed as the solution requires development and is not functioning smoothly.
* In response to recent stability observations of the staging environment, resource allocation has been optimized by reducing the number of ECS tasks from 8 to 6 for the Django app instances, thus maintaining system stability.

### Bugfix
* [OSDEV-870](https://opensupplyhub.atlassian.net/browse/OSDEV-870) - The returning confirm/reject URLs were fixed when a facility has been matched. Changes were made to the Dedupe-Hub to prevent adding rows with empty fields to the `api_facilitymatch` and `api_facilitymatchtemp` tables when the count of matches is more than one.
* [OSDEV-744](https://opensupplyhub.atlassian.net/browse/OSDEV-744) - API. When user want to confirm/reject potential_match it didn't found a match through `id`, was fixed by provided valid `id` from `api_facilitymatch` table.
* [OSDEV-1052](https://opensupplyhub.atlassian.net/browse/OSDEV-1052) - Replace data@opensupplyhub by claims@opensupplyhub in the Frontend

### What's new
* [OSDEV-975](https://opensupplyhub.atlassian.net/browse/OSDEV-975) Reporting. Number of facilities with at least one extended field.`Facilities with Extended Field Data` report has been rewritten from Django ORM to SQL to optimize and speed up time of the report generation. Added two columns `With At Least 1 Extended Field` and `Sector`.
* [OSDEV-945](https://opensupplyhub.atlassian.net/browse/OSDEV-945) - Facility Claim. Update text of claim link on profile to "I want to claim this production location".
* [OSDEV-745](https://opensupplyhub.atlassian.net/browse/OSDEV-745) - New "Portuguese" translated resources option added to international menu.
* [OSDEV-944](https://opensupplyhub.atlassian.net/browse/OSDEV-944) - Facility claims. Short-term new screen for claim documentation.
* [OSDEV-931](https://opensupplyhub.atlassian.net/browse/OSDEV-931) - The following features have been implemented:
    * Made the Email field in the claim form uneditable, setting the claimer's email as the default value for this field.
    * Removed the _Preferred method of contact_ field from both the claim form and the claim details page in the admin dashboard.
    * Implemented redirecting a user to the claim page after navigating to the login page via the CTA link on the claim page for unauthorized users and successful login.
* [OSDEV-997](https://opensupplyhub.atlassian.net/browse/OSDEV-997) - Facility Claims. A new button, 'Message Claimant' has been added to the update status controls on the Facility Claim Details page. After successfully sending a message, the message text is recorded in the Claim Review Notes.

### Release instructions:
* Update code.
* Apply DB migrations up to the latest one.
* Run the index_facilities_new management command.


## Release 1.11.0

## Introduction
* Product name: Open Supply Hub
* Release date: April 20, 2024

### Code/API changes
* [OSDEV-923](https://opensupplyhub.atlassian.net/browse/OSDEV-923) [Uptime] Added more logs around API/List uploads & Dedupe Hub match processing
* [OSDEV-606](https://opensupplyhub.atlassian.net/browse/OSDEV-606) Contributor Sort: Allow for ascending sort of contributors on the Map page. The sort_by parameter submits type of sorting order for facilities. Default sorting will be primary by public contributors count descending and secondary by name ascending/descending and contributors count ascending.

### Architecture/Environment changes
* [OSDEV-990](https://opensupplyhub.atlassian.net/browse/OSDEV-990) - Implement a ContriCleaner facade class to simplify interaction with client code. With this change, the client code only needs to instantiate the ContriCleaner class, pass the input data, and then call the `process_data` method without the need to define strategies or other details. This abstraction helps streamline the process and encapsulate complexity.
* [OSDEV-991](https://opensupplyhub.atlassian.net/browse/OSDEV-991) - Implement a chain of pre-validation and serialization handlers in the ContriCleaner to streamline data processing. Additionally, refactor the CompositeRowSerializer to set up leaf serializers using a specialized method, ensuring loose coupling between the CompositeRowSerializer and leaf serializers. Lastly, separate serialization and validation tasks from parsing in the ContriCleaner library for improved modularity and maintainability.
* [OSDEV-1000](https://opensupplyhub.atlassian.net/browse/OSDEV-1000) - A new class `ProcessingFacility` was created that will be responsible for managing the processing of new facilities from both API requests and list uploads. The functionality of processing a new facility received from an API request, which was previously in `facilities_view_set.py`, has been moved to `processing_facility.py`.
* [OSDEV-1007](https://opensupplyhub.atlassian.net/browse/OSDEV-1007) - The functionality of processing a new facility received from list uploads, which was previously in `facility_list_view_set.py`, has been moved to `create_facility.py`.
* [OSDEV-927](https://opensupplyhub.atlassian.net/browse/OSDEV-927) - Reduce resources allocated for bastions to t3.nano.
* [OSDEV-805](https://opensupplyhub.atlassian.net/browse/OSDEV-805) - Make Environment and project tag to be applied to all resources by defaul.
* [OSDEV-862](https://opensupplyhub.atlassian.net/browse/OSDEV-862) - Add `Save Anonymized DB` and `Apply Anonymized DB` actions that provde possibility to save anonymized dump to S3 bucket and then resotre Test or Pre-Prod environment from dump stored on S3.
* [OSDEV-859](https://opensupplyhub.atlassian.net/browse/OSDEV-859) - Creates task-definitation for scheduled task that
  * creates temporary postgresdb instance from latest production snaphsot in the `test` AWS account
  * run anonymization query
  * saves anonymized snapshot and removes the instance
* In response to recent stability observations, resource allocation has been optimized, reducing the number of ECS tasks in both production and pre-production environments from 16 to 12, maintaining system stability.

### Bugfix
* [OSDEV-996](https://opensupplyhub.atlassian.net/browse/OSDEV-996) The default sorting order for embedded maps was broken (changed to Descending by # Contributors). The default sorting order for embedded maps has been fixed (changed it back to Ascending by Name).
* [OSDEV-857](https://opensupplyhub.atlassian.net/browse/OSDEV-857) [Bug] Pre-prod isn't deleted by the 'terraform destroy' script. Command for destroying repositories on AWS pre-prod has been added.
* [OSDEV-888](https://opensupplyhub.atlassian.net/browse/OSDEV-888) - Facility Profile. An error occurs when trying to open a facility from the Status Reports page. The error occurred due to activity reports with the status `pending` containing fields with `null` values and these values pass to the `format_date` function as an argument. Modified the `get_activity_reports` method in the `FacilityIndexDetailsSerializer` to prevent passing a falsy `date` argument into the `format_date` function.
* [OSDEV-984](https://opensupplyhub.atlassian.net/browse/OSDEV-984) - Facility list upload. Header validation is failing, even though all the required columns and data are filled. Prepared basic implementation for ContriCleaner to validate headers (required fields) on early stage.
* [OSDEV-660](https://opensupplyhub.atlassian.net/browse/OSDEV-660) - Remove punctuation issues with duplicated commas and double quotes while facility list uploading.
* [OSDEV-986](https://opensupplyhub.atlassian.net/browse/OSDEV-986) - Fix the population of the custom data points uploaded via lists. Ensure that the full list header is saved in the database, and that the raw data for each facility list item is saved as a string of strings, with each value separated by a comma. This way, it helps maintain backward compatibility with the functionality responsible for displaying custom data points on the embedded maps. Also, revert to the previous default logic, which saves the sector as `Unspecified` when sector, sector_product_type, or product_type have empty values.
* [OSDEV-966](https://opensupplyhub.atlassian.net/browse/OSDEV-966) - Character limit validation has been implemented in the ContriCleaner library for name, address, and sector values. It enforces a maximum length of 200 characters for both the name and address values, and restricts sector values to 50 characters each. This fix addresses the issue where user uploads containing such invalid data caused requests to fail with unexpected errors.

### What's new
* [OSDEV-974](https://opensupplyhub.atlassian.net/browse/OSDEV-974) Reporting. Contributor type by %. Admin sees in the report data for the percent of data contributors on the platform by type (this should be in percent format with two decimal places shown), only accounts that have contributed data, the data should be ordered by most recent to oldest month and display mid-month values.
* [OSDEV-912](https://opensupplyhub.atlassian.net/browse/OSDEV-912) Facility Claim. Disable editing of name and address. The Facility name (English language) & Address fields of the claim details page have been removed and cannot be edited by the claimant.
* [OSDEV-571](https://opensupplyhub.atlassian.net/browse/OSDEV-571) Claimed Facility Details. Make the "Sector" field a dropdown instead of free text field. The `Sector` field became a dropdown that is pre-populated with the platform’s sector list from Django.
* [OSDEV-962](https://opensupplyhub.atlassian.net/browse/OSDEV-962) Update Release protocol. The Release protocol has been updated after the automatization of manual processes such as creating a release branch, restoring DB, deploy to AWS.
* [OSDEV-972](https://opensupplyhub.atlassian.net/browse/OSDEV-972) Reporting. Updating "Facility Uploads" report. Joined one table from two reports and added columns.New table with such columns:
`month`, `Total # of list uploads` in a given month (these are uploads that come from external contributors, NOT OS Hub team members), `# of public list uploads` in a given month (these are uploads that come from OS Hub team members AND have “[Public List]” in the contributor name), `Total facility listItems` uploaded in a given month, `# of Facilities` from Public Lists, `Total Facilities w/ status = new facility`, `# Public List Facilities w/ status = new facility`. Data is ordered from most recent to oldest
* [OSDEV-913](https://opensupplyhub.atlassian.net/browse/OSDEV-913) Claim. Updated the submitted claim auto-reply message for email template.
* [OSDEV-914](https://opensupplyhub.atlassian.net/browse/OSDEV-914) Claim. Updated the approved claim auto-reply message for email template

### Release instructions:
* Update code.


## Release 1.10.0

## Introduction
* Product name: Open Supply Hub
* Release date: March 23, 2024

### Database changes
#### Migrations:
* 0141_delete_contributor_webhooks.py - deletes `ContributorWebhook` model
* 0142_introduce_temporary_endpoint_switcher_for_list_uploads.py - This migration introduces a temporary API endpoint switcher for list uploads.

#### Schema changes
* [OSDEV-893](https://opensupplyhub.atlassian.net/browse/OSDEV-893) - Introduce a temporary API endpoint switcher for list uploads to enable switching to the old list upload API endpoint if the new endpoint affects production uptime.

### Code/API changes
* [OSDEV-832](https://opensupplyhub.atlassian.net/browse/OSDEV-832) API. Provide admins with a way to retrieve a user's call count in real time. Admin can see the report `API requests by user` with the number of successful and unsuccessful requests a user has made up to the current date.
* [OSDEV-831](https://opensupplyhub.atlassian.net/browse/OSDEV-831) - API. Handle Geocode errors w/ system error code when upload facility using endpoint.

### Architecture/Environment changes
* [OSDEV-693](https://opensupplyhub.atlassian.net/browse/OSDEV-693) Implement a GitHub action that applies migrations on given environment. Run migrations for `Test` environment via CLI command.
* [OSDEV-910](https://opensupplyhub.atlassian.net/browse/OSDEV-910) Add separated code quality pipelines for contricleaner, countries, django-api and frontend. After checking, it creates a code coverage report showing each particular app's code coverage. Add separated code quality jobs for code formatters.
* [OSDEV-702](https://opensupplyhub.atlassian.net/browse/OSDEV-702) Integrate a new module named `contricleaner` separately, designed to parse and validate data from various sources such as json, csv, and xls.
Move `countries` to a separate module so that it becomes possible to use both `django` and `contricleaner`.
* [OSDEV-893](https://opensupplyhub.atlassian.net/browse/OSDEV-893) - Implement CSV and XLSX file parser strategies in the ContriCleaner library, and incorporate preliminary cleanup during parsing.
* [OSDEV-915](https://opensupplyhub.atlassian.net/browse/OSDEV-915) Upgrade Kafka tools to version 3.5.2
* [OSDEV-877](https://opensupplyhub.atlassian.net/browse/OSDEV-877) Make migration run as part of "Deploy to AWS" workflow
* [OSDEV-851](https://opensupplyhub.atlassian.net/browse/OSDEV-851) Place 'terraform.tfvar' files to repository and move sensitive info to private repository opensupplyhub/ci-deployment/
* [OSDEV-938](https://opensupplyhub.atlassian.net/browse/OSDEV-938) Move cleanup helper functions to the serializer
* [OSDEV-851](https://opensupplyhub.atlassian.net/browse/OSDEV-851) Place 'terraform.tfvar' files to repository and move sensitive info to private repository opensupplyhub/ci-deployment
* [OSDEV-894](https://opensupplyhub.atlassian.net/browse/OSDEV-894) Implement Contricleaner library into create facility API endpoint (`facilities_view_set.py`)
* [OSDEV-536](https://opensupplyhub.atlassian.net/browse/OSDEV-536) In the Contricleaner library, implement parsing of fields `sector_product_type`, `sector`, and `product_type` based on commas and vertical bars.
* [OSDEV-760](https://opensupplyhub.atlassian.net/browse/OSDEV-760) In the Contricleaner library, implement parsing of fields `facility_type_processing_type`, `facility_type`, and `processing_type` based on commas and vertical bars.
* [OSDEV-893](https://opensupplyhub.atlassian.net/browse/OSDEV-893) - Implement the ContriCleaner parser for parsing facility lists immediately after list upload.

### Bugfix
* [OSDEV-549](https://opensupplyhub.atlassian.net/browse/OSDEV-549) Facility Search. Search button overlaps dropdown items. Dropdown items in search were made not to overlapping with button and containers in `Potential matches table` and `Find facility` search. The `isSideBarSearch` flag has been added to all search components to render properly regarding the place where the select is rendering.
* [OSDEV-943](https://opensupplyhub.atlassian.net/browse/OSDEV-943) Verified badges. The claim/verified icon on profiles is cut off at the bottom. The icons have been fixed and show properly.
* [OSDEV-716](https://opensupplyhub.atlassian.net/browse/OSDEV-716) Search. Lost refresh icon. The refresh icon has been made visible.
* [OSDEV-918](https://opensupplyhub.atlassian.net/browse/OSDEV-918) - ContriBot. New lists are not populating in Monday board and are not sent to slack. Added validation to throw an error for users who upload a facility list with `|` in the description field.
* [OSDEV-644](https://opensupplyhub.atlassian.net/browse/OSDEV-644) Error when trying to delete a facility with only one contributor in case that logic to clear FacilityClaimReviewNote table records missed.

### What's new
*  [OSDEV-861](https://opensupplyhub.atlassian.net/browse/OSDEV-861) API. The `API Notifications` tab has been removed so that users do not get confused about what it is, since the functionality does not exist for them. `Token:` as a header has been added above the API key on the `API` tab.
* [OSDEV-917](https://opensupplyhub.atlassian.net/browse/OSDEV-917) My Account Menu. Update order of the settings tabs. `NON-admin` user sees: My Facility / My Lists / Settings / Logout and `Admin` user sees: Dashboard / My Facility / My Lists / Settings / Logout
* [OSDEV-728](https://opensupplyhub.atlassian.net/browse/OSDEV-728) - Include `sector` data in the response of the `api/facilities/` API endpoint for the GET request, similar to what is provided in the `api/facilities/{id}` API endpoint.
* [OSDEV-802](https://opensupplyhub.atlassian.net/browse/OSDEV-802) - Distinguish API user and contributor id in the error message that pass to the Rollbar.

### Release instructions:
* Update code.
* Apply DB migrations up to the latest one.


## Release 1.9.0

## Introduction
* Product name: Open Supply Hub
* Release date: February 24, 2024

### Database changes
#### Migrations:
* 0135_disable_duplicates_and_lowercase_all_emails.py - implementing all emails to lowercase and disables duplicates
* 0136_remove_indexing_unnecessary_emails.py - This migration replaces the old `index_activity_reports_info` and `index_approved_claim` functions with similar ones that do not index emails.
* 0137_add_renewal_period_field.py - add new field to api_apilimit table & rename existing one.
Updated existing users api_apilimit records renewal_period value.
* 0138_remove_ppe_fields.py - This migration removes the PPE fields from the Facility, FacilityIndex, FacilityListItem, FacilityListItemTemp, HistoricalFacility models.
* 0139_remove_ppe_switch.py - This migration removes the ppe switch.
* 0140_remove_indexing_ppe_fields.py - This migration updates indexing functions to not index PPE fields.

#### Schema changes
* [OSDEV-835](https://opensupplyhub.atlassian.net/browse/OSDEV-835) - Since the FacilityIndex model is primarily used to store cached facility data and display it publicly via the `/facilities/{id}` API endpoint, only public data can be shown. Therefore, caching emails to the FacilityIndex model was removed from the PostgreSQL indexing functions. All instances where emails are publicly displayed have been removed. The only remaining field is `ppe_contact_email`, but all functionality and code related to PPE will be deleted in this [OSDEV-562](https://opensupplyhub.atlassian.net/browse/OSDEV-562) ticket.
* [OSDEV-562](https://opensupplyhub.atlassian.net/browse/OSDEV-562) - Remove PPE fields (ppe_product_types, ppe_contact_email, ppe_contact_phone, ppe_website, ppe) from the `api_facility`, `api_facilityindex`, `api_facilitylistitem`, `api_facilitylistitemtemp`, `api_historicalfacility`. Remove this fields from indexing processes.

### Code/API changes
* [OSDEV-562](https://opensupplyhub.atlassian.net/browse/OSDEV-562) - Remove code related to PPE (ppe_product_types, ppe_contact_email, ppe_contact_phone, ppe_website, ppe) field from `/src/app`
* [OSDEV-562](https://opensupplyhub.atlassian.net/browse/OSDEV-562) - Remove code related to PPE (ppe_product_types, ppe_contact_email, ppe_contact_phone, ppe_website, ppe) field from `/src/dedupe-hub`
* [OSDEV 562](https://opensupplyhub.atlassian.net/browse/OSDEV-562) Remove code related to PPE (ppe_product_types, ppe_contact_email, ppe_contact_phone, ppe_website, ppe) from `/src/django`

### Architecture/Environment changes
* [OSDEV-829](https://opensupplyhub.atlassian.net/browse/OSDEV-673) Makes `minimum-ratio: 1` It allows to push code with less than 1% diff from main.

### Bugfix
* [OSDEV-848](https://opensupplyhub.atlassian.net/browse/OSDEV-848) When a user tries to create an account with an email that exists in the DB but with a different case of letters, the system returns "An error prevented signing up". Has been fixed to "A user with that email already exists."
* [OSDEV-673](https://opensupplyhub.atlassian.net/browse/OSDEV-673) When a user calls the endpoint `facility/id/history`, instead of a response, receives the error "TypeError: the JSON object must be str, bytes or bytearray, not list", in particular, this happened with the PK20190913BBJ2Y facility. A list with one element (a dictionary) was passed to the function, so an error occurred when trying to index the list with a string. Fixed.

### What's new
* API. Include token and call info on API settings tab.[OSDEV-752](https://opensupplyhub.atlassian.net/browse/OSDEV-752). Users can access a tab called `API` in account settings.From this tab, they can generate/retrieve their token and see their `API call allowance`, `current call count` and their `renewal period`.
* Make login non-case sensitive. [OSDEV-628](https://opensupplyhub.atlassian.net/browse/OSDEV-628). When the user creates an account email saving in lowercase. User  could login with any variations of casing as long as the characters are the same.
* API. Enable token generation based on API permissions in Django. [OSDEV-729](https://opensupplyhub.atlassian.net/browse/OSDEV-729). Updated Settings page to show/hide token tab by user groups. Forbid access to generate token for API if user didn't have permission groups.
* [OSDEV-219](https://opensupplyhub.atlassian.net/browse/OSDEV-219). Data moderator can merge potential match facilities from Confirm / Reject screen.
* [OSDEV-835](https://opensupplyhub.atlassian.net/browse/OSDEV-835) - Remove the display of emails in the `activity_reports` section of the `facilities/{id}` API endpoint, as email information is private.
* [OSDEV-525](https://opensupplyhub.atlassian.net/browse/OSDEV-525). Add Latitude and Longitude labels on facility page.
* API. Add a flag on API Limit page to indicate if package renews monthly or yearly. [OSDEV-781](https://opensupplyhub.atlassian.net/browse/OSDEV-781) Updated logic to support montly & yearly limitation count reset for API calls.

### Release instructions:
* Update code.
* Apply DB migrations up to the latest one.
* Run the index_facilities_new management command.


## Release 1.8.0

## Introduction
* Product name: Open Supply Hub
* Release date: January 27, 2024

### Code/API changes
* [OSDEV-690](https://opensupplyhub.atlassian.net/browse/OSDEV-690) - Correct all existing lint errors to ensure that code quality checks pass successfully via GitHub Actions and can detect new linting errors but not the old ones.
* [OSDEV-719](https://opensupplyhub.atlassian.net/browse/OSDEV-719) Introduce FacilityDownloadSerializerEmbedMode FacilityDownloadSerializer, replace FacilityIndexDownloadSerializer with combination of FacilityDownloadSerializerEmbedMode and FacilityDownloadSerializer
* [OSDEV-732](https://opensupplyhub.atlassian.net/browse/OSDEV-732) Fix issue with circular dependencies between `util.js` and `constants.jsx` modules in React app

### Architecture/Environment changes
* [OSDEV-690](https://opensupplyhub.atlassian.net/browse/OSDEV-690) - Configure running the code quality workflow as part of the continuous integration (CI) for each commit to a pull request. Both frontend (FE) and backend (BE) tests are executed, along with their respective linters. Additionally, `shellcheck` is applied to scripts within the scripts folder.
* [OSDEV-691](https://opensupplyhub.atlassian.net/browse/OSDEV-691) - Implement parallel job running for BE, FE, and bash script code quality checks. Three new scripts were created and can be used to run the same checks during local development to verify BE, FE, and bash scripts in the ./scripts folder.
* [OSDEV-692](https://opensupplyhub.atlassian.net/browse/OSDEV-691) - Implement code coverage checks for the React and Django apps using `barecheck/code-coverage-action` and generated code coverage `lcov` files. For the React app, code coverage is based on Jest tests, and for the Django app, it is based on unittest tests. If code coverage decreases, the job fails, preventing the PR from merging.
* [OSDEV-740](https://opensupplyhub.atlassian.net/browse/OSDEV-740) - Setup module for mocking Redux store (`redux-mock-store"`)
* [OSDEV-733](https://opensupplyhub.atlassian.net/browse/OSDEV-733) - Setup React test library module (`@testing-library`)

### Bugfix
* [OSDEV-718](https://opensupplyhub.atlassian.net/browse/OSDEV-718) - Fixed issue with user profile populating to other components.
* [OSDEV-727](https://opensupplyhub.atlassian.net/browse/OSDEV-720) - Downloading facilities with for Bangladesh is working again [https://opensupplyhub.org/facilities?countries=BD&sectors=Apparel](https://opensupplyhub.org/facilities?countries=BD&sectors=Apparel)

### What's new
* [OSDEV-241](https://opensupplyhub.atlassian.net/browse/OSDEV-241) - Searches with accented characters return results for accented and non accented characters.

### Database changes
#### Migrations:
* 0134_remove_sources_without_contributor -  Remove records from the Source table where the contributor is null and remove all data related to these records

### Release instructions:
* Update code
* Run migration up to 0134


## Release 1.7.3

## Introduction
* Product name: Open Supply Hub
* Release date: January 12, 2024

### Bugfix
* [OSDEV-736](https://opensupplyhub.atlassian.net/browse/OSDEV-736) Removed logic to handle text only match response data as it already removed from matching functionality in Dedupe Hub. Previously it bring an error on response for user when potential match happened.

## Release 1.7.2

## Introduction
* Product name: Open Supply Hub
* Release date: January 09, 2024

### Bugfix
* [OSDEV-721](https://opensupplyhub.atlassian.net/browse/OSDEV-721) Fixed issue with potential match logic when get facility data of match, previously it take facility id from Facility List Item, but it's wrong for Potential Match status as there is always NULL, facility id should be taken from Facility Match record in this case of Potential Match status.

## Release 1.7.1

## Introduction
* Product name: Open Supply Hub
* Release date: December 21, 2023

### Bugfix
* Fixed issue with Facility Upload API error by covered a case when facility object didn't exist (create=false) & updated timeout value while waiting to produce kafka topic message [OSDEV-713](https://opensupplyhub.atlassian.net/browse/OSDEV-713)
* [OSDEV-714](https://opensupplyhub.atlassian.net/browse/OSDEV-714) - Users can now use the map on the search page simultaneously without missing any tiles. Before fixing this issue, if the map requested tiles that weren't cached, one user might not receive all the tiles. With the bug fixed, the tile generation logic can handle multiple requests at the same time, ensuring all users get the tiles they need for the map based on their search requests.

### Code/API changes
* [OSDEV-714](https://opensupplyhub.atlassian.net/browse/OSDEV-714) - `select_for_update` and `get_or_create` have been implemented in the `retrieve_cached_tile` function to ensure that if another thread attempts to `select_for_update()`, it will block at the `get_or_create()` until the first thread's transaction commits. The `get_tile` function, which serves as an API endpoint handler for tile generation, was implemented as an atomic transaction to facilitate the use of `select_for_update()` and maintain the lock until the end of the transaction. This approach helps to prevent crashes from parallel requests attempting to create a cache record with the same primary key, corresponding to the full URL path.
* [OSDEV-711](https://opensupplyhub.atlassian.net/browse/OSDEV-711) - Make JS code related to load testing for tile generation more universal so that they can work with the HAR file provided by the developer. For that, the `ZOOM_HAR_PATH` environment variable was introduced. More test cases for tile generation were added to test the environment close to production, focusing on densely saturated regions with facilities, such as China and India. The README.md file for the load tests was updated to reflect the changes made.

## Release 1.7.0

## Introduction
* Product name: Open Supply Hub
* Release date: December 19, 2023

### Database changes
#### Migrations:
* 0130_introduce_separate_data_gathering_functions_for_the_index_table_columns - This migration:
    - rename `api_facilityindexnew` -> `api_facilityindex`
    - introduces separate data-gathering functions for the `api_facilityindexnew` table columns and makes the `index_facilities` and `index_facilities_by` procedures use them.
    This migration is irreversible.
* 0131_introduce_sql_triggers_instead_of_django_signals - This migration introduces SQL triggers instead of Django signals. The migration is revertable.
* 0132_add_moderation_mode_field - This migration adds the field `is_moderation_mode` to table `api_user`.
* 0133_introduce_tile_caching - This migration creates the TileCache table and the DynamicSetting table. This migration is reversible.

#### Schema changes
* [OSDEV-622](https://opensupplyhub.atlassian.net/browse/OSDEV-622) - Separate data-gathering functions were created for the `api_facilityindexnew` table columns to collect data independently of the main procedure. The `index_facilities` and `index_facilities_by` procedures were updated to use new separate functions for collecting data for the `api_facilityindexnew` table columns that require long SQL queries.
* [OSDEV-595](https://opensupplyhub.atlassian.net/browse/OSDEV-595) - Rename FacilityIndexNew to FacilityIndex
* [OSDEV-623](https://opensupplyhub.atlassian.net/browse/OSDEV-623), [OSDEV-624](https://opensupplyhub.atlassian.net/browse/OSDEV-624), [OSDEV-638](https://opensupplyhub.atlassian.net/browse/OSDEV-638) - New SQL triggers have been introduced to handle changes in the `api_contributor`, `api_extendedfield`, `api_facility`, `api_facilityclaim`, `api_facilitylistitem`, `api_facilitymatch`, `api_source`, and `api_facilitylist` tables at the database level. This change is essential for the future functionality of DedupeHub, which will communicate directly with the database. All the Django signals have been removed. Additionally, reindexing of the necessary columns of the index table has been transferred to these triggers, eliminating the need for the large SQL procedure previously used in conjunction with Django signals.
* [OSDEV-637](https://opensupplyhub.atlassian.net/browse/OSDEV-637) - Add field `is_moderation_mode` to table `api_user`.
* [OSDEV-687](https://opensupplyhub.atlassian.net/browse/OSDEV-687) - The TileCache table was created to store cached tiles, and the DynamicSetting table was established to dynamically control app settings, specifically the expiration time of cached tiles.

### Code/API changes
* Update copy for "example" entries for List & Description fields & Contributor list page:
    - Update copy of Facility List example to: example: **Your Organization’s Name** Facility List June 2023
    - Update copy of Facility Description example to: example: This is the **Your Organization’s Name** list of suppliers for their retail products valid from Jan 2023 to June 2023
    - Update copy of rejected message to: "This list was rejected and will not be processed."
[OSDEV-640](https://opensupplyhub.atlassian.net/browse/OSDEV-640)
* In the Facility Claim Request form the field 'Preferred method of contact' has been done not mandatory. - [OSDEV-560](https://opensupplyhub.atlassian.net/browse/OSDEV-560)
* The new parameter `is_moderation_mode` has been added to GET and POST requests of the `/user-profile/{ID}/` API endpoint. - [OSDEV-637](https://opensupplyhub.atlassian.net/browse/OSDEV-637)
* [OSDEV-687](https://opensupplyhub.atlassian.net/browse/OSDEV-687) - Implement cache logic for the get_tile view to either use a cached tile or generate a new tile for caching. When a user interacts with the map and makes a new request for a tile, the system checks if the requested tile, identified by its path, is already cached in the database. If the tile is already cached in the TileCache table, the cached tile binary data is retrieved and returned, avoiding the need to regenerate the tile for improved performance. Each cached tile has a default expiration period of 604,800 seconds (7 days). However, the admin can reconfigure this duration in the Django admin panel.
* Delete all Jenkins-related files since Jenkins is no longer in use.
* Move the maintenance page to the project repository, specifically to `src/maintenance`, to track the history of its changes.

### Architecture/Environment changes
* Remove FacilityDownloadSerializer and replace it with FacilityIndexDownloadSerializer
* Add a special Django management command, `install_db_exts`, that will install all the necessary PostgreSQL extensions for the database based on the required DB extensions for the 1.7.0 release.
* Create the `reset_database` Django management command that resets the database and repopulates it with fixture data, including facilities and matches. Update the `scripts/reset_database` shell script to include the call to this command, making it available for local development when it needs to be run inside the failed Django container for the first time. Also, rename shell scripts and affected management commands to enhance readability.

### Bugfix
* Increase amount of facilities downloaded to 100 per red and reduce time per request in 4-5 times
Fix issue with exceeding API requests. [OSDEV-557](https://opensupplyhub.atlassian.net/browse/OSDEV-442)

### What's new
* Updated copy for "example" entries for List & Description fields & Contributor list page
[OSDEV-640](https://opensupplyhub.atlassian.net/browse/OSDEV-640)
* The field 'Preferred method of contact' has been done not mandatory in the Facility Claim Request form. When the user fills this form he/she can skip this field. - [OSDEV-560](https://opensupplyhub.atlassian.net/browse/OSDEV-560)
* Data Moderator Profile. Implement the ability to activate the Merge function on the Facility Search page. - [OSDEV-637](https://opensupplyhub.atlassian.net/browse/OSDEV-637)
* [OSDEV-302](https://opensupplyhub.atlassian.net/browse/OSDEV-302), [OSDEV-667](https://opensupplyhub.atlassian.net/browse/OSDEV-667) - Enable data moderators to trigger merges from the search results screen. Checkboxes were added to the search page right before each item in the search results to allow users to select facilities for merging. A "Merge" button was also implemented to open the Merge modal window, where all the data about the selected facilities is downloaded.
* [OSDEV-684](https://opensupplyhub.atlassian.net/browse/OSDEV-684) Removed Google Translate Plug-In in the system & UI Element

### Release instructions:
* apply migrations up to 0133_introduce_tile_caching
* apply command index_facilities_new


## Release 1.6.1

## Introduction
* Product name: Open Supply Hub
* Release date: November 8, 2023

### Database changes
#### Migrations:
- 0130_facility_index_gin_index - implement indexes for fields on "api_facilityindexnew" table related to tile generation

#### Schema changes
* indexing fields in api_facilityindexnew
    * contrib_types
    * contributors_id
    * lists

### Architecture/Environment changes
* Reconfigure CPU resources so that every worker uses 2 cores - [OSDEV-657](https://opensupplyhub.atlassian.net/browse/OSDEV-657)
* Add Code Quality pipelines

### Bugfix
* Implement indexing of fields related to tile generation in api_facilityindexnew table [OSDEV-654](https://opensupplyhub.atlassian.net/browse/OSDEV-654)

### Release instructions:
- apply migrations up to 0130_facility_index_gin_index


## Release 1.6.0

## Introduction
* Product name: Open Supply Hub
* Release date: November 4, 2023

### Database changes
#### Migrations:
- 0126_add_tables_a_b_test - add tables api_facilitylistitemtemp & api_facilitymatchtemp for A/B Test purpose
- 0127_search_by_private_contributor_types - add contributor types from non-public lists to api_facilityindexnew table
- 0128_custom_text_implementation - creates custom_text SQL functions and updated index_facilities and index_facilities_by to use it
- 0129_delete_facility_index - removes api_facilityindex table

#### Schema changes
* introduce fields to api_facility_list_items
    * raw_json:JSON
    * raw_header:Text
* introduce table api_facilitylistitemfield - key-value storage for both mandatory and custom facility list item fields.
* introduce procedure custom_text - evaluates array required for advanced search by custom fields
* update index_facilities and index_facilities_by procedures to evaluate custom_text add custom_text_serach using custom_text from above
* introduce tables api_facilitylistitemtemp & api_facilitymatchtemp as a copy of api_facilitylistitem & api_facilitymatch for A/B Test to store match results
* remove api_facilityindex table

### Code/API changes
* Endpoint /contributor-lists/ has been deprecated
* The new endpoint /contributor-lists-sorted/ has been created: View Facility Lists that are both active and approved filtered by Contributor sorted by creation date and changed response type to list of objects.
- [OSDEV-218](https://opensupplyhub.atlassian.net/browse/OSDEV-218)
* Connect new tables (api_facilitylistitemtemp & api_facilitymatchtemp) to existing parsing & geocoding result storing
* Trigger matching process on Dedupe Hub through Kafka Producer on Django side
- [OSDEV-507](https://opensupplyhub.atlassian.net/browse/OSDEV-507)

### Architecture/Environment changes
* Update rollbar token - [OSDEV-581](https://opensupplyhub.atlassian.net/browse/OSHUB-581)
* Deployed Dedupe Hub standalone service & Kafka event streaming service for A/B Test purpose - [OSDEV-507](https://opensupplyhub.atlassian.net/browse/OSDEV-507)
* Kafka added to infrastructure (AWS MSK) - [OSDEV-428](https://opensupplyhub.atlassian.net/browse/OSDEV-428)
* Dedupe Hub service added to ECS Cluster - [OSDEV-430](https://opensupplyhub.atlassian.net/browse/OSDEV-430)
* Infrastructure environments not depended on python (django app environment) - [OSDEV-424](https://opensupplyhub.atlassian.net/browse/OSDEV-424)
* Reworked algorithm to manage DNS records - [OSDEV-414](https://opensupplyhub.atlassian.net/browse/OSDEV-414)
* Update AWS Terraform provider, move from Azavea repo & upgrade few modules for Terraform - [OSDEV-405](https://opensupplyhub.atlassian.net/browse/OSDEV-405)
* Replaced usage of FacilityIndex model by FacilityIndexNew.
* Removed FacilityIndex model
* Removed function get_custom_text
* Removed function index_custom_text from transactions
* Removed function index_extended_fields from transactions
* Removed function index_facilities from transactions
* Removed function index_sectors from transactions
* Removed get_sector_dict from transactions

### Bugfix
* Make search by non-public contributor types available [OSDEV-307](https://opensupplyhub.atlassian.net/browse/OSDEV-307)
* Make possibility to create embed map configuration for constributors with more than 2500 facilities [OSDEV-585](https://opensupplyhub.atlassian.net/browse/OSDEV-585)
* Make possibility to save data facilities even if they have no stored location [OSDEV-596](https://opensupplyhub.atlassian.net/browse/OSDEV-596)

### What's new
* Update README.md with the most recent information - [OSDEV-580](https://opensupplyhub.atlassian.net/browse/OSHUB-580)
* Update Rollbar's post_server_item tokens - [OSDEV-581](https://opensupplyhub.atlassian.net/browse/OSHUB-581)
* Contributor Lists. Order lists from a contributor by newest to oldest list - [OSDEV-218](https://opensupplyhub.atlassian.net/browse/OSDEV-218)

### Release instructions:
- apply migrations up to 0124_itroduce_raw_json
- execute command fill_raw_json
- apply migrations up to 0129_delete_facility_index
- apply command index_facilities_new<|MERGE_RESOLUTION|>--- conflicted
+++ resolved
@@ -3,16 +3,6 @@
 
 This project adheres to [Semantic Versioning](http://semver.org/spec/v2.0.0.html). The format is based on the `RELEASE-NOTES-TEMPLATE.md` file.
 
-<<<<<<< HEAD
-## Release 1.28.1
-
-## Introduction
-* Product name: Open Supply Hub
-* Release date: January 31, 2025
-
-### Bugfix
-* [OSDEV-1662](https://opensupplyhub.atlassian.net/browse/OSDEV-1662) - Temporarily hid the new contribution page `Add Location Data` and re-enabled the old navigation to the `List Upload` page via the `/contribute` path.
-=======
 ## Release 1.29.0
 
 ## Introduction
@@ -48,7 +38,16 @@
     * `migrate`
     * `reindex_database`
 
->>>>>>> 5c3284a7
+
+## Release 1.28.1
+
+## Introduction
+* Product name: Open Supply Hub
+* Release date: January 31, 2025
+
+### Bugfix
+* [OSDEV-1662](https://opensupplyhub.atlassian.net/browse/OSDEV-1662) - Temporarily hid the new contribution page `Add Location Data` and re-enabled the old navigation to the `List Upload` page via the `/contribute` path.
+
 
 ## Release 1.28.0
 
