# Release Notes
All notable changes to this project will be documented in this file.

This project adheres to [Semantic Versioning](http://semver.org/spec/v2.0.0.html). The format is based on the `RELEASE-NOTES-TEMPLATE.md` file.

<<<<<<< HEAD
## Release 1.32.0
=======
## Release 1.32
>>>>>>> a707ed2e

## Introduction
* Product name: Open Supply Hub
* Release date: March 22, 2025

<<<<<<< HEAD
### What's new
* [OSDEV-1814](https://opensupplyhub.atlassian.net/browse/OSDEV-1814) - Added toggle switch button for production location info page to render additional data if necessary. If toggle switch button is inactive (default behavior), additional data won't be send to the server along with name, address and country.
=======
### Bugfix
* [OSDEV-1806](https://opensupplyhub.atlassian.net/browse/OSDEV-1806) - Refactored the Parent Company field validation. The field is now validated as a regular character field.
>>>>>>> a707ed2e

### Release instructions:
* Ensure that the following commands are included in the `post_deployment` command:
    * `migrate`
    * `reindex_database`


## Release 1.31.0

## Introduction
* Product name: Open Supply Hub
* Release date: March 8, 2025

### Database changes
* *Describe high-level database changes.*

#### Migrations:
* *Describe migrations here.*

#### Schema changes
* *Describe schema changes here.*

### Code/API changes
* *Describe code/API changes here.*

### Architecture/Environment changes
* *Describe architecture/environment changes here.*

### Bugfix
* [OSDEV-1747](https://opensupplyhub.atlassian.net/browse/OSDEV-1747) - All SLC pages have been made accessible only to authorized users.
* [OSDEV-1777](https://opensupplyhub.atlassian.net/browse/OSDEV-1777) - A consistent URL style was established across all pages of the SLC workflow. After the changes, the URL begins from `/contribute/single-location/`.
* [OSDEV-1678](https://opensupplyhub.atlassian.net/browse/OSDEV-1678) - Added asterisks next to each required form field (Name, Address, and Country) on the "Production Location Information" page. Highlighted an empty field and displayed an error message if it loses focus.
* [OSDEV-1778](https://opensupplyhub.atlassian.net/browse/OSDEV-1778) - Fixed the validation for number of workers field in POST, PATCH production locations API. The min field must be less than or equal to the max field.

### What's new
* [OSDEV-1764](https://opensupplyhub.atlassian.net/browse/OSDEV-1764) - Added a new claiming email for the Moderation queue/SLC workflow, which is sent once a data moderator creates a new location based on the moderation event the customer submitted through the SLC workflow.
* [OSDEV-1721](https://opensupplyhub.atlassian.net/browse/OSDEV-1721) - Added new email templates for Moderation/SLC workflow:
    * Email #1 SLC additional contribution to existing production location - Pending moderation.
    * Email #2 SLC contribution - Moderation complete. APPROVED.
    * Email #3 SLC contribution - Moderation complete. REJECTED.
    * Email #4 SLC new production location contribution - Pending moderation.

### Release instructions:
* Ensure that the following commands are included in the `post_deployment` command:
    * `migrate`
    * `reindex_database`


## Release 1.30.0

## Introduction
* Product name: Open Supply Hub
* Release date: March 01, 2025

### Database changes
* [OSDEV-1662](https://opensupplyhub.atlassian.net/browse/OSDEV-1662) - Added a new field, `action_perform_by`, to the `api_moderationevent` table so we can handle and store moderation actions user data.

#### Migrations:
* 0166_add_moderationevent_action_perform_by.py - This migration added a new field, `action_perform_by`, to the existing table `api_moderationevent`.

### Code/API changes
* [OSDEV-1577](https://opensupplyhub.atlassian.net/browse/OSDEV-1577) - Added geo-bounding box query support to the GET `/api/v1/production-locations/` endpoint. To filter production locations whose geopoints fall within the bounding box, it is necessary to specify valid values for the parameters `geo_bounding_box[top]`, `geo_bounding_box[left]`, `geo_bounding_box[bottom]`, and `geo_bounding_box[right]`.

    The validation rules are as follows:
    * All coordinates of the geo-boundary box (top, left, bottom, right) must be provided.
    * All values must be integers.
    * The top and bottom coordinates must be between -90 and 90.
    * The left and right coordinates must be between -180 and 180.
    * The top must be greater than the bottom.
    * The right must be greater than the left.
* [OSDEV-1662](https://opensupplyhub.atlassian.net/browse/OSDEV-1662) - Updated Logstash mapping configuration to handle the new `action_perform_by` field for OpenSearch.
* [OSDEV-1748](https://opensupplyhub.atlassian.net/browse/OSDEV-1748) - Aligned SLC with current v1/production-locations validation. Removed validation for `number_of_workers` min >= max.

### Architecture/Environment changes
* [OSDEV-1515](https://opensupplyhub.atlassian.net/browse/OSDEV-1515) - Removed `rds_allow_major_version_upgrade` and `rds_apply_immediately` from the environment tfvars files (e.g., terraform-production.tfvars) to set them to `false` again, as the default values in `/deployment/terraform/variables.tf` are `false`. This is necessary to prevent unintended PostgreSQL major version upgrades since the target PostgreSQL 16.3 version has been reached.
* [OSDEV-1692](https://opensupplyhub.atlassian.net/browse/OSDEV-1692) - Update cache dependencies due to Ubuntu 20 image runner deprecation. See [link](https://github.blog/changelog/2024-12-05-notice-of-upcoming-releases-and-breaking-changes-for-github-actions/#actions-cache-v1-v2-and-actions-toolkit-cache-package-closing-down).
* [OSDEV-1580](https://opensupplyhub.atlassian.net/browse/OSDEV-1580) - The new architecture diagram of the OS Hub platform has been created in response to the penetration testing that will be conducted in February 2025. The diagram has been placed in the root of the `./doc/system_design/` folder, replacing the old diagrams that have been moved to the `./doc/system_design/archived/` folder as they are no longer valid. A new `./doc/system_design/README.md` file has also been created, with a reference to the new architecture/network diagram.
* [OSDEV-1785](https://opensupplyhub.atlassian.net/browse/OSDEV-1785) - Forked the aiokafka repository to the Open Supply Hub GitHub account, reverted to v0.8.0, and created a kafka-python-2.0.3 [branch](https://github.com/opensupplyhub/aiokafka/tree/kafka-python-2.0.3). Pinned kafka-python to v2.0.3 ([released](https://pypi.org/project/kafka-python/#history) on Feb 13, 2025) in the Dockerfile to install aiokafka from the forked repository and verified the local installation.

### Bugfix
* [OSDEV-1698](https://opensupplyhub.atlassian.net/browse/OSDEV-1698) - SLC: Refactored the "Submit Another Location" button link to direct users to the search-by-name-and-address form at /contribute/single-location?tab=name-address.
* [OSDEV-1700](https://opensupplyhub.atlassian.net/browse/OSDEV-1700) - SLC: Keep only one previous OS ID in the search result if it matches the search query.
* [OSDEV-1697](https://opensupplyhub.atlassian.net/browse/OSDEV-1697) - Added a redirect to the main page upon closing the SLC modal window to prevent the creation of multiple moderation events.
* [OSDEV-1695](https://opensupplyhub.atlassian.net/browse/OSDEV-1695) - [SLC] Enabled the claim button for updated production locations when a moderation event has a pending status. Disabled claim button explicitly if production location has pending claim status.
* [OSDEV-1701](https://opensupplyhub.atlassian.net/browse/OSDEV-1701) - Refactored "Go Back" button in production location info page.
* [OSDEV-1672](https://opensupplyhub.atlassian.net/browse/OSDEV-1672) - SLC. Implement collecting contribution data page (FE) - All Multi-Selects on the page have been fixed. They resize based on the number of items selected.
* [OSDEV-1549](https://opensupplyhub.atlassian.net/browse/OSDEV-1549) - Added Django serialization check for all fields from the request body based on [the API specification](https://opensupplyhub.github.io/open-supply-hub-api-docs/) for POST and PATCH v1/production-locations endpoint, and appropriate errors return according to the request body schema in the API spec.
* [OSDEV-1696](https://opensupplyhub.atlassian.net/browse/OSDEV-1696) - Added loader on single production location fetch; added error handling; added cleanup hook to clear production location data on component unmount.
* [OSDEV-1653](https://opensupplyhub.atlassian.net/browse/OSDEV-1653) - Added asterisks next to each required form field (Name, Address, and Country) on the "Search by Name and Address" tab. Highlighted an empty field and displayed an error message if it loses focus. Added proper styles for the error messages.
* [OSDEV-1699](https://opensupplyhub.atlassian.net/browse/OSDEV-1699) - The scroll position has been fixed from the bottom to the top after navigating from the bottom of the `Search results` page (press the `Select` button) to `Product Location Information`.
* [OSDEV-1589](https://opensupplyhub.atlassian.net/browse/OSDEV-1589) - Fixed layout issue on new `contribute` page.
* [OSDEV-1739](https://opensupplyhub.atlassian.net/browse/OSDEV-1739) - Applied state cleanup on modal unmount to prevent the same dialog from appearing when clicking on a different production location.
* [OSDEV-1744](https://opensupplyhub.atlassian.net/browse/OSDEV-1744) - Fixed the issue where the text `by user ID:` appeared even when `user_id` was `null` in Contribution Record page.
* [OSDEV-1779](https://opensupplyhub.atlassian.net/browse/OSDEV-1779) - SLC. Made Parent Company field as regular text field and apply snake_case keys to standard keys (e.g. `location_type`, `number_of_workers`, `parent_company`, `processing_type` and `product_type`) in request payload from production location info page to conform API specs.
* [OSDEV-1745](https://opensupplyhub.atlassian.net/browse/OSDEV-1745) - The `Search by Name and Address` tab was defined as default on the Production Location Search page.

### What's new
* [OSDEV-1662](https://opensupplyhub.atlassian.net/browse/OSDEV-1662) - Added a new field, `action_perform_by`, to the moderation event. This data appears on the Contribution Record page when a moderator perform any actions like `APPROVED` or `REJECTED`.

### Release instructions:
* Ensure that the following commands are included in the `post_deployment` command:
    * `migrate`
    * `reindex_database`
* Run `[Release] Deploy` pipeline for the target environment with the flag `Clear the custom OpenSearch indexes and templates` set to true - to update the index mapping for the `moderation-events` index after adding the new field `action_perform_by`. The `production-locations` will also be affected since it will clean all of our custom indexes and templates within the OpenSearch cluster.


## Release 1.29.0

## Introduction
* Product name: Open Supply Hub
* Release date: February 8, 2025

### Database changes
* [OSDEV-1515](https://opensupplyhub.atlassian.net/browse/OSDEV-1515) - Upgraded the PostgreSQL version from 13 to 16 for the database used in local development, DB anonymization, DB restore setup, and environments in the AWS cloud. Additionally, the pg_trgm extension has been upgraded to version 1.6 based on the available extension version for PostgreSQL 16.3 in AWS RDS. For more information, see [Extensions supported for RDS for PostgreSQL 16](https://docs.aws.amazon.com/AmazonRDS/latest/PostgreSQLReleaseNotes/postgresql-extensions.html#postgresql-extensions-16x).
* [OSDEV-1558](https://opensupplyhub.atlassian.net/browse/OSDEV-1558) - Added a new field, `action_type`, to the `api_moderationevent` table so we can handle and store moderation actions.

#### Migrations:
* 0163_refresh_pg_statistic_and_upgrade_postgres_extensions.py - Updated the SQL script within the migration that upgrades the DB extension versions to handle previously failure cases when a higher version is available for upgrade or when the extension is not installed. This is primarily useful for local development or DB resets in the Development environment, where migrations are applied from scratch, one by one. This fix will not negatively affect other environments, as the migration has already been applied and will not be reapplied. Additionally, the changes are backward compatible.
* 0164_refresh_pg_statistic_and_upgrade_postgres_extensions_after_db_upgrade_to_postgres_16.py - This migration refreshes the `pg_statistic` table after the upgrade to PostgreSQL 16 and upgrades the pg_trgm extension to version 1.6. The SQL script within the migration that upgrades the DB extension versions handles previously failure cases where a higher version is available for upgrade or where the extension is not installed.
* 0165_add_moderationevent_action_type.py - This migration added a new field, `action_type`, to the existing table `api_moderationevent`.

### Code/API changes
* [OSDEV-1581](https://opensupplyhub.atlassian.net/browse/OSDEV-1581) - Added support for Geohex grid aggregation to the GET `/api/v1/production-locations/` endpoint. To receive the Geohex grid aggregation list in the response, it is necessary to pass the `aggregation` parameter with a value of `geohex_grid` and optionally specify `geohex_grid_precision` with an integer between 0 and 15. If `geohex_grid_precision` is not defined, the default value of 5 will be used.
* [OSDEV-1558](https://opensupplyhub.atlassian.net/browse/OSDEV-1558) - Updated Logstash mapping configuration to handle the new `action_type` field for OpenSearch.

### Bugfix
* Some of the resources related to the Development AWS environment still have the `stg` prefix, which can be confusing since we also have a Staging environment with the same prefix. To clarify the resource names, including the database instance, the prefix has been updated from `stg` to `dev` for the development environment.

### What's new
* [OSDEV-1374](https://opensupplyhub.atlassian.net/browse/OSDEV-1374) - Implemented integration for the `Search results` page to show results of searching by name and address (`/contribute/production-location/search`):
    - Connected GET `v1/production-locations`.
    - Routing between pages `Production Location Search`,`Search returned no results`, `Production Location Information`, `Search results`, and `I don't see my Location` pop-up is configured.
    - Max result limit set to 100.
* [OSDEV-1365](https://opensupplyhub.atlassian.net/browse/OSDEV-1365) - SLC: Integrate collecting contribution data page.
* [OSDEV-1370](https://opensupplyhub.atlassian.net/browse/OSDEV-1370) - SLC: Connect Backend API submission with "Thank for Submitting" screen
    - Integrated `POST /v1/production-locations/` in `/contribute/production-location/info/` page.
    - Integrated `PATCH /v1/production-locations/` in `/contribute/production-location/{os_id}/info/` page.
    - Production location info page is now rendered using two routes: /contribute/production-location/info/ and /contribute/production-location/{os_id}/info/. First route for creating new production location, second is for updating existing one.
    - Implemented error popup on error response for `PATCH | POST /v1/production-locations/`.
    - Implemented error popup on error response for `GET /v1/moderation-events/{moderation_id}`.
    - Integrated "Thank for Submitting" modal dialog. When popup is appeared, path parameter `{moderation-id}` will be attached to `/contribute/production-location/{os_id}/info/` or `/contribute/production-location/info/`.
    - Implemented temporary saving of moderation events in local storage for a seamless user experience.
    - Created separate mobile and desktop layouts for "Thank for Submitting" modal dialog.
    - Created link to claim from "Thank for Submitting" modal dialog only if production location is available for claim and moderation event is not pending.
    - Implemented serializing and validation production location fields before passing to the "Thank for Submitting" modal dialog.
    - Refactored routing between search results page and production location info page. Search parameters are now stored in the Redux state, so the 'Go Back' button in production location info page will lead to the previous search.
* [OSDEV-1558](https://opensupplyhub.atlassian.net/browse/OSDEV-1558) - Added a new field, `action_type`, to the moderation event. This data appears on the Contribution Record page when a moderator creates a new location or matches it to an existing one.

### Release instructions:
* Ensure that the following commands are included in the `post_deployment` command:
    * `migrate`
    * `reindex_database`
* Run `[Release] Deploy` pipeline for the target environment with the flag `Clear the custom OpenSearch indexes and templates` set to true - to update the index mapping for the `moderation-events` index after adding the new field `action_type`. The `production-locations` will also be affected since it will clean all of our custom indexes and templates within the OpenSearch cluster.
* This release will upgrade PostgreSQL from version 13 to version 16.
    * The upgrade will be performed automatically by Terrafrom and AWS, but some steps need to be completed **before** and **after** the upgrade. Please refer to [the Confluence article](https://opensupplyhub.atlassian.net/wiki/spaces/SD/pages/640155649/PostgreSQL+database+upgrade+from+version+13+to+version+16) for detailed instructions.
    * Steps to be completed before the upgrade are marked with the statement: "**This should be done before deploying the upgraded database.**". Post-upgrade tasks can be found under the [After the PostgreSQL major version upgrade](https://opensupplyhub.atlassian.net/wiki/spaces/SD/pages/640155649/PostgreSQL+database+upgrade+from+version+13+to+version+16#After-the-PostgreSQL-major-version-upgrade) section.
    * In case of an unsuccessful release along with the database upgrade, follow the instructions under the [Guide for rolling back the PostgreSQL major version upgrade](https://opensupplyhub.atlassian.net/wiki/spaces/SD/pages/640155649/PostgreSQL+database+upgrade+from+version+13+to+version+16#Guide-for-rolling-back-the-PostgreSQL-major-version-upgrade) section.


## Release 1.28.1

## Introduction
* Product name: Open Supply Hub
* Release date: January 31, 2025

### Bugfix
* [OSDEV-1626](https://opensupplyhub.atlassian.net/browse/OSDEV-1626) - Temporarily hid the new contribution page `Add Location Data` and re-enabled the old navigation to the `List Upload` page via the `/contribute` path.


## Release 1.28.0

## Introduction
* Product name: Open Supply Hub
* Release date: January 25, 2025

### Database changes
* [OSDEV-1514](https://opensupplyhub.atlassian.net/browse/OSDEV-1514) - Upgraded the PostgreSQL version from 12 to 13 for the database used in local development, DB anonymization, DB restore setup, and environments in the AWS cloud. Additionally, the postgis and pg_trgm extensions have been upgraded to versions 3.4.2 and 1.5, respectively, based on the available extension versions for PostgreSQL 13.15 in AWS RDS. For more information, see [Extensions supported for RDS for PostgreSQL 13](https://docs.aws.amazon.com/AmazonRDS/latest/PostgreSQLReleaseNotes/postgresql-extensions.html#postgresql-extensions-13x). Allowed major version upgrades and activated the `apply immediately` flag to perform the PostgreSQL major version upgrade in AWS.

#### Migrations:
* 0163_refresh_pg_statistic_and_upgrade_postgres_extensions.py - This migration refreshes the `pg_statistic` table after the upgrade to PostgreSQL 13 and upgrades the postgis and pg_trgm extensions to versions 3.4.2 and 1.5, respectively.

### Code/API changes
* [OSDEV-1514](https://opensupplyhub.atlassian.net/browse/OSDEV-1514) - Corrected spelling mistakes in the `src/anon-tools/do_dump.sh` file and in the name of the folder `database_anonymizer_sheduled_task`. Removed the unused `src/anon-tools/anon.sql` file and the redundant `src/anon-tools/initdb.sql` file. Removed commented-out code in the `src/anon-tools/Dockerfile.dump` and `deployment/terraform/database_anonymizer_scheduled_task/docker/database_anonymizer.py` files.
* [OSDEV-1523](https://opensupplyhub.atlassian.net/browse/OSDEV-1523) - Updated `export_csv.py` to enable uploading to Google Drive and implemented cursor-based pagination for the export.

### Architecture/Environment changes
* [OSDEV-1514](https://opensupplyhub.atlassian.net/browse/OSDEV-1514) - Introduced `rds_allow_major_version_upgrade` and `rds_apply_immediately` Terraform variables to enable or disable major version upgrades and the `apply immediately` flag, depending on the environment.
* [OSDEV-1523](https://opensupplyhub.atlassian.net/browse/OSDEV-1523) - Added a new batch job that triggers the export_csv.py command on the first day of each month to upload bulk data of production locations to Google Drive.

### What's new
* [OSDEV-40](https://opensupplyhub.atlassian.net/browse/OSDEV-40) - Created new page for `/contribute` to choose between multiple & single location upload. Replaced current multiple list upload to `/contribute/multiple-locations`. Changed `Upload Data` to `Add Data` text.
* [OSDEV-1117](https://opensupplyhub.atlassian.net/browse/OSDEV-1117) - Implemented integration of Contribution Record Page (`/dashboard/moderation-queue/contribution-record/{moderation_id}`):
    - Connected GET `api/v1/moderation-events/{moderation_id}/`.
    - Connected GET `api/v1/production-locations?name={productionLocationName}&country={countryCode}&address={address}` to get potential matches using OpenSearch engine.
    - Connected PATCH `/v1/moderation-events/{moderation_id}/` (for Reject button).
    - Connected POST `/v1/moderation-events/{moderation_id}/production-locations/` (for Create New Location button).
    - Connected PATCH `/v1/moderation-events/{moderation_id}/production-locations/{os_id}/` (for Confirm potential match button).
    - UI improvements:
        - Added a toast component to display notifications during moderation event updates.
        - Introduced a backdrop to prevent accidental clicks on other buttons during the update process.
    - Applied Django Signal for moderation-events OpenSearch index.
* [OSDEV-1524](https://opensupplyhub.atlassian.net/browse/OSDEV-1524) - Updated salutations in automated emails to ensure a consistent and professional experience of communication from OS Hub.
* [OSDEV-1129](https://opensupplyhub.atlassian.net/browse/OSDEV-1129) - The UI for the results page for name and address search was implemented. It includes the following screens:
    * Successful Search: If the search is successful, the results screen displays a list of production locations. Each item includes the following information about the production location: name, OS ID, address, and country name. Users can either select a specific production location or press the "I don’t see my Location" button, which triggers a confirmation dialog window.
    * Confirmation Dialog Window: In this window, users can confirm that no correct location was found using the provided search parameters. They can either proceed to create a new production location or return to the search.
    * Unsuccessful Search: If the search is unsuccessful, an explanation is provided along with two options: return to the search or add a new production location.
* [OSDEV-1579](https://opensupplyhub.atlassian.net/browse/OSDEV-1579) - Updated the API limit automated email to remove an outdated link referring to OAR and improve the languate for clarity. With this update the contributor will be informed of the correct process to follow if they have reached their API calls limit.

### Release instructions:
* Ensure that the following commands are included in the `post_deployment` command:
    * `migrate`
    * `reindex_database`
* This release will upgrade PostgreSQL from version 12 to version 13.
    * The upgrade will be performed automatically by Terrafrom and AWS, but some steps need to be completed **before** and **after** the upgrade. Please refer to [the Confluence article](https://opensupplyhub.atlassian.net/wiki/spaces/SD/pages/620134402/PostgreSQL+database+upgrade+from+version+12+to+version+13) for detailed instructions.
    * Steps to be completed before the upgrade are marked with the statement: "**This should be done before deploying the upgraded database.**". Post-upgrade tasks can be found under the [After the PostgreSQL major version upgrade](https://opensupplyhub.atlassian.net/wiki/spaces/SD/pages/620134402/PostgreSQL+database+upgrade+from+version+12+to+version+13#After-the-PostgreSQL-major-version-upgrade) section.
    * In case of an unsuccessful release along with the database upgrade, follow the instructions under the [Guide for rolling back the PostgreSQL major version upgrade](https://opensupplyhub.atlassian.net/wiki/spaces/SD/pages/620134402/PostgreSQL+database+upgrade+from+version+12+to+version+13#Guide-for-rolling-back-the-PostgreSQL-major-version-upgrade) section.


## Release 1.27.0

## Introduction
* Product name: Open Supply Hub
* Release date: January 11, 2025

### Database changes
#### Migrations:

#### Schema changes

### Code/API changes
* [OSDEV-1409](https://opensupplyhub.atlassian.net/browse/OSDEV-1409) - Introduced a new PATCH `/api/v1/moderation-events/{moderation_id}/production-locations/{os_id}/` endpoint. This endpoint allows the creation of a new contribution for an existing production location based on the provided moderation event.
* [OSDEV-1336](https://opensupplyhub.atlassian.net/browse/OSDEV-1336) - Introduced a new PATCH `/api/v1/production-locations/{os_id}/` endpoint based on the API v1 specification. This endpoint allows the creation of a new moderation event for updating the production location with the given details. Basically, the endpoint can be used to contribute to an existing location.
* [OSDEV-1336](https://opensupplyhub.atlassian.net/browse/OSDEV-1336) - Dynamic mapping for the new fields in the `moderation-events` index has been disabled for those that don't have an explicit mapping defined. This change helps avoid indexing conflicts, such as when a field is initially indexed with one data type (e.g., long), but later an entry with a different data type for the same field is indexed, causing the entire entry to fail indexing. After this change, fields with an explicit mapping will be indexed, while other fields will not be indexed or searchable, but will still be displayed in the document.

### Architecture/Environment changes

### Bugfix
* [OSDEV-1492](https://opensupplyhub.atlassian.net/browse/OSDEV-1492) - Fixed an issue where invalid manually entered dates were not validated on the UI, resulting in API errors with message “The request query is invalid.” on `Moderation Queue` page. Invalid dates are now trimmed and properly handled.
* [OSDEV-1493](https://opensupplyhub.atlassian.net/browse/OSDEV-1493) - Fixed an issue where the backend sorts countries not by `name` but by their `alpha-2 codes` in `GET /api/v1/moderation-events/` endpoint.
* [OSDEV-1532](https://opensupplyhub.atlassian.net/browse/OSDEV-1532) - Fixed the date range picker on the `Moderation Queue` page. A Data Moderator can change the Before date even if an Error message is displayed.
* [OSDEV-1533](https://opensupplyhub.atlassian.net/browse/OSDEV-1533) - The presentation of the `Moderation Decision Date` in the `Moderation Queue` table has been corrected. If the "status_change_date" is missing in the object, it now displays as "N/A".
* [OSDEV-1196](https://opensupplyhub.atlassian.net/browse/OSDEV-1196) - The `?sort_by=contributors_desc` query parameter is only appended to URLs on the `/facilities` page and is excluded from all other pages. The error caused by the property type that occurred during local test execution has been resolved.
* [OSDEV-1397](https://opensupplyhub.atlassian.net/browse/OSDEV-1397) - GET `/api/parent-companies/` request has been removed from the Open Supply Hub page and ClaimFacility component. Parent Company Select is a regular input field that allows the creation of multiple parent company names for filter on this page.
* [OSDEV-1556](https://opensupplyhub.atlassian.net/browse/OSDEV-1556) - Fixed validation of `os_id` for PATCH `/api/v1/moderation-events/{moderation_id}/production-locations/{os_id}/` endpoint.
* [OSDEV-1563](https://opensupplyhub.atlassian.net/browse/OSDEV-1563) - Fixed updating of the moderation decision date after moderation event approval.

### What's new
* [OSDEV-1376](https://opensupplyhub.atlassian.net/browse/OSDEV-1376) - Updated automated emails for closure reports (report_result) to remove the term "Rejected" for an improved user experience. Added link to Closure Policy and instructions for submitting a Reopening Report to make the process easier to understand for users.
* [OSDEV-1383](https://opensupplyhub.atlassian.net/browse/OSDEV-1383) - Edited text of the automated email that notifies a contributor when one of their facilities has been claimed. The new text provides more information to the contributor to understand the claim process and how they can encourage more of their facilities to claim their profile.
* [OSDEV-1474](https://opensupplyhub.atlassian.net/browse/OSDEV-1474) - Added contributor type value to response of `/api/contributors/` endpoint.
* [OSDEV-1130](https://opensupplyhub.atlassian.net/browse/OSDEV-1130) A new page, `Production Location Information`, has been implemented. It includes the following inputs:
    * Required and pre-fillable fields:
        - Name
        - Address
        - Country
    * Additional information section: Fields for optional contributions from the owner or manager of the production location, including sector(s), product type(s), location type(s), processing type(s), number of workers, and parent company.
The page also features `Go Back` and `Submit` buttons for navigation and form submission.

### Release instructions:
* Ensure that the following commands are included in the `post_deployment` command:
    * `migrate`
    * `reindex_database`
* Run `[Release] Deploy` pipeline for the target environment with the flag `Clear the custom OpenSearch indexes and templates` set to true - to refresh the index mappings for the `moderation-events` index after disabling dynamic mapping for the new fields that don't have an explicit mapping defined. The `production-locations` will also be affected since it will clean all of our custom indexes and templates within the OpenSearch cluster


## Release 1.26.0

## Introduction
* Product name: Open Supply Hub
* Release date: December 14, 2024

### Database changes
#### Migrations:
* 0162_update_moderationevent_table_fields.py - This migration updates the ModerationEvent table and its constraints.

#### Schema changes
* [OSDEV-1158](https://opensupplyhub.atlassian.net/browse/OSDEV-1158) - The following updates to the ModerationEvent table have been made:
    1. Set `uuid` as the primary key.
    2. Make `geocode_result` field optional. It can be blank if lat and lng
    have been provided by user.
    3. Remove redundant `blank=False` and `null=False` constraints, as these are
    the default values for model fields in Django and do not need to be
    explicitly set.
    4. Make `contributor` field non-nullable, as the field should not be left
    empty. It is required to have information about the contributor.
    5. Allow `claim` field to be blank. This change reflects the fact that
    a moderation event may not always be related to a claim, so the field can
    be left empty.

### Code/API changes
* [OSDEV-1453](https://opensupplyhub.atlassian.net/browse/OSDEV-1453) - The `detail` keyword instead of `message` has been applied in error response objects for V1 endpoints.
* [OSDEV-1346](https://opensupplyhub.atlassian.net/browse/OSDEV-1346) - Disabled null values from the response of the OpenSearch. Disabled possible null `os_id`, `claim_id` and `source` from `PATCH /api/v1/moderation-events/{moderation_id}/` response.
* [OSDEV-1410](https://opensupplyhub.atlassian.net/browse/OSDEV-1410) - Introduced a new POST `/api/v1/moderation-events/{moderation_id}/production-locations/` endpoint
* [OSDEV-1449](https://opensupplyhub.atlassian.net/browse/OSDEV-1449) - **Breaking changes** to the following endpoints:
  - GET `v1/moderation-events/`
  - GET `v1/production-locations/`

  **Changes include:**
  - Refactored `sort_by` parameter to improve sorting functionality.
  - Split `search_after` parameter into `search_after_value` and `search_after_id` for better pagination control.

* [OSDEV-1158](https://opensupplyhub.atlassian.net/browse/OSDEV-1158) - The following features and improvements have been made:
    1. Introduced a new POST `/api/v1/production-locations/` endpoint based on the API v1 specification. This endpoint allows the creation of a new moderation event for the production location creation with the given details.
    2. Removed redundant redefinition of paths via the `as_view` method for all the v1 API endpoints since they are already defined via `DefaultRouter`.
* [OSDEV-1468](https://opensupplyhub.atlassian.net/browse/OSDEV-1468) - Limit the `page` parameter to `100` for the GET `/api/facilities/` endpoint. This will help prevent system downtimes, as larger pages (OFFSET) make it harder for the database to retrieve data, especially considering the large amount of data we have.

### Architecture/Environment changes
* [OSDEV-1170](https://opensupplyhub.atlassian.net/browse/OSDEV-1170) - Added the ability to automatically create a dump from the latest shared snapshot of the anonymized database from Production environment for use in the Test and Pre-Prod environments.
* In light of recent instances(on 12/03/2024 UTC and 12/04/2024 UTC) where the current RDS disk storage space limit was reached in Production, the RDS storage size has been increased to `256 GB` in the Production, Test, and Pre-prod environments to accommodate the processing of larger volumes of data. The configurations for the Test and Pre-prod environments have also been updated to maintain parity with the Production environment.
* Right-sized the resources for Django containers across all environments and the RDS instance in the Production and Preprod environments. This will result in a savings of approximately $2,481. The following changes have been made:
    - Production:
        - RDS instance type was changed from `db.m6in.8xlarge` to `db.m6in.4xlarge`.
        - ECS tasks for Django containers: the number was reduced from `12` to `10`, and memory was reduced from `8GB` to `4GB`.
    - Preprod:
        - RDS instance type was changed from `db.m6in.8xlarge` to `db.m6in.4xlarge`.
        - ECS tasks for Django containers: the number was reduced from `12` to `10`, and memory was reduced from `8GB` to `4GB`.
        - These changes were made to maintain parity with the Production environment, as it is a copy of that environment.
    - Staging:
        - ECS tasks for Django containers: memory was reduced from `8GB` to `2GB`.
    - Test:
        - ECS tasks for Django containers: memory was reduced from `8GB` to `4GB`.
    - Development:
        - ECS tasks for Django containers: memory was reduced from `8GB` to `1GB`, and CPU was reduced from `1 vCPU` to `0.5 vCPU`.

### Bugfix
* [OSDEV-1388](https://opensupplyhub.atlassian.net/browse/OSDEV-1388) - The waiter from boto3 cannot wait more than half an hour so we replaced it with our own.
* It was found that clearing OpenSearch indexes didn’t work properly because the templates weren’t cleared. After updating the index mappings within the index template files, the index template remained unchanged because only the indexes were deleted during deployment, not both the indexes and their templates. This caused conflicts and prevented developers' updates from being applied to the OpenSearch indexes.
This issue has been fixed by adding additional requests to delete the appropriate index templates to the `clear_opensearch.sh.tpl` script, which is triggered when clearing OpenSearch during deployment to any environment.
* [OSDEV-1482](https://opensupplyhub.atlassian.net/browse/OSDEV-1482) - The `GET api/v1/moderation-events/{moderation_id}` endpoint returns a single response instead of an array containing one item.
* [OSDEV-1511](https://opensupplyhub.atlassian.net/browse/OSDEV-1511) - Updated google maps api version to 3.57 for ReactLeafletGoogleLayer component (3.51 not supported).

### What's new
* [OSDEV-1132](https://opensupplyhub.atlassian.net/browse/OSDEV-1132) - Added FE for the "thanks for submitting" screen when user submits production location's data.
* [OSDEV-1373](https://opensupplyhub.atlassian.net/browse/OSDEV-1373) - The tab `Search by Name and Address.` on the Production Location Search screen has been implemented. There are three required properties (name, address, country). The "Search" button becomes clickable after filling out inputs, creates a link with parameters, and allows users to proceed to the results screen.
* [OSDEV-1175](https://opensupplyhub.atlassian.net/browse/OSDEV-1175) - New Moderation Queue Page was integrated with `GET api/v1/moderation-events/` endpoint that include pagination, sorting and filtering.

### Release instructions:
* Ensure that the following commands are included in the `post_deployment` command:
    * `migrate`
    * `reindex_database`
* Run `[Release] Deploy` pipeline for the target environment with the flag `Clear the custom OpenSearch indexes and templates` set to true - to refresh the index mappings for the `production-locations` and `moderation-events` indexes after fixing the process of clearing the custom OpenSearch indexes. It will clean all of our custom indexes and templates within the OpenSearch cluster.


## Release 1.25.0

## Introduction
* Product name: Open Supply Hub
* Release date: November 30, 2024

### Database changes
#### Migrations:
* 0159_alter_status_of_moderation_events_table.py - This migration alters status of api_moderationevent table.
* 0160_allow_null_parsing_errors_in_facilitylist.py - This migration allows empty parsing_errors in api_facilitylist.
* 0161_create_disable_list_uploading_switch.py - This migration creates disable_list_uploading switch in the Django admin panel and record in the waffle_switch table.

#### Schema changes
* [OSDEV-1346](https://opensupplyhub.atlassian.net/browse/OSDEV-1346) - Alter status options for api_moderationevent table.
* [OSDEV-1411](https://opensupplyhub.atlassian.net/browse/OSDEV-1411) - Allows empty parsing_errors in api_facilitylist.

### Code/API changes
* [OSDEV-1346](https://opensupplyhub.atlassian.net/browse/OSDEV-1346) - Create GET request for `v1/moderation-events` endpoint.
* [OSDEV-1429](https://opensupplyhub.atlassian.net/browse/OSDEV-1429) - The list upload switcher has been created to disable the `Submit` button on the List Contribute page through the Switch page in the Django admin panel during the release process. Implemented a check on the list upload endpoint.
* [OSDEV-1332](https://opensupplyhub.atlassian.net/browse/OSDEV-1332) - Introduced new `PATCH api/v1/moderation-events/{moderation_id}` endpoint
to modify moderation event `status`.
* [OSDEV-1347](https://opensupplyhub.atlassian.net/browse/OSDEV-1347) - Create GET request for `v1/moderation-events/{moderation_id}` endpoint.
* Update `/v1/production-locations/{os_id}` endpoint to return a single object instead of multiple objects. Also, add unit tests for the `ProductionLocationsViewSet`.
* The RDS instance has been upgraded as follows: for `production` and `preprod`, it is now `db.m6in.8xlarge`, and for `test`, it has been upgraded to `db.t3.xlarge`.
* [OSDEV-1467](https://opensupplyhub.atlassian.net/browse/OSDEV-1467) - Implemented disabling endpoint `POST /api/facilities/` during the release process. It is raising an error message with status code 503.

### Architecture/Environment changes
* Increased the memory for the Dedupe Hub instance from 8GB to 12GB in the `production` and `pre-prod` environments to reduce the risk of container overload and minimize the need for reindexing in the future.

### Bugfix
* [OSDEV-1448](https://opensupplyhub.atlassian.net/browse/OSDEV-1448) - The map on the production location’s profile and the production location marker have been fixed. Improved the handling of SQL query parameters for better execution accuracy.
* [OSDEV-1411](https://opensupplyhub.atlassian.net/browse/OSDEV-1411) - Django Admin: Fixed an issue when updating the facility list with an empty array in the `parsing errors` field.

### Release instructions:
* Ensure that the following commands are included in the `post_deployment` command:
    * `migrate`
    * `reindex_database`


## Release 1.24.0

## Introduction
* Product name: Open Supply Hub
* Release date: November 16, 2024

### Code/API changes
* [OSDEV-1335](https://opensupplyhub.atlassian.net/browse/OSDEV-1335) - Explicitly set the number of shards and the number of replicas for the "production locations" and "moderation events" OpenSearch indexes. Based on the OpenSearch documentation, a storage size of 10–30 GB is preferred for workloads that prioritize low search latency. Additionally, having too many small shards can unnecessarily exhaust memory by storing excessive metadata. Currently, the "production locations" index utilizes 651.9 MB, including replicas, while the "moderation events" index is empty. This indicates that one shard and one replica should be sufficient for the "production locations" and "moderation events" indexes.
* Moved all the files related to the OpenSearch service to the existing `src/django/api/services/opensearch` folder within the `api` app of the Django application. This should make it easier to navigate through the files and clarify the location of all OpenSearch service-related files in one place within the `api` app in Django.

### Architecture/Environment changes
* The OpenSearch version has been increased to 2.15.
* [OSDEV-1335](https://opensupplyhub.atlassian.net/browse/OSDEV-1335) - The new "moderation events" Logstash pipeline has been configured and implemented to collect moderation event data from the current PostgreSQL database and save it to OpenSearch. This setup allows for fast searches on the moderation events data.
* [OSDEV-1387](https://opensupplyhub.atlassian.net/browse/OSDEV-1387) - The SQL query for generating tiles from PostgreSQL+PostGIS has been reimplemented to avoid using the JOIN + GROUP BY clause. This change reduces the number of subqueries and their asymptotic complexity. Additionally, an option to set an upper limit on facility counts in the 'count' clause has been introduced, capped at 100, which doubles the query's performance. Throttling has been removed for tile generation endpoints.
* [OSDEV-1171](https://opensupplyhub.atlassian.net/browse/OSDEV-1171) - RDS instances for `staging` and `test` have beed decreased to `db.t3.large`
* Playwright has been introduced as the main framework for end-to-end testing:
    * Added a new Playwright testing service to the Docker configuration
    * Implemented initial test cases to verify core functionality
    * Integrated Playwright tests into the CI pipeline via GitHub Actions
    * Added necessary configuration files and dependencies for the e2e testing project
* The RDS instance for `production` has been upgraded to `db.m6in.4xlarge` and configured to operate in a single Availability Zone.

### Bugfix
* [OSDEV-1335](https://opensupplyhub.atlassian.net/browse/OSDEV-1335) - Fixed the assertion in the test for the `country.rb` filter of the "production locations" Logstash pipeline. The main issue was with the evaluation of statements in the Ruby block. Since only the last statement is evaluated in a Ruby block, all the checks were grouped into one chain of logical statements and returned as a `result` variable at the end.

### What's new
* [OSDEV-1116](https://opensupplyhub.atlassian.net/browse/OSDEV-1116) - A new Contribution Record Page has been developed to enable quick identification and moderation of contributions. This page includes two main sections: Moderation Event Data and Potential Matches, along with a set of buttons designed to facilitate the moderation process.
* [OSDEV-1120](https://opensupplyhub.atlassian.net/browse/OSDEV-1120) - A new Moderation Queue Dashboard page has been introduced, featuring three essential components:
    * Moderation Events Table: Allows users to view and manage moderation events more effectively.
    * Filtering Options: Multiple filter fields enable users to customize the displayed events based on different criteria, making it easier to find specific events.
    * Download Excel Button: Provides the ability to export the list of displayed moderation events as an XLSX file for offline analysis and record-keeping.

### Release instructions:
* The following steps should be completed while deploying to Staging or Production:
    1. Run the `[Release] Deploy` pipeline for these environments with the flag 'Clear OpenSearch indexes' set to true. This will allow Logstash to refill OpenSearch since the OpenSearch instance will be recreated due to the version increase. It is also necessary due to changes in the OpenSearch index settings.
    2. Open the triggered `Deploy to AWS` workflow and ensure that the `apply` job is completed. **Right after** finishing the `apply` job, follow these instructions, which should be the last steps in setting up the recreated OpenSearch instance:
        - Copy the ARN of the `terraform_ci` user from the AWS IAM console.
            - Navigate to the AWS console's search input, type "IAM", and open the IAM console.
            - In the IAM console, find and click on the "Users" tab.
            - In the list of available users, locate the `terraform_ci` user, click on it, and on that page, you will find its ARN.
        - After copying this value, go to the AWS OpenSearch console in the same way you accessed the IAM console.
        - Open the available domains and locate the domain for the corresponding environment. Open it, then navigate to the security configuration and click "Edit".
        - Find the section titled "Fine-grained access control", and under this section, you will find an "IAM ARN" input field. Paste the copied ARN into this field and save the changes. It may take several minutes to apply. Make sure that the "Configuration change status" field has green status.
    3. Then, return to the running `Deploy to AWS` workflow and ensure that the logs for `clear_opensearch` job do not contain errors related to access for deleting the OpenSearch index or lock files in EFS storage. In case of **an access error**, simply rerun the `Deploy to AWS` workflow manually from the appropriate release Git tag.


## Release 1.23.0

## Introduction
* Product name: Open Supply Hub
* Release date: November 02, 2024

### Database changes
#### Migrations:
* 0158_create_moderation_events_table.py - This migration creates api_moderationevent table for Moderation Queue.

#### Schema changes
* [OSDEV-1229](https://opensupplyhub.atlassian.net/browse/OSDEV-1229) - Created Moderation Events Postgres table to track moderation events in the database.

### Code/API changes
* Throttling has been introduced for tiles/* endpoints, limiting requests to 300 per minute.
* [OSDEV-1328](https://opensupplyhub.atlassian.net/browse/OSDEV-1328) The OpenSearch tokenizer has been changed to `lowercase` to get better search results when querying the GET /v1/production-locations/ endpoint.

### Architecture/Environment changes
* Resource allocation has been optimized for the staging environment. The number of ECS tasks for the Django app has been reduced from 6 to 4, while maintaining system stability.

### Release instructions:
* Ensure that the following commands are included in the `post_deployment` command:
    * `migrate`
* Run `[Release] Deploy` pipeline for an existing environment with the flag 'Clear OpenSearch indexes' set to true - to let the tokenizer parse full text into words with new configurations.


## Release 1.22.0

## Introduction
* Product name: Open Supply Hub
* Release date: October 19, 2024

### Database changes
#### Migrations:
* 0156_introduce_list_level_parsing_errors - This migration introduces the parsing_errors field for the FacilityList model to collect list-level and internal errors logged during the background parsing of the list.
* 0157_delete_endpoint_switcher_for_list_uploads - This migration deletes the `use_old_upload_list_endpoint` switcher that was necessary to toggle between the old and new list upload endpoints.

#### Schema changes
* [OSDEV-1039](https://opensupplyhub.atlassian.net/browse/OSDEV-1039) - Since the `use_old_upload_list_endpoint` switcher is no longer necessary for the list upload, it has been deleted from the DB. Additionally, the `parsing_errors` field has been added to the FacilityList model.

### Code/API changes
* [OSDEV-1102](https://opensupplyhub.atlassian.net/browse/OSDEV-1102) - API. Propagate production location updates to OpenSearch data source via refreshing `updated_at` field in `api_facility` table. Triggered updated_at field in such actions: transfer to alternate facility, claim facility, approve, reject and deny claim, claim details, merge facilities, match facility (promote, split).
* [OSDEV-1039](https://opensupplyhub.atlassian.net/browse/OSDEV-1039) - Deleted the `facility_list_items.json` fixture from the Django app since it is no longer needed, having been replaced with real CSV files. Additionally, other important changes have been implemented in the Django app and deployment:
    * Adjusted all code that used the `facility_list_items.json` fixture and removed the unused matching logic from the Django app, as it is no longer necessary and was connected to that fixture.
    * Updated the reset database step in the `restore_database` job of the Deploy to AWS GitHub workflow to upload CSV location list files to S3 for parsing during the DB reset.

### Architecture/Environment changes
* [OSDEV-1325](https://opensupplyhub.atlassian.net/browse/OSDEV-1325)
  * __Deploy to AWS__ pipeline will init from __[Release] Deploy__ pipeline and get deployment parameters, such as cleaning OpenSearch indexes, by trigger.
* [OSDEV-1372](https://opensupplyhub.atlassian.net/browse/OSDEV-1372)
  * Changed the base image in the Django app Dockerfile to use a Debian 11 instead of Debian 10 as the PostgreSQL 13 repository support for Debian 10 has been ended.
  * Always build a docker image for the amd64 platform so that the image in the local environment fully corresponds to the one in production.
* [OSDEV-1172](https://opensupplyhub.atlassian.net/browse/OSDEV-1172)
  * Added the ability to restore a database from a snapshot.
* [OSDEV-1388](https://opensupplyhub.atlassian.net/browse/OSDEV-1388)
  * Increased timeout to wait for copying anonymized shared snapshot.

### Bugfix
* Fixed a bug related to environment variable management:
    * Removed the `py_environment` Terraform variable, as it appeared to be a duplicate of the `environment` variable.
    * Passed the correct environment values to the ECS task definition for the Django containers in all environments, especially in the Preprod and Development environments, to avoid misunderstandings and incorrect interpretations of the values previously passed via `py_environment`.
    * Introduced a *Local* environment specifically for local development to avoid duplicating variable values with the AWS-hosted *Development* environment.
* [OSDEV-1039](https://opensupplyhub.atlassian.net/browse/OSDEV-1039) - Made the list parsing asynchronous and increased the list upload limit to 10,000 facilities per list to reduce manual work for moderators when they split large lists into smaller ones. The following architectural and code changes have been made:
    1. Renamed the previously copied `api/facility-lists/createlist` POST endpoint to the `api/facility-lists` POST endpoint. Deleted the old implementation of the `api/facility-lists` POST endpoint along with the `use_old_upload_list_endpoint` switcher that was necessary to toggle between the old and new list upload endpoints.
    2. Removed the triggering of ContriCleaner from the `api/facility-lists` POST endpoint and moved it to the async parse AWS batch job to reduce the load on the endpoint. Introduced a `parsing_errors` field for the FacilityList model to collect list-level and internal errors logged during the background parsing of the list.
    3. Established a connection between the EC2 instance within the AWS batch job and the S3 bucket where all the uploaded list files are saved. This is necessary because the parse job retrieves a particular list from the S3 bucket via Django.
    4. Deleted redundant code from the previous implementation of the list item parsing.
    5. Adjusted Django, ContriCleaner, and integration tests. Regarding integration tests, the `facility_list_items.json` fixture was converted to concrete CSV lists, which were connected to the `facility_lists.json` fixture to upload them to the DB while creating the test DB for the integration tests. This is necessary because the parsing function that triggers ContriCleaner can only work with real files, not facility list items as it did previously.
    6. Refactored the ContributeForm component in the front-end app.
    7. The list page has been adjusted to work with asynchronous parsing, and a new dialog window has been added to notify users about the list parsing process, indicating that they need to wait.
    8. Introduced a UI to display list parsing errors on the list page after the page refresh.

### What's new
* [OSDEV-1127](https://opensupplyhub.atlassian.net/browse/OSDEV-1127) - It was implemented the Production Location Search screen that has two tabs: "Search by OS ID" and "Search by Name and Address." Each tab adds a query parameter (`?tab=os-id` and `?tab=name-address`) to the URL when active, allowing for redirection to the selected tab. On the "Search by OS ID" tab, users see an input field where they can enter an OS ID. After entering the full OS ID (15 characters), the "Search By ID" button becomes clickable, allowing users to proceed to the results screen. There are two possible outcomes:
    * Successful Search: If the search is successful, the results screen displays information about the production location, including its name, OS ID, previous OS ID (If they exist), address, and country name. Users can then choose to either return to the search by name and address or add data and claim the location.
    * Unsuccessful Search: If the search is unsuccessful, an explanation is provided, along with two options: return to the search by name and address or search for another OS ID.

    Each results screen also includes a "Back to ID search" button at the top.

### Release instructions:
* Before deploying to an existing environment, clear OpenSearch to ensure it can receive any missed changes and properly start the update process.
* Ensure that the `migrate` command is included in the `post_deployment` command.


## Release 1.21.0

## Introduction
* Product name: Open Supply Hub
* Release date: September 21, 2024

### Code/API changes
* [OSDEV-1126](https://opensupplyhub.atlassian.net/browse/OSDEV-1126) - Added the `historical_os_id` field to the response from the `v1/production-locations` endpoint if the searched production location contains this data. Modified the search query for `os_id` so that the search is conducted in both the `os_id` and `historical_os_id` fields in the OpenSearch production-locations index.
To make this possible, the `sync_production_locations.sql` script, which generates data for the production-locations index, was modified to include the selection of `historical_os_id_value` from the `api_facilityalias` table.
Additionally, a `historical_os_id` filter was added to the `sync_production_locations.conf`, ensuring that the `historical_os_id` is included in the index document only when the `historical_os_id_value` is not empty.

### Architecture/Environment changes
* [OSDEV-1177](https://opensupplyhub.atlassian.net/browse/OSDEV-1177)
  * Improved OpenSearch indexes cleanup step in the `Deploy to AWS` and `DB - Apply Anonymized DB` pipelines to use script templates so that changes can be made in one place rather than in each pipeline separately
  * Stop/start Logstash and clearing OpenSearch indexes moved to separate jobs of `Deploy to AWS` and `DB - Apply Anonymized DB` pipelines.
  * Stop/start Logstash and clearing OpenSearch indexes now runs on ubuntu-latest runner.
  * The automated deployment to AWS after creating tags for `sandbox` and `production` was temporarily prevented (until the implementation of [OSDEV-1325](https://opensupplyhub.atlassian.net/browse/OSDEV-1325)).

### Bugfix
* [OSDEV-1177](https://opensupplyhub.atlassian.net/browse/OSDEV-1177) - The following changes have been made:
    * Removed the if clause in the DB. Apply the Anonymized DB workflow to activate stopping Logstash.
    * Corrected grammar mistakes in the description of the job steps for stopping Logstash and clearing OpenSearch for the `DB - Apply Anonymized DB` and `Deploy to AWS` GitHub workflows.

### What's new
* [OSDEV-1225](https://opensupplyhub.atlassian.net/browse/OSDEV-1225) - The auto email responses for `Approved` and `Rejected` statuses have been updated to improve user experience. A user receives an email updating them on the status of their list and the next steps they need to take.

### Release instructions:
* Ensure that the following commands are included in the `post_deployment` command:
    * `migrate`
* After running the `Release [Deploy]` workflow for both the `sandbox` and `production` environments, the responsible person must manually run the `Deploy to AWS` workflow, ensuring that the `Clear OpenSearch indexes` option is checked for each environment.
Note: This instruction updates item 3 of the ['Release to Production and Sandbox'](https://github.com/opensupplyhub/open-supply-hub/blob/main/doc/release/RELEASE-PROTOCOL.md#release-to-production-and-sandbox) section of the RELEASE-PROTOCOL.


## Release 1.20.0

## Introduction
* Product name: Open Supply Hub
* Release date: September 7, 2024

### Database changes
#### Migrations:
* 0155_remove_verification_method_column_from_facility_claim - This migration replaces the old `index_approved_claim` function with a new one that does not index the `verification_method` and `phone_number` fields. Additionally, it removes the `verification_method` and `phone_number` fields from the FacilityClaim model and the respective history table.

#### Schema changes
* [OSDEV-1092](https://opensupplyhub.atlassian.net/browse/OSDEV-1092) - Since the `verification_method` and `phone_number` fields are no longer necessary for the claim form and aren't used anywhere in the codebase, they have been deleted from the FacilityClaim model and the respective history table.

### Code/API changes
* [OSDEV-1045](https://opensupplyhub.atlassian.net/browse/OSDEV-1045) - Added flag `highlightBackground` to the DashboardFacilityCard component to highlight background for claimed facilities only on the Merge moderation screen. Added the `get_is_claimed` method to the `FacilityIndexDetailsSerializer` that returns a boolean value depending on whether the facility has an approved claim or not.
* [OSDEV-1167](https://opensupplyhub.atlassian.net/browse/OSDEV-1167) - Search. Update field names in Open Search. The following parameter/field names in the API schema for GET api/v1/production-locations has been changed:
    - `name_local` -> `local_name`
    - `url` -> `business_url`
    - `lon` -> `lng`
* [OSDEV-1025](https://opensupplyhub.atlassian.net/browse/OSDEV-1025) - Added the `get_is_claimed` method to the `FacilityMatchSerializer` that returns a boolean value depending on whether the matched facility has an approved claim or not.
* [OSDEV-1092](https://opensupplyhub.atlassian.net/browse/OSDEV-1092) - Modified the serialized output of the `FacilityClaimDetailsSerializer`:
    * Removed the `verification_method` and `phone_number` fields.
    * Added `facility_website`, `sector`, `facility_workers_count`, and `facility_name_native_language`.
* [OSDEV-1101](https://opensupplyhub.atlassian.net/browse/OSDEV-1101) - API v1/production-locations. Extend the country object to include alpha-3 code, numeric code, and country name.

### Architecture/Environment changes
* [OSDEV-1153](https://opensupplyhub.atlassian.net/browse/OSDEV-1153) - Created integration tests for the OpenSearch and for new `/api/v1/production-locations/` API endpoint.
* [OSDEV-1177](https://opensupplyhub.atlassian.net/browse/OSDEV-1177) - Implemented clearing OpenSearch and stopping Logstash during Postgres DB restore/reset in pre-prod/test/dev environments to freshly populate OpenSearch with data from the restored or reset Postgres DB.

### What's new
* [OSDEV-1045](https://opensupplyhub.atlassian.net/browse/OSDEV-1045) - The color of the facility panel for claimed facilities in the Merge moderation screen has been changed to green.
* [OSDEV-1025](https://opensupplyhub.atlassian.net/browse/OSDEV-1025) - Added the claim badge to the facility details on the C/R moderation screen when the facility has an approved claim.
* [OSDEV-1092](https://opensupplyhub.atlassian.net/browse/OSDEV-1092) - On the Facility Claims Details page, fields have been updated to show only those that could be uploaded as part of the claim form:
    * Removed deprecated fields: Phone Number, Company Name, Facility Parent Company / Supplier Group, Facility Description, and Verification Method.
    * Added new fields: Sector(s), Production Location's Website, Number of Workers, and Local Language Name.
    * Renamed fields:
        * 'Facility' to 'Location Name',
        * 'Claim Contributor' to 'Claimant Account',
        * 'Job Title' to 'Claimant Title',
        * 'Email' to 'Account Email',
        * 'Website' to 'Claimant's Website',
        * 'LinkedIn Profile' to 'Production Location's LinkedIn'.

### Release instructions:
* Before deploying to an existing environment, manually delete the related EFS storage, OpenSearch domain, and stop all tasks of the Logstash service in the appropriate ECS cluster. This is necessary to apply the new mapping for the production-locations OpenSearch index.

* Ensure that the following commands are included in the `post_deployment` command:
    * `migrate`
    * `index_facilities_new`


## Release 1.19.0

## Introduction
* Product name: Open Supply Hub
* Release date: August 24, 2024

### Code/API changes
* [OSDEV-1006](https://opensupplyhub.atlassian.net/browse/OSDEV-1006) - Create new "api/v1/production-locations" endpoint.
* [OSDEV-633](https://opensupplyhub.atlassian.net/browse/OSDEV-633) - Modified the `sectors` endpoint to return either a list of sectors or sectors grouped by their sector groups, depending on the query parameters passed to the request. Possible parameters include:
    * `embed` (optional): If present, returns a flat list of sectors submitted by a specific contributor.
    * `contributor` (optional): If embed is provided, this parameter must be included to filter sectors submitted by a specific contributor.
    * `grouped` (optional): If present, returns sectors grouped by their sector groups.
* [OSDEV-1184](https://opensupplyhub.atlassian.net/browse/OSDEV-1184) - Handle validation errors for size, sort_by and order_by parameters of "api/v1/production-locations" endpoint.
* [OSDEV-982](https://opensupplyhub.atlassian.net/browse/OSDEV-982) - Search, API. Add OS ID query parameter to v1/production-locations. Implement "api/v1/production-locations/{os_id}" endpoint.
* [OSDEV-1103](https://opensupplyhub.atlassian.net/browse/OSDEV-1103) - Enabled accent-insensitive search for `name` and `address` fields of production location by designing the index mapping to do ASCII folding for search tokens. Additionally, there were changed query_type for the `name` and `name_local` fields from `terms` to `match`.

### Architecture/Environment changes
* [OSDEV-1165](https://opensupplyhub.atlassian.net/browse/OSDEV-1165) - Updated the release protocol to include information about quick fixes and how to perform them. Additionally, updated the GitFlow diagram to visually depict this process.
* Updated the `RELEASE-PROTOCOL.md` file to include information about OpenSearch and Logstash, stating that their functionality should also be checked after deployment.
* [OSDEV-1169](https://opensupplyhub.atlassian.net/browse/OSDEV-1169) - Activated deployment database-anonymizer to production.
* [OSDEV-1197](https://opensupplyhub.atlassian.net/browse/OSDEV-1197) - Upgrade Kafka tools to version 3.8.0

### Bugfix
* [OSDEV-1048](https://opensupplyhub.atlassian.net/browse/OSDEV-1048) - Fixed error "User Cannot read properties of undefined (reading 'length')".
* [OSDEV-1180](https://opensupplyhub.atlassian.net/browse/OSDEV-1180) - Introduced a 10,000-download limit check on the api/facilities-downloads API endpoint to prevent non-API users from downloading more than 10,000 production locations.
* [OSDEV-1178](https://opensupplyhub.atlassian.net/browse/OSDEV-1178) - Added null check for claimStatuses array that fixes JS error on Dashboard/Facility Claims page.

### What's new
* [OSDEV-633](https://opensupplyhub.atlassian.net/browse/OSDEV-633) - Added a nested select to the Sectors filter. The main selection is the group name of related sectors. By pressing the header, a user can select all related sectors from this group. To view the list of related sectors, it's necessary to press the "carrot" icon next to the group heading. This action allows a user to choose a single sector from the grouped list. Additionally, entering text into the search filter displays only the filtered sectors within the opened groups.

### Release instructions:
* Before deploying to an existing environment, manually delete the related EFS storage, OpenSearch domain, and stop all tasks of the Logstash service in the appropriate ECS cluster. This is necessary to apply the new mapping for the production-locations OpenSearch index.


## Release 1.18.0

## Introduction
* Product name: Open Supply Hub
* Release date: August 10, 2024

### Database changes
#### Migrations:
* 0152_delete_tilecache_and_dynamicsetting - removed unused `api_tilecache` and `api_dynamicsetting` tables.
* 0153_add_sector_group_table - creates the `SectorGroup` model and populates it with the sector groups names.
* 0154_associate_sectors_with_groups - associates sectors with sector groups.

#### Schema changes
* [OSDEV-1142](https://opensupplyhub.atlassian.net/browse/OSDEV-1142) - Technical Debt. Remove unused `api_tilecache` and `api_dynamicsetting` tables. Migration has been created, removed related data in the code base.
* [OSDEV-360](https://opensupplyhub.atlassian.net/browse/OSDEV-360) - The following changes have been implemented:
    * A new table, `api_sectorgroup`, has been introduced and populated with sector group names.
    * A new field named `groups` has been added to the `Sector` model to establish a many-to-many relationship between the `api_sector` and the `api_sectorgroup` tables.

### Code/API changes
* [OSDEV-1005](https://opensupplyhub.atlassian.net/browse/OSDEV-1005) - Disconnect location deletion propagation to the OpenSearch cluster while the Django tests are running, as it is outside the scope of Django unit testing.

### Architecture/Environment changes
* [OSDEV-1005](https://opensupplyhub.atlassian.net/browse/OSDEV-1005) - Enable deployment of the Logstash and OpenSearch infra to AWS environments.
* [OSDEV-1156](https://opensupplyhub.atlassian.net/browse/OSDEV-1156) - The following changes have been made:
    * Defined memory and CPU configurations for Logstash and instance types for OpenSearch in each AWS environment. The memory and CPU configurations for Logstash have been set uniformly across all environments. After an investigation, it was found that the minimally sufficient requirements are 0.25 CPU and 2 GB of memory for proper Logstash operation, even with the production database. [This documentation](https://www.elastic.co/guide/en/logstash/current/jvm-settings.html) about JVM settings in the Logstash app was used to determine the appropriate resource settings. Regarding OpenSearch, the least powerful instance type was used for the Dev, Staging, and Test environments since high OpenSearch performance is not required there. For the Prod and Pre-prod environments, the minimally recommended general-purpose instance type, `m6g.large.search`, was selected. Research showed that it can process document deletions in 0.04 seconds, which is relatively fast compared to the 0.1-0.2 seconds on the `t3.small.search` instance type used for Dev, Staging, and Test. This decision was based on [this AWS Blog article](https://aws.amazon.com/blogs/aws-cloud-financial-management/better-together-graviton-2-and-gp3-with-amazon-opensearch-service/).
    * The OpenSearch instance type was parameterized.
    * The JVM direct memory consumption in the Logstash app was decreased to 512 MB to fit into two gigabytes of memory, which is the maximum available for 0.25 CPU. Total memory usage was calculated based on the formula in [this section](https://www.elastic.co/guide/en/logstash/current/jvm-settings.html#memory-size-calculation) of the Logstash JVM settings documentation.
* Updated the OpenSearch domain name to the environment-dependent Terraform (TF) local variable in the resources of the OpenSearch access policy. Utilized the `aws_opensearch_domain_policy` resource since the `access_policies` parameter on `aws_opensearch_domain` does not validate the policy correctly after its updates. See [the discussion on GitHub](https://github.com/hashicorp/terraform-provider-aws/issues/26433).

### Bugfix
* Ensure that the OpenSearch domain name is unique for each environment to avoid conflicts when provisioning domains across different environments.
* [OSDEV-1176](https://opensupplyhub.atlassian.net/browse/OSDEV-1176) - Fixed a spelling mistake in the label for the password field on the LogIn page. After the fix, the label reads "Password".
* [OSDEV-1178](https://opensupplyhub.atlassian.net/browse/OSDEV-1178) - Fixed error "Something went wrong" error after clicking on Dashboard -> View Facility Claims.

### What's new
* [OSDEV-1144](https://opensupplyhub.atlassian.net/browse/OSDEV-1144) - Claims emails. Updated text for approval, revocation, and denial emails.
* [OSDEV-360](https://opensupplyhub.atlassian.net/browse/OSDEV-360) - On the admin dashboard, functionality has been added to allow Admins to add, remove, or modify sector groups. In the `Sectors` tab, Admins can now adjust the related sector groups for each sector. Each sector must be associated with at least one group.
* [OSDEV-1005](https://opensupplyhub.atlassian.net/browse/OSDEV-1005) - Implement the propagation of production location deletions from the PostgreSQL database to the OpenSearch cluster. After this fix, the locations that were deleted will be excluded from the response of the `v1/production-location` GET API endpoint.

### Release instructions:
* Ensure that the following commands are included in the `post_deployment` command:
    * `migrate`


## Release 1.17.0

## Introduction
* Product name: Open Supply Hub
* Release date: July 27, 2024

### Database changes
#### Migrations:
* 0151_replace_index_number_of_workers - replace function `index_number_of_workers` to use one source of truth for both`number_of_workers` & `extended_fields`.

### Bugfix
* [OSDEV-1145](https://opensupplyhub.atlassian.net/browse/OSDEV-1145) - Error message appearing as red dot with no context. Error display has been fixed. Simplified displaying logic of errors. Changed error property type.
* [OSDEV-576](https://opensupplyhub.atlassian.net/browse/OSDEV-576) - Implemented one source of truth to Search query source & Production Location Details page source for field `number_of_workers`.
* [OSDEV-1146](https://opensupplyhub.atlassian.net/browse/OSDEV-1146) - Fixed issue with missed header & data for Claim Decision column while downloaded Facility Claims data in xlsx format.

### What's new
* [OSDEV-1090](https://opensupplyhub.atlassian.net/browse/OSDEV-1090) - Claims. Remove extra product type field on Claimed Facility Details page.
* [OSDEV-273](https://opensupplyhub.atlassian.net/browse/OSDEV-273) - Facility Claims. Implement filtering by Country and Status. Set 'pending' claim status as a default filter.
* [OSDEV-1083](https://opensupplyhub.atlassian.net/browse/OSDEV-1083) - Implemented a 'toggle password visibility' feature in the login, registration, reset password and user profile forms.
* The legacy `_template` API endpoint was disabled via the configuration file in favor of the new `_index_template` API endpoint, since the composable index template is used for OpenSearch. The `legacy_template` was set to `false` to start using the defined composable index template in the `production_locations.json` file. This change is necessary to avoid omitting the `production_locations.json` index template for the `production-locations` index defined in the Logstash app and to enforce the OpenSearch cluster to use the explicit mapping for the `production-locations` index.

### Release instructions:
* Ensure that the following commands are included in the `post_deployment` command:
    * `migrate`
    * `index_facilities_new`


## Release 1.16.0

## Introduction
* Product name: Open Supply Hub
* Release date: July 13, 2024

### Code/API changes
* [OSDEV-1100](https://opensupplyhub.atlassian.net/browse/OSDEV-1100) - Replaced all mentions of "facility" and "facilities" with the new production location naming in the Logstash app. Renamed `location` field in the production locations index to `coordinates`.
* [OSDEV-705](https://opensupplyhub.atlassian.net/browse/OSDEV-705) - Created an additional `RowCoordinatesSerializer` in the ContriCleaner to handle coordinate values ("lat" and "lng"). Moved the conversion of "lat" and "lng" into float point numbers from `FacilityListViewSet` to this serializer.
* Introduced a general format for all Python logs by updating the Django `LOGGING` constant. Disabled propagation for the `django` logger to the `root` logger to avoid log duplication. Removed unnecessary calls to the `basicConfig` method since only the configuration defined in the `LOGGING` constant in the settings.py file is considered valid by the current Django app.

### Bugfix
* [OSDEV-705](https://opensupplyhub.atlassian.net/browse/OSDEV-705) - Fixed the error “could not convert string to float” that occurred when a list contained columns for “lat” and “lng” and only some of the rows in these columns had data. As a result, rows are processed regardless of whether the values for “lat” and “lng” are present and valid, invalid, or empty.

### What's new
* [OSDEV-981](https://opensupplyhub.atlassian.net/browse/OSDEV-981) Reporting. History of contributor uploads. Created a new report with details about the contributor:
    * including name, ID, contributor type;
    * first upload, including date of the first upload and time since the first upload in days;
    * most recent (or “last”) upload, including date of the last upload and time since the last upload in days;
    * total (or “lifetime”) uploads and a calculation for uploads per year (= lifetime uploads = total uploads / (current year - first upload year); if “first upload year” = “current year”, then use 1 in denominator). This data is ordered based on the “date of last upload” column so that contributors who have recently contributed data are at the top of the report.
* [OSDEV-1105](https://opensupplyhub.atlassian.net/browse/OSDEV-1105) - Contribution. Allow commas in list name and update error message.
* [OSDEV-272](https://opensupplyhub.atlassian.net/browse/OSDEV-272) - Facility Claims Page. Implement ascending/descending and alphabetic sort on FE. Applied proper sorting for lower case/upper case/accented strings.
* [OSDEV-1036](https://opensupplyhub.atlassian.net/browse/OSDEV-1036) - Claims. Add a sortable "claim decision" column to claims admin page.
* [OSDEV-1053](https://opensupplyhub.atlassian.net/browse/OSDEV-1053) - Updated email notification about the claim submission.


## Release 1.15.0

## Introduction
* Product name: Open Supply Hub
* Release date: June 29, 2024

### Database changes
#### Migrations:
* 0150_introduce_function_formatting_number_to_percent - adds add_percent_to_number to DB and drop
drop_calc_column_func.

### Code/API changes
* [OSDEV-1004](https://opensupplyhub.atlassian.net/browse/OSDEV-1004) - The following changes have been made to the Logstash and OpenSearch services:
    * Prepared the SQL script to collect all the necessary data for the `v1/facilities` API endpoint according to the new API specification. Agreed upon and established a prioritization scale for gathering data related to the name, address, sector, parent_company, product_type, facility_type, processing_type, number_of_workers and location fields as follows:
        * Data from the approved claim.
        * Promoted matches (considered as promoted facility list items).
        * The most recently contributed data.
    * For the country field, the same prioritization scale has been utilized except for 'Data from the approved claims' because the claimant cannot update the country in any way.
    * Introduced a new set of Ruby scripts to filter and reorganize the incoming data at the Logstash app level, avoiding complex database queries that could lead to high database load.
    * Updated the `facilities` index template for OpenSearch to define how new fields within the facility documents are stored and indexed by OpenSearch.
    * Set up the main Logstash pipeline to run every 15 minutes.
    * Introduced ingress and egress rules for the Opensearch and Logstash.
    * Parameterized database credentials for the logstash configs input.
    * Parameterized OpenSearch domain for the logstash configs output.
    * Specified the ARN of an IAM role to be used as the master user for the OpenSearch domain.
    * Set EFS access point permissions for logstash:root user.
    * Utilized environment variables to disable authentication for OpenSearch during local development, as the authentication isn't necessary.

    All changes have been made to meet the API specification requirements for `v1/facilities` API endpoint as closely as possible.

### Architecture/Environment changes
* For the job `clean_ecr_repositories` of Destroy Environment action, it was added a new line to the script responsible for deleting ECR repositories, specifically targeting the `opensupplyhub-logstash` repository.
* The `reindex_database` and `index_facilities_new` commands have been removed from the `post_deployment` command.

### Bugfix
* [OSDEV-1098](https://opensupplyhub.atlassian.net/browse/OSDEV-1098) Reporting. A columns values in the report "Contributor type by %" are not cumulative. The SQL for the report has been rewritten in such a way that first calculates the monthly counts, then computes the cumulative counts for each month, and finally applies the add_percent_to_number function to get the desired percentages. This gives us the accumulated values for each month.

### What's new
* [OSDEV-1071](https://opensupplyhub.atlassian.net/browse/OSDEV-1071)  Replaced the term "facility" with "production location" in the claims banners
* [OSDEV-933](https://opensupplyhub.atlassian.net/browse/OSDEV-933) Facility Claims. Add "what is claims" screen. `What is claims` page with radio buttons has been added that explains more about the claim. Updated title and link text for not logged in user who wants to claim a production location.
* [OSDEV-1088](https://opensupplyhub.atlassian.net/browse/OSDEV-1088) - Collecting users' public IP addresses in the Rollbar error tracker has been disabled to meet GDPR compliance.

### Release instructions:
* Update code.


## Release 1.14.0

## Introduction
* Product name: Open Supply Hub
* Release date: June 15, 2024

### Database changes
#### Migrations:
* 0146_add_facility_workers_count_new_field_to_facilityclaim - adds the facility_workers_count_new field to the FacilityClaim model.
* 0147_copy_facility_workers_count_to_facility_workers_count_new - copies the data from the facility_workers_count field to the facility_workers_count_new field.
* 0148_remove_facility_workers_count_field_from_facilityclaim - removes the facility_workers_count field from the FacilityClaim model.
* 0149_rename_facility_workers_count_new_to_facility_workers_count - renames the facility_workers_count_new field to facility_workers_count.

#### Schema changes
* [OSDEV-1084](https://opensupplyhub.atlassian.net/browse/OSDEV-1084) - To enable adding a range for the number of workers during the claiming process, the type of the `facility_workers_count` field in the `FacilityClaim` table was changed from `IntegerField` to `CharField`.

### Architecture/Environment changes
* [OSDEV-1069](https://opensupplyhub.atlassian.net/browse/OSDEV-1069) - The following changes have been made:
    * Changed the Postgres Docker image for the database to use the official one and make the local database setup platform-agnostic, so it doesn't depend on the processor architecture.
    * Built the PostGIS program from source and installed it to avoid LLVM-related errors inside the database Docker container during local development.
* [OSDEV-1072](https://opensupplyhub.atlassian.net/browse/OSDEV-1072) - The following changes have been made:
    * Added building database-anonymizer container to the pipeline.
    * Pushing the database-anonymizer container to the repo is turned off until the database anonymizing scheduled task will be deployed to the production.
* [OSDEV-1089](https://opensupplyhub.atlassian.net/browse/OSDEV-1089) Change format gunicurn logs not pass IP address to AWS CloudWatch.
* Added command `reindex_database`
* [OSDEV-1075](https://opensupplyhub.atlassian.net/browse/OSDEV-1075) - The following changes have been made:
    * All resources created via batch job will be tagged
* [OSDEV-1089](https://opensupplyhub.atlassian.net/browse/OSDEV-1089) Change format gunicurn logs not pass IP address to AWS CloudWatch.
* Make tile generation endpoint transaction-less and remove `CREATE TEMP TABLE` statement.
* Added command `reindex_database`.
* [OSDEV-1089](https://opensupplyhub.atlassian.net/browse/OSDEV-1089) Change format gunicurn logs not pass IP address to AWS CloudWatch.
* Removed calling command `clean_facilitylistitems` from the `post_deployment` command.
* Added calling command `reindex_database` from the `post_deployment` command.
* Added calling command `index_facilities_new` from the `post_deployment` command.
* An additional loop was added to the `run_cli_task` script that repeatedly checks the status of an AWS ECS task, waiting for it to stop.

### Bugfix
* [OSDEV-1019](https://opensupplyhub.atlassian.net/browse/OSDEV-1019) - Fixed an error message to 'Your account is not verified. Check your email for a confirmation link.' when a user tries to log in with an uppercase letter in the email address and their account has not been activated through the confirmation link.
* Added the `--if-exists` flag to all calls of the `pg_restore` command to eliminate spam errors when it tries to delete resources that don't exist just because the DB can be empty. Improved the section of the README about applying the database dump locally. Specifically, SQL queries have been added to delete all the tables and recreate an empty database schema to avoid conflicts during the database dump restore.

### What's new
* [OSDEV-1030](https://opensupplyhub.atlassian.net/browse/OSDEV-1030) - The following changes have been made:
    * Replaced the "Donate" button with a "Blog" button in the header
    * Added links to the "Blog" and "Careers" pages in the footer
* [OSDEV-939](https://opensupplyhub.atlassian.net/browse/OSDEV-939) - The following changes have been made:
    * Created new steps `Supporting Documentation` & `Additional Data` for `Facility Claim Request` page.
    * Added popup for successfully submitted claim.
* [OSDEV-1084](https://opensupplyhub.atlassian.net/browse/OSDEV-1084) - Enable adding a range for the number of workers during the claiming process, either after pressing the “I want to claim this production location” link or on the Claimed Facility Details page.

### Release instructions:
* Update code.


## Release 1.13.0

## Introduction
* Product name: Open Supply Hub
* Release date: June 01, 2024

### Database changes
#### Migrations:
* 0145_new_functions_for_clean_facilitylistitems_command - introduced new sql functions for `clean_facilitylistitems` command:
    - drop_table_triggers
    - remove_items_where_facility_id_is_null
    - remove_old_pending_matches
    - remove_items_without_matches_and_related_facilities

### Code/API changes
* [OSDEV-994](https://opensupplyhub.atlassian.net/browse/OSDEV-994) API. Update to pass all merge events to user based on contrib id. A non-admin API user makes:
- a GET call to /moderation-events/merge/
and receives information about merges that have occurred for all contributors.
- a GET call to /moderation-events/merge/?contributors=<id_number_x>&contributors=<id_number_y>&contributors=<id_number_z>
and receives information about merges that have occurred for the contributors with the specified IDs.

### Architecture/Environment changes
* [OSDEV-1003](https://opensupplyhub.atlassian.net/browse/OSDEV-1003) - Added automatic building for the Logstash Docker image in the `Deploy to AWS` workflow. Refactored the `Deploy to AWS` workflow to remove redundant setting values for `build-args` of the `docker/build-push-action` action in cases where the values are not used.
* [OSDEV-1004](https://opensupplyhub.atlassian.net/browse/OSDEV-1004) - Prepared the local environment setup for the Logstash and OpenSearch services to enable local development. Created a script to start the project from scratch with a database populated with sample data.
* [OSDEV-1054](https://opensupplyhub.atlassian.net/browse/OSDEV-1054) - Added a Django command `clean_facilitylistitems` that make next steps:
    - drop table triggers;
    - remove facilitylistitems where facility_id is null;
    - remove facilitylistitems with potential match status more than thirty days;
    - remove facilitylistitems without matches and related facilities;
    - create table triggers;
    - run indexing facilities
* [OSDEV-878](https://opensupplyhub.atlassian.net/browse/OSDEV-878) - Added a Django command `post_deployment` that runs Django migrations during the deployment process. This command can be expanded to include other post-deployment tasks. Used the `post_deployment` command in the `post_deploy` job of the Deploy to AWS workflow.

### Bugfix
* [OSDEV-1056](https://opensupplyhub.atlassian.net/browse/OSDEV-1056) - Refactor OS Hub member's email anonymization.
* [OSDEV-1022](https://opensupplyhub.atlassian.net/browse/OSDEV-1022) - Fix updating facility claim for user. Bring the format of extended field values to the same format as for List / API upload during processing. This has been done because extending fields processing is happening both for List / API uploading and claim update.
* [OSDEV-788](https://opensupplyhub.atlassian.net/browse/OSDEV-788) - Re-written logic for New_Facility/Automatic_Match/Potential_Match when we collect & save data for FacilityListItemTemp/FacilityMatchTemp. That fixed issue with option `create` equal `False` for API requests.
* [OSDEV-1027](https://opensupplyhub.atlassian.net/browse/OSDEV-1027) - Fix rendering of the Average Lead Time section

### What's new
* [OSDEV-1049](https://opensupplyhub.atlassian.net/browse/OSDEV-1049) Update Release protocol.
* [OSDEV-922](https://opensupplyhub.atlassian.net/browse/OSDEV-922) Consent Message. Update wording of consent opt in message on Open Supply Hub. A user who verifies Open Supply Hub for the first time can see the updated message.
* [OSDEV-1068](https://opensupplyhub.atlassian.net/browse/OSDEV-1068) - Created report that shows the number of records from the api_facilitymatch table for contributors: 2060, 1045, 685, 3356

### Release instructions:
* Update code.
* Apply DB migrations up to the latest one.


## Release 1.12.0

## Introduction
* Product name: Open Supply Hub
* Release date: May 18, 2024

### Database changes
#### Migrations:
* 0143_create_facility_claim_attachment_table.py - create api_facilityclaimattachments table to store claimant attachments per facility claim
* 0144_remove_unnecessary_columns_from_facility_claim.py - This migration replaces the old `index_approved_claim` function with a similar one that does not index the `preferred_contact_method` field. Additionally, the migration removes `email` and `preferred_contact_method` from the `FacilityClaim` model and the respective history table.

#### Schema changes
* [OSDEV-931](https://opensupplyhub.atlassian.net/browse/OSDEV-931) - Since `email` and `preferred_contact_method` are no longer necessary for the claim form, they have been removed from the `FacilityClaim` model and the respective history table. Additionally, the old `index_approved_claim` function has been replaced with a similar one that does not index the `preferred_contact_method` field.

### Code/API changes
* [OSDEV-1021](https://opensupplyhub.atlassian.net/browse/OSDEV-1021) Update the release protocol. The release protocol has been updated with the recent changes. Has been added the section about reloading DedupeHub and QA notification.
* [OSDEV-997](https://opensupplyhub.atlassian.net/browse/OSDEV-997) - A new method, `message_claimant`, was added to the `FacilityClaimViewSet` for handling a POST request on the url-path `message-claimant` for messages to the claimant.
Mail templates for the message to the claimant and the claims team signature were also added.

### Architecture/Environment changes
* [OSDEV-897](https://opensupplyhub.atlassian.net/browse/OSDEV-897) FE(React) app. An appropriate local Docker environment is configured for the application. A local Docker environment has been created for the React application. Renamed the `app` folder to `react` to be clearer in the project. Replaced name in the code base. Removed unnecessary commands.
* [OSDEV-862](https://opensupplyhub.atlassian.net/browse/OSDEV-862) Fix `DB - Save Anonymized DB` / `DB - Apply Anonymized DB` workflows:
  - run actions on self-hosted runners to eliminate `lack of storage` issue that happens on github's runners.
  - use the `Test` environment for  `DB - Save Anonymized DB` action
* [OSDEV-989](https://opensupplyhub.atlassian.net/browse/OSDEV-989) - The Strategy pattern was utilized to consolidate the processing of new facilities received from both API requests and list uploads. The code responsible for executing this processing was refactored, and new classes were implemented:
    * ProcessingFacility - abstract class for facility processing
    * ProcessingFacilityList - class to process a facility list
    * ProcessingFacilityAPI - class to process a facility from an API request
    * ProcessingFacilityExecutor - class defines which interface to execute for the processing of a facility
* Resource allocation has been optimized for the Test environment. The number of ECS tasks in the Test environment has been reduced from 4 to 2, while maintaining system stability.
* [OSDEV-870](https://opensupplyhub.atlassian.net/browse/OSDEV-870) - In `docker-compose` for the `api-app`  added dependency that helps to fix connection with the database during tests pipelines for Dedupe-Hub:
* [OSDEV-1001](https://opensupplyhub.atlassian.net/browse/OSDEV-1001) - Deploy OpenSearch service to OS Hub infrastructure.
```
database:
    condition: service_healthy
```
* [OSDEV-1024](https://opensupplyhub.atlassian.net/browse/OSDEV-1024) - Dedupe Hub. Revise service configurations and refine gazetteer retraining. Remove option `--reload` & decrease number of workers in Dedupe Hub service configuration. Refactor initial rebuilding of gazetteer.
* [OSDEV-885](https://opensupplyhub.atlassian.net/browse/OSDEV-885) - Implement option to reset database for `Dev`, `Test` and `Pre-prod` environmet to `Deploy to AWS` pipleine
* [OSDEV-1002](https://opensupplyhub.atlassian.net/browse/OSDEV-1002) - The following changes have been done:
    * Prepared initial AWS infrastructure via Terraform for the Logstash service, including configuring AWS EFS storage to save the pointer of the last run for the jdbc plugin. Essentially, after deploying updated Terraform code to an environment, ECS task definition, ECR repository, ECS service, along with EFS storage, will be set up for Logstash to function.
    * Moved the PoC solution of the Logstash + Elasticsearch setup to the repository to avoid losing it. Further work is needed as the solution requires development and is not functioning smoothly.
* In response to recent stability observations of the staging environment, resource allocation has been optimized by reducing the number of ECS tasks from 8 to 6 for the Django app instances, thus maintaining system stability.

### Bugfix
* [OSDEV-870](https://opensupplyhub.atlassian.net/browse/OSDEV-870) - The returning confirm/reject URLs were fixed when a facility has been matched. Changes were made to the Dedupe-Hub to prevent adding rows with empty fields to the `api_facilitymatch` and `api_facilitymatchtemp` tables when the count of matches is more than one.
* [OSDEV-744](https://opensupplyhub.atlassian.net/browse/OSDEV-744) - API. When user want to confirm/reject potential_match it didn't found a match through `id`, was fixed by provided valid `id` from `api_facilitymatch` table.
* [OSDEV-1052](https://opensupplyhub.atlassian.net/browse/OSDEV-1052) - Replace data@opensupplyhub by claims@opensupplyhub in the Frontend

### What's new
* [OSDEV-975](https://opensupplyhub.atlassian.net/browse/OSDEV-975) Reporting. Number of facilities with at least one extended field.`Facilities with Extended Field Data` report has been rewritten from Django ORM to SQL to optimize and speed up time of the report generation. Added two columns `With At Least 1 Extended Field` and `Sector`.
* [OSDEV-945](https://opensupplyhub.atlassian.net/browse/OSDEV-945) - Facility Claim. Update text of claim link on profile to "I want to claim this production location".
* [OSDEV-745](https://opensupplyhub.atlassian.net/browse/OSDEV-745) - New "Portuguese" translated resources option added to international menu.
* [OSDEV-944](https://opensupplyhub.atlassian.net/browse/OSDEV-944) - Facility claims. Short-term new screen for claim documentation.
* [OSDEV-931](https://opensupplyhub.atlassian.net/browse/OSDEV-931) - The following features have been implemented:
    * Made the Email field in the claim form uneditable, setting the claimer's email as the default value for this field.
    * Removed the _Preferred method of contact_ field from both the claim form and the claim details page in the admin dashboard.
    * Implemented redirecting a user to the claim page after navigating to the login page via the CTA link on the claim page for unauthorized users and successful login.
* [OSDEV-997](https://opensupplyhub.atlassian.net/browse/OSDEV-997) - Facility Claims. A new button, 'Message Claimant' has been added to the update status controls on the Facility Claim Details page. After successfully sending a message, the message text is recorded in the Claim Review Notes.

### Release instructions:
* Update code.
* Apply DB migrations up to the latest one.
* Run the index_facilities_new management command.


## Release 1.11.0

## Introduction
* Product name: Open Supply Hub
* Release date: April 20, 2024

### Code/API changes
* [OSDEV-923](https://opensupplyhub.atlassian.net/browse/OSDEV-923) [Uptime] Added more logs around API/List uploads & Dedupe Hub match processing
* [OSDEV-606](https://opensupplyhub.atlassian.net/browse/OSDEV-606) Contributor Sort: Allow for ascending sort of contributors on the Map page. The sort_by parameter submits type of sorting order for facilities. Default sorting will be primary by public contributors count descending and secondary by name ascending/descending and contributors count ascending.

### Architecture/Environment changes
* [OSDEV-990](https://opensupplyhub.atlassian.net/browse/OSDEV-990) - Implement a ContriCleaner facade class to simplify interaction with client code. With this change, the client code only needs to instantiate the ContriCleaner class, pass the input data, and then call the `process_data` method without the need to define strategies or other details. This abstraction helps streamline the process and encapsulate complexity.
* [OSDEV-991](https://opensupplyhub.atlassian.net/browse/OSDEV-991) - Implement a chain of pre-validation and serialization handlers in the ContriCleaner to streamline data processing. Additionally, refactor the CompositeRowSerializer to set up leaf serializers using a specialized method, ensuring loose coupling between the CompositeRowSerializer and leaf serializers. Lastly, separate serialization and validation tasks from parsing in the ContriCleaner library for improved modularity and maintainability.
* [OSDEV-1000](https://opensupplyhub.atlassian.net/browse/OSDEV-1000) - A new class `ProcessingFacility` was created that will be responsible for managing the processing of new facilities from both API requests and list uploads. The functionality of processing a new facility received from an API request, which was previously in `facilities_view_set.py`, has been moved to `processing_facility.py`.
* [OSDEV-1007](https://opensupplyhub.atlassian.net/browse/OSDEV-1007) - The functionality of processing a new facility received from list uploads, which was previously in `facility_list_view_set.py`, has been moved to `create_facility.py`.
* [OSDEV-927](https://opensupplyhub.atlassian.net/browse/OSDEV-927) - Reduce resources allocated for bastions to t3.nano.
* [OSDEV-805](https://opensupplyhub.atlassian.net/browse/OSDEV-805) - Make Environment and project tag to be applied to all resources by defaul.
* [OSDEV-862](https://opensupplyhub.atlassian.net/browse/OSDEV-862) - Add `Save Anonymized DB` and `Apply Anonymized DB` actions that provde possibility to save anonymized dump to S3 bucket and then resotre Test or Pre-Prod environment from dump stored on S3.
* [OSDEV-859](https://opensupplyhub.atlassian.net/browse/OSDEV-859) - Creates task-definitation for scheduled task that
  * creates temporary postgresdb instance from latest production snaphsot in the `test` AWS account
  * run anonymization query
  * saves anonymized snapshot and removes the instance
* In response to recent stability observations, resource allocation has been optimized, reducing the number of ECS tasks in both production and pre-production environments from 16 to 12, maintaining system stability.

### Bugfix
* [OSDEV-996](https://opensupplyhub.atlassian.net/browse/OSDEV-996) The default sorting order for embedded maps was broken (changed to Descending by # Contributors). The default sorting order for embedded maps has been fixed (changed it back to Ascending by Name).
* [OSDEV-857](https://opensupplyhub.atlassian.net/browse/OSDEV-857) [Bug] Pre-prod isn't deleted by the 'terraform destroy' script. Command for destroying repositories on AWS pre-prod has been added.
* [OSDEV-888](https://opensupplyhub.atlassian.net/browse/OSDEV-888) - Facility Profile. An error occurs when trying to open a facility from the Status Reports page. The error occurred due to activity reports with the status `pending` containing fields with `null` values and these values pass to the `format_date` function as an argument. Modified the `get_activity_reports` method in the `FacilityIndexDetailsSerializer` to prevent passing a falsy `date` argument into the `format_date` function.
* [OSDEV-984](https://opensupplyhub.atlassian.net/browse/OSDEV-984) - Facility list upload. Header validation is failing, even though all the required columns and data are filled. Prepared basic implementation for ContriCleaner to validate headers (required fields) on early stage.
* [OSDEV-660](https://opensupplyhub.atlassian.net/browse/OSDEV-660) - Remove punctuation issues with duplicated commas and double quotes while facility list uploading.
* [OSDEV-986](https://opensupplyhub.atlassian.net/browse/OSDEV-986) - Fix the population of the custom data points uploaded via lists. Ensure that the full list header is saved in the database, and that the raw data for each facility list item is saved as a string of strings, with each value separated by a comma. This way, it helps maintain backward compatibility with the functionality responsible for displaying custom data points on the embedded maps. Also, revert to the previous default logic, which saves the sector as `Unspecified` when sector, sector_product_type, or product_type have empty values.
* [OSDEV-966](https://opensupplyhub.atlassian.net/browse/OSDEV-966) - Character limit validation has been implemented in the ContriCleaner library for name, address, and sector values. It enforces a maximum length of 200 characters for both the name and address values, and restricts sector values to 50 characters each. This fix addresses the issue where user uploads containing such invalid data caused requests to fail with unexpected errors.

### What's new
* [OSDEV-974](https://opensupplyhub.atlassian.net/browse/OSDEV-974) Reporting. Contributor type by %. Admin sees in the report data for the percent of data contributors on the platform by type (this should be in percent format with two decimal places shown), only accounts that have contributed data, the data should be ordered by most recent to oldest month and display mid-month values.
* [OSDEV-912](https://opensupplyhub.atlassian.net/browse/OSDEV-912) Facility Claim. Disable editing of name and address. The Facility name (English language) & Address fields of the claim details page have been removed and cannot be edited by the claimant.
* [OSDEV-571](https://opensupplyhub.atlassian.net/browse/OSDEV-571) Claimed Facility Details. Make the "Sector" field a dropdown instead of free text field. The `Sector` field became a dropdown that is pre-populated with the platform’s sector list from Django.
* [OSDEV-962](https://opensupplyhub.atlassian.net/browse/OSDEV-962) Update Release protocol. The Release protocol has been updated after the automatization of manual processes such as creating a release branch, restoring DB, deploy to AWS.
* [OSDEV-972](https://opensupplyhub.atlassian.net/browse/OSDEV-972) Reporting. Updating "Facility Uploads" report. Joined one table from two reports and added columns.New table with such columns:
`month`, `Total # of list uploads` in a given month (these are uploads that come from external contributors, NOT OS Hub team members), `# of public list uploads` in a given month (these are uploads that come from OS Hub team members AND have “[Public List]” in the contributor name), `Total facility listItems` uploaded in a given month, `# of Facilities` from Public Lists, `Total Facilities w/ status = new facility`, `# Public List Facilities w/ status = new facility`. Data is ordered from most recent to oldest
* [OSDEV-913](https://opensupplyhub.atlassian.net/browse/OSDEV-913) Claim. Updated the submitted claim auto-reply message for email template.
* [OSDEV-914](https://opensupplyhub.atlassian.net/browse/OSDEV-914) Claim. Updated the approved claim auto-reply message for email template

### Release instructions:
* Update code.


## Release 1.10.0

## Introduction
* Product name: Open Supply Hub
* Release date: March 23, 2024

### Database changes
#### Migrations:
* 0141_delete_contributor_webhooks.py - deletes `ContributorWebhook` model
* 0142_introduce_temporary_endpoint_switcher_for_list_uploads.py - This migration introduces a temporary API endpoint switcher for list uploads.

#### Schema changes
* [OSDEV-893](https://opensupplyhub.atlassian.net/browse/OSDEV-893) - Introduce a temporary API endpoint switcher for list uploads to enable switching to the old list upload API endpoint if the new endpoint affects production uptime.

### Code/API changes
* [OSDEV-832](https://opensupplyhub.atlassian.net/browse/OSDEV-832) API. Provide admins with a way to retrieve a user's call count in real time. Admin can see the report `API requests by user` with the number of successful and unsuccessful requests a user has made up to the current date.
* [OSDEV-831](https://opensupplyhub.atlassian.net/browse/OSDEV-831) - API. Handle Geocode errors w/ system error code when upload facility using endpoint.

### Architecture/Environment changes
* [OSDEV-693](https://opensupplyhub.atlassian.net/browse/OSDEV-693) Implement a GitHub action that applies migrations on given environment. Run migrations for `Test` environment via CLI command.
* [OSDEV-910](https://opensupplyhub.atlassian.net/browse/OSDEV-910) Add separated code quality pipelines for contricleaner, countries, django-api and frontend. After checking, it creates a code coverage report showing each particular app's code coverage. Add separated code quality jobs for code formatters.
* [OSDEV-702](https://opensupplyhub.atlassian.net/browse/OSDEV-702) Integrate a new module named `contricleaner` separately, designed to parse and validate data from various sources such as json, csv, and xls.
Move `countries` to a separate module so that it becomes possible to use both `django` and `contricleaner`.
* [OSDEV-893](https://opensupplyhub.atlassian.net/browse/OSDEV-893) - Implement CSV and XLSX file parser strategies in the ContriCleaner library, and incorporate preliminary cleanup during parsing.
* [OSDEV-915](https://opensupplyhub.atlassian.net/browse/OSDEV-915) Upgrade Kafka tools to version 3.5.2
* [OSDEV-877](https://opensupplyhub.atlassian.net/browse/OSDEV-877) Make migration run as part of "Deploy to AWS" workflow
* [OSDEV-851](https://opensupplyhub.atlassian.net/browse/OSDEV-851) Place 'terraform.tfvar' files to repository and move sensitive info to private repository opensupplyhub/ci-deployment/
* [OSDEV-938](https://opensupplyhub.atlassian.net/browse/OSDEV-938) Move cleanup helper functions to the serializer
* [OSDEV-851](https://opensupplyhub.atlassian.net/browse/OSDEV-851) Place 'terraform.tfvar' files to repository and move sensitive info to private repository opensupplyhub/ci-deployment
* [OSDEV-894](https://opensupplyhub.atlassian.net/browse/OSDEV-894) Implement Contricleaner library into create facility API endpoint (`facilities_view_set.py`)
* [OSDEV-536](https://opensupplyhub.atlassian.net/browse/OSDEV-536) In the Contricleaner library, implement parsing of fields `sector_product_type`, `sector`, and `product_type` based on commas and vertical bars.
* [OSDEV-760](https://opensupplyhub.atlassian.net/browse/OSDEV-760) In the Contricleaner library, implement parsing of fields `facility_type_processing_type`, `facility_type`, and `processing_type` based on commas and vertical bars.
* [OSDEV-893](https://opensupplyhub.atlassian.net/browse/OSDEV-893) - Implement the ContriCleaner parser for parsing facility lists immediately after list upload.

### Bugfix
* [OSDEV-549](https://opensupplyhub.atlassian.net/browse/OSDEV-549) Facility Search. Search button overlaps dropdown items. Dropdown items in search were made not to overlapping with button and containers in `Potential matches table` and `Find facility` search. The `isSideBarSearch` flag has been added to all search components to render properly regarding the place where the select is rendering.
* [OSDEV-943](https://opensupplyhub.atlassian.net/browse/OSDEV-943) Verified badges. The claim/verified icon on profiles is cut off at the bottom. The icons have been fixed and show properly.
* [OSDEV-716](https://opensupplyhub.atlassian.net/browse/OSDEV-716) Search. Lost refresh icon. The refresh icon has been made visible.
* [OSDEV-918](https://opensupplyhub.atlassian.net/browse/OSDEV-918) - ContriBot. New lists are not populating in Monday board and are not sent to slack. Added validation to throw an error for users who upload a facility list with `|` in the description field.
* [OSDEV-644](https://opensupplyhub.atlassian.net/browse/OSDEV-644) Error when trying to delete a facility with only one contributor in case that logic to clear FacilityClaimReviewNote table records missed.

### What's new
*  [OSDEV-861](https://opensupplyhub.atlassian.net/browse/OSDEV-861) API. The `API Notifications` tab has been removed so that users do not get confused about what it is, since the functionality does not exist for them. `Token:` as a header has been added above the API key on the `API` tab.
* [OSDEV-917](https://opensupplyhub.atlassian.net/browse/OSDEV-917) My Account Menu. Update order of the settings tabs. `NON-admin` user sees: My Facility / My Lists / Settings / Logout and `Admin` user sees: Dashboard / My Facility / My Lists / Settings / Logout
* [OSDEV-728](https://opensupplyhub.atlassian.net/browse/OSDEV-728) - Include `sector` data in the response of the `api/facilities/` API endpoint for the GET request, similar to what is provided in the `api/facilities/{id}` API endpoint.
* [OSDEV-802](https://opensupplyhub.atlassian.net/browse/OSDEV-802) - Distinguish API user and contributor id in the error message that pass to the Rollbar.

### Release instructions:
* Update code.
* Apply DB migrations up to the latest one.


## Release 1.9.0

## Introduction
* Product name: Open Supply Hub
* Release date: February 24, 2024

### Database changes
#### Migrations:
* 0135_disable_duplicates_and_lowercase_all_emails.py - implementing all emails to lowercase and disables duplicates
* 0136_remove_indexing_unnecessary_emails.py - This migration replaces the old `index_activity_reports_info` and `index_approved_claim` functions with similar ones that do not index emails.
* 0137_add_renewal_period_field.py - add new field to api_apilimit table & rename existing one.
Updated existing users api_apilimit records renewal_period value.
* 0138_remove_ppe_fields.py - This migration removes the PPE fields from the Facility, FacilityIndex, FacilityListItem, FacilityListItemTemp, HistoricalFacility models.
* 0139_remove_ppe_switch.py - This migration removes the ppe switch.
* 0140_remove_indexing_ppe_fields.py - This migration updates indexing functions to not index PPE fields.

#### Schema changes
* [OSDEV-835](https://opensupplyhub.atlassian.net/browse/OSDEV-835) - Since the FacilityIndex model is primarily used to store cached facility data and display it publicly via the `/facilities/{id}` API endpoint, only public data can be shown. Therefore, caching emails to the FacilityIndex model was removed from the PostgreSQL indexing functions. All instances where emails are publicly displayed have been removed. The only remaining field is `ppe_contact_email`, but all functionality and code related to PPE will be deleted in this [OSDEV-562](https://opensupplyhub.atlassian.net/browse/OSDEV-562) ticket.
* [OSDEV-562](https://opensupplyhub.atlassian.net/browse/OSDEV-562) - Remove PPE fields (ppe_product_types, ppe_contact_email, ppe_contact_phone, ppe_website, ppe) from the `api_facility`, `api_facilityindex`, `api_facilitylistitem`, `api_facilitylistitemtemp`, `api_historicalfacility`. Remove this fields from indexing processes.

### Code/API changes
* [OSDEV-562](https://opensupplyhub.atlassian.net/browse/OSDEV-562) - Remove code related to PPE (ppe_product_types, ppe_contact_email, ppe_contact_phone, ppe_website, ppe) field from `/src/app`
* [OSDEV-562](https://opensupplyhub.atlassian.net/browse/OSDEV-562) - Remove code related to PPE (ppe_product_types, ppe_contact_email, ppe_contact_phone, ppe_website, ppe) field from `/src/dedupe-hub`
* [OSDEV 562](https://opensupplyhub.atlassian.net/browse/OSDEV-562) Remove code related to PPE (ppe_product_types, ppe_contact_email, ppe_contact_phone, ppe_website, ppe) from `/src/django`

### Architecture/Environment changes
* [OSDEV-829](https://opensupplyhub.atlassian.net/browse/OSDEV-673) Makes `minimum-ratio: 1` It allows to push code with less than 1% diff from main.

### Bugfix
* [OSDEV-848](https://opensupplyhub.atlassian.net/browse/OSDEV-848) When a user tries to create an account with an email that exists in the DB but with a different case of letters, the system returns "An error prevented signing up". Has been fixed to "A user with that email already exists."
* [OSDEV-673](https://opensupplyhub.atlassian.net/browse/OSDEV-673) When a user calls the endpoint `facility/id/history`, instead of a response, receives the error "TypeError: the JSON object must be str, bytes or bytearray, not list", in particular, this happened with the PK20190913BBJ2Y facility. A list with one element (a dictionary) was passed to the function, so an error occurred when trying to index the list with a string. Fixed.

### What's new
* API. Include token and call info on API settings tab.[OSDEV-752](https://opensupplyhub.atlassian.net/browse/OSDEV-752). Users can access a tab called `API` in account settings.From this tab, they can generate/retrieve their token and see their `API call allowance`, `current call count` and their `renewal period`.
* Make login non-case sensitive. [OSDEV-628](https://opensupplyhub.atlassian.net/browse/OSDEV-628). When the user creates an account email saving in lowercase. User  could login with any variations of casing as long as the characters are the same.
* API. Enable token generation based on API permissions in Django. [OSDEV-729](https://opensupplyhub.atlassian.net/browse/OSDEV-729). Updated Settings page to show/hide token tab by user groups. Forbid access to generate token for API if user didn't have permission groups.
* [OSDEV-219](https://opensupplyhub.atlassian.net/browse/OSDEV-219). Data moderator can merge potential match facilities from Confirm / Reject screen.
* [OSDEV-835](https://opensupplyhub.atlassian.net/browse/OSDEV-835) - Remove the display of emails in the `activity_reports` section of the `facilities/{id}` API endpoint, as email information is private.
* [OSDEV-525](https://opensupplyhub.atlassian.net/browse/OSDEV-525). Add Latitude and Longitude labels on facility page.
* API. Add a flag on API Limit page to indicate if package renews monthly or yearly. [OSDEV-781](https://opensupplyhub.atlassian.net/browse/OSDEV-781) Updated logic to support montly & yearly limitation count reset for API calls.

### Release instructions:
* Update code.
* Apply DB migrations up to the latest one.
* Run the index_facilities_new management command.


## Release 1.8.0

## Introduction
* Product name: Open Supply Hub
* Release date: January 27, 2024

### Code/API changes
* [OSDEV-690](https://opensupplyhub.atlassian.net/browse/OSDEV-690) - Correct all existing lint errors to ensure that code quality checks pass successfully via GitHub Actions and can detect new linting errors but not the old ones.
* [OSDEV-719](https://opensupplyhub.atlassian.net/browse/OSDEV-719) Introduce FacilityDownloadSerializerEmbedMode FacilityDownloadSerializer, replace FacilityIndexDownloadSerializer with combination of FacilityDownloadSerializerEmbedMode and FacilityDownloadSerializer
* [OSDEV-732](https://opensupplyhub.atlassian.net/browse/OSDEV-732) Fix issue with circular dependencies between `util.js` and `constants.jsx` modules in React app

### Architecture/Environment changes
* [OSDEV-690](https://opensupplyhub.atlassian.net/browse/OSDEV-690) - Configure running the code quality workflow as part of the continuous integration (CI) for each commit to a pull request. Both frontend (FE) and backend (BE) tests are executed, along with their respective linters. Additionally, `shellcheck` is applied to scripts within the scripts folder.
* [OSDEV-691](https://opensupplyhub.atlassian.net/browse/OSDEV-691) - Implement parallel job running for BE, FE, and bash script code quality checks. Three new scripts were created and can be used to run the same checks during local development to verify BE, FE, and bash scripts in the ./scripts folder.
* [OSDEV-692](https://opensupplyhub.atlassian.net/browse/OSDEV-691) - Implement code coverage checks for the React and Django apps using `barecheck/code-coverage-action` and generated code coverage `lcov` files. For the React app, code coverage is based on Jest tests, and for the Django app, it is based on unittest tests. If code coverage decreases, the job fails, preventing the PR from merging.
* [OSDEV-740](https://opensupplyhub.atlassian.net/browse/OSDEV-740) - Setup module for mocking Redux store (`redux-mock-store"`)
* [OSDEV-733](https://opensupplyhub.atlassian.net/browse/OSDEV-733) - Setup React test library module (`@testing-library`)

### Bugfix
* [OSDEV-718](https://opensupplyhub.atlassian.net/browse/OSDEV-718) - Fixed issue with user profile populating to other components.
* [OSDEV-727](https://opensupplyhub.atlassian.net/browse/OSDEV-720) - Downloading facilities with for Bangladesh is working again [https://opensupplyhub.org/facilities?countries=BD&sectors=Apparel](https://opensupplyhub.org/facilities?countries=BD&sectors=Apparel)

### What's new
* [OSDEV-241](https://opensupplyhub.atlassian.net/browse/OSDEV-241) - Searches with accented characters return results for accented and non accented characters.

### Database changes
#### Migrations:
* 0134_remove_sources_without_contributor -  Remove records from the Source table where the contributor is null and remove all data related to these records

### Release instructions:
* Update code
* Run migration up to 0134


## Release 1.7.3

## Introduction
* Product name: Open Supply Hub
* Release date: January 12, 2024

### Bugfix
* [OSDEV-736](https://opensupplyhub.atlassian.net/browse/OSDEV-736) Removed logic to handle text only match response data as it already removed from matching functionality in Dedupe Hub. Previously it bring an error on response for user when potential match happened.

## Release 1.7.2

## Introduction
* Product name: Open Supply Hub
* Release date: January 09, 2024

### Bugfix
* [OSDEV-721](https://opensupplyhub.atlassian.net/browse/OSDEV-721) Fixed issue with potential match logic when get facility data of match, previously it take facility id from Facility List Item, but it's wrong for Potential Match status as there is always NULL, facility id should be taken from Facility Match record in this case of Potential Match status.

## Release 1.7.1

## Introduction
* Product name: Open Supply Hub
* Release date: December 21, 2023

### Bugfix
* Fixed issue with Facility Upload API error by covered a case when facility object didn't exist (create=false) & updated timeout value while waiting to produce kafka topic message [OSDEV-713](https://opensupplyhub.atlassian.net/browse/OSDEV-713)
* [OSDEV-714](https://opensupplyhub.atlassian.net/browse/OSDEV-714) - Users can now use the map on the search page simultaneously without missing any tiles. Before fixing this issue, if the map requested tiles that weren't cached, one user might not receive all the tiles. With the bug fixed, the tile generation logic can handle multiple requests at the same time, ensuring all users get the tiles they need for the map based on their search requests.

### Code/API changes
* [OSDEV-714](https://opensupplyhub.atlassian.net/browse/OSDEV-714) - `select_for_update` and `get_or_create` have been implemented in the `retrieve_cached_tile` function to ensure that if another thread attempts to `select_for_update()`, it will block at the `get_or_create()` until the first thread's transaction commits. The `get_tile` function, which serves as an API endpoint handler for tile generation, was implemented as an atomic transaction to facilitate the use of `select_for_update()` and maintain the lock until the end of the transaction. This approach helps to prevent crashes from parallel requests attempting to create a cache record with the same primary key, corresponding to the full URL path.
* [OSDEV-711](https://opensupplyhub.atlassian.net/browse/OSDEV-711) - Make JS code related to load testing for tile generation more universal so that they can work with the HAR file provided by the developer. For that, the `ZOOM_HAR_PATH` environment variable was introduced. More test cases for tile generation were added to test the environment close to production, focusing on densely saturated regions with facilities, such as China and India. The README.md file for the load tests was updated to reflect the changes made.


## Release 1.7.0

## Introduction
* Product name: Open Supply Hub
* Release date: December 19, 2023

### Database changes
#### Migrations:
* 0130_introduce_separate_data_gathering_functions_for_the_index_table_columns - This migration:
    - rename `api_facilityindexnew` -> `api_facilityindex`
    - introduces separate data-gathering functions for the `api_facilityindexnew` table columns and makes the `index_facilities` and `index_facilities_by` procedures use them.
    This migration is irreversible.
* 0131_introduce_sql_triggers_instead_of_django_signals - This migration introduces SQL triggers instead of Django signals. The migration is revertable.
* 0132_add_moderation_mode_field - This migration adds the field `is_moderation_mode` to table `api_user`.
* 0133_introduce_tile_caching - This migration creates the TileCache table and the DynamicSetting table. This migration is reversible.

#### Schema changes
* [OSDEV-622](https://opensupplyhub.atlassian.net/browse/OSDEV-622) - Separate data-gathering functions were created for the `api_facilityindexnew` table columns to collect data independently of the main procedure. The `index_facilities` and `index_facilities_by` procedures were updated to use new separate functions for collecting data for the `api_facilityindexnew` table columns that require long SQL queries.
* [OSDEV-595](https://opensupplyhub.atlassian.net/browse/OSDEV-595) - Rename FacilityIndexNew to FacilityIndex
* [OSDEV-623](https://opensupplyhub.atlassian.net/browse/OSDEV-623), [OSDEV-624](https://opensupplyhub.atlassian.net/browse/OSDEV-624), [OSDEV-638](https://opensupplyhub.atlassian.net/browse/OSDEV-638) - New SQL triggers have been introduced to handle changes in the `api_contributor`, `api_extendedfield`, `api_facility`, `api_facilityclaim`, `api_facilitylistitem`, `api_facilitymatch`, `api_source`, and `api_facilitylist` tables at the database level. This change is essential for the future functionality of DedupeHub, which will communicate directly with the database. All the Django signals have been removed. Additionally, reindexing of the necessary columns of the index table has been transferred to these triggers, eliminating the need for the large SQL procedure previously used in conjunction with Django signals.
* [OSDEV-637](https://opensupplyhub.atlassian.net/browse/OSDEV-637) - Add field `is_moderation_mode` to table `api_user`.
* [OSDEV-687](https://opensupplyhub.atlassian.net/browse/OSDEV-687) - The TileCache table was created to store cached tiles, and the DynamicSetting table was established to dynamically control app settings, specifically the expiration time of cached tiles.

### Code/API changes
* Update copy for "example" entries for List & Description fields & Contributor list page:
    - Update copy of Facility List example to: example: **Your Organization’s Name** Facility List June 2023
    - Update copy of Facility Description example to: example: This is the **Your Organization’s Name** list of suppliers for their retail products valid from Jan 2023 to June 2023
    - Update copy of rejected message to: "This list was rejected and will not be processed."
[OSDEV-640](https://opensupplyhub.atlassian.net/browse/OSDEV-640)
* In the Facility Claim Request form the field 'Preferred method of contact' has been done not mandatory. - [OSDEV-560](https://opensupplyhub.atlassian.net/browse/OSDEV-560)
* The new parameter `is_moderation_mode` has been added to GET and POST requests of the `/user-profile/{ID}/` API endpoint. - [OSDEV-637](https://opensupplyhub.atlassian.net/browse/OSDEV-637)
* [OSDEV-687](https://opensupplyhub.atlassian.net/browse/OSDEV-687) - Implement cache logic for the get_tile view to either use a cached tile or generate a new tile for caching. When a user interacts with the map and makes a new request for a tile, the system checks if the requested tile, identified by its path, is already cached in the database. If the tile is already cached in the TileCache table, the cached tile binary data is retrieved and returned, avoiding the need to regenerate the tile for improved performance. Each cached tile has a default expiration period of 604,800 seconds (7 days). However, the admin can reconfigure this duration in the Django admin panel.
* Delete all Jenkins-related files since Jenkins is no longer in use.
* Move the maintenance page to the project repository, specifically to `src/maintenance`, to track the history of its changes.

### Architecture/Environment changes
* Remove FacilityDownloadSerializer and replace it with FacilityIndexDownloadSerializer
* Add a special Django management command, `install_db_exts`, that will install all the necessary PostgreSQL extensions for the database based on the required DB extensions for the 1.7.0 release.
* Create the `reset_database` Django management command that resets the database and repopulates it with fixture data, including facilities and matches. Update the `scripts/reset_database` shell script to include the call to this command, making it available for local development when it needs to be run inside the failed Django container for the first time. Also, rename shell scripts and affected management commands to enhance readability.

### Bugfix
* Increase amount of facilities downloaded to 100 per red and reduce time per request in 4-5 times
Fix issue with exceeding API requests. [OSDEV-557](https://opensupplyhub.atlassian.net/browse/OSDEV-442)

### What's new
* Updated copy for "example" entries for List & Description fields & Contributor list page
[OSDEV-640](https://opensupplyhub.atlassian.net/browse/OSDEV-640)
* The field 'Preferred method of contact' has been done not mandatory in the Facility Claim Request form. When the user fills this form he/she can skip this field. - [OSDEV-560](https://opensupplyhub.atlassian.net/browse/OSDEV-560)
* Data Moderator Profile. Implement the ability to activate the Merge function on the Facility Search page. - [OSDEV-637](https://opensupplyhub.atlassian.net/browse/OSDEV-637)
* [OSDEV-302](https://opensupplyhub.atlassian.net/browse/OSDEV-302), [OSDEV-667](https://opensupplyhub.atlassian.net/browse/OSDEV-667) - Enable data moderators to trigger merges from the search results screen. Checkboxes were added to the search page right before each item in the search results to allow users to select facilities for merging. A "Merge" button was also implemented to open the Merge modal window, where all the data about the selected facilities is downloaded.
* [OSDEV-684](https://opensupplyhub.atlassian.net/browse/OSDEV-684) Removed Google Translate Plug-In in the system & UI Element

### Release instructions:
* apply migrations up to 0133_introduce_tile_caching
* apply command index_facilities_new


## Release 1.6.1

## Introduction
* Product name: Open Supply Hub
* Release date: November 8, 2023

### Database changes
#### Migrations:
- 0130_facility_index_gin_index - implement indexes for fields on "api_facilityindexnew" table related to tile generation

#### Schema changes
* indexing fields in api_facilityindexnew
    * contrib_types
    * contributors_id
    * lists

### Architecture/Environment changes
* Reconfigure CPU resources so that every worker uses 2 cores - [OSDEV-657](https://opensupplyhub.atlassian.net/browse/OSDEV-657)
* Add Code Quality pipelines

### Bugfix
* Implement indexing of fields related to tile generation in api_facilityindexnew table [OSDEV-654](https://opensupplyhub.atlassian.net/browse/OSDEV-654)

### Release instructions:
- apply migrations up to 0130_facility_index_gin_index


## Release 1.6.0

## Introduction
* Product name: Open Supply Hub
* Release date: November 4, 2023

### Database changes
#### Migrations:
- 0126_add_tables_a_b_test - add tables api_facilitylistitemtemp & api_facilitymatchtemp for A/B Test purpose
- 0127_search_by_private_contributor_types - add contributor types from non-public lists to api_facilityindexnew table
- 0128_custom_text_implementation - creates custom_text SQL functions and updated index_facilities and index_facilities_by to use it
- 0129_delete_facility_index - removes api_facilityindex table

#### Schema changes
* introduce fields to api_facility_list_items
    * raw_json:JSON
    * raw_header:Text
* introduce table api_facilitylistitemfield - key-value storage for both mandatory and custom facility list item fields.
* introduce procedure custom_text - evaluates array required for advanced search by custom fields
* update index_facilities and index_facilities_by procedures to evaluate custom_text add custom_text_serach using custom_text from above
* introduce tables api_facilitylistitemtemp & api_facilitymatchtemp as a copy of api_facilitylistitem & api_facilitymatch for A/B Test to store match results
* remove api_facilityindex table

### Code/API changes
* Endpoint /contributor-lists/ has been deprecated
* The new endpoint /contributor-lists-sorted/ has been created: View Facility Lists that are both active and approved filtered by Contributor sorted by creation date and changed response type to list of objects.
- [OSDEV-218](https://opensupplyhub.atlassian.net/browse/OSDEV-218)
* Connect new tables (api_facilitylistitemtemp & api_facilitymatchtemp) to existing parsing & geocoding result storing
* Trigger matching process on Dedupe Hub through Kafka Producer on Django side
- [OSDEV-507](https://opensupplyhub.atlassian.net/browse/OSDEV-507)

### Architecture/Environment changes
* Update rollbar token - [OSDEV-581](https://opensupplyhub.atlassian.net/browse/OSHUB-581)
* Deployed Dedupe Hub standalone service & Kafka event streaming service for A/B Test purpose - [OSDEV-507](https://opensupplyhub.atlassian.net/browse/OSDEV-507)
* Kafka added to infrastructure (AWS MSK) - [OSDEV-428](https://opensupplyhub.atlassian.net/browse/OSDEV-428)
* Dedupe Hub service added to ECS Cluster - [OSDEV-430](https://opensupplyhub.atlassian.net/browse/OSDEV-430)
* Infrastructure environments not depended on python (django app environment) - [OSDEV-424](https://opensupplyhub.atlassian.net/browse/OSDEV-424)
* Reworked algorithm to manage DNS records - [OSDEV-414](https://opensupplyhub.atlassian.net/browse/OSDEV-414)
* Update AWS Terraform provider, move from Azavea repo & upgrade few modules for Terraform - [OSDEV-405](https://opensupplyhub.atlassian.net/browse/OSDEV-405)
* Replaced usage of FacilityIndex model by FacilityIndexNew.
* Removed FacilityIndex model
* Removed function get_custom_text
* Removed function index_custom_text from transactions
* Removed function index_extended_fields from transactions
* Removed function index_facilities from transactions
* Removed function index_sectors from transactions
* Removed get_sector_dict from transactions

### Bugfix
* Make search by non-public contributor types available [OSDEV-307](https://opensupplyhub.atlassian.net/browse/OSDEV-307)
* Make possibility to create embed map configuration for constributors with more than 2500 facilities [OSDEV-585](https://opensupplyhub.atlassian.net/browse/OSDEV-585)
* Make possibility to save data facilities even if they have no stored location [OSDEV-596](https://opensupplyhub.atlassian.net/browse/OSDEV-596)

### What's new
* Update README.md with the most recent information - [OSDEV-580](https://opensupplyhub.atlassian.net/browse/OSHUB-580)
* Update Rollbar's post_server_item tokens - [OSDEV-581](https://opensupplyhub.atlassian.net/browse/OSHUB-581)
* Contributor Lists. Order lists from a contributor by newest to oldest list - [OSDEV-218](https://opensupplyhub.atlassian.net/browse/OSDEV-218)

### Release instructions:
- apply migrations up to 0124_itroduce_raw_json
- execute command fill_raw_json
- apply migrations up to 0129_delete_facility_index
- apply command index_facilities_new<|MERGE_RESOLUTION|>--- conflicted
+++ resolved
@@ -3,23 +3,17 @@
 
 This project adheres to [Semantic Versioning](http://semver.org/spec/v2.0.0.html). The format is based on the `RELEASE-NOTES-TEMPLATE.md` file.
 
-<<<<<<< HEAD
 ## Release 1.32.0
-=======
-## Release 1.32
->>>>>>> a707ed2e
 
 ## Introduction
 * Product name: Open Supply Hub
 * Release date: March 22, 2025
 
-<<<<<<< HEAD
 ### What's new
 * [OSDEV-1814](https://opensupplyhub.atlassian.net/browse/OSDEV-1814) - Added toggle switch button for production location info page to render additional data if necessary. If toggle switch button is inactive (default behavior), additional data won't be send to the server along with name, address and country.
-=======
+
 ### Bugfix
 * [OSDEV-1806](https://opensupplyhub.atlassian.net/browse/OSDEV-1806) - Refactored the Parent Company field validation. The field is now validated as a regular character field.
->>>>>>> a707ed2e
 
 ### Release instructions:
 * Ensure that the following commands are included in the `post_deployment` command:
