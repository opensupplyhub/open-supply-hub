--- conflicted
+++ resolved
@@ -11,11 +11,8 @@
 
 ### What's new
 * [OSDEV-2200](https://opensupplyhub.atlassian.net/browse/OSDEV-2200) - Implements a new claim introduction page for the new facility claiming process, accessible via `/claim/:osId`, which can be enabled or activated through a feature flag.
-<<<<<<< HEAD
 * [OSDEV-2201](https://opensupplyhub.atlassian.net/browse/OSDEV-2201) - Enhanced the POST `/api/facilities/{os_id}/claim/` endpoint to accept additional facility type and processing type data, including facility type and processing type values, and append them to the claim object.
-=======
 * [OSDEV-2203](https://opensupplyhub.atlassian.net/browse/OSDEV-2203) - Implemented new multi-step claim flow for production locations with routing skeleton and shared layout. Introduced claim form page (`/claim/:osID/details/`) featuring a four-step stepper (Eligibility Check, Contact Information, Business Details, Production Location Details). Added step-isolated form validation with optimistic button states that enable on initial render and disable after user interaction with errors. Integrated session-based URL access protection and data prefetching for countries, facility processing types, parent companies, and production location data using the existing Redux infrastructure for the claim form steps where this data should be prepopulated.
->>>>>>> 09e3e9a5
 
 ### Release instructions
 * Ensure that the following commands are included in the `post_deployment` command:
