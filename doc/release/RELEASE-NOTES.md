# Release Notes
All notable changes to this project will be documented in this file.

This project adheres to [Semantic Versioning](http://semver.org/spec/v2.0.0.html). The format is based on the `RELEASE-NOTES-TEMPLATE.md` file.

## Release 2.1.0

## Introduction
* Product name: Open Supply Hub
* Release date: April 5, 2025

### Database changes
* *Describe high-level database changes.*

#### Migrations:
* 0168_add_facility_download_limit - This migration introduces the `api_facilitydownloadlimit` table for the `FacilityDownloadLimit` model to collect facility downloads data for a user.

#### Schema changes
* [OSDEV-1865](https://opensupplyhub.atlassian.net/browse/OSDEV-1865) - The `FacilityDownloadLimit` model has been created. This model includes such fields: id, user_id, last_download_time, allowed_downloads, allowed_records_number, and download_count.

### Code/API changes
* *Describe code/API changes here.*

### Architecture/Environment changes
* [OSDEV-1899](https://opensupplyhub.atlassian.net/browse/OSDEV-1899) - Switched from using the `latest` tags to static versions for both `bitnami/kafka` and `bitnami/zookeeper`, which resolved compatibility issues during local & CI setup. Using pinned versions ensures stability and prevents unexpected behavior from upstream image changes.

### Bugfix
* [OSDEV-1747](https://opensupplyhub.atlassian.net/browse/OSDEV-1747) - The pages `My Claimed Facilities`, `Claimed Facility Details`, `My Lists`, and `My Lists/id` are now accessible only to authorized users. Additionally, styles have been refactored, an `InputSelect` component has been moved to the separate file, and input styling on the `Claimed Facility Details` page has been fixed.
* [OSDEV-1830](https://opensupplyhub.atlassian.net/browse/OSDEV-1830) - Updated implementation for `Production Location Info` page to input any values for `Location Type` and `Processing Type`, except when the sector is `Apparel` — in that case, enforce taxonomy filters.
* [OSDEV-1861](https://opensupplyhub.atlassian.net/browse/OSDEV-1861) - On the `My Claimed Facilities` page, the help text font size was increased to `21px`, and the margin for the `FIND MY PRODUCTION LOCATION` button was increased to `16px` to improve readability.

### What's new
<<<<<<< HEAD
* [OSDEV-1865](https://opensupplyhub.atlassian.net/browse/OSDEV-1865) - 1000 records per download + 10 downloads of facility data per month has been added for a registered free user.
=======
* [OSDEV-1842](https://opensupplyhub.atlassian.net/browse/OSDEV-1842) - Removed the pre-filled information in the `Additional Information` section of the SLC `ProductionLocationInfo` page.
>>>>>>> 19ce6e4c

### Release instructions:
* Ensure that the following commands are included in the `post_deployment` command:
    * `migrate`
    * `reindex_database`


## Release 2.0.0

## Introduction
* Product name: Open Supply Hub
* Release date: March 22, 2025

### Database changes
* *Describe high-level database changes.*

#### Migrations:
* 0167_add_moderationevent_action_reason_text_fields.py - This migration adds new fields `action_reason_text_cleaned` and  `action_reason_text_raw` to the existing table `api_moderationevent`.

#### Schema changes
* [OSDEV-1782](https://opensupplyhub.atlassian.net/browse/OSDEV-1782) - Added new fields `action_reason_text_cleaned` and `action_reason_text_raw` to the `api_moderationevent` table to store text messages received when a moderator takes an action on a moderation event.

### Code/API changes
* [OSDEV-1782](https://opensupplyhub.atlassian.net/browse/OSDEV-1782) - Added additional validation for the fields `action_reason_text_cleaned` and `action_reason_text_raw` when using the `PATCH api/v1/moderation-events/{moderation_id}` endpoint. These fields are required in the request body when the status field is set to 'REJECTED'. The minimum length for the values of these fields is 30 characters.
Also was added sanitization on the server side by using the `Django-Bleach` library for the HTML content that is stored in the `action_reason_text_raw` field. The bleach filter was applied to the `action_reason_text_raw` value in the `slc_contribution_rejected_body.html` template.

### Architecture/Environment changes
* [OSDEV-1832](https://opensupplyhub.atlassian.net/browse/OSDEV-1832) - Increased the memory allocation for the `DedupeHub` container from `12GB` to `16GB` in terraform deployment configuration to address memory overload issues during facility reindexing for `Production` & `Pre-Production` environments.
* [OSDEV-899](https://opensupplyhub.atlassian.net/browse/OSDEV-899) - Splitted the Django container into two components: FE (React) and BE (Django). Requests to the frontend (React) will be processed by the CDN (CloudFront), while requests to the API will be redirected to the Django container. This approach will allow for more efficient use of ECS cluster computing resources and improve frontend performance.

  The following endpoints will be redirected to the Django container:
  * tile/*
  * api/*
  * /api-auth/*
  * /api-token-auth/*
  * /api-feature-flags/*
  * /web/environment.js
  * /admin/*
  * /health-check/*
  * /rest-auth/*
  * /user-login/*
  * /user-logout/*
  * /user-signup/*
  * /user-profile/*
  * /user-api-info/*
  * /admin
  * /static/admin/*
  * /static/django_extensions/*
  * /static/drf-yasg/*
  * /static/gis/*
  * /static/rest_framework/*
  * /static/static/*
  * /static/staticfiles.json

  All other traffic will be redirected to the React application.

### Bugfix
* [OSDEV-1806](https://opensupplyhub.atlassian.net/browse/OSDEV-1806) - Refactored the Parent Company field validation. The field is now validated as a regular character field.
* [OSDEV-1787](https://opensupplyhub.atlassian.net/browse/OSDEV-1787) - The tooltip messages for the Claim button have been removed for all statuses of moderation events on the `Contribution Record` page and changed according to the design on `Thanks for adding data for this production location` pop-up. Changed tooltip text for pending badge if existing production location has pending claim status or has been claimed already.
* [OSDEV-1789](https://opensupplyhub.atlassian.net/browse/OSDEV-1789) - Fixed an issue where the scroll position was not resetting to the top when navigating through SLC workflow pages.
* [OSDEV-1795](https://opensupplyhub.atlassian.net/browse/OSDEV-1795) - Resolved database connection issue after PostgreSQL 16.3 upgrade by upgrading pg8000 module version.
* [OSDEV-1803](https://opensupplyhub.atlassian.net/browse/OSDEV-1803) - Updated text from `Facility Type` to `Location Type` and `Facility Name` to `Location Name` on the SLC `Thank You for Your Submission` page.
* [OSDEV-1769](https://opensupplyhub.atlassian.net/browse/OSDEV-1769) - Fixed the response for potential matches for POST `api/facilities/?create=true`: applied an array of potential matches instead of returning a single potential match.
* [OSDEV-1838](https://opensupplyhub.atlassian.net/browse/OSDEV-1838) - Fixed an issue where the router redirected to an unsupported page when the OS ID contained a forward slash. The fix was implemented by encoding the OS ID value using the `encodeURIComponent()` function before passing it as a URL parameter.
* [OSDEV-1840](https://opensupplyhub.atlassian.net/browse/OSDEV-1840) - Fixed the snapshot status checking procedure. This will prevent a crash when trying to restore a database from an inaccessible snapshot.
* [OSDEV-1831](https://opensupplyhub.atlassian.net/browse/OSDEV-1831) - Updated copies of tooltips on the “Thank you for adding data” pop-up. The texts vary depending on the claim status for a particular location.
* [OSDEV-1827](https://opensupplyhub.atlassian.net/browse/OSDEV-1827) - Fixed the condition logic for the email template when approving a contribution to an existing production location that has either been claimed or has a pending claim request.
* [OSDEV-1781](https://opensupplyhub.atlassian.net/browse/OSDEV-1781) - A clear error messages for the number of workers field have been added to the SLC form and Claimed Facility Details page.
* [OSDEV-1747](https://opensupplyhub.atlassian.net/browse/OSDEV-1747) - All SLC pages have been made accessible only to authorized users.

### What's new
* [OSDEV-1814](https://opensupplyhub.atlassian.net/browse/OSDEV-1814) - Added toggle switch button for production location info page to render additional data if necessary. If toggle switch button is inactive (default behavior), additional data won't be send to the server along with name, address and country.
* [OSDEV-1782](https://opensupplyhub.atlassian.net/browse/OSDEV-1782) - Added a confirmation dialog window that appears when a user tries to reject a moderation event. The dialog includes a WYSIWYG text editor where entering a message of at least 30 characters is required to confirm the rejection. If a user does not enter the required number of characters, the 'Reject' button is disabled, and a tooltip with a clear message appears when the mouse hovers over it.
* [OSDEV-1786](https://opensupplyhub.atlassian.net/browse/OSDEV-1786) - Linked "My Claimed Facilities" page to SLC if no claimed production locations found, changed search button text.
* [OSDEV-1607](https://opensupplyhub.atlassian.net/browse/OSDEV-1607) - Enabled SLC flow.
* [OSDEV-1864](https://opensupplyhub.atlassian.net/browse/OSDEV-1864) - Disabled the 'Submit/Update' button on the SLC Production Location Information page when the `disable_list_uploading` feature flag is active.
* [OSDEV-1867](https://opensupplyhub.atlassian.net/browse/OSDEV-1867) - Updated the 'Messy Data' link on the `Contribute` page and `List Upload` page to direct users to the `Data Cleaning Service splash` page instead of the old `Preparing Data` page.

### Release instructions:
* Ensure that the following commands are included in the `post_deployment` command:
    * `migrate`
    * `reindex_database`


## Release 1.31.0

## Introduction
* Product name: Open Supply Hub
* Release date: March 8, 2025

### Database changes
* *Describe high-level database changes.*

#### Migrations:
* *Describe migrations here.*

#### Schema changes
* *Describe schema changes here.*

### Code/API changes
* *Describe code/API changes here.*

### Architecture/Environment changes
* *Describe architecture/environment changes here.*

### Bugfix
* [OSDEV-1777](https://opensupplyhub.atlassian.net/browse/OSDEV-1777) - A consistent URL style was established across all pages of the SLC workflow. After the changes, the URL begins from `/contribute/single-location/`.
* [OSDEV-1678](https://opensupplyhub.atlassian.net/browse/OSDEV-1678) - Added asterisks next to each required form field (Name, Address, and Country) on the "Production Location Information" page. Highlighted an empty field and displayed an error message if it loses focus.
* [OSDEV-1778](https://opensupplyhub.atlassian.net/browse/OSDEV-1778) - Fixed the validation for number of workers field in POST, PATCH production locations API. The min field must be less than or equal to the max field.

### What's new
* [OSDEV-1764](https://opensupplyhub.atlassian.net/browse/OSDEV-1764) - Added a new claiming email for the Moderation queue/SLC workflow, which is sent once a data moderator creates a new location based on the moderation event the customer submitted through the SLC workflow.
* [OSDEV-1721](https://opensupplyhub.atlassian.net/browse/OSDEV-1721) - Added new email templates for Moderation/SLC workflow:
    * Email #1 SLC additional contribution to existing production location - Pending moderation.
    * Email #2 SLC contribution - Moderation complete. APPROVED.
    * Email #3 SLC contribution - Moderation complete. REJECTED.
    * Email #4 SLC new production location contribution - Pending moderation.

### Release instructions:
* Ensure that the following commands are included in the `post_deployment` command:
    * `migrate`
    * `reindex_database`


## Release 1.30.0

## Introduction
* Product name: Open Supply Hub
* Release date: March 01, 2025

### Database changes
* [OSDEV-1662](https://opensupplyhub.atlassian.net/browse/OSDEV-1662) - Added a new field, `action_perform_by`, to the `api_moderationevent` table so we can handle and store moderation actions user data.

#### Migrations:
* 0166_add_moderationevent_action_perform_by.py - This migration added a new field, `action_perform_by`, to the existing table `api_moderationevent`.

### Code/API changes
* [OSDEV-1577](https://opensupplyhub.atlassian.net/browse/OSDEV-1577) - Added geo-bounding box query support to the GET `/api/v1/production-locations/` endpoint. To filter production locations whose geopoints fall within the bounding box, it is necessary to specify valid values for the parameters `geo_bounding_box[top]`, `geo_bounding_box[left]`, `geo_bounding_box[bottom]`, and `geo_bounding_box[right]`.

    The validation rules are as follows:
    * All coordinates of the geo-boundary box (top, left, bottom, right) must be provided.
    * All values must be integers.
    * The top and bottom coordinates must be between -90 and 90.
    * The left and right coordinates must be between -180 and 180.
    * The top must be greater than the bottom.
    * The right must be greater than the left.
* [OSDEV-1662](https://opensupplyhub.atlassian.net/browse/OSDEV-1662) - Updated Logstash mapping configuration to handle the new `action_perform_by` field for OpenSearch.
* [OSDEV-1748](https://opensupplyhub.atlassian.net/browse/OSDEV-1748) - Aligned SLC with current v1/production-locations validation. Removed validation for `number_of_workers` min >= max.

### Architecture/Environment changes
* [OSDEV-1515](https://opensupplyhub.atlassian.net/browse/OSDEV-1515) - Removed `rds_allow_major_version_upgrade` and `rds_apply_immediately` from the environment tfvars files (e.g., terraform-production.tfvars) to set them to `false` again, as the default values in `/deployment/terraform/variables.tf` are `false`. This is necessary to prevent unintended PostgreSQL major version upgrades since the target PostgreSQL 16.3 version has been reached.
* [OSDEV-1692](https://opensupplyhub.atlassian.net/browse/OSDEV-1692) - Update cache dependencies due to Ubuntu 20 image runner deprecation. See [link](https://github.blog/changelog/2024-12-05-notice-of-upcoming-releases-and-breaking-changes-for-github-actions/#actions-cache-v1-v2-and-actions-toolkit-cache-package-closing-down).
* [OSDEV-1580](https://opensupplyhub.atlassian.net/browse/OSDEV-1580) - The new architecture diagram of the OS Hub platform has been created in response to the penetration testing that will be conducted in February 2025. The diagram has been placed in the root of the `./doc/system_design/` folder, replacing the old diagrams that have been moved to the `./doc/system_design/archived/` folder as they are no longer valid. A new `./doc/system_design/README.md` file has also been created, with a reference to the new architecture/network diagram.
* [OSDEV-1785](https://opensupplyhub.atlassian.net/browse/OSDEV-1785) - Forked the aiokafka repository to the Open Supply Hub GitHub account, reverted to v0.8.0, and created a kafka-python-2.0.3 [branch](https://github.com/opensupplyhub/aiokafka/tree/kafka-python-2.0.3). Pinned kafka-python to v2.0.3 ([released](https://pypi.org/project/kafka-python/#history) on Feb 13, 2025) in the Dockerfile to install aiokafka from the forked repository and verified the local installation.

### Bugfix
* [OSDEV-1698](https://opensupplyhub.atlassian.net/browse/OSDEV-1698) - SLC: Refactored the "Submit Another Location" button link to direct users to the search-by-name-and-address form at /contribute/single-location?tab=name-address.
* [OSDEV-1700](https://opensupplyhub.atlassian.net/browse/OSDEV-1700) - SLC: Keep only one previous OS ID in the search result if it matches the search query.
* [OSDEV-1697](https://opensupplyhub.atlassian.net/browse/OSDEV-1697) - Added a redirect to the main page upon closing the SLC modal window to prevent the creation of multiple moderation events.
* [OSDEV-1695](https://opensupplyhub.atlassian.net/browse/OSDEV-1695) - [SLC] Enabled the claim button for updated production locations when a moderation event has a pending status. Disabled claim button explicitly if production location has pending claim status.
* [OSDEV-1701](https://opensupplyhub.atlassian.net/browse/OSDEV-1701) - Refactored "Go Back" button in production location info page.
* [OSDEV-1672](https://opensupplyhub.atlassian.net/browse/OSDEV-1672) - SLC. Implement collecting contribution data page (FE) - All Multi-Selects on the page have been fixed. They resize based on the number of items selected.
* [OSDEV-1549](https://opensupplyhub.atlassian.net/browse/OSDEV-1549) - Added Django serialization check for all fields from the request body based on [the API specification](https://opensupplyhub.github.io/open-supply-hub-api-docs/) for POST and PATCH v1/production-locations endpoint, and appropriate errors return according to the request body schema in the API spec.
* [OSDEV-1696](https://opensupplyhub.atlassian.net/browse/OSDEV-1696) - Added loader on single production location fetch; added error handling; added cleanup hook to clear production location data on component unmount.
* [OSDEV-1653](https://opensupplyhub.atlassian.net/browse/OSDEV-1653) - Added asterisks next to each required form field (Name, Address, and Country) on the "Search by Name and Address" tab. Highlighted an empty field and displayed an error message if it loses focus. Added proper styles for the error messages.
* [OSDEV-1699](https://opensupplyhub.atlassian.net/browse/OSDEV-1699) - The scroll position has been fixed from the bottom to the top after navigating from the bottom of the `Search results` page (press the `Select` button) to `Product Location Information`.
* [OSDEV-1589](https://opensupplyhub.atlassian.net/browse/OSDEV-1589) - Fixed layout issue on new `contribute` page.
* [OSDEV-1739](https://opensupplyhub.atlassian.net/browse/OSDEV-1739) - Applied state cleanup on modal unmount to prevent the same dialog from appearing when clicking on a different production location.
* [OSDEV-1744](https://opensupplyhub.atlassian.net/browse/OSDEV-1744) - Fixed the issue where the text `by user ID:` appeared even when `user_id` was `null` in Contribution Record page.
* [OSDEV-1779](https://opensupplyhub.atlassian.net/browse/OSDEV-1779) - SLC. Made Parent Company field as regular text field and apply snake_case keys to standard keys (e.g. `location_type`, `number_of_workers`, `parent_company`, `processing_type` and `product_type`) in request payload from production location info page to conform API specs.
* [OSDEV-1745](https://opensupplyhub.atlassian.net/browse/OSDEV-1745) - The `Search by Name and Address` tab was defined as default on the Production Location Search page.

### What's new
* [OSDEV-1662](https://opensupplyhub.atlassian.net/browse/OSDEV-1662) - Added a new field, `action_perform_by`, to the moderation event. This data appears on the Contribution Record page when a moderator perform any actions like `APPROVED` or `REJECTED`.

### Release instructions:
* Ensure that the following commands are included in the `post_deployment` command:
    * `migrate`
    * `reindex_database`
* Run `[Release] Deploy` pipeline for the target environment with the flag `Clear the custom OpenSearch indexes and templates` set to true - to update the index mapping for the `moderation-events` index after adding the new field `action_perform_by`. The `production-locations` will also be affected since it will clean all of our custom indexes and templates within the OpenSearch cluster.


## Release 1.29.0

## Introduction
* Product name: Open Supply Hub
* Release date: February 8, 2025

### Database changes
* [OSDEV-1515](https://opensupplyhub.atlassian.net/browse/OSDEV-1515) - Upgraded the PostgreSQL version from 13 to 16 for the database used in local development, DB anonymization, DB restore setup, and environments in the AWS cloud. Additionally, the pg_trgm extension has been upgraded to version 1.6 based on the available extension version for PostgreSQL 16.3 in AWS RDS. For more information, see [Extensions supported for RDS for PostgreSQL 16](https://docs.aws.amazon.com/AmazonRDS/latest/PostgreSQLReleaseNotes/postgresql-extensions.html#postgresql-extensions-16x).
* [OSDEV-1558](https://opensupplyhub.atlassian.net/browse/OSDEV-1558) - Added a new field, `action_type`, to the `api_moderationevent` table so we can handle and store moderation actions.

#### Migrations:
* 0163_refresh_pg_statistic_and_upgrade_postgres_extensions.py - Updated the SQL script within the migration that upgrades the DB extension versions to handle previously failure cases when a higher version is available for upgrade or when the extension is not installed. This is primarily useful for local development or DB resets in the Development environment, where migrations are applied from scratch, one by one. This fix will not negatively affect other environments, as the migration has already been applied and will not be reapplied. Additionally, the changes are backward compatible.
* 0164_refresh_pg_statistic_and_upgrade_postgres_extensions_after_db_upgrade_to_postgres_16.py - This migration refreshes the `pg_statistic` table after the upgrade to PostgreSQL 16 and upgrades the pg_trgm extension to version 1.6. The SQL script within the migration that upgrades the DB extension versions handles previously failure cases where a higher version is available for upgrade or where the extension is not installed.
* 0165_add_moderationevent_action_type.py - This migration added a new field, `action_type`, to the existing table `api_moderationevent`.

### Code/API changes
* [OSDEV-1581](https://opensupplyhub.atlassian.net/browse/OSDEV-1581) - Added support for Geohex grid aggregation to the GET `/api/v1/production-locations/` endpoint. To receive the Geohex grid aggregation list in the response, it is necessary to pass the `aggregation` parameter with a value of `geohex_grid` and optionally specify `geohex_grid_precision` with an integer between 0 and 15. If `geohex_grid_precision` is not defined, the default value of 5 will be used.
* [OSDEV-1558](https://opensupplyhub.atlassian.net/browse/OSDEV-1558) - Updated Logstash mapping configuration to handle the new `action_type` field for OpenSearch.

### Bugfix
* Some of the resources related to the Development AWS environment still have the `stg` prefix, which can be confusing since we also have a Staging environment with the same prefix. To clarify the resource names, including the database instance, the prefix has been updated from `stg` to `dev` for the development environment.

### What's new
* [OSDEV-1374](https://opensupplyhub.atlassian.net/browse/OSDEV-1374) - Implemented integration for the `Search results` page to show results of searching by name and address (`/contribute/production-location/search`):
    - Connected GET `v1/production-locations`.
    - Routing between pages `Production Location Search`,`Search returned no results`, `Production Location Information`, `Search results`, and `I don't see my Location` pop-up is configured.
    - Max result limit set to 100.
* [OSDEV-1365](https://opensupplyhub.atlassian.net/browse/OSDEV-1365) - SLC: Integrate collecting contribution data page.
* [OSDEV-1370](https://opensupplyhub.atlassian.net/browse/OSDEV-1370) - SLC: Connect Backend API submission with "Thank for Submitting" screen
    - Integrated `POST /v1/production-locations/` in `/contribute/production-location/info/` page.
    - Integrated `PATCH /v1/production-locations/` in `/contribute/production-location/{os_id}/info/` page.
    - Production location info page is now rendered using two routes: /contribute/production-location/info/ and /contribute/production-location/{os_id}/info/. First route for creating new production location, second is for updating existing one.
    - Implemented error popup on error response for `PATCH | POST /v1/production-locations/`.
    - Implemented error popup on error response for `GET /v1/moderation-events/{moderation_id}`.
    - Integrated "Thank for Submitting" modal dialog. When popup is appeared, path parameter `{moderation-id}` will be attached to `/contribute/production-location/{os_id}/info/` or `/contribute/production-location/info/`.
    - Implemented temporary saving of moderation events in local storage for a seamless user experience.
    - Created separate mobile and desktop layouts for "Thank for Submitting" modal dialog.
    - Created link to claim from "Thank for Submitting" modal dialog only if production location is available for claim and moderation event is not pending.
    - Implemented serializing and validation production location fields before passing to the "Thank for Submitting" modal dialog.
    - Refactored routing between search results page and production location info page. Search parameters are now stored in the Redux state, so the 'Go Back' button in production location info page will lead to the previous search.
* [OSDEV-1558](https://opensupplyhub.atlassian.net/browse/OSDEV-1558) - Added a new field, `action_type`, to the moderation event. This data appears on the Contribution Record page when a moderator creates a new location or matches it to an existing one.

### Release instructions:
* Ensure that the following commands are included in the `post_deployment` command:
    * `migrate`
    * `reindex_database`
* Run `[Release] Deploy` pipeline for the target environment with the flag `Clear the custom OpenSearch indexes and templates` set to true - to update the index mapping for the `moderation-events` index after adding the new field `action_type`. The `production-locations` will also be affected since it will clean all of our custom indexes and templates within the OpenSearch cluster.
* This release will upgrade PostgreSQL from version 13 to version 16.
    * The upgrade will be performed automatically by Terrafrom and AWS, but some steps need to be completed **before** and **after** the upgrade. Please refer to [the Confluence article](https://opensupplyhub.atlassian.net/wiki/spaces/SD/pages/640155649/PostgreSQL+database+upgrade+from+version+13+to+version+16) for detailed instructions.
    * Steps to be completed before the upgrade are marked with the statement: "**This should be done before deploying the upgraded database.**". Post-upgrade tasks can be found under the [After the PostgreSQL major version upgrade](https://opensupplyhub.atlassian.net/wiki/spaces/SD/pages/640155649/PostgreSQL+database+upgrade+from+version+13+to+version+16#After-the-PostgreSQL-major-version-upgrade) section.
    * In case of an unsuccessful release along with the database upgrade, follow the instructions under the [Guide for rolling back the PostgreSQL major version upgrade](https://opensupplyhub.atlassian.net/wiki/spaces/SD/pages/640155649/PostgreSQL+database+upgrade+from+version+13+to+version+16#Guide-for-rolling-back-the-PostgreSQL-major-version-upgrade) section.


## Release 1.28.1

## Introduction
* Product name: Open Supply Hub
* Release date: January 31, 2025

### Bugfix
* [OSDEV-1626](https://opensupplyhub.atlassian.net/browse/OSDEV-1626) - Temporarily hid the new contribution page `Add Location Data` and re-enabled the old navigation to the `List Upload` page via the `/contribute` path.


## Release 1.28.0

## Introduction
* Product name: Open Supply Hub
* Release date: January 25, 2025

### Database changes
* [OSDEV-1514](https://opensupplyhub.atlassian.net/browse/OSDEV-1514) - Upgraded the PostgreSQL version from 12 to 13 for the database used in local development, DB anonymization, DB restore setup, and environments in the AWS cloud. Additionally, the postgis and pg_trgm extensions have been upgraded to versions 3.4.2 and 1.5, respectively, based on the available extension versions for PostgreSQL 13.15 in AWS RDS. For more information, see [Extensions supported for RDS for PostgreSQL 13](https://docs.aws.amazon.com/AmazonRDS/latest/PostgreSQLReleaseNotes/postgresql-extensions.html#postgresql-extensions-13x). Allowed major version upgrades and activated the `apply immediately` flag to perform the PostgreSQL major version upgrade in AWS.

#### Migrations:
* 0163_refresh_pg_statistic_and_upgrade_postgres_extensions.py - This migration refreshes the `pg_statistic` table after the upgrade to PostgreSQL 13 and upgrades the postgis and pg_trgm extensions to versions 3.4.2 and 1.5, respectively.

### Code/API changes
* [OSDEV-1514](https://opensupplyhub.atlassian.net/browse/OSDEV-1514) - Corrected spelling mistakes in the `src/anon-tools/do_dump.sh` file and in the name of the folder `database_anonymizer_sheduled_task`. Removed the unused `src/anon-tools/anon.sql` file and the redundant `src/anon-tools/initdb.sql` file. Removed commented-out code in the `src/anon-tools/Dockerfile.dump` and `deployment/terraform/database_anonymizer_scheduled_task/docker/database_anonymizer.py` files.
* [OSDEV-1523](https://opensupplyhub.atlassian.net/browse/OSDEV-1523) - Updated `export_csv.py` to enable uploading to Google Drive and implemented cursor-based pagination for the export.

### Architecture/Environment changes
* [OSDEV-1514](https://opensupplyhub.atlassian.net/browse/OSDEV-1514) - Introduced `rds_allow_major_version_upgrade` and `rds_apply_immediately` Terraform variables to enable or disable major version upgrades and the `apply immediately` flag, depending on the environment.
* [OSDEV-1523](https://opensupplyhub.atlassian.net/browse/OSDEV-1523) - Added a new batch job that triggers the export_csv.py command on the first day of each month to upload bulk data of production locations to Google Drive.

### What's new
* [OSDEV-40](https://opensupplyhub.atlassian.net/browse/OSDEV-40) - Created new page for `/contribute` to choose between multiple & single location upload. Replaced current multiple list upload to `/contribute/multiple-locations`. Changed `Upload Data` to `Add Data` text.
* [OSDEV-1117](https://opensupplyhub.atlassian.net/browse/OSDEV-1117) - Implemented integration of Contribution Record Page (`/dashboard/moderation-queue/contribution-record/{moderation_id}`):
    - Connected GET `api/v1/moderation-events/{moderation_id}/`.
    - Connected GET `api/v1/production-locations?name={productionLocationName}&country={countryCode}&address={address}` to get potential matches using OpenSearch engine.
    - Connected PATCH `/v1/moderation-events/{moderation_id}/` (for Reject button).
    - Connected POST `/v1/moderation-events/{moderation_id}/production-locations/` (for Create New Location button).
    - Connected PATCH `/v1/moderation-events/{moderation_id}/production-locations/{os_id}/` (for Confirm potential match button).
    - UI improvements:
        - Added a toast component to display notifications during moderation event updates.
        - Introduced a backdrop to prevent accidental clicks on other buttons during the update process.
    - Applied Django Signal for moderation-events OpenSearch index.
* [OSDEV-1524](https://opensupplyhub.atlassian.net/browse/OSDEV-1524) - Updated salutations in automated emails to ensure a consistent and professional experience of communication from OS Hub.
* [OSDEV-1129](https://opensupplyhub.atlassian.net/browse/OSDEV-1129) - The UI for the results page for name and address search was implemented. It includes the following screens:
    * Successful Search: If the search is successful, the results screen displays a list of production locations. Each item includes the following information about the production location: name, OS ID, address, and country name. Users can either select a specific production location or press the "I don’t see my Location" button, which triggers a confirmation dialog window.
    * Confirmation Dialog Window: In this window, users can confirm that no correct location was found using the provided search parameters. They can either proceed to create a new production location or return to the search.
    * Unsuccessful Search: If the search is unsuccessful, an explanation is provided along with two options: return to the search or add a new production location.
* [OSDEV-1579](https://opensupplyhub.atlassian.net/browse/OSDEV-1579) - Updated the API limit automated email to remove an outdated link referring to OAR and improve the languate for clarity. With this update the contributor will be informed of the correct process to follow if they have reached their API calls limit.

### Release instructions:
* Ensure that the following commands are included in the `post_deployment` command:
    * `migrate`
    * `reindex_database`
* This release will upgrade PostgreSQL from version 12 to version 13.
    * The upgrade will be performed automatically by Terrafrom and AWS, but some steps need to be completed **before** and **after** the upgrade. Please refer to [the Confluence article](https://opensupplyhub.atlassian.net/wiki/spaces/SD/pages/620134402/PostgreSQL+database+upgrade+from+version+12+to+version+13) for detailed instructions.
    * Steps to be completed before the upgrade are marked with the statement: "**This should be done before deploying the upgraded database.**". Post-upgrade tasks can be found under the [After the PostgreSQL major version upgrade](https://opensupplyhub.atlassian.net/wiki/spaces/SD/pages/620134402/PostgreSQL+database+upgrade+from+version+12+to+version+13#After-the-PostgreSQL-major-version-upgrade) section.
    * In case of an unsuccessful release along with the database upgrade, follow the instructions under the [Guide for rolling back the PostgreSQL major version upgrade](https://opensupplyhub.atlassian.net/wiki/spaces/SD/pages/620134402/PostgreSQL+database+upgrade+from+version+12+to+version+13#Guide-for-rolling-back-the-PostgreSQL-major-version-upgrade) section.


## Release 1.27.0

## Introduction
* Product name: Open Supply Hub
* Release date: January 11, 2025

### Database changes
#### Migrations:

#### Schema changes

### Code/API changes
* [OSDEV-1409](https://opensupplyhub.atlassian.net/browse/OSDEV-1409) - Introduced a new PATCH `/api/v1/moderation-events/{moderation_id}/production-locations/{os_id}/` endpoint. This endpoint allows the creation of a new contribution for an existing production location based on the provided moderation event.
* [OSDEV-1336](https://opensupplyhub.atlassian.net/browse/OSDEV-1336) - Introduced a new PATCH `/api/v1/production-locations/{os_id}/` endpoint based on the API v1 specification. This endpoint allows the creation of a new moderation event for updating the production location with the given details. Basically, the endpoint can be used to contribute to an existing location.
* [OSDEV-1336](https://opensupplyhub.atlassian.net/browse/OSDEV-1336) - Dynamic mapping for the new fields in the `moderation-events` index has been disabled for those that don't have an explicit mapping defined. This change helps avoid indexing conflicts, such as when a field is initially indexed with one data type (e.g., long), but later an entry with a different data type for the same field is indexed, causing the entire entry to fail indexing. After this change, fields with an explicit mapping will be indexed, while other fields will not be indexed or searchable, but will still be displayed in the document.

### Architecture/Environment changes

### Bugfix
* [OSDEV-1492](https://opensupplyhub.atlassian.net/browse/OSDEV-1492) - Fixed an issue where invalid manually entered dates were not validated on the UI, resulting in API errors with message “The request query is invalid.” on `Moderation Queue` page. Invalid dates are now trimmed and properly handled.
* [OSDEV-1493](https://opensupplyhub.atlassian.net/browse/OSDEV-1493) - Fixed an issue where the backend sorts countries not by `name` but by their `alpha-2 codes` in `GET /api/v1/moderation-events/` endpoint.
* [OSDEV-1532](https://opensupplyhub.atlassian.net/browse/OSDEV-1532) - Fixed the date range picker on the `Moderation Queue` page. A Data Moderator can change the Before date even if an Error message is displayed.
* [OSDEV-1533](https://opensupplyhub.atlassian.net/browse/OSDEV-1533) - The presentation of the `Moderation Decision Date` in the `Moderation Queue` table has been corrected. If the "status_change_date" is missing in the object, it now displays as "N/A".
* [OSDEV-1196](https://opensupplyhub.atlassian.net/browse/OSDEV-1196) - The `?sort_by=contributors_desc` query parameter is only appended to URLs on the `/facilities` page and is excluded from all other pages. The error caused by the property type that occurred during local test execution has been resolved.
* [OSDEV-1397](https://opensupplyhub.atlassian.net/browse/OSDEV-1397) - GET `/api/parent-companies/` request has been removed from the Open Supply Hub page and ClaimFacility component. Parent Company Select is a regular input field that allows the creation of multiple parent company names for filter on this page.
* [OSDEV-1556](https://opensupplyhub.atlassian.net/browse/OSDEV-1556) - Fixed validation of `os_id` for PATCH `/api/v1/moderation-events/{moderation_id}/production-locations/{os_id}/` endpoint.
* [OSDEV-1563](https://opensupplyhub.atlassian.net/browse/OSDEV-1563) - Fixed updating of the moderation decision date after moderation event approval.

### What's new
* [OSDEV-1376](https://opensupplyhub.atlassian.net/browse/OSDEV-1376) - Updated automated emails for closure reports (report_result) to remove the term "Rejected" for an improved user experience. Added link to Closure Policy and instructions for submitting a Reopening Report to make the process easier to understand for users.
* [OSDEV-1383](https://opensupplyhub.atlassian.net/browse/OSDEV-1383) - Edited text of the automated email that notifies a contributor when one of their facilities has been claimed. The new text provides more information to the contributor to understand the claim process and how they can encourage more of their facilities to claim their profile.
* [OSDEV-1474](https://opensupplyhub.atlassian.net/browse/OSDEV-1474) - Added contributor type value to response of `/api/contributors/` endpoint.
* [OSDEV-1130](https://opensupplyhub.atlassian.net/browse/OSDEV-1130) A new page, `Production Location Information`, has been implemented. It includes the following inputs:
    * Required and pre-fillable fields:
        - Name
        - Address
        - Country
    * Additional information section: Fields for optional contributions from the owner or manager of the production location, including sector(s), product type(s), location type(s), processing type(s), number of workers, and parent company.
The page also features `Go Back` and `Submit` buttons for navigation and form submission.

### Release instructions:
* Ensure that the following commands are included in the `post_deployment` command:
    * `migrate`
    * `reindex_database`
* Run `[Release] Deploy` pipeline for the target environment with the flag `Clear the custom OpenSearch indexes and templates` set to true - to refresh the index mappings for the `moderation-events` index after disabling dynamic mapping for the new fields that don't have an explicit mapping defined. The `production-locations` will also be affected since it will clean all of our custom indexes and templates within the OpenSearch cluster


## Release 1.26.0

## Introduction
* Product name: Open Supply Hub
* Release date: December 14, 2024

### Database changes
#### Migrations:
* 0162_update_moderationevent_table_fields.py - This migration updates the ModerationEvent table and its constraints.

#### Schema changes
* [OSDEV-1158](https://opensupplyhub.atlassian.net/browse/OSDEV-1158) - The following updates to the ModerationEvent table have been made:
    1. Set `uuid` as the primary key.
    2. Make `geocode_result` field optional. It can be blank if lat and lng
    have been provided by user.
    3. Remove redundant `blank=False` and `null=False` constraints, as these are
    the default values for model fields in Django and do not need to be
    explicitly set.
    4. Make `contributor` field non-nullable, as the field should not be left
    empty. It is required to have information about the contributor.
    5. Allow `claim` field to be blank. This change reflects the fact that
    a moderation event may not always be related to a claim, so the field can
    be left empty.

### Code/API changes
* [OSDEV-1453](https://opensupplyhub.atlassian.net/browse/OSDEV-1453) - The `detail` keyword instead of `message` has been applied in error response objects for V1 endpoints.
* [OSDEV-1346](https://opensupplyhub.atlassian.net/browse/OSDEV-1346) - Disabled null values from the response of the OpenSearch. Disabled possible null `os_id`, `claim_id` and `source` from `PATCH /api/v1/moderation-events/{moderation_id}/` response.
* [OSDEV-1410](https://opensupplyhub.atlassian.net/browse/OSDEV-1410) - Introduced a new POST `/api/v1/moderation-events/{moderation_id}/production-locations/` endpoint
* [OSDEV-1449](https://opensupplyhub.atlassian.net/browse/OSDEV-1449) - **Breaking changes** to the following endpoints:
  - GET `v1/moderation-events/`
  - GET `v1/production-locations/`

  **Changes include:**
  - Refactored `sort_by` parameter to improve sorting functionality.
  - Split `search_after` parameter into `search_after_value` and `search_after_id` for better pagination control.

* [OSDEV-1158](https://opensupplyhub.atlassian.net/browse/OSDEV-1158) - The following features and improvements have been made:
    1. Introduced a new POST `/api/v1/production-locations/` endpoint based on the API v1 specification. This endpoint allows the creation of a new moderation event for the production location creation with the given details.
    2. Removed redundant redefinition of paths via the `as_view` method for all the v1 API endpoints since they are already defined via `DefaultRouter`.
* [OSDEV-1468](https://opensupplyhub.atlassian.net/browse/OSDEV-1468) - Limit the `page` parameter to `100` for the GET `/api/facilities/` endpoint. This will help prevent system downtimes, as larger pages (OFFSET) make it harder for the database to retrieve data, especially considering the large amount of data we have.

### Architecture/Environment changes
* [OSDEV-1170](https://opensupplyhub.atlassian.net/browse/OSDEV-1170) - Added the ability to automatically create a dump from the latest shared snapshot of the anonymized database from Production environment for use in the Test and Pre-Prod environments.
* In light of recent instances(on 12/03/2024 UTC and 12/04/2024 UTC) where the current RDS disk storage space limit was reached in Production, the RDS storage size has been increased to `256 GB` in the Production, Test, and Pre-prod environments to accommodate the processing of larger volumes of data. The configurations for the Test and Pre-prod environments have also been updated to maintain parity with the Production environment.
* Right-sized the resources for Django containers across all environments and the RDS instance in the Production and Preprod environments. This will result in a savings of approximately $2,481. The following changes have been made:
    - Production:
        - RDS instance type was changed from `db.m6in.8xlarge` to `db.m6in.4xlarge`.
        - ECS tasks for Django containers: the number was reduced from `12` to `10`, and memory was reduced from `8GB` to `4GB`.
    - Preprod:
        - RDS instance type was changed from `db.m6in.8xlarge` to `db.m6in.4xlarge`.
        - ECS tasks for Django containers: the number was reduced from `12` to `10`, and memory was reduced from `8GB` to `4GB`.
        - These changes were made to maintain parity with the Production environment, as it is a copy of that environment.
    - Staging:
        - ECS tasks for Django containers: memory was reduced from `8GB` to `2GB`.
    - Test:
        - ECS tasks for Django containers: memory was reduced from `8GB` to `4GB`.
    - Development:
        - ECS tasks for Django containers: memory was reduced from `8GB` to `1GB`, and CPU was reduced from `1 vCPU` to `0.5 vCPU`.

### Bugfix
* [OSDEV-1388](https://opensupplyhub.atlassian.net/browse/OSDEV-1388) - The waiter from boto3 cannot wait more than half an hour so we replaced it with our own.
* It was found that clearing OpenSearch indexes didn’t work properly because the templates weren’t cleared. After updating the index mappings within the index template files, the index template remained unchanged because only the indexes were deleted during deployment, not both the indexes and their templates. This caused conflicts and prevented developers' updates from being applied to the OpenSearch indexes.
This issue has been fixed by adding additional requests to delete the appropriate index templates to the `clear_opensearch.sh.tpl` script, which is triggered when clearing OpenSearch during deployment to any environment.
* [OSDEV-1482](https://opensupplyhub.atlassian.net/browse/OSDEV-1482) - The `GET api/v1/moderation-events/{moderation_id}` endpoint returns a single response instead of an array containing one item.
* [OSDEV-1511](https://opensupplyhub.atlassian.net/browse/OSDEV-1511) - Updated google maps api version to 3.57 for ReactLeafletGoogleLayer component (3.51 not supported).

### What's new
* [OSDEV-1132](https://opensupplyhub.atlassian.net/browse/OSDEV-1132) - Added FE for the "thanks for submitting" screen when user submits production location's data.
* [OSDEV-1373](https://opensupplyhub.atlassian.net/browse/OSDEV-1373) - The tab `Search by Name and Address.` on the Production Location Search screen has been implemented. There are three required properties (name, address, country). The "Search" button becomes clickable after filling out inputs, creates a link with parameters, and allows users to proceed to the results screen.
* [OSDEV-1175](https://opensupplyhub.atlassian.net/browse/OSDEV-1175) - New Moderation Queue Page was integrated with `GET api/v1/moderation-events/` endpoint that include pagination, sorting and filtering.

### Release instructions:
* Ensure that the following commands are included in the `post_deployment` command:
    * `migrate`
    * `reindex_database`
* Run `[Release] Deploy` pipeline for the target environment with the flag `Clear the custom OpenSearch indexes and templates` set to true - to refresh the index mappings for the `production-locations` and `moderation-events` indexes after fixing the process of clearing the custom OpenSearch indexes. It will clean all of our custom indexes and templates within the OpenSearch cluster.


## Release 1.25.0

## Introduction
* Product name: Open Supply Hub
* Release date: November 30, 2024

### Database changes
#### Migrations:
* 0159_alter_status_of_moderation_events_table.py - This migration alters status of api_moderationevent table.
* 0160_allow_null_parsing_errors_in_facilitylist.py - This migration allows empty parsing_errors in api_facilitylist.
* 0161_create_disable_list_uploading_switch.py - This migration creates disable_list_uploading switch in the Django admin panel and record in the waffle_switch table.

#### Schema changes
* [OSDEV-1346](https://opensupplyhub.atlassian.net/browse/OSDEV-1346) - Alter status options for api_moderationevent table.
* [OSDEV-1411](https://opensupplyhub.atlassian.net/browse/OSDEV-1411) - Allows empty parsing_errors in api_facilitylist.

### Code/API changes
* [OSDEV-1346](https://opensupplyhub.atlassian.net/browse/OSDEV-1346) - Create GET request for `v1/moderation-events` endpoint.
* [OSDEV-1429](https://opensupplyhub.atlassian.net/browse/OSDEV-1429) - The list upload switcher has been created to disable the `Submit` button on the List Contribute page through the Switch page in the Django admin panel during the release process. Implemented a check on the list upload endpoint.
* [OSDEV-1332](https://opensupplyhub.atlassian.net/browse/OSDEV-1332) - Introduced new `PATCH api/v1/moderation-events/{moderation_id}` endpoint
to modify moderation event `status`.
* [OSDEV-1347](https://opensupplyhub.atlassian.net/browse/OSDEV-1347) - Create GET request for `v1/moderation-events/{moderation_id}` endpoint.
* Update `/v1/production-locations/{os_id}` endpoint to return a single object instead of multiple objects. Also, add unit tests for the `ProductionLocationsViewSet`.
* The RDS instance has been upgraded as follows: for `production` and `preprod`, it is now `db.m6in.8xlarge`, and for `test`, it has been upgraded to `db.t3.xlarge`.
* [OSDEV-1467](https://opensupplyhub.atlassian.net/browse/OSDEV-1467) - Implemented disabling endpoint `POST /api/facilities/` during the release process. It is raising an error message with status code 503.

### Architecture/Environment changes
* Increased the memory for the Dedupe Hub instance from 8GB to 12GB in the `production` and `pre-prod` environments to reduce the risk of container overload and minimize the need for reindexing in the future.

### Bugfix
* [OSDEV-1448](https://opensupplyhub.atlassian.net/browse/OSDEV-1448) - The map on the production location’s profile and the production location marker have been fixed. Improved the handling of SQL query parameters for better execution accuracy.
* [OSDEV-1411](https://opensupplyhub.atlassian.net/browse/OSDEV-1411) - Django Admin: Fixed an issue when updating the facility list with an empty array in the `parsing errors` field.

### Release instructions:
* Ensure that the following commands are included in the `post_deployment` command:
    * `migrate`
    * `reindex_database`


## Release 1.24.0

## Introduction
* Product name: Open Supply Hub
* Release date: November 16, 2024

### Code/API changes
* [OSDEV-1335](https://opensupplyhub.atlassian.net/browse/OSDEV-1335) - Explicitly set the number of shards and the number of replicas for the "production locations" and "moderation events" OpenSearch indexes. Based on the OpenSearch documentation, a storage size of 10–30 GB is preferred for workloads that prioritize low search latency. Additionally, having too many small shards can unnecessarily exhaust memory by storing excessive metadata. Currently, the "production locations" index utilizes 651.9 MB, including replicas, while the "moderation events" index is empty. This indicates that one shard and one replica should be sufficient for the "production locations" and "moderation events" indexes.
* Moved all the files related to the OpenSearch service to the existing `src/django/api/services/opensearch` folder within the `api` app of the Django application. This should make it easier to navigate through the files and clarify the location of all OpenSearch service-related files in one place within the `api` app in Django.

### Architecture/Environment changes
* The OpenSearch version has been increased to 2.15.
* [OSDEV-1335](https://opensupplyhub.atlassian.net/browse/OSDEV-1335) - The new "moderation events" Logstash pipeline has been configured and implemented to collect moderation event data from the current PostgreSQL database and save it to OpenSearch. This setup allows for fast searches on the moderation events data.
* [OSDEV-1387](https://opensupplyhub.atlassian.net/browse/OSDEV-1387) - The SQL query for generating tiles from PostgreSQL+PostGIS has been reimplemented to avoid using the JOIN + GROUP BY clause. This change reduces the number of subqueries and their asymptotic complexity. Additionally, an option to set an upper limit on facility counts in the 'count' clause has been introduced, capped at 100, which doubles the query's performance. Throttling has been removed for tile generation endpoints.
* [OSDEV-1171](https://opensupplyhub.atlassian.net/browse/OSDEV-1171) - RDS instances for `staging` and `test` have beed decreased to `db.t3.large`
* Playwright has been introduced as the main framework for end-to-end testing:
    * Added a new Playwright testing service to the Docker configuration
    * Implemented initial test cases to verify core functionality
    * Integrated Playwright tests into the CI pipeline via GitHub Actions
    * Added necessary configuration files and dependencies for the e2e testing project
* The RDS instance for `production` has been upgraded to `db.m6in.4xlarge` and configured to operate in a single Availability Zone.

### Bugfix
* [OSDEV-1335](https://opensupplyhub.atlassian.net/browse/OSDEV-1335) - Fixed the assertion in the test for the `country.rb` filter of the "production locations" Logstash pipeline. The main issue was with the evaluation of statements in the Ruby block. Since only the last statement is evaluated in a Ruby block, all the checks were grouped into one chain of logical statements and returned as a `result` variable at the end.

### What's new
* [OSDEV-1116](https://opensupplyhub.atlassian.net/browse/OSDEV-1116) - A new Contribution Record Page has been developed to enable quick identification and moderation of contributions. This page includes two main sections: Moderation Event Data and Potential Matches, along with a set of buttons designed to facilitate the moderation process.
* [OSDEV-1120](https://opensupplyhub.atlassian.net/browse/OSDEV-1120) - A new Moderation Queue Dashboard page has been introduced, featuring three essential components:
    * Moderation Events Table: Allows users to view and manage moderation events more effectively.
    * Filtering Options: Multiple filter fields enable users to customize the displayed events based on different criteria, making it easier to find specific events.
    * Download Excel Button: Provides the ability to export the list of displayed moderation events as an XLSX file for offline analysis and record-keeping.

### Release instructions:
* The following steps should be completed while deploying to Staging or Production:
    1. Run the `[Release] Deploy` pipeline for these environments with the flag 'Clear OpenSearch indexes' set to true. This will allow Logstash to refill OpenSearch since the OpenSearch instance will be recreated due to the version increase. It is also necessary due to changes in the OpenSearch index settings.
    2. Open the triggered `Deploy to AWS` workflow and ensure that the `apply` job is completed. **Right after** finishing the `apply` job, follow these instructions, which should be the last steps in setting up the recreated OpenSearch instance:
        - Copy the ARN of the `terraform_ci` user from the AWS IAM console.
            - Navigate to the AWS console's search input, type "IAM", and open the IAM console.
            - In the IAM console, find and click on the "Users" tab.
            - In the list of available users, locate the `terraform_ci` user, click on it, and on that page, you will find its ARN.
        - After copying this value, go to the AWS OpenSearch console in the same way you accessed the IAM console.
        - Open the available domains and locate the domain for the corresponding environment. Open it, then navigate to the security configuration and click "Edit".
        - Find the section titled "Fine-grained access control", and under this section, you will find an "IAM ARN" input field. Paste the copied ARN into this field and save the changes. It may take several minutes to apply. Make sure that the "Configuration change status" field has green status.
    3. Then, return to the running `Deploy to AWS` workflow and ensure that the logs for `clear_opensearch` job do not contain errors related to access for deleting the OpenSearch index or lock files in EFS storage. In case of **an access error**, simply rerun the `Deploy to AWS` workflow manually from the appropriate release Git tag.


## Release 1.23.0

## Introduction
* Product name: Open Supply Hub
* Release date: November 02, 2024

### Database changes
#### Migrations:
* 0158_create_moderation_events_table.py - This migration creates api_moderationevent table for Moderation Queue.

#### Schema changes
* [OSDEV-1229](https://opensupplyhub.atlassian.net/browse/OSDEV-1229) - Created Moderation Events Postgres table to track moderation events in the database.

### Code/API changes
* Throttling has been introduced for tiles/* endpoints, limiting requests to 300 per minute.
* [OSDEV-1328](https://opensupplyhub.atlassian.net/browse/OSDEV-1328) The OpenSearch tokenizer has been changed to `lowercase` to get better search results when querying the GET /v1/production-locations/ endpoint.

### Architecture/Environment changes
* Resource allocation has been optimized for the staging environment. The number of ECS tasks for the Django app has been reduced from 6 to 4, while maintaining system stability.

### Release instructions:
* Ensure that the following commands are included in the `post_deployment` command:
    * `migrate`
* Run `[Release] Deploy` pipeline for an existing environment with the flag 'Clear OpenSearch indexes' set to true - to let the tokenizer parse full text into words with new configurations.


## Release 1.22.0

## Introduction
* Product name: Open Supply Hub
* Release date: October 19, 2024

### Database changes
#### Migrations:
* 0156_introduce_list_level_parsing_errors - This migration introduces the parsing_errors field for the FacilityList model to collect list-level and internal errors logged during the background parsing of the list.
* 0157_delete_endpoint_switcher_for_list_uploads - This migration deletes the `use_old_upload_list_endpoint` switcher that was necessary to toggle between the old and new list upload endpoints.

#### Schema changes
* [OSDEV-1039](https://opensupplyhub.atlassian.net/browse/OSDEV-1039) - Since the `use_old_upload_list_endpoint` switcher is no longer necessary for the list upload, it has been deleted from the DB. Additionally, the `parsing_errors` field has been added to the FacilityList model.

### Code/API changes
* [OSDEV-1102](https://opensupplyhub.atlassian.net/browse/OSDEV-1102) - API. Propagate production location updates to OpenSearch data source via refreshing `updated_at` field in `api_facility` table. Triggered updated_at field in such actions: transfer to alternate facility, claim facility, approve, reject and deny claim, claim details, merge facilities, match facility (promote, split).
* [OSDEV-1039](https://opensupplyhub.atlassian.net/browse/OSDEV-1039) - Deleted the `facility_list_items.json` fixture from the Django app since it is no longer needed, having been replaced with real CSV files. Additionally, other important changes have been implemented in the Django app and deployment:
    * Adjusted all code that used the `facility_list_items.json` fixture and removed the unused matching logic from the Django app, as it is no longer necessary and was connected to that fixture.
    * Updated the reset database step in the `restore_database` job of the Deploy to AWS GitHub workflow to upload CSV location list files to S3 for parsing during the DB reset.

### Architecture/Environment changes
* [OSDEV-1325](https://opensupplyhub.atlassian.net/browse/OSDEV-1325)
  * __Deploy to AWS__ pipeline will init from __[Release] Deploy__ pipeline and get deployment parameters, such as cleaning OpenSearch indexes, by trigger.
* [OSDEV-1372](https://opensupplyhub.atlassian.net/browse/OSDEV-1372)
  * Changed the base image in the Django app Dockerfile to use a Debian 11 instead of Debian 10 as the PostgreSQL 13 repository support for Debian 10 has been ended.
  * Always build a docker image for the amd64 platform so that the image in the local environment fully corresponds to the one in production.
* [OSDEV-1172](https://opensupplyhub.atlassian.net/browse/OSDEV-1172)
  * Added the ability to restore a database from a snapshot.
* [OSDEV-1388](https://opensupplyhub.atlassian.net/browse/OSDEV-1388)
  * Increased timeout to wait for copying anonymized shared snapshot.

### Bugfix
* Fixed a bug related to environment variable management:
    * Removed the `py_environment` Terraform variable, as it appeared to be a duplicate of the `environment` variable.
    * Passed the correct environment values to the ECS task definition for the Django containers in all environments, especially in the Preprod and Development environments, to avoid misunderstandings and incorrect interpretations of the values previously passed via `py_environment`.
    * Introduced a *Local* environment specifically for local development to avoid duplicating variable values with the AWS-hosted *Development* environment.
* [OSDEV-1039](https://opensupplyhub.atlassian.net/browse/OSDEV-1039) - Made the list parsing asynchronous and increased the list upload limit to 10,000 facilities per list to reduce manual work for moderators when they split large lists into smaller ones. The following architectural and code changes have been made:
    1. Renamed the previously copied `api/facility-lists/createlist` POST endpoint to the `api/facility-lists` POST endpoint. Deleted the old implementation of the `api/facility-lists` POST endpoint along with the `use_old_upload_list_endpoint` switcher that was necessary to toggle between the old and new list upload endpoints.
    2. Removed the triggering of ContriCleaner from the `api/facility-lists` POST endpoint and moved it to the async parse AWS batch job to reduce the load on the endpoint. Introduced a `parsing_errors` field for the FacilityList model to collect list-level and internal errors logged during the background parsing of the list.
    3. Established a connection between the EC2 instance within the AWS batch job and the S3 bucket where all the uploaded list files are saved. This is necessary because the parse job retrieves a particular list from the S3 bucket via Django.
    4. Deleted redundant code from the previous implementation of the list item parsing.
    5. Adjusted Django, ContriCleaner, and integration tests. Regarding integration tests, the `facility_list_items.json` fixture was converted to concrete CSV lists, which were connected to the `facility_lists.json` fixture to upload them to the DB while creating the test DB for the integration tests. This is necessary because the parsing function that triggers ContriCleaner can only work with real files, not facility list items as it did previously.
    6. Refactored the ContributeForm component in the front-end app.
    7. The list page has been adjusted to work with asynchronous parsing, and a new dialog window has been added to notify users about the list parsing process, indicating that they need to wait.
    8. Introduced a UI to display list parsing errors on the list page after the page refresh.

### What's new
* [OSDEV-1127](https://opensupplyhub.atlassian.net/browse/OSDEV-1127) - It was implemented the Production Location Search screen that has two tabs: "Search by OS ID" and "Search by Name and Address." Each tab adds a query parameter (`?tab=os-id` and `?tab=name-address`) to the URL when active, allowing for redirection to the selected tab. On the "Search by OS ID" tab, users see an input field where they can enter an OS ID. After entering the full OS ID (15 characters), the "Search By ID" button becomes clickable, allowing users to proceed to the results screen. There are two possible outcomes:
    * Successful Search: If the search is successful, the results screen displays information about the production location, including its name, OS ID, previous OS ID (If they exist), address, and country name. Users can then choose to either return to the search by name and address or add data and claim the location.
    * Unsuccessful Search: If the search is unsuccessful, an explanation is provided, along with two options: return to the search by name and address or search for another OS ID.

    Each results screen also includes a "Back to ID search" button at the top.

### Release instructions:
* Before deploying to an existing environment, clear OpenSearch to ensure it can receive any missed changes and properly start the update process.
* Ensure that the `migrate` command is included in the `post_deployment` command.


## Release 1.21.0

## Introduction
* Product name: Open Supply Hub
* Release date: September 21, 2024

### Code/API changes
* [OSDEV-1126](https://opensupplyhub.atlassian.net/browse/OSDEV-1126) - Added the `historical_os_id` field to the response from the `v1/production-locations` endpoint if the searched production location contains this data. Modified the search query for `os_id` so that the search is conducted in both the `os_id` and `historical_os_id` fields in the OpenSearch production-locations index.
To make this possible, the `sync_production_locations.sql` script, which generates data for the production-locations index, was modified to include the selection of `historical_os_id_value` from the `api_facilityalias` table.
Additionally, a `historical_os_id` filter was added to the `sync_production_locations.conf`, ensuring that the `historical_os_id` is included in the index document only when the `historical_os_id_value` is not empty.

### Architecture/Environment changes
* [OSDEV-1177](https://opensupplyhub.atlassian.net/browse/OSDEV-1177)
  * Improved OpenSearch indexes cleanup step in the `Deploy to AWS` and `DB - Apply Anonymized DB` pipelines to use script templates so that changes can be made in one place rather than in each pipeline separately
  * Stop/start Logstash and clearing OpenSearch indexes moved to separate jobs of `Deploy to AWS` and `DB - Apply Anonymized DB` pipelines.
  * Stop/start Logstash and clearing OpenSearch indexes now runs on ubuntu-latest runner.
  * The automated deployment to AWS after creating tags for `sandbox` and `production` was temporarily prevented (until the implementation of [OSDEV-1325](https://opensupplyhub.atlassian.net/browse/OSDEV-1325)).

### Bugfix
* [OSDEV-1177](https://opensupplyhub.atlassian.net/browse/OSDEV-1177) - The following changes have been made:
    * Removed the if clause in the DB. Apply the Anonymized DB workflow to activate stopping Logstash.
    * Corrected grammar mistakes in the description of the job steps for stopping Logstash and clearing OpenSearch for the `DB - Apply Anonymized DB` and `Deploy to AWS` GitHub workflows.

### What's new
* [OSDEV-1225](https://opensupplyhub.atlassian.net/browse/OSDEV-1225) - The auto email responses for `Approved` and `Rejected` statuses have been updated to improve user experience. A user receives an email updating them on the status of their list and the next steps they need to take.

### Release instructions:
* Ensure that the following commands are included in the `post_deployment` command:
    * `migrate`
* After running the `Release [Deploy]` workflow for both the `sandbox` and `production` environments, the responsible person must manually run the `Deploy to AWS` workflow, ensuring that the `Clear OpenSearch indexes` option is checked for each environment.
Note: This instruction updates item 3 of the ['Release to Production and Sandbox'](https://github.com/opensupplyhub/open-supply-hub/blob/main/doc/release/RELEASE-PROTOCOL.md#release-to-production-and-sandbox) section of the RELEASE-PROTOCOL.


## Release 1.20.0

## Introduction
* Product name: Open Supply Hub
* Release date: September 7, 2024

### Database changes
#### Migrations:
* 0155_remove_verification_method_column_from_facility_claim - This migration replaces the old `index_approved_claim` function with a new one that does not index the `verification_method` and `phone_number` fields. Additionally, it removes the `verification_method` and `phone_number` fields from the FacilityClaim model and the respective history table.

#### Schema changes
* [OSDEV-1092](https://opensupplyhub.atlassian.net/browse/OSDEV-1092) - Since the `verification_method` and `phone_number` fields are no longer necessary for the claim form and aren't used anywhere in the codebase, they have been deleted from the FacilityClaim model and the respective history table.

### Code/API changes
* [OSDEV-1045](https://opensupplyhub.atlassian.net/browse/OSDEV-1045) - Added flag `highlightBackground` to the DashboardFacilityCard component to highlight background for claimed facilities only on the Merge moderation screen. Added the `get_is_claimed` method to the `FacilityIndexDetailsSerializer` that returns a boolean value depending on whether the facility has an approved claim or not.
* [OSDEV-1167](https://opensupplyhub.atlassian.net/browse/OSDEV-1167) - Search. Update field names in Open Search. The following parameter/field names in the API schema for GET api/v1/production-locations has been changed:
    - `name_local` -> `local_name`
    - `url` -> `business_url`
    - `lon` -> `lng`
* [OSDEV-1025](https://opensupplyhub.atlassian.net/browse/OSDEV-1025) - Added the `get_is_claimed` method to the `FacilityMatchSerializer` that returns a boolean value depending on whether the matched facility has an approved claim or not.
* [OSDEV-1092](https://opensupplyhub.atlassian.net/browse/OSDEV-1092) - Modified the serialized output of the `FacilityClaimDetailsSerializer`:
    * Removed the `verification_method` and `phone_number` fields.
    * Added `facility_website`, `sector`, `facility_workers_count`, and `facility_name_native_language`.
* [OSDEV-1101](https://opensupplyhub.atlassian.net/browse/OSDEV-1101) - API v1/production-locations. Extend the country object to include alpha-3 code, numeric code, and country name.

### Architecture/Environment changes
* [OSDEV-1153](https://opensupplyhub.atlassian.net/browse/OSDEV-1153) - Created integration tests for the OpenSearch and for new `/api/v1/production-locations/` API endpoint.
* [OSDEV-1177](https://opensupplyhub.atlassian.net/browse/OSDEV-1177) - Implemented clearing OpenSearch and stopping Logstash during Postgres DB restore/reset in pre-prod/test/dev environments to freshly populate OpenSearch with data from the restored or reset Postgres DB.

### What's new
* [OSDEV-1045](https://opensupplyhub.atlassian.net/browse/OSDEV-1045) - The color of the facility panel for claimed facilities in the Merge moderation screen has been changed to green.
* [OSDEV-1025](https://opensupplyhub.atlassian.net/browse/OSDEV-1025) - Added the claim badge to the facility details on the C/R moderation screen when the facility has an approved claim.
* [OSDEV-1092](https://opensupplyhub.atlassian.net/browse/OSDEV-1092) - On the Facility Claims Details page, fields have been updated to show only those that could be uploaded as part of the claim form:
    * Removed deprecated fields: Phone Number, Company Name, Facility Parent Company / Supplier Group, Facility Description, and Verification Method.
    * Added new fields: Sector(s), Production Location's Website, Number of Workers, and Local Language Name.
    * Renamed fields:
        * 'Facility' to 'Location Name',
        * 'Claim Contributor' to 'Claimant Account',
        * 'Job Title' to 'Claimant Title',
        * 'Email' to 'Account Email',
        * 'Website' to 'Claimant's Website',
        * 'LinkedIn Profile' to 'Production Location's LinkedIn'.

### Release instructions:
* Before deploying to an existing environment, manually delete the related EFS storage, OpenSearch domain, and stop all tasks of the Logstash service in the appropriate ECS cluster. This is necessary to apply the new mapping for the production-locations OpenSearch index.

* Ensure that the following commands are included in the `post_deployment` command:
    * `migrate`
    * `index_facilities_new`


## Release 1.19.0

## Introduction
* Product name: Open Supply Hub
* Release date: August 24, 2024

### Code/API changes
* [OSDEV-1006](https://opensupplyhub.atlassian.net/browse/OSDEV-1006) - Create new "api/v1/production-locations" endpoint.
* [OSDEV-633](https://opensupplyhub.atlassian.net/browse/OSDEV-633) - Modified the `sectors` endpoint to return either a list of sectors or sectors grouped by their sector groups, depending on the query parameters passed to the request. Possible parameters include:
    * `embed` (optional): If present, returns a flat list of sectors submitted by a specific contributor.
    * `contributor` (optional): If embed is provided, this parameter must be included to filter sectors submitted by a specific contributor.
    * `grouped` (optional): If present, returns sectors grouped by their sector groups.
* [OSDEV-1184](https://opensupplyhub.atlassian.net/browse/OSDEV-1184) - Handle validation errors for size, sort_by and order_by parameters of "api/v1/production-locations" endpoint.
* [OSDEV-982](https://opensupplyhub.atlassian.net/browse/OSDEV-982) - Search, API. Add OS ID query parameter to v1/production-locations. Implement "api/v1/production-locations/{os_id}" endpoint.
* [OSDEV-1103](https://opensupplyhub.atlassian.net/browse/OSDEV-1103) - Enabled accent-insensitive search for `name` and `address` fields of production location by designing the index mapping to do ASCII folding for search tokens. Additionally, there were changed query_type for the `name` and `name_local` fields from `terms` to `match`.

### Architecture/Environment changes
* [OSDEV-1165](https://opensupplyhub.atlassian.net/browse/OSDEV-1165) - Updated the release protocol to include information about quick fixes and how to perform them. Additionally, updated the GitFlow diagram to visually depict this process.
* Updated the `RELEASE-PROTOCOL.md` file to include information about OpenSearch and Logstash, stating that their functionality should also be checked after deployment.
* [OSDEV-1169](https://opensupplyhub.atlassian.net/browse/OSDEV-1169) - Activated deployment database-anonymizer to production.
* [OSDEV-1197](https://opensupplyhub.atlassian.net/browse/OSDEV-1197) - Upgrade Kafka tools to version 3.8.0

### Bugfix
* [OSDEV-1048](https://opensupplyhub.atlassian.net/browse/OSDEV-1048) - Fixed error "User Cannot read properties of undefined (reading 'length')".
* [OSDEV-1180](https://opensupplyhub.atlassian.net/browse/OSDEV-1180) - Introduced a 10,000-download limit check on the api/facilities-downloads API endpoint to prevent non-API users from downloading more than 10,000 production locations.
* [OSDEV-1178](https://opensupplyhub.atlassian.net/browse/OSDEV-1178) - Added null check for claimStatuses array that fixes JS error on Dashboard/Facility Claims page.

### What's new
* [OSDEV-633](https://opensupplyhub.atlassian.net/browse/OSDEV-633) - Added a nested select to the Sectors filter. The main selection is the group name of related sectors. By pressing the header, a user can select all related sectors from this group. To view the list of related sectors, it's necessary to press the "carrot" icon next to the group heading. This action allows a user to choose a single sector from the grouped list. Additionally, entering text into the search filter displays only the filtered sectors within the opened groups.

### Release instructions:
* Before deploying to an existing environment, manually delete the related EFS storage, OpenSearch domain, and stop all tasks of the Logstash service in the appropriate ECS cluster. This is necessary to apply the new mapping for the production-locations OpenSearch index.


## Release 1.18.0

## Introduction
* Product name: Open Supply Hub
* Release date: August 10, 2024

### Database changes
#### Migrations:
* 0152_delete_tilecache_and_dynamicsetting - removed unused `api_tilecache` and `api_dynamicsetting` tables.
* 0153_add_sector_group_table - creates the `SectorGroup` model and populates it with the sector groups names.
* 0154_associate_sectors_with_groups - associates sectors with sector groups.

#### Schema changes
* [OSDEV-1142](https://opensupplyhub.atlassian.net/browse/OSDEV-1142) - Technical Debt. Remove unused `api_tilecache` and `api_dynamicsetting` tables. Migration has been created, removed related data in the code base.
* [OSDEV-360](https://opensupplyhub.atlassian.net/browse/OSDEV-360) - The following changes have been implemented:
    * A new table, `api_sectorgroup`, has been introduced and populated with sector group names.
    * A new field named `groups` has been added to the `Sector` model to establish a many-to-many relationship between the `api_sector` and the `api_sectorgroup` tables.

### Code/API changes
* [OSDEV-1005](https://opensupplyhub.atlassian.net/browse/OSDEV-1005) - Disconnect location deletion propagation to the OpenSearch cluster while the Django tests are running, as it is outside the scope of Django unit testing.

### Architecture/Environment changes
* [OSDEV-1005](https://opensupplyhub.atlassian.net/browse/OSDEV-1005) - Enable deployment of the Logstash and OpenSearch infra to AWS environments.
* [OSDEV-1156](https://opensupplyhub.atlassian.net/browse/OSDEV-1156) - The following changes have been made:
    * Defined memory and CPU configurations for Logstash and instance types for OpenSearch in each AWS environment. The memory and CPU configurations for Logstash have been set uniformly across all environments. After an investigation, it was found that the minimally sufficient requirements are 0.25 CPU and 2 GB of memory for proper Logstash operation, even with the production database. [This documentation](https://www.elastic.co/guide/en/logstash/current/jvm-settings.html) about JVM settings in the Logstash app was used to determine the appropriate resource settings. Regarding OpenSearch, the least powerful instance type was used for the Dev, Staging, and Test environments since high OpenSearch performance is not required there. For the Prod and Pre-prod environments, the minimally recommended general-purpose instance type, `m6g.large.search`, was selected. Research showed that it can process document deletions in 0.04 seconds, which is relatively fast compared to the 0.1-0.2 seconds on the `t3.small.search` instance type used for Dev, Staging, and Test. This decision was based on [this AWS Blog article](https://aws.amazon.com/blogs/aws-cloud-financial-management/better-together-graviton-2-and-gp3-with-amazon-opensearch-service/).
    * The OpenSearch instance type was parameterized.
    * The JVM direct memory consumption in the Logstash app was decreased to 512 MB to fit into two gigabytes of memory, which is the maximum available for 0.25 CPU. Total memory usage was calculated based on the formula in [this section](https://www.elastic.co/guide/en/logstash/current/jvm-settings.html#memory-size-calculation) of the Logstash JVM settings documentation.
* Updated the OpenSearch domain name to the environment-dependent Terraform (TF) local variable in the resources of the OpenSearch access policy. Utilized the `aws_opensearch_domain_policy` resource since the `access_policies` parameter on `aws_opensearch_domain` does not validate the policy correctly after its updates. See [the discussion on GitHub](https://github.com/hashicorp/terraform-provider-aws/issues/26433).

### Bugfix
* Ensure that the OpenSearch domain name is unique for each environment to avoid conflicts when provisioning domains across different environments.
* [OSDEV-1176](https://opensupplyhub.atlassian.net/browse/OSDEV-1176) - Fixed a spelling mistake in the label for the password field on the LogIn page. After the fix, the label reads "Password".
* [OSDEV-1178](https://opensupplyhub.atlassian.net/browse/OSDEV-1178) - Fixed error "Something went wrong" error after clicking on Dashboard -> View Facility Claims.

### What's new
* [OSDEV-1144](https://opensupplyhub.atlassian.net/browse/OSDEV-1144) - Claims emails. Updated text for approval, revocation, and denial emails.
* [OSDEV-360](https://opensupplyhub.atlassian.net/browse/OSDEV-360) - On the admin dashboard, functionality has been added to allow Admins to add, remove, or modify sector groups. In the `Sectors` tab, Admins can now adjust the related sector groups for each sector. Each sector must be associated with at least one group.
* [OSDEV-1005](https://opensupplyhub.atlassian.net/browse/OSDEV-1005) - Implement the propagation of production location deletions from the PostgreSQL database to the OpenSearch cluster. After this fix, the locations that were deleted will be excluded from the response of the `v1/production-location` GET API endpoint.

### Release instructions:
* Ensure that the following commands are included in the `post_deployment` command:
    * `migrate`


## Release 1.17.0

## Introduction
* Product name: Open Supply Hub
* Release date: July 27, 2024

### Database changes
#### Migrations:
* 0151_replace_index_number_of_workers - replace function `index_number_of_workers` to use one source of truth for both`number_of_workers` & `extended_fields`.

### Bugfix
* [OSDEV-1145](https://opensupplyhub.atlassian.net/browse/OSDEV-1145) - Error message appearing as red dot with no context. Error display has been fixed. Simplified displaying logic of errors. Changed error property type.
* [OSDEV-576](https://opensupplyhub.atlassian.net/browse/OSDEV-576) - Implemented one source of truth to Search query source & Production Location Details page source for field `number_of_workers`.
* [OSDEV-1146](https://opensupplyhub.atlassian.net/browse/OSDEV-1146) - Fixed issue with missed header & data for Claim Decision column while downloaded Facility Claims data in xlsx format.

### What's new
* [OSDEV-1090](https://opensupplyhub.atlassian.net/browse/OSDEV-1090) - Claims. Remove extra product type field on Claimed Facility Details page.
* [OSDEV-273](https://opensupplyhub.atlassian.net/browse/OSDEV-273) - Facility Claims. Implement filtering by Country and Status. Set 'pending' claim status as a default filter.
* [OSDEV-1083](https://opensupplyhub.atlassian.net/browse/OSDEV-1083) - Implemented a 'toggle password visibility' feature in the login, registration, reset password and user profile forms.
* The legacy `_template` API endpoint was disabled via the configuration file in favor of the new `_index_template` API endpoint, since the composable index template is used for OpenSearch. The `legacy_template` was set to `false` to start using the defined composable index template in the `production_locations.json` file. This change is necessary to avoid omitting the `production_locations.json` index template for the `production-locations` index defined in the Logstash app and to enforce the OpenSearch cluster to use the explicit mapping for the `production-locations` index.

### Release instructions:
* Ensure that the following commands are included in the `post_deployment` command:
    * `migrate`
    * `index_facilities_new`


## Release 1.16.0

## Introduction
* Product name: Open Supply Hub
* Release date: July 13, 2024

### Code/API changes
* [OSDEV-1100](https://opensupplyhub.atlassian.net/browse/OSDEV-1100) - Replaced all mentions of "facility" and "facilities" with the new production location naming in the Logstash app. Renamed `location` field in the production locations index to `coordinates`.
* [OSDEV-705](https://opensupplyhub.atlassian.net/browse/OSDEV-705) - Created an additional `RowCoordinatesSerializer` in the ContriCleaner to handle coordinate values ("lat" and "lng"). Moved the conversion of "lat" and "lng" into float point numbers from `FacilityListViewSet` to this serializer.
* Introduced a general format for all Python logs by updating the Django `LOGGING` constant. Disabled propagation for the `django` logger to the `root` logger to avoid log duplication. Removed unnecessary calls to the `basicConfig` method since only the configuration defined in the `LOGGING` constant in the settings.py file is considered valid by the current Django app.

### Bugfix
* [OSDEV-705](https://opensupplyhub.atlassian.net/browse/OSDEV-705) - Fixed the error “could not convert string to float” that occurred when a list contained columns for “lat” and “lng” and only some of the rows in these columns had data. As a result, rows are processed regardless of whether the values for “lat” and “lng” are present and valid, invalid, or empty.

### What's new
* [OSDEV-981](https://opensupplyhub.atlassian.net/browse/OSDEV-981) Reporting. History of contributor uploads. Created a new report with details about the contributor:
    * including name, ID, contributor type;
    * first upload, including date of the first upload and time since the first upload in days;
    * most recent (or “last”) upload, including date of the last upload and time since the last upload in days;
    * total (or “lifetime”) uploads and a calculation for uploads per year (= lifetime uploads = total uploads / (current year - first upload year); if “first upload year” = “current year”, then use 1 in denominator). This data is ordered based on the “date of last upload” column so that contributors who have recently contributed data are at the top of the report.
* [OSDEV-1105](https://opensupplyhub.atlassian.net/browse/OSDEV-1105) - Contribution. Allow commas in list name and update error message.
* [OSDEV-272](https://opensupplyhub.atlassian.net/browse/OSDEV-272) - Facility Claims Page. Implement ascending/descending and alphabetic sort on FE. Applied proper sorting for lower case/upper case/accented strings.
* [OSDEV-1036](https://opensupplyhub.atlassian.net/browse/OSDEV-1036) - Claims. Add a sortable "claim decision" column to claims admin page.
* [OSDEV-1053](https://opensupplyhub.atlassian.net/browse/OSDEV-1053) - Updated email notification about the claim submission.


## Release 1.15.0

## Introduction
* Product name: Open Supply Hub
* Release date: June 29, 2024

### Database changes
#### Migrations:
* 0150_introduce_function_formatting_number_to_percent - adds add_percent_to_number to DB and drop
drop_calc_column_func.

### Code/API changes
* [OSDEV-1004](https://opensupplyhub.atlassian.net/browse/OSDEV-1004) - The following changes have been made to the Logstash and OpenSearch services:
    * Prepared the SQL script to collect all the necessary data for the `v1/facilities` API endpoint according to the new API specification. Agreed upon and established a prioritization scale for gathering data related to the name, address, sector, parent_company, product_type, facility_type, processing_type, number_of_workers and location fields as follows:
        * Data from the approved claim.
        * Promoted matches (considered as promoted facility list items).
        * The most recently contributed data.
    * For the country field, the same prioritization scale has been utilized except for 'Data from the approved claims' because the claimant cannot update the country in any way.
    * Introduced a new set of Ruby scripts to filter and reorganize the incoming data at the Logstash app level, avoiding complex database queries that could lead to high database load.
    * Updated the `facilities` index template for OpenSearch to define how new fields within the facility documents are stored and indexed by OpenSearch.
    * Set up the main Logstash pipeline to run every 15 minutes.
    * Introduced ingress and egress rules for the Opensearch and Logstash.
    * Parameterized database credentials for the logstash configs input.
    * Parameterized OpenSearch domain for the logstash configs output.
    * Specified the ARN of an IAM role to be used as the master user for the OpenSearch domain.
    * Set EFS access point permissions for logstash:root user.
    * Utilized environment variables to disable authentication for OpenSearch during local development, as the authentication isn't necessary.

    All changes have been made to meet the API specification requirements for `v1/facilities` API endpoint as closely as possible.

### Architecture/Environment changes
* For the job `clean_ecr_repositories` of Destroy Environment action, it was added a new line to the script responsible for deleting ECR repositories, specifically targeting the `opensupplyhub-logstash` repository.
* The `reindex_database` and `index_facilities_new` commands have been removed from the `post_deployment` command.

### Bugfix
* [OSDEV-1098](https://opensupplyhub.atlassian.net/browse/OSDEV-1098) Reporting. A columns values in the report "Contributor type by %" are not cumulative. The SQL for the report has been rewritten in such a way that first calculates the monthly counts, then computes the cumulative counts for each month, and finally applies the add_percent_to_number function to get the desired percentages. This gives us the accumulated values for each month.

### What's new
* [OSDEV-1071](https://opensupplyhub.atlassian.net/browse/OSDEV-1071)  Replaced the term "facility" with "production location" in the claims banners
* [OSDEV-933](https://opensupplyhub.atlassian.net/browse/OSDEV-933) Facility Claims. Add "what is claims" screen. `What is claims` page with radio buttons has been added that explains more about the claim. Updated title and link text for not logged in user who wants to claim a production location.
* [OSDEV-1088](https://opensupplyhub.atlassian.net/browse/OSDEV-1088) - Collecting users' public IP addresses in the Rollbar error tracker has been disabled to meet GDPR compliance.

### Release instructions:
* Update code.


## Release 1.14.0

## Introduction
* Product name: Open Supply Hub
* Release date: June 15, 2024

### Database changes
#### Migrations:
* 0146_add_facility_workers_count_new_field_to_facilityclaim - adds the facility_workers_count_new field to the FacilityClaim model.
* 0147_copy_facility_workers_count_to_facility_workers_count_new - copies the data from the facility_workers_count field to the facility_workers_count_new field.
* 0148_remove_facility_workers_count_field_from_facilityclaim - removes the facility_workers_count field from the FacilityClaim model.
* 0149_rename_facility_workers_count_new_to_facility_workers_count - renames the facility_workers_count_new field to facility_workers_count.

#### Schema changes
* [OSDEV-1084](https://opensupplyhub.atlassian.net/browse/OSDEV-1084) - To enable adding a range for the number of workers during the claiming process, the type of the `facility_workers_count` field in the `FacilityClaim` table was changed from `IntegerField` to `CharField`.

### Architecture/Environment changes
* [OSDEV-1069](https://opensupplyhub.atlassian.net/browse/OSDEV-1069) - The following changes have been made:
    * Changed the Postgres Docker image for the database to use the official one and make the local database setup platform-agnostic, so it doesn't depend on the processor architecture.
    * Built the PostGIS program from source and installed it to avoid LLVM-related errors inside the database Docker container during local development.
* [OSDEV-1072](https://opensupplyhub.atlassian.net/browse/OSDEV-1072) - The following changes have been made:
    * Added building database-anonymizer container to the pipeline.
    * Pushing the database-anonymizer container to the repo is turned off until the database anonymizing scheduled task will be deployed to the production.
* [OSDEV-1089](https://opensupplyhub.atlassian.net/browse/OSDEV-1089) Change format gunicurn logs not pass IP address to AWS CloudWatch.
* Added command `reindex_database`
* [OSDEV-1075](https://opensupplyhub.atlassian.net/browse/OSDEV-1075) - The following changes have been made:
    * All resources created via batch job will be tagged
* [OSDEV-1089](https://opensupplyhub.atlassian.net/browse/OSDEV-1089) Change format gunicurn logs not pass IP address to AWS CloudWatch.
* Make tile generation endpoint transaction-less and remove `CREATE TEMP TABLE` statement.
* Added command `reindex_database`.
* [OSDEV-1089](https://opensupplyhub.atlassian.net/browse/OSDEV-1089) Change format gunicurn logs not pass IP address to AWS CloudWatch.
* Removed calling command `clean_facilitylistitems` from the `post_deployment` command.
* Added calling command `reindex_database` from the `post_deployment` command.
* Added calling command `index_facilities_new` from the `post_deployment` command.
* An additional loop was added to the `run_cli_task` script that repeatedly checks the status of an AWS ECS task, waiting for it to stop.

### Bugfix
* [OSDEV-1019](https://opensupplyhub.atlassian.net/browse/OSDEV-1019) - Fixed an error message to 'Your account is not verified. Check your email for a confirmation link.' when a user tries to log in with an uppercase letter in the email address and their account has not been activated through the confirmation link.
* Added the `--if-exists` flag to all calls of the `pg_restore` command to eliminate spam errors when it tries to delete resources that don't exist just because the DB can be empty. Improved the section of the README about applying the database dump locally. Specifically, SQL queries have been added to delete all the tables and recreate an empty database schema to avoid conflicts during the database dump restore.

### What's new
* [OSDEV-1030](https://opensupplyhub.atlassian.net/browse/OSDEV-1030) - The following changes have been made:
    * Replaced the "Donate" button with a "Blog" button in the header
    * Added links to the "Blog" and "Careers" pages in the footer
* [OSDEV-939](https://opensupplyhub.atlassian.net/browse/OSDEV-939) - The following changes have been made:
    * Created new steps `Supporting Documentation` & `Additional Data` for `Facility Claim Request` page.
    * Added popup for successfully submitted claim.
* [OSDEV-1084](https://opensupplyhub.atlassian.net/browse/OSDEV-1084) - Enable adding a range for the number of workers during the claiming process, either after pressing the “I want to claim this production location” link or on the Claimed Facility Details page.

### Release instructions:
* Update code.


## Release 1.13.0

## Introduction
* Product name: Open Supply Hub
* Release date: June 01, 2024

### Database changes
#### Migrations:
* 0145_new_functions_for_clean_facilitylistitems_command - introduced new sql functions for `clean_facilitylistitems` command:
    - drop_table_triggers
    - remove_items_where_facility_id_is_null
    - remove_old_pending_matches
    - remove_items_without_matches_and_related_facilities

### Code/API changes
* [OSDEV-994](https://opensupplyhub.atlassian.net/browse/OSDEV-994) API. Update to pass all merge events to user based on contrib id. A non-admin API user makes:
- a GET call to /moderation-events/merge/
and receives information about merges that have occurred for all contributors.
- a GET call to /moderation-events/merge/?contributors=<id_number_x>&contributors=<id_number_y>&contributors=<id_number_z>
and receives information about merges that have occurred for the contributors with the specified IDs.

### Architecture/Environment changes
* [OSDEV-1003](https://opensupplyhub.atlassian.net/browse/OSDEV-1003) - Added automatic building for the Logstash Docker image in the `Deploy to AWS` workflow. Refactored the `Deploy to AWS` workflow to remove redundant setting values for `build-args` of the `docker/build-push-action` action in cases where the values are not used.
* [OSDEV-1004](https://opensupplyhub.atlassian.net/browse/OSDEV-1004) - Prepared the local environment setup for the Logstash and OpenSearch services to enable local development. Created a script to start the project from scratch with a database populated with sample data.
* [OSDEV-1054](https://opensupplyhub.atlassian.net/browse/OSDEV-1054) - Added a Django command `clean_facilitylistitems` that make next steps:
    - drop table triggers;
    - remove facilitylistitems where facility_id is null;
    - remove facilitylistitems with potential match status more than thirty days;
    - remove facilitylistitems without matches and related facilities;
    - create table triggers;
    - run indexing facilities
* [OSDEV-878](https://opensupplyhub.atlassian.net/browse/OSDEV-878) - Added a Django command `post_deployment` that runs Django migrations during the deployment process. This command can be expanded to include other post-deployment tasks. Used the `post_deployment` command in the `post_deploy` job of the Deploy to AWS workflow.

### Bugfix
* [OSDEV-1056](https://opensupplyhub.atlassian.net/browse/OSDEV-1056) - Refactor OS Hub member's email anonymization.
* [OSDEV-1022](https://opensupplyhub.atlassian.net/browse/OSDEV-1022) - Fix updating facility claim for user. Bring the format of extended field values to the same format as for List / API upload during processing. This has been done because extending fields processing is happening both for List / API uploading and claim update.
* [OSDEV-788](https://opensupplyhub.atlassian.net/browse/OSDEV-788) - Re-written logic for New_Facility/Automatic_Match/Potential_Match when we collect & save data for FacilityListItemTemp/FacilityMatchTemp. That fixed issue with option `create` equal `False` for API requests.
* [OSDEV-1027](https://opensupplyhub.atlassian.net/browse/OSDEV-1027) - Fix rendering of the Average Lead Time section

### What's new
* [OSDEV-1049](https://opensupplyhub.atlassian.net/browse/OSDEV-1049) Update Release protocol.
* [OSDEV-922](https://opensupplyhub.atlassian.net/browse/OSDEV-922) Consent Message. Update wording of consent opt in message on Open Supply Hub. A user who verifies Open Supply Hub for the first time can see the updated message.
* [OSDEV-1068](https://opensupplyhub.atlassian.net/browse/OSDEV-1068) - Created report that shows the number of records from the api_facilitymatch table for contributors: 2060, 1045, 685, 3356

### Release instructions:
* Update code.
* Apply DB migrations up to the latest one.


## Release 1.12.0

## Introduction
* Product name: Open Supply Hub
* Release date: May 18, 2024

### Database changes
#### Migrations:
* 0143_create_facility_claim_attachment_table.py - create api_facilityclaimattachments table to store claimant attachments per facility claim
* 0144_remove_unnecessary_columns_from_facility_claim.py - This migration replaces the old `index_approved_claim` function with a similar one that does not index the `preferred_contact_method` field. Additionally, the migration removes `email` and `preferred_contact_method` from the `FacilityClaim` model and the respective history table.

#### Schema changes
* [OSDEV-931](https://opensupplyhub.atlassian.net/browse/OSDEV-931) - Since `email` and `preferred_contact_method` are no longer necessary for the claim form, they have been removed from the `FacilityClaim` model and the respective history table. Additionally, the old `index_approved_claim` function has been replaced with a similar one that does not index the `preferred_contact_method` field.

### Code/API changes
* [OSDEV-1021](https://opensupplyhub.atlassian.net/browse/OSDEV-1021) Update the release protocol. The release protocol has been updated with the recent changes. Has been added the section about reloading DedupeHub and QA notification.
* [OSDEV-997](https://opensupplyhub.atlassian.net/browse/OSDEV-997) - A new method, `message_claimant`, was added to the `FacilityClaimViewSet` for handling a POST request on the url-path `message-claimant` for messages to the claimant.
Mail templates for the message to the claimant and the claims team signature were also added.

### Architecture/Environment changes
* [OSDEV-897](https://opensupplyhub.atlassian.net/browse/OSDEV-897) FE(React) app. An appropriate local Docker environment is configured for the application. A local Docker environment has been created for the React application. Renamed the `app` folder to `react` to be clearer in the project. Replaced name in the code base. Removed unnecessary commands.
* [OSDEV-862](https://opensupplyhub.atlassian.net/browse/OSDEV-862) Fix `DB - Save Anonymized DB` / `DB - Apply Anonymized DB` workflows:
  - run actions on self-hosted runners to eliminate `lack of storage` issue that happens on github's runners.
  - use the `Test` environment for  `DB - Save Anonymized DB` action
* [OSDEV-989](https://opensupplyhub.atlassian.net/browse/OSDEV-989) - The Strategy pattern was utilized to consolidate the processing of new facilities received from both API requests and list uploads. The code responsible for executing this processing was refactored, and new classes were implemented:
    * ProcessingFacility - abstract class for facility processing
    * ProcessingFacilityList - class to process a facility list
    * ProcessingFacilityAPI - class to process a facility from an API request
    * ProcessingFacilityExecutor - class defines which interface to execute for the processing of a facility
* Resource allocation has been optimized for the Test environment. The number of ECS tasks in the Test environment has been reduced from 4 to 2, while maintaining system stability.
* [OSDEV-870](https://opensupplyhub.atlassian.net/browse/OSDEV-870) - In `docker-compose` for the `api-app`  added dependency that helps to fix connection with the database during tests pipelines for Dedupe-Hub:
* [OSDEV-1001](https://opensupplyhub.atlassian.net/browse/OSDEV-1001) - Deploy OpenSearch service to OS Hub infrastructure.
```
database:
    condition: service_healthy
```
* [OSDEV-1024](https://opensupplyhub.atlassian.net/browse/OSDEV-1024) - Dedupe Hub. Revise service configurations and refine gazetteer retraining. Remove option `--reload` & decrease number of workers in Dedupe Hub service configuration. Refactor initial rebuilding of gazetteer.
* [OSDEV-885](https://opensupplyhub.atlassian.net/browse/OSDEV-885) - Implement option to reset database for `Dev`, `Test` and `Pre-prod` environmet to `Deploy to AWS` pipleine
* [OSDEV-1002](https://opensupplyhub.atlassian.net/browse/OSDEV-1002) - The following changes have been done:
    * Prepared initial AWS infrastructure via Terraform for the Logstash service, including configuring AWS EFS storage to save the pointer of the last run for the jdbc plugin. Essentially, after deploying updated Terraform code to an environment, ECS task definition, ECR repository, ECS service, along with EFS storage, will be set up for Logstash to function.
    * Moved the PoC solution of the Logstash + Elasticsearch setup to the repository to avoid losing it. Further work is needed as the solution requires development and is not functioning smoothly.
* In response to recent stability observations of the staging environment, resource allocation has been optimized by reducing the number of ECS tasks from 8 to 6 for the Django app instances, thus maintaining system stability.

### Bugfix
* [OSDEV-870](https://opensupplyhub.atlassian.net/browse/OSDEV-870) - The returning confirm/reject URLs were fixed when a facility has been matched. Changes were made to the Dedupe-Hub to prevent adding rows with empty fields to the `api_facilitymatch` and `api_facilitymatchtemp` tables when the count of matches is more than one.
* [OSDEV-744](https://opensupplyhub.atlassian.net/browse/OSDEV-744) - API. When user want to confirm/reject potential_match it didn't found a match through `id`, was fixed by provided valid `id` from `api_facilitymatch` table.
* [OSDEV-1052](https://opensupplyhub.atlassian.net/browse/OSDEV-1052) - Replace data@opensupplyhub by claims@opensupplyhub in the Frontend

### What's new
* [OSDEV-975](https://opensupplyhub.atlassian.net/browse/OSDEV-975) Reporting. Number of facilities with at least one extended field.`Facilities with Extended Field Data` report has been rewritten from Django ORM to SQL to optimize and speed up time of the report generation. Added two columns `With At Least 1 Extended Field` and `Sector`.
* [OSDEV-945](https://opensupplyhub.atlassian.net/browse/OSDEV-945) - Facility Claim. Update text of claim link on profile to "I want to claim this production location".
* [OSDEV-745](https://opensupplyhub.atlassian.net/browse/OSDEV-745) - New "Portuguese" translated resources option added to international menu.
* [OSDEV-944](https://opensupplyhub.atlassian.net/browse/OSDEV-944) - Facility claims. Short-term new screen for claim documentation.
* [OSDEV-931](https://opensupplyhub.atlassian.net/browse/OSDEV-931) - The following features have been implemented:
    * Made the Email field in the claim form uneditable, setting the claimer's email as the default value for this field.
    * Removed the _Preferred method of contact_ field from both the claim form and the claim details page in the admin dashboard.
    * Implemented redirecting a user to the claim page after navigating to the login page via the CTA link on the claim page for unauthorized users and successful login.
* [OSDEV-997](https://opensupplyhub.atlassian.net/browse/OSDEV-997) - Facility Claims. A new button, 'Message Claimant' has been added to the update status controls on the Facility Claim Details page. After successfully sending a message, the message text is recorded in the Claim Review Notes.

### Release instructions:
* Update code.
* Apply DB migrations up to the latest one.
* Run the index_facilities_new management command.


## Release 1.11.0

## Introduction
* Product name: Open Supply Hub
* Release date: April 20, 2024

### Code/API changes
* [OSDEV-923](https://opensupplyhub.atlassian.net/browse/OSDEV-923) [Uptime] Added more logs around API/List uploads & Dedupe Hub match processing
* [OSDEV-606](https://opensupplyhub.atlassian.net/browse/OSDEV-606) Contributor Sort: Allow for ascending sort of contributors on the Map page. The sort_by parameter submits type of sorting order for facilities. Default sorting will be primary by public contributors count descending and secondary by name ascending/descending and contributors count ascending.

### Architecture/Environment changes
* [OSDEV-990](https://opensupplyhub.atlassian.net/browse/OSDEV-990) - Implement a ContriCleaner facade class to simplify interaction with client code. With this change, the client code only needs to instantiate the ContriCleaner class, pass the input data, and then call the `process_data` method without the need to define strategies or other details. This abstraction helps streamline the process and encapsulate complexity.
* [OSDEV-991](https://opensupplyhub.atlassian.net/browse/OSDEV-991) - Implement a chain of pre-validation and serialization handlers in the ContriCleaner to streamline data processing. Additionally, refactor the CompositeRowSerializer to set up leaf serializers using a specialized method, ensuring loose coupling between the CompositeRowSerializer and leaf serializers. Lastly, separate serialization and validation tasks from parsing in the ContriCleaner library for improved modularity and maintainability.
* [OSDEV-1000](https://opensupplyhub.atlassian.net/browse/OSDEV-1000) - A new class `ProcessingFacility` was created that will be responsible for managing the processing of new facilities from both API requests and list uploads. The functionality of processing a new facility received from an API request, which was previously in `facilities_view_set.py`, has been moved to `processing_facility.py`.
* [OSDEV-1007](https://opensupplyhub.atlassian.net/browse/OSDEV-1007) - The functionality of processing a new facility received from list uploads, which was previously in `facility_list_view_set.py`, has been moved to `create_facility.py`.
* [OSDEV-927](https://opensupplyhub.atlassian.net/browse/OSDEV-927) - Reduce resources allocated for bastions to t3.nano.
* [OSDEV-805](https://opensupplyhub.atlassian.net/browse/OSDEV-805) - Make Environment and project tag to be applied to all resources by defaul.
* [OSDEV-862](https://opensupplyhub.atlassian.net/browse/OSDEV-862) - Add `Save Anonymized DB` and `Apply Anonymized DB` actions that provde possibility to save anonymized dump to S3 bucket and then resotre Test or Pre-Prod environment from dump stored on S3.
* [OSDEV-859](https://opensupplyhub.atlassian.net/browse/OSDEV-859) - Creates task-definitation for scheduled task that
  * creates temporary postgresdb instance from latest production snaphsot in the `test` AWS account
  * run anonymization query
  * saves anonymized snapshot and removes the instance
* In response to recent stability observations, resource allocation has been optimized, reducing the number of ECS tasks in both production and pre-production environments from 16 to 12, maintaining system stability.

### Bugfix
* [OSDEV-996](https://opensupplyhub.atlassian.net/browse/OSDEV-996) The default sorting order for embedded maps was broken (changed to Descending by # Contributors). The default sorting order for embedded maps has been fixed (changed it back to Ascending by Name).
* [OSDEV-857](https://opensupplyhub.atlassian.net/browse/OSDEV-857) [Bug] Pre-prod isn't deleted by the 'terraform destroy' script. Command for destroying repositories on AWS pre-prod has been added.
* [OSDEV-888](https://opensupplyhub.atlassian.net/browse/OSDEV-888) - Facility Profile. An error occurs when trying to open a facility from the Status Reports page. The error occurred due to activity reports with the status `pending` containing fields with `null` values and these values pass to the `format_date` function as an argument. Modified the `get_activity_reports` method in the `FacilityIndexDetailsSerializer` to prevent passing a falsy `date` argument into the `format_date` function.
* [OSDEV-984](https://opensupplyhub.atlassian.net/browse/OSDEV-984) - Facility list upload. Header validation is failing, even though all the required columns and data are filled. Prepared basic implementation for ContriCleaner to validate headers (required fields) on early stage.
* [OSDEV-660](https://opensupplyhub.atlassian.net/browse/OSDEV-660) - Remove punctuation issues with duplicated commas and double quotes while facility list uploading.
* [OSDEV-986](https://opensupplyhub.atlassian.net/browse/OSDEV-986) - Fix the population of the custom data points uploaded via lists. Ensure that the full list header is saved in the database, and that the raw data for each facility list item is saved as a string of strings, with each value separated by a comma. This way, it helps maintain backward compatibility with the functionality responsible for displaying custom data points on the embedded maps. Also, revert to the previous default logic, which saves the sector as `Unspecified` when sector, sector_product_type, or product_type have empty values.
* [OSDEV-966](https://opensupplyhub.atlassian.net/browse/OSDEV-966) - Character limit validation has been implemented in the ContriCleaner library for name, address, and sector values. It enforces a maximum length of 200 characters for both the name and address values, and restricts sector values to 50 characters each. This fix addresses the issue where user uploads containing such invalid data caused requests to fail with unexpected errors.

### What's new
* [OSDEV-974](https://opensupplyhub.atlassian.net/browse/OSDEV-974) Reporting. Contributor type by %. Admin sees in the report data for the percent of data contributors on the platform by type (this should be in percent format with two decimal places shown), only accounts that have contributed data, the data should be ordered by most recent to oldest month and display mid-month values.
* [OSDEV-912](https://opensupplyhub.atlassian.net/browse/OSDEV-912) Facility Claim. Disable editing of name and address. The Facility name (English language) & Address fields of the claim details page have been removed and cannot be edited by the claimant.
* [OSDEV-571](https://opensupplyhub.atlassian.net/browse/OSDEV-571) Claimed Facility Details. Make the "Sector" field a dropdown instead of free text field. The `Sector` field became a dropdown that is pre-populated with the platform’s sector list from Django.
* [OSDEV-962](https://opensupplyhub.atlassian.net/browse/OSDEV-962) Update Release protocol. The Release protocol has been updated after the automatization of manual processes such as creating a release branch, restoring DB, deploy to AWS.
* [OSDEV-972](https://opensupplyhub.atlassian.net/browse/OSDEV-972) Reporting. Updating "Facility Uploads" report. Joined one table from two reports and added columns.New table with such columns:
`month`, `Total # of list uploads` in a given month (these are uploads that come from external contributors, NOT OS Hub team members), `# of public list uploads` in a given month (these are uploads that come from OS Hub team members AND have “[Public List]” in the contributor name), `Total facility listItems` uploaded in a given month, `# of Facilities` from Public Lists, `Total Facilities w/ status = new facility`, `# Public List Facilities w/ status = new facility`. Data is ordered from most recent to oldest
* [OSDEV-913](https://opensupplyhub.atlassian.net/browse/OSDEV-913) Claim. Updated the submitted claim auto-reply message for email template.
* [OSDEV-914](https://opensupplyhub.atlassian.net/browse/OSDEV-914) Claim. Updated the approved claim auto-reply message for email template

### Release instructions:
* Update code.


## Release 1.10.0

## Introduction
* Product name: Open Supply Hub
* Release date: March 23, 2024

### Database changes
#### Migrations:
* 0141_delete_contributor_webhooks.py - deletes `ContributorWebhook` model
* 0142_introduce_temporary_endpoint_switcher_for_list_uploads.py - This migration introduces a temporary API endpoint switcher for list uploads.

#### Schema changes
* [OSDEV-893](https://opensupplyhub.atlassian.net/browse/OSDEV-893) - Introduce a temporary API endpoint switcher for list uploads to enable switching to the old list upload API endpoint if the new endpoint affects production uptime.

### Code/API changes
* [OSDEV-832](https://opensupplyhub.atlassian.net/browse/OSDEV-832) API. Provide admins with a way to retrieve a user's call count in real time. Admin can see the report `API requests by user` with the number of successful and unsuccessful requests a user has made up to the current date.
* [OSDEV-831](https://opensupplyhub.atlassian.net/browse/OSDEV-831) - API. Handle Geocode errors w/ system error code when upload facility using endpoint.

### Architecture/Environment changes
* [OSDEV-693](https://opensupplyhub.atlassian.net/browse/OSDEV-693) Implement a GitHub action that applies migrations on given environment. Run migrations for `Test` environment via CLI command.
* [OSDEV-910](https://opensupplyhub.atlassian.net/browse/OSDEV-910) Add separated code quality pipelines for contricleaner, countries, django-api and frontend. After checking, it creates a code coverage report showing each particular app's code coverage. Add separated code quality jobs for code formatters.
* [OSDEV-702](https://opensupplyhub.atlassian.net/browse/OSDEV-702) Integrate a new module named `contricleaner` separately, designed to parse and validate data from various sources such as json, csv, and xls.
Move `countries` to a separate module so that it becomes possible to use both `django` and `contricleaner`.
* [OSDEV-893](https://opensupplyhub.atlassian.net/browse/OSDEV-893) - Implement CSV and XLSX file parser strategies in the ContriCleaner library, and incorporate preliminary cleanup during parsing.
* [OSDEV-915](https://opensupplyhub.atlassian.net/browse/OSDEV-915) Upgrade Kafka tools to version 3.5.2
* [OSDEV-877](https://opensupplyhub.atlassian.net/browse/OSDEV-877) Make migration run as part of "Deploy to AWS" workflow
* [OSDEV-851](https://opensupplyhub.atlassian.net/browse/OSDEV-851) Place 'terraform.tfvar' files to repository and move sensitive info to private repository opensupplyhub/ci-deployment/
* [OSDEV-938](https://opensupplyhub.atlassian.net/browse/OSDEV-938) Move cleanup helper functions to the serializer
* [OSDEV-851](https://opensupplyhub.atlassian.net/browse/OSDEV-851) Place 'terraform.tfvar' files to repository and move sensitive info to private repository opensupplyhub/ci-deployment
* [OSDEV-894](https://opensupplyhub.atlassian.net/browse/OSDEV-894) Implement Contricleaner library into create facility API endpoint (`facilities_view_set.py`)
* [OSDEV-536](https://opensupplyhub.atlassian.net/browse/OSDEV-536) In the Contricleaner library, implement parsing of fields `sector_product_type`, `sector`, and `product_type` based on commas and vertical bars.
* [OSDEV-760](https://opensupplyhub.atlassian.net/browse/OSDEV-760) In the Contricleaner library, implement parsing of fields `facility_type_processing_type`, `facility_type`, and `processing_type` based on commas and vertical bars.
* [OSDEV-893](https://opensupplyhub.atlassian.net/browse/OSDEV-893) - Implement the ContriCleaner parser for parsing facility lists immediately after list upload.

### Bugfix
* [OSDEV-549](https://opensupplyhub.atlassian.net/browse/OSDEV-549) Facility Search. Search button overlaps dropdown items. Dropdown items in search were made not to overlapping with button and containers in `Potential matches table` and `Find facility` search. The `isSideBarSearch` flag has been added to all search components to render properly regarding the place where the select is rendering.
* [OSDEV-943](https://opensupplyhub.atlassian.net/browse/OSDEV-943) Verified badges. The claim/verified icon on profiles is cut off at the bottom. The icons have been fixed and show properly.
* [OSDEV-716](https://opensupplyhub.atlassian.net/browse/OSDEV-716) Search. Lost refresh icon. The refresh icon has been made visible.
* [OSDEV-918](https://opensupplyhub.atlassian.net/browse/OSDEV-918) - ContriBot. New lists are not populating in Monday board and are not sent to slack. Added validation to throw an error for users who upload a facility list with `|` in the description field.
* [OSDEV-644](https://opensupplyhub.atlassian.net/browse/OSDEV-644) Error when trying to delete a facility with only one contributor in case that logic to clear FacilityClaimReviewNote table records missed.

### What's new
*  [OSDEV-861](https://opensupplyhub.atlassian.net/browse/OSDEV-861) API. The `API Notifications` tab has been removed so that users do not get confused about what it is, since the functionality does not exist for them. `Token:` as a header has been added above the API key on the `API` tab.
* [OSDEV-917](https://opensupplyhub.atlassian.net/browse/OSDEV-917) My Account Menu. Update order of the settings tabs. `NON-admin` user sees: My Facility / My Lists / Settings / Logout and `Admin` user sees: Dashboard / My Facility / My Lists / Settings / Logout
* [OSDEV-728](https://opensupplyhub.atlassian.net/browse/OSDEV-728) - Include `sector` data in the response of the `api/facilities/` API endpoint for the GET request, similar to what is provided in the `api/facilities/{id}` API endpoint.
* [OSDEV-802](https://opensupplyhub.atlassian.net/browse/OSDEV-802) - Distinguish API user and contributor id in the error message that pass to the Rollbar.

### Release instructions:
* Update code.
* Apply DB migrations up to the latest one.


## Release 1.9.0

## Introduction
* Product name: Open Supply Hub
* Release date: February 24, 2024

### Database changes
#### Migrations:
* 0135_disable_duplicates_and_lowercase_all_emails.py - implementing all emails to lowercase and disables duplicates
* 0136_remove_indexing_unnecessary_emails.py - This migration replaces the old `index_activity_reports_info` and `index_approved_claim` functions with similar ones that do not index emails.
* 0137_add_renewal_period_field.py - add new field to api_apilimit table & rename existing one.
Updated existing users api_apilimit records renewal_period value.
* 0138_remove_ppe_fields.py - This migration removes the PPE fields from the Facility, FacilityIndex, FacilityListItem, FacilityListItemTemp, HistoricalFacility models.
* 0139_remove_ppe_switch.py - This migration removes the ppe switch.
* 0140_remove_indexing_ppe_fields.py - This migration updates indexing functions to not index PPE fields.

#### Schema changes
* [OSDEV-835](https://opensupplyhub.atlassian.net/browse/OSDEV-835) - Since the FacilityIndex model is primarily used to store cached facility data and display it publicly via the `/facilities/{id}` API endpoint, only public data can be shown. Therefore, caching emails to the FacilityIndex model was removed from the PostgreSQL indexing functions. All instances where emails are publicly displayed have been removed. The only remaining field is `ppe_contact_email`, but all functionality and code related to PPE will be deleted in this [OSDEV-562](https://opensupplyhub.atlassian.net/browse/OSDEV-562) ticket.
* [OSDEV-562](https://opensupplyhub.atlassian.net/browse/OSDEV-562) - Remove PPE fields (ppe_product_types, ppe_contact_email, ppe_contact_phone, ppe_website, ppe) from the `api_facility`, `api_facilityindex`, `api_facilitylistitem`, `api_facilitylistitemtemp`, `api_historicalfacility`. Remove this fields from indexing processes.

### Code/API changes
* [OSDEV-562](https://opensupplyhub.atlassian.net/browse/OSDEV-562) - Remove code related to PPE (ppe_product_types, ppe_contact_email, ppe_contact_phone, ppe_website, ppe) field from `/src/app`
* [OSDEV-562](https://opensupplyhub.atlassian.net/browse/OSDEV-562) - Remove code related to PPE (ppe_product_types, ppe_contact_email, ppe_contact_phone, ppe_website, ppe) field from `/src/dedupe-hub`
* [OSDEV 562](https://opensupplyhub.atlassian.net/browse/OSDEV-562) Remove code related to PPE (ppe_product_types, ppe_contact_email, ppe_contact_phone, ppe_website, ppe) from `/src/django`

### Architecture/Environment changes
* [OSDEV-829](https://opensupplyhub.atlassian.net/browse/OSDEV-673) Makes `minimum-ratio: 1` It allows to push code with less than 1% diff from main.

### Bugfix
* [OSDEV-848](https://opensupplyhub.atlassian.net/browse/OSDEV-848) When a user tries to create an account with an email that exists in the DB but with a different case of letters, the system returns "An error prevented signing up". Has been fixed to "A user with that email already exists."
* [OSDEV-673](https://opensupplyhub.atlassian.net/browse/OSDEV-673) When a user calls the endpoint `facility/id/history`, instead of a response, receives the error "TypeError: the JSON object must be str, bytes or bytearray, not list", in particular, this happened with the PK20190913BBJ2Y facility. A list with one element (a dictionary) was passed to the function, so an error occurred when trying to index the list with a string. Fixed.

### What's new
* API. Include token and call info on API settings tab.[OSDEV-752](https://opensupplyhub.atlassian.net/browse/OSDEV-752). Users can access a tab called `API` in account settings.From this tab, they can generate/retrieve their token and see their `API call allowance`, `current call count` and their `renewal period`.
* Make login non-case sensitive. [OSDEV-628](https://opensupplyhub.atlassian.net/browse/OSDEV-628). When the user creates an account email saving in lowercase. User  could login with any variations of casing as long as the characters are the same.
* API. Enable token generation based on API permissions in Django. [OSDEV-729](https://opensupplyhub.atlassian.net/browse/OSDEV-729). Updated Settings page to show/hide token tab by user groups. Forbid access to generate token for API if user didn't have permission groups.
* [OSDEV-219](https://opensupplyhub.atlassian.net/browse/OSDEV-219). Data moderator can merge potential match facilities from Confirm / Reject screen.
* [OSDEV-835](https://opensupplyhub.atlassian.net/browse/OSDEV-835) - Remove the display of emails in the `activity_reports` section of the `facilities/{id}` API endpoint, as email information is private.
* [OSDEV-525](https://opensupplyhub.atlassian.net/browse/OSDEV-525). Add Latitude and Longitude labels on facility page.
* API. Add a flag on API Limit page to indicate if package renews monthly or yearly. [OSDEV-781](https://opensupplyhub.atlassian.net/browse/OSDEV-781) Updated logic to support montly & yearly limitation count reset for API calls.

### Release instructions:
* Update code.
* Apply DB migrations up to the latest one.
* Run the index_facilities_new management command.


## Release 1.8.0

## Introduction
* Product name: Open Supply Hub
* Release date: January 27, 2024

### Code/API changes
* [OSDEV-690](https://opensupplyhub.atlassian.net/browse/OSDEV-690) - Correct all existing lint errors to ensure that code quality checks pass successfully via GitHub Actions and can detect new linting errors but not the old ones.
* [OSDEV-719](https://opensupplyhub.atlassian.net/browse/OSDEV-719) Introduce FacilityDownloadSerializerEmbedMode FacilityDownloadSerializer, replace FacilityIndexDownloadSerializer with combination of FacilityDownloadSerializerEmbedMode and FacilityDownloadSerializer
* [OSDEV-732](https://opensupplyhub.atlassian.net/browse/OSDEV-732) Fix issue with circular dependencies between `util.js` and `constants.jsx` modules in React app

### Architecture/Environment changes
* [OSDEV-690](https://opensupplyhub.atlassian.net/browse/OSDEV-690) - Configure running the code quality workflow as part of the continuous integration (CI) for each commit to a pull request. Both frontend (FE) and backend (BE) tests are executed, along with their respective linters. Additionally, `shellcheck` is applied to scripts within the scripts folder.
* [OSDEV-691](https://opensupplyhub.atlassian.net/browse/OSDEV-691) - Implement parallel job running for BE, FE, and bash script code quality checks. Three new scripts were created and can be used to run the same checks during local development to verify BE, FE, and bash scripts in the ./scripts folder.
* [OSDEV-692](https://opensupplyhub.atlassian.net/browse/OSDEV-691) - Implement code coverage checks for the React and Django apps using `barecheck/code-coverage-action` and generated code coverage `lcov` files. For the React app, code coverage is based on Jest tests, and for the Django app, it is based on unittest tests. If code coverage decreases, the job fails, preventing the PR from merging.
* [OSDEV-740](https://opensupplyhub.atlassian.net/browse/OSDEV-740) - Setup module for mocking Redux store (`redux-mock-store"`)
* [OSDEV-733](https://opensupplyhub.atlassian.net/browse/OSDEV-733) - Setup React test library module (`@testing-library`)

### Bugfix
* [OSDEV-718](https://opensupplyhub.atlassian.net/browse/OSDEV-718) - Fixed issue with user profile populating to other components.
* [OSDEV-727](https://opensupplyhub.atlassian.net/browse/OSDEV-720) - Downloading facilities with for Bangladesh is working again [https://opensupplyhub.org/facilities?countries=BD&sectors=Apparel](https://opensupplyhub.org/facilities?countries=BD&sectors=Apparel)

### What's new
* [OSDEV-241](https://opensupplyhub.atlassian.net/browse/OSDEV-241) - Searches with accented characters return results for accented and non accented characters.

### Database changes
#### Migrations:
* 0134_remove_sources_without_contributor -  Remove records from the Source table where the contributor is null and remove all data related to these records

### Release instructions:
* Update code
* Run migration up to 0134


## Release 1.7.3

## Introduction
* Product name: Open Supply Hub
* Release date: January 12, 2024

### Bugfix
* [OSDEV-736](https://opensupplyhub.atlassian.net/browse/OSDEV-736) Removed logic to handle text only match response data as it already removed from matching functionality in Dedupe Hub. Previously it bring an error on response for user when potential match happened.

## Release 1.7.2

## Introduction
* Product name: Open Supply Hub
* Release date: January 09, 2024

### Bugfix
* [OSDEV-721](https://opensupplyhub.atlassian.net/browse/OSDEV-721) Fixed issue with potential match logic when get facility data of match, previously it take facility id from Facility List Item, but it's wrong for Potential Match status as there is always NULL, facility id should be taken from Facility Match record in this case of Potential Match status.

## Release 1.7.1

## Introduction
* Product name: Open Supply Hub
* Release date: December 21, 2023

### Bugfix
* Fixed issue with Facility Upload API error by covered a case when facility object didn't exist (create=false) & updated timeout value while waiting to produce kafka topic message [OSDEV-713](https://opensupplyhub.atlassian.net/browse/OSDEV-713)
* [OSDEV-714](https://opensupplyhub.atlassian.net/browse/OSDEV-714) - Users can now use the map on the search page simultaneously without missing any tiles. Before fixing this issue, if the map requested tiles that weren't cached, one user might not receive all the tiles. With the bug fixed, the tile generation logic can handle multiple requests at the same time, ensuring all users get the tiles they need for the map based on their search requests.

### Code/API changes
* [OSDEV-714](https://opensupplyhub.atlassian.net/browse/OSDEV-714) - `select_for_update` and `get_or_create` have been implemented in the `retrieve_cached_tile` function to ensure that if another thread attempts to `select_for_update()`, it will block at the `get_or_create()` until the first thread's transaction commits. The `get_tile` function, which serves as an API endpoint handler for tile generation, was implemented as an atomic transaction to facilitate the use of `select_for_update()` and maintain the lock until the end of the transaction. This approach helps to prevent crashes from parallel requests attempting to create a cache record with the same primary key, corresponding to the full URL path.
* [OSDEV-711](https://opensupplyhub.atlassian.net/browse/OSDEV-711) - Make JS code related to load testing for tile generation more universal so that they can work with the HAR file provided by the developer. For that, the `ZOOM_HAR_PATH` environment variable was introduced. More test cases for tile generation were added to test the environment close to production, focusing on densely saturated regions with facilities, such as China and India. The README.md file for the load tests was updated to reflect the changes made.


## Release 1.7.0

## Introduction
* Product name: Open Supply Hub
* Release date: December 19, 2023

### Database changes
#### Migrations:
* 0130_introduce_separate_data_gathering_functions_for_the_index_table_columns - This migration:
    - rename `api_facilityindexnew` -> `api_facilityindex`
    - introduces separate data-gathering functions for the `api_facilityindexnew` table columns and makes the `index_facilities` and `index_facilities_by` procedures use them.
    This migration is irreversible.
* 0131_introduce_sql_triggers_instead_of_django_signals - This migration introduces SQL triggers instead of Django signals. The migration is revertable.
* 0132_add_moderation_mode_field - This migration adds the field `is_moderation_mode` to table `api_user`.
* 0133_introduce_tile_caching - This migration creates the TileCache table and the DynamicSetting table. This migration is reversible.

#### Schema changes
* [OSDEV-622](https://opensupplyhub.atlassian.net/browse/OSDEV-622) - Separate data-gathering functions were created for the `api_facilityindexnew` table columns to collect data independently of the main procedure. The `index_facilities` and `index_facilities_by` procedures were updated to use new separate functions for collecting data for the `api_facilityindexnew` table columns that require long SQL queries.
* [OSDEV-595](https://opensupplyhub.atlassian.net/browse/OSDEV-595) - Rename FacilityIndexNew to FacilityIndex
* [OSDEV-623](https://opensupplyhub.atlassian.net/browse/OSDEV-623), [OSDEV-624](https://opensupplyhub.atlassian.net/browse/OSDEV-624), [OSDEV-638](https://opensupplyhub.atlassian.net/browse/OSDEV-638) - New SQL triggers have been introduced to handle changes in the `api_contributor`, `api_extendedfield`, `api_facility`, `api_facilityclaim`, `api_facilitylistitem`, `api_facilitymatch`, `api_source`, and `api_facilitylist` tables at the database level. This change is essential for the future functionality of DedupeHub, which will communicate directly with the database. All the Django signals have been removed. Additionally, reindexing of the necessary columns of the index table has been transferred to these triggers, eliminating the need for the large SQL procedure previously used in conjunction with Django signals.
* [OSDEV-637](https://opensupplyhub.atlassian.net/browse/OSDEV-637) - Add field `is_moderation_mode` to table `api_user`.
* [OSDEV-687](https://opensupplyhub.atlassian.net/browse/OSDEV-687) - The TileCache table was created to store cached tiles, and the DynamicSetting table was established to dynamically control app settings, specifically the expiration time of cached tiles.

### Code/API changes
* Update copy for "example" entries for List & Description fields & Contributor list page:
    - Update copy of Facility List example to: example: **Your Organization’s Name** Facility List June 2023
    - Update copy of Facility Description example to: example: This is the **Your Organization’s Name** list of suppliers for their retail products valid from Jan 2023 to June 2023
    - Update copy of rejected message to: "This list was rejected and will not be processed."
[OSDEV-640](https://opensupplyhub.atlassian.net/browse/OSDEV-640)
* In the Facility Claim Request form the field 'Preferred method of contact' has been done not mandatory. - [OSDEV-560](https://opensupplyhub.atlassian.net/browse/OSDEV-560)
* The new parameter `is_moderation_mode` has been added to GET and POST requests of the `/user-profile/{ID}/` API endpoint. - [OSDEV-637](https://opensupplyhub.atlassian.net/browse/OSDEV-637)
* [OSDEV-687](https://opensupplyhub.atlassian.net/browse/OSDEV-687) - Implement cache logic for the get_tile view to either use a cached tile or generate a new tile for caching. When a user interacts with the map and makes a new request for a tile, the system checks if the requested tile, identified by its path, is already cached in the database. If the tile is already cached in the TileCache table, the cached tile binary data is retrieved and returned, avoiding the need to regenerate the tile for improved performance. Each cached tile has a default expiration period of 604,800 seconds (7 days). However, the admin can reconfigure this duration in the Django admin panel.
* Delete all Jenkins-related files since Jenkins is no longer in use.
* Move the maintenance page to the project repository, specifically to `src/maintenance`, to track the history of its changes.

### Architecture/Environment changes
* Remove FacilityDownloadSerializer and replace it with FacilityIndexDownloadSerializer
* Add a special Django management command, `install_db_exts`, that will install all the necessary PostgreSQL extensions for the database based on the required DB extensions for the 1.7.0 release.
* Create the `reset_database` Django management command that resets the database and repopulates it with fixture data, including facilities and matches. Update the `scripts/reset_database` shell script to include the call to this command, making it available for local development when it needs to be run inside the failed Django container for the first time. Also, rename shell scripts and affected management commands to enhance readability.

### Bugfix
* Increase amount of facilities downloaded to 100 per red and reduce time per request in 4-5 times
Fix issue with exceeding API requests. [OSDEV-557](https://opensupplyhub.atlassian.net/browse/OSDEV-442)

### What's new
* Updated copy for "example" entries for List & Description fields & Contributor list page
[OSDEV-640](https://opensupplyhub.atlassian.net/browse/OSDEV-640)
* The field 'Preferred method of contact' has been done not mandatory in the Facility Claim Request form. When the user fills this form he/she can skip this field. - [OSDEV-560](https://opensupplyhub.atlassian.net/browse/OSDEV-560)
* Data Moderator Profile. Implement the ability to activate the Merge function on the Facility Search page. - [OSDEV-637](https://opensupplyhub.atlassian.net/browse/OSDEV-637)
* [OSDEV-302](https://opensupplyhub.atlassian.net/browse/OSDEV-302), [OSDEV-667](https://opensupplyhub.atlassian.net/browse/OSDEV-667) - Enable data moderators to trigger merges from the search results screen. Checkboxes were added to the search page right before each item in the search results to allow users to select facilities for merging. A "Merge" button was also implemented to open the Merge modal window, where all the data about the selected facilities is downloaded.
* [OSDEV-684](https://opensupplyhub.atlassian.net/browse/OSDEV-684) Removed Google Translate Plug-In in the system & UI Element

### Release instructions:
* apply migrations up to 0133_introduce_tile_caching
* apply command index_facilities_new


## Release 1.6.1

## Introduction
* Product name: Open Supply Hub
* Release date: November 8, 2023

### Database changes
#### Migrations:
- 0130_facility_index_gin_index - implement indexes for fields on "api_facilityindexnew" table related to tile generation

#### Schema changes
* indexing fields in api_facilityindexnew
    * contrib_types
    * contributors_id
    * lists

### Architecture/Environment changes
* Reconfigure CPU resources so that every worker uses 2 cores - [OSDEV-657](https://opensupplyhub.atlassian.net/browse/OSDEV-657)
* Add Code Quality pipelines

### Bugfix
* Implement indexing of fields related to tile generation in api_facilityindexnew table [OSDEV-654](https://opensupplyhub.atlassian.net/browse/OSDEV-654)

### Release instructions:
- apply migrations up to 0130_facility_index_gin_index


## Release 1.6.0

## Introduction
* Product name: Open Supply Hub
* Release date: November 4, 2023

### Database changes
#### Migrations:
- 0126_add_tables_a_b_test - add tables api_facilitylistitemtemp & api_facilitymatchtemp for A/B Test purpose
- 0127_search_by_private_contributor_types - add contributor types from non-public lists to api_facilityindexnew table
- 0128_custom_text_implementation - creates custom_text SQL functions and updated index_facilities and index_facilities_by to use it
- 0129_delete_facility_index - removes api_facilityindex table

#### Schema changes
* introduce fields to api_facility_list_items
    * raw_json:JSON
    * raw_header:Text
* introduce table api_facilitylistitemfield - key-value storage for both mandatory and custom facility list item fields.
* introduce procedure custom_text - evaluates array required for advanced search by custom fields
* update index_facilities and index_facilities_by procedures to evaluate custom_text add custom_text_serach using custom_text from above
* introduce tables api_facilitylistitemtemp & api_facilitymatchtemp as a copy of api_facilitylistitem & api_facilitymatch for A/B Test to store match results
* remove api_facilityindex table

### Code/API changes
* Endpoint /contributor-lists/ has been deprecated
* The new endpoint /contributor-lists-sorted/ has been created: View Facility Lists that are both active and approved filtered by Contributor sorted by creation date and changed response type to list of objects.
- [OSDEV-218](https://opensupplyhub.atlassian.net/browse/OSDEV-218)
* Connect new tables (api_facilitylistitemtemp & api_facilitymatchtemp) to existing parsing & geocoding result storing
* Trigger matching process on Dedupe Hub through Kafka Producer on Django side
- [OSDEV-507](https://opensupplyhub.atlassian.net/browse/OSDEV-507)

### Architecture/Environment changes
* Update rollbar token - [OSDEV-581](https://opensupplyhub.atlassian.net/browse/OSHUB-581)
* Deployed Dedupe Hub standalone service & Kafka event streaming service for A/B Test purpose - [OSDEV-507](https://opensupplyhub.atlassian.net/browse/OSDEV-507)
* Kafka added to infrastructure (AWS MSK) - [OSDEV-428](https://opensupplyhub.atlassian.net/browse/OSDEV-428)
* Dedupe Hub service added to ECS Cluster - [OSDEV-430](https://opensupplyhub.atlassian.net/browse/OSDEV-430)
* Infrastructure environments not depended on python (django app environment) - [OSDEV-424](https://opensupplyhub.atlassian.net/browse/OSDEV-424)
* Reworked algorithm to manage DNS records - [OSDEV-414](https://opensupplyhub.atlassian.net/browse/OSDEV-414)
* Update AWS Terraform provider, move from Azavea repo & upgrade few modules for Terraform - [OSDEV-405](https://opensupplyhub.atlassian.net/browse/OSDEV-405)
* Replaced usage of FacilityIndex model by FacilityIndexNew.
* Removed FacilityIndex model
* Removed function get_custom_text
* Removed function index_custom_text from transactions
* Removed function index_extended_fields from transactions
* Removed function index_facilities from transactions
* Removed function index_sectors from transactions
* Removed get_sector_dict from transactions

### Bugfix
* Make search by non-public contributor types available [OSDEV-307](https://opensupplyhub.atlassian.net/browse/OSDEV-307)
* Make possibility to create embed map configuration for constributors with more than 2500 facilities [OSDEV-585](https://opensupplyhub.atlassian.net/browse/OSDEV-585)
* Make possibility to save data facilities even if they have no stored location [OSDEV-596](https://opensupplyhub.atlassian.net/browse/OSDEV-596)

### What's new
* Update README.md with the most recent information - [OSDEV-580](https://opensupplyhub.atlassian.net/browse/OSHUB-580)
* Update Rollbar's post_server_item tokens - [OSDEV-581](https://opensupplyhub.atlassian.net/browse/OSHUB-581)
* Contributor Lists. Order lists from a contributor by newest to oldest list - [OSDEV-218](https://opensupplyhub.atlassian.net/browse/OSDEV-218)

### Release instructions:
- apply migrations up to 0124_itroduce_raw_json
- execute command fill_raw_json
- apply migrations up to 0129_delete_facility_index
- apply command index_facilities_new<|MERGE_RESOLUTION|>--- conflicted
+++ resolved
@@ -30,11 +30,8 @@
 * [OSDEV-1861](https://opensupplyhub.atlassian.net/browse/OSDEV-1861) - On the `My Claimed Facilities` page, the help text font size was increased to `21px`, and the margin for the `FIND MY PRODUCTION LOCATION` button was increased to `16px` to improve readability.
 
 ### What's new
-<<<<<<< HEAD
+* [OSDEV-1842](https://opensupplyhub.atlassian.net/browse/OSDEV-1842) - Removed the pre-filled information in the `Additional Information` section of the SLC `ProductionLocationInfo` page.
 * [OSDEV-1865](https://opensupplyhub.atlassian.net/browse/OSDEV-1865) - 1000 records per download + 10 downloads of facility data per month has been added for a registered free user.
-=======
-* [OSDEV-1842](https://opensupplyhub.atlassian.net/browse/OSDEV-1842) - Removed the pre-filled information in the `Additional Information` section of the SLC `ProductionLocationInfo` page.
->>>>>>> 19ce6e4c
 
 ### Release instructions:
 * Ensure that the following commands are included in the `post_deployment` command:
