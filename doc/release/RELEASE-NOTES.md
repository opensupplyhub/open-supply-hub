# Release Notes
All notable changes to this project will be documented in this file.

This project adheres to [Semantic Versioning](http://semver.org/spec/v2.0.0.html). The format is based on the `RELEASE-NOTES-TEMPLATE.md` file.

## Release 1.11.0

## Introduction
* Product name: Open Supply Hub
<<<<<<< HEAD
* Release date: *Provide release date*

### Database changes
#### Migrations:
* *Describe migrations here.*

#### Scheme changes
* *Describe scheme changes here.*

### Code/API changes
* *Describe code/API changes here.*

### Architecture/Environment changes
* *Describe architecture/environment changes here.*

### Bugfix
* [OSDEV-857](https://opensupplyhub.atlassian.net/browse/OSDEV-857) [Bug] Pre-prod isn't deleted by the 'terraform destroy' script. Command for destroying repositories on AWS pre-prod has been added.

### What's new
* *Describe what's new here. The changes that can impact user experience should be listed in this section.*

### Release instructions:
* *Provide release instructions here.*
=======
* Release date: April 20, 2024

### Database changes
#### Migrations:

#### Scheme changes

### Code/API changes
* [OSDEV-923](https://opensupplyhub.atlassian.net/browse/OSDEV-923) [Uptime] Added more logs around API/List uploads & Dedupe Hub match processing

### Architecture/Environment changes

### Bugfix

### What's new
>>>>>>> d07b750a

## Release 1.10.0

## Introduction
* Product name: Open Supply Hub
* Release date: March 23, 2024

### Database changes
#### Migrations:
* 0141_delete_contributor_webhooks.py - deletes `ContributorWebhook` model
* 0142_introduce_temporary_endpoint_switcher_for_list_uploads.py - This migration introduces a temporary API endpoint switcher for list uploads.

#### Scheme changes
* [OSDEV-893](https://opensupplyhub.atlassian.net/browse/OSDEV-893) - Introduce a temporary API endpoint switcher for list uploads to enable switching to the old list upload API endpoint if the new endpoint affects production uptime.

### Code/API changes
* [OSDEV-832](https://opensupplyhub.atlassian.net/browse/OSDEV-832) API. Provide admins with a way to retrieve a user's call count in real time. Admin can see the report `API requests by user` with the number of successful and unsuccessful requests a user has made up to the current date.
* [OSDEV-831](https://opensupplyhub.atlassian.net/browse/OSDEV-831) - API. Handle Geocode errors w/ system error code when upload facility using endpoint.

### Architecture/Environment changes
* [OSDEV-693](https://opensupplyhub.atlassian.net/browse/OSDEV-693) Implement a GitHub action that applies migrations on given environment. Run migrations for `Test` environment via CLI command.
* [OSDEV-910](https://opensupplyhub.atlassian.net/browse/OSDEV-910) Add separated code quality pipelines for contricleaner, countries, django-api and frontend. After checking, it creates a code coverage report showing each particular app's code coverage. Add separated code quality jobs for code formatters.
* [OSDEV-702](https://opensupplyhub.atlassian.net/browse/OSDEV-702) Integrate a new module named `contricleaner` separately, designed to parse and validate data from various sources such as json, csv, and xls.
Move `countries` to a separate module so that it becomes possible to use both `django` and `contricleaner`.
* [OSDEV-893](https://opensupplyhub.atlassian.net/browse/OSDEV-893) - Implement CSV and XLSX file parser strategies in the ContriCleaner library, and incorporate preliminary cleanup during parsing.
* [OSDEV-915](https://opensupplyhub.atlassian.net/browse/OSDEV-915) Upgrade Kafka tools to version 3.5.2
* [OSDEV-877](https://opensupplyhub.atlassian.net/browse/OSDEV-877) Make migration run as part of "Deploy to AWS" workflow
* [OSDEV-851](https://opensupplyhub.atlassian.net/browse/OSDEV-851) Place 'terraform.tfvar' files to repository and move sensitive info to private repository opensupplyhub/ci-deployment/
* [OSDEV-938](https://opensupplyhub.atlassian.net/browse/OSDEV-938) Move cleanup helper functions to the serializer
* [OSDEV-851](https://opensupplyhub.atlassian.net/browse/OSDEV-851) Place 'terraform.tfvar' files to repository and move sensitive info to private repository opensupplyhub/ci-deployment
* [OSDEV-894](https://opensupplyhub.atlassian.net/browse/OSDEV-894) Implement Contricleaner library into create facility API endpoint (`facilities_view_set.py`)
* [OSDEV-536](https://opensupplyhub.atlassian.net/browse/OSDEV-536) In the Contricleaner library, implement parsing of fields `sector_product_type`, `sector`, and `product_type` based on commas and vertical bars.
* [OSDEV-760](https://opensupplyhub.atlassian.net/browse/OSDEV-760) In the Contricleaner library, implement parsing of fields `facility_type_processing_type`, `facility_type`, and `processing_type` based on commas and vertical bars.
* [OSDEV-893](https://opensupplyhub.atlassian.net/browse/OSDEV-893) - Implement the ContriCleaner parser for parsing facility lists immediately after list upload.

### Bugfix
* [OSDEV-549](https://opensupplyhub.atlassian.net/browse/OSDEV-549) Facility Search. Search button overlaps dropdown items. Dropdown items in search were made not to overlapping with button and containers in `Potential matches table` and `Find facility` search. The `isSideBarSearch` flag has been added to all search components to render properly regarding the place where the select is rendering.
* [OSDEV-943](https://opensupplyhub.atlassian.net/browse/OSDEV-943) Verified badges. The claim/verified icon on profiles is cut off at the bottom. The icons have been fixed and show properly.
* [OSDEV-716](https://opensupplyhub.atlassian.net/browse/OSDEV-716) Search. Lost refresh icon. The refresh icon has been made visible.
* [OSDEV-918](https://opensupplyhub.atlassian.net/browse/OSDEV-918) - ContriBot. New lists are not populating in Monday board and are not sent to slack. Added validation to throw an error for users who upload a facility list with `|` in the description field.
* [OSDEV-644](https://opensupplyhub.atlassian.net/browse/OSDEV-644) Error when trying to delete a facility with only one contributor in case that logic to clear FacilityClaimReviewNote table records missed.

### What's new
*  [OSDEV-861](https://opensupplyhub.atlassian.net/browse/OSDEV-861) API. The `API Notifications` tab has been removed so that users do not get confused about what it is, since the functionality does not exist for them. `Token:` as a header has been added above the API key on the `API` tab.
* [OSDEV-917](https://opensupplyhub.atlassian.net/browse/OSDEV-917) My Account Menu. Update order of the settings tabs. `NON-admin` user sees: My Facility / My Lists / Settings / Logout and `Admin` user sees: Dashboard / My Facility / My Lists / Settings / Logout
* [OSDEV-728](https://opensupplyhub.atlassian.net/browse/OSDEV-728) - Include `sector` data in the response of the `api/facilities/` API endpoint for the GET request, similar to what is provided in the `api/facilities/{id}` API endpoint.
* [OSDEV-802](https://opensupplyhub.atlassian.net/browse/OSDEV-802) - Distinguish API user and contributor id in the error message that pass to the Rollbar.

### Release instructions:
* Update code.
* Apply DB migrations up to the latest one.

## Release 1.9.0

## Introduction
* Product name: Open Supply Hub
* Release date: February 24, 2024

### Database changes
#### Migrations:
* 0135_disable_duplicates_and_lowercase_all_emails.py - implementing all emails to lowercase and disables duplicates
* 0136_remove_indexing_unnecessary_emails.py - This migration replaces the old `index_activity_reports_info` and `index_approved_claim` functions with similar ones that do not index emails.
* 0137_add_renewal_period_field.py - add new field to api_apilimit table & rename existing one.
Updated existing users api_apilimit records renewal_period value.
* 0138_remove_ppe_fields.py - This migration removes the PPE fields from the Facility, FacilityIndex, FacilityListItem, FacilityListItemTemp, HistoricalFacility models.
* 0139_remove_ppe_switch.py - This migration removes the ppe switch.
* 0140_remove_indexing_ppe_fields.py - This migration updates indexing functions to not index PPE fields.

#### Scheme changes
* [OSDEV-835](https://opensupplyhub.atlassian.net/browse/OSDEV-835) - Since the FacilityIndex model is primarily used to store cached facility data and display it publicly via the `/facilities/{id}` API endpoint, only public data can be shown. Therefore, caching emails to the FacilityIndex model was removed from the PostgreSQL indexing functions. All instances where emails are publicly displayed have been removed. The only remaining field is `ppe_contact_email`, but all functionality and code related to PPE will be deleted in this [OSDEV-562](https://opensupplyhub.atlassian.net/browse/OSDEV-562) ticket.
* [OSDEV-562](https://opensupplyhub.atlassian.net/browse/OSDEV-562) - Remove PPE fields (ppe_product_types, ppe_contact_email, ppe_contact_phone, ppe_website, ppe) from the `api_facility`, `api_facilityindex`, `api_facilitylistitem`, `api_facilitylistitemtemp`, `api_historicalfacility`. Remove this fields from indexing processes.

### Code/API changes
* [OSDEV-562](https://opensupplyhub.atlassian.net/browse/OSDEV-562) - Remove code related to PPE (ppe_product_types, ppe_contact_email, ppe_contact_phone, ppe_website, ppe) field from `/src/app`
* [OSDEV-562](https://opensupplyhub.atlassian.net/browse/OSDEV-562) - Remove code related to PPE (ppe_product_types, ppe_contact_email, ppe_contact_phone, ppe_website, ppe) field from `/src/dedupe-hub`
* [OSDEV 562](https://opensupplyhub.atlassian.net/browse/OSDEV-562) Remove code related to PPE (ppe_product_types, ppe_contact_email, ppe_contact_phone, ppe_website, ppe) from `/src/django`

### Architecture/Environment changes
* [OSDEV-829](https://opensupplyhub.atlassian.net/browse/OSDEV-673) Makes `minimum-ratio: 1` It allows to push code with less than 1% diff from main.

### Bugfix
* [OSDEV-848](https://opensupplyhub.atlassian.net/browse/OSDEV-848) When a user tries to create an account with an email that exists in the DB but with a different case of letters, the system returns "An error prevented signing up". Has been fixed to "A user with that email already exists."
* [OSDEV-673](https://opensupplyhub.atlassian.net/browse/OSDEV-673) When a user calls the endpoint `facility/id/history`, instead of a response, receives the error "TypeError: the JSON object must be str, bytes or bytearray, not list", in particular, this happened with the PK20190913BBJ2Y facility. A list with one element (a dictionary) was passed to the function, so an error occurred when trying to index the list with a string. Fixed.

### What's new
* API. Include token and call info on API settings tab.[OSDEV-752](https://opensupplyhub.atlassian.net/browse/OSDEV-752). Users can access a tab called `API` in account settings.From this tab, they can generate/retrieve their token and see their `API call allowance`, `current call count` and their `renewal period`.
* Make login non-case sensitive. [OSDEV-628](https://opensupplyhub.atlassian.net/browse/OSDEV-628). When the user creates an account email saving in lowercase. User  could login with any variations of casing as long as the characters are the same.
* API. Enable token generation based on API permissions in Django. [OSDEV-729](https://opensupplyhub.atlassian.net/browse/OSDEV-729). Updated Settings page to show/hide token tab by user groups. Forbid access to generate token for API if user didn't have permission groups.
* [OSDEV-219](https://opensupplyhub.atlassian.net/browse/OSDEV-219). Data moderator can merge potential match facilities from Confirm / Reject screen.
* [OSDEV-835](https://opensupplyhub.atlassian.net/browse/OSDEV-835) - Remove the display of emails in the `activity_reports` section of the `facilities/{id}` API endpoint, as email information is private.
* [OSDEV-525](https://opensupplyhub.atlassian.net/browse/OSDEV-525). Add Latitude and Longitude labels on facility page.
* API. Add a flag on API Limit page to indicate if package renews monthly or yearly. [OSDEV-781](https://opensupplyhub.atlassian.net/browse/OSDEV-781) Updated logic to support montly & yearly limitation count reset for API calls.

### Release instructions:
* Update code.
* Apply DB migrations up to the latest one.
* Run the index_facilities_new management command.


## Release 1.8.0

## Introduction
* Product name: Open Supply Hub
* Release date: January 27, 2024

### Code/API changes
* [OSDEV-690](https://opensupplyhub.atlassian.net/browse/OSDEV-690) - Correct all existing lint errors to ensure that code quality checks pass successfully via GitHub Actions and can detect new linting errors but not the old ones.
* [OSDEV-719](https://opensupplyhub.atlassian.net/browse/OSDEV-719) Introduce FacilityDownloadSerializerEmbedMode FacilityDownloadSerializer, replace FacilityIndexDownloadSerializer with combination of FacilityDownloadSerializerEmbedMode and FacilityDownloadSerializer
* [OSDEV-732](https://opensupplyhub.atlassian.net/browse/OSDEV-732) Fix issue with circular dependencies between `util.js` and `constants.jsx` modules in React app

### Architecture/Environment changes
* [OSDEV-690](https://opensupplyhub.atlassian.net/browse/OSDEV-690) - Configure running the code quality workflow as part of the continuous integration (CI) for each commit to a pull request. Both frontend (FE) and backend (BE) tests are executed, along with their respective linters. Additionally, `shellcheck` is applied to scripts within the scripts folder.
* [OSDEV-691](https://opensupplyhub.atlassian.net/browse/OSDEV-691) - Implement parallel job running for BE, FE, and bash script code quality checks. Three new scripts were created and can be used to run the same checks during local development to verify BE, FE, and bash scripts in the ./scripts folder.
* [OSDEV-692](https://opensupplyhub.atlassian.net/browse/OSDEV-691) - Implement code coverage checks for the React and Django apps using `barecheck/code-coverage-action` and generated code coverage `lcov` files. For the React app, code coverage is based on Jest tests, and for the Django app, it is based on unittest tests. If code coverage decreases, the job fails, preventing the PR from merging.
* [OSDEV-740](https://opensupplyhub.atlassian.net/browse/OSDEV-740) - Setup module for mocking Redux store (`redux-mock-store"`)
* [OSDEV-733](https://opensupplyhub.atlassian.net/browse/OSDEV-733) - Setup React test library module (`@testing-library`)

### Bugfix
* [OSDEV-718](https://opensupplyhub.atlassian.net/browse/OSDEV-718) - Fixed issue with user profile populating to other components.
* [OSDEV-727](https://opensupplyhub.atlassian.net/browse/OSDEV-720) - Downloading facilities with for Bangladesh is working again [https://opensupplyhub.org/facilities?countries=BD&sectors=Apparel](https://opensupplyhub.org/facilities?countries=BD&sectors=Apparel)

### What's new
* [OSDEV-241](https://opensupplyhub.atlassian.net/browse/OSDEV-241) - Searches with accented characters return results for accented and non accented characters.

### Database changes
#### Migrations:
* 0134_remove_sources_without_contributor -  Remove records from the Source table where the contributor is null and remove all data related to these records

### Release instructions:
* Update code
* Run migration up to 0134


## Release 1.7.3

## Introduction
* Product name: Open Supply Hub
* Release date: January 12, 2024

### Bugfix
* [OSDEV-736](https://opensupplyhub.atlassian.net/browse/OSDEV-736) Removed logic to handle text only match response data as it already removed from matching functionality in Dedupe Hub. Previously it bring an error on response for user when potential match happened.

## Release 1.7.2

## Introduction
* Product name: Open Supply Hub
* Release date: January 09, 2024

### Bugfix
* [OSDEV-721](https://opensupplyhub.atlassian.net/browse/OSDEV-721) Fixed issue with potential match logic when get facility data of match, previously it take facility id from Facility List Item, but it's wrong for Potential Match status as there is always NULL, facility id should be taken from Facility Match record in this case of Potential Match status.

## Release 1.7.1

## Introduction
* Product name: Open Supply Hub
* Release date: December 21, 2023

### Bugfix
* Fixed issue with Facility Upload API error by covered a case when facility object didn't exist (create=false) & updated timeout value while waiting to produce kafka topic message [OSDEV-713](https://opensupplyhub.atlassian.net/browse/OSDEV-713)
* [OSDEV-714](https://opensupplyhub.atlassian.net/browse/OSDEV-714) - Users can now use the map on the search page simultaneously without missing any tiles. Before fixing this issue, if the map requested tiles that weren't cached, one user might not receive all the tiles. With the bug fixed, the tile generation logic can handle multiple requests at the same time, ensuring all users get the tiles they need for the map based on their search requests.

### Code/API changes
* [OSDEV-714](https://opensupplyhub.atlassian.net/browse/OSDEV-714) - `select_for_update` and `get_or_create` have been implemented in the `retrieve_cached_tile` function to ensure that if another thread attempts to `select_for_update()`, it will block at the `get_or_create()` until the first thread's transaction commits. The `get_tile` function, which serves as an API endpoint handler for tile generation, was implemented as an atomic transaction to facilitate the use of `select_for_update()` and maintain the lock until the end of the transaction. This approach helps to prevent crashes from parallel requests attempting to create a cache record with the same primary key, corresponding to the full URL path.
* [OSDEV-711](https://opensupplyhub.atlassian.net/browse/OSDEV-711) - Make JS code related to load testing for tile generation more universal so that they can work with the HAR file provided by the developer. For that, the `ZOOM_HAR_PATH` environment variable was introduced. More test cases for tile generation were added to test the environment close to production, focusing on densely saturated regions with facilities, such as China and India. The README.md file for the load tests was updated to reflect the changes made.

## Release 1.7.0

## Introduction
* Product name: Open Supply Hub
* Release date: December 19, 2023

### Database changes
#### Migrations:
* 0130_introduce_separate_data_gathering_functions_for_the_index_table_columns - This migration:
    - rename `api_facilityindexnew` -> `api_facilityindex`
    - introduces separate data-gathering functions for the `api_facilityindexnew` table columns and makes the `index_facilities` and `index_facilities_by` procedures use them.
    This migration is irreversible.
* 0131_introduce_sql_triggers_instead_of_django_signals - This migration introduces SQL triggers instead of Django signals. The migration is revertable.
* 0132_add_moderation_mode_field - This migration adds the field `is_moderation_mode` to table `api_user`.
* 0133_introduce_tile_caching - This migration creates the TileCache table and the DynamicSetting table. This migration is reversible.

#### Scheme changes
* [OSDEV-622](https://opensupplyhub.atlassian.net/browse/OSDEV-622) - Separate data-gathering functions were created for the `api_facilityindexnew` table columns to collect data independently of the main procedure. The `index_facilities` and `index_facilities_by` procedures were updated to use new separate functions for collecting data for the `api_facilityindexnew` table columns that require long SQL queries.
* [OSDEV-595](https://opensupplyhub.atlassian.net/browse/OSDEV-595) - Rename FacilityIndexNew to FacilityIndex
* [OSDEV-623](https://opensupplyhub.atlassian.net/browse/OSDEV-623), [OSDEV-624](https://opensupplyhub.atlassian.net/browse/OSDEV-624), [OSDEV-638](https://opensupplyhub.atlassian.net/browse/OSDEV-638) - New SQL triggers have been introduced to handle changes in the `api_contributor`, `api_extendedfield`, `api_facility`, `api_facilityclaim`, `api_facilitylistitem`, `api_facilitymatch`, `api_source`, and `api_facilitylist` tables at the database level. This change is essential for the future functionality of DedupeHub, which will communicate directly with the database. All the Django signals have been removed. Additionally, reindexing of the necessary columns of the index table has been transferred to these triggers, eliminating the need for the large SQL procedure previously used in conjunction with Django signals.
* [OSDEV-637](https://opensupplyhub.atlassian.net/browse/OSDEV-637) - Add field `is_moderation_mode` to table `api_user`.
* [OSDEV-687](https://opensupplyhub.atlassian.net/browse/OSDEV-687) - The TileCache table was created to store cached tiles, and the DynamicSetting table was established to dynamically control app settings, specifically the expiration time of cached tiles.

### Code/API changes
* Update copy for "example" entries for List & Description fields & Contributor list page:
    - Update copy of Facility List example to: example: **Your Organization’s Name** Facility List June 2023
    - Update copy of Facility Description example to: example: This is the **Your Organization’s Name** list of suppliers for their retail products valid from Jan 2023 to June 2023
    - Update copy of rejected message to: "This list was rejected and will not be processed."
[OSDEV-640](https://opensupplyhub.atlassian.net/browse/OSDEV-640)
* In the Facility Claim Request form the field 'Preferred method of contact' has been done not mandatory. - [OSDEV-560](https://opensupplyhub.atlassian.net/browse/OSDEV-560)
* The new parameter `is_moderation_mode` has been added to GET and POST requests of the `/user-profile/{ID}/` API endpoint. - [OSDEV-637](https://opensupplyhub.atlassian.net/browse/OSDEV-637)
* [OSDEV-687](https://opensupplyhub.atlassian.net/browse/OSDEV-687) - Implement cache logic for the get_tile view to either use a cached tile or generate a new tile for caching. When a user interacts with the map and makes a new request for a tile, the system checks if the requested tile, identified by its path, is already cached in the database. If the tile is already cached in the TileCache table, the cached tile binary data is retrieved and returned, avoiding the need to regenerate the tile for improved performance. Each cached tile has a default expiration period of 604,800 seconds (7 days). However, the admin can reconfigure this duration in the Django admin panel.
* Delete all Jenkins-related files since Jenkins is no longer in use.
* Move the maintenance page to the project repository, specifically to `src/maintenance`, to track the history of its changes.

### Architecture/Environment changes
* Remove FacilityDownloadSerializer and replace it with FacilityIndexDownloadSerializer
* Add a special Django management command, `install_db_exts`, that will install all the necessary PostgreSQL extensions for the database based on the required DB extensions for the 1.7.0 release.
* Create the `reset_database` Django management command that resets the database and repopulates it with fixture data, including facilities and matches. Update the `scripts/reset_database` shell script to include the call to this command, making it available for local development when it needs to be run inside the failed Django container for the first time. Also, rename shell scripts and affected management commands to enhance readability.

### Bugfix
* Increase amount of facilities downloaded to 100 per red and reduce time per request in 4-5 times
Fix issue with exceeding API requests. [OSDEV-557](https://opensupplyhub.atlassian.net/browse/OSDEV-442)

### What's new
* Updated copy for "example" entries for List & Description fields & Contributor list page
[OSDEV-640](https://opensupplyhub.atlassian.net/browse/OSDEV-640)
* The field 'Preferred method of contact' has been done not mandatory in the Facility Claim Request form. When the user fills this form he/she can skip this field. - [OSDEV-560](https://opensupplyhub.atlassian.net/browse/OSDEV-560)
* Data Moderator Profile. Implement the ability to activate the Merge function on the Facility Search page. - [OSDEV-637](https://opensupplyhub.atlassian.net/browse/OSDEV-637)
* [OSDEV-302](https://opensupplyhub.atlassian.net/browse/OSDEV-302), [OSDEV-667](https://opensupplyhub.atlassian.net/browse/OSDEV-667) - Enable data moderators to trigger merges from the search results screen. Checkboxes were added to the search page right before each item in the search results to allow users to select facilities for merging. A "Merge" button was also implemented to open the Merge modal window, where all the data about the selected facilities is downloaded.
* [OSDEV-684](https://opensupplyhub.atlassian.net/browse/OSDEV-684) Removed Google Translate Plug-In in the system & UI Element

### Release instructions:
* apply migrations up to 0133_introduce_tile_caching
* apply command index_facilities_new


## Release 1.6.1

## Introduction
* Product name: Open Supply Hub
* Release date: November 8, 2023

### Database changes
#### Migrations:
- 0130_facility_index_gin_index - implement indexes for fields on "api_facilityindexnew" table related to tile generation

#### Scheme changes
* indexing fields in api_facilityindexnew
    * contrib_types
    * contributors_id
    * lists

### Architecture/Environment changes
* Reconfigure CPU resources so that every worker uses 2 cores - [OSDEV-657](https://opensupplyhub.atlassian.net/browse/OSDEV-657)
* Add Code Quality pipelines

### Bugfix
* Implement indexing of fields related to tile generation in api_facilityindexnew table [OSDEV-654](https://opensupplyhub.atlassian.net/browse/OSDEV-654)

### Release instructions:
- apply migrations up to 0130_facility_index_gin_index


## Release 1.6.0

## Introduction
* Product name: Open Supply Hub
* Release date: November 4, 2023

### Database changes
#### Migrations:
- 0126_add_tables_a_b_test - add tables api_facilitylistitemtemp & api_facilitymatchtemp for A/B Test purpose
- 0127_search_by_private_contributor_types - add contributor types from non-public lists to api_facilityindexnew table
- 0128_custom_text_implementation - creates custom_text SQL functions and updated index_facilities and index_facilities_by to use it
- 0129_delete_facility_index - removes api_facilityindex table

#### Scheme changes
* introduce fields to api_facility_list_items
    * raw_json:JSON
    * raw_header:Text
* introduce table api_facilitylistitemfield - key-value storage for both mandatory and custom facility list item fields.
* introduce procedure custom_text - evaluates array required for advanced search by custom fields
* update index_facilities and index_facilities_by procedures to evaluate custom_text add custom_text_serach using custom_text from above
* introduce tables api_facilitylistitemtemp & api_facilitymatchtemp as a copy of api_facilitylistitem & api_facilitymatch for A/B Test to store match results
* remove api_facilityindex table

### Code/API changes
* Endpoint /contributor-lists/ has been deprecated
* The new endpoint /contributor-lists-sorted/ has been created: View Facility Lists that are both active and approved filtered by Contributor sorted by creation date and changed response type to list of objects.
- [OSDEV-218](https://opensupplyhub.atlassian.net/browse/OSDEV-218)
* Connect new tables (api_facilitylistitemtemp & api_facilitymatchtemp) to existing parsing & geocoding result storing
* Trigger matching process on Dedupe Hub through Kafka Producer on Django side
- [OSDEV-507](https://opensupplyhub.atlassian.net/browse/OSDEV-507)

### Architecture/Environment changes
* Update rollbar token - [OSDEV-581](https://opensupplyhub.atlassian.net/browse/OSHUB-581)
* Deployed Dedupe Hub standalone service & Kafka event streaming service for A/B Test purpose - [OSDEV-507](https://opensupplyhub.atlassian.net/browse/OSDEV-507)
* Kafka added to infrastructure (AWS MSK) - [OSDEV-428](https://opensupplyhub.atlassian.net/browse/OSDEV-428)
* Dedupe Hub service added to ECS Cluster - [OSDEV-430](https://opensupplyhub.atlassian.net/browse/OSDEV-430)
* Infrastructure environments not depended on python (django app environment) - [OSDEV-424](https://opensupplyhub.atlassian.net/browse/OSDEV-424)
* Reworked algorithm to manage DNS records - [OSDEV-414](https://opensupplyhub.atlassian.net/browse/OSDEV-414)
* Update AWS Terraform provider, move from Azavea repo & upgrade few modules for Terraform - [OSDEV-405](https://opensupplyhub.atlassian.net/browse/OSDEV-405)
* Replaced usage of FacilityIndex model by FacilityIndexNew.
* Removed FacilityIndex model
* Removed function get_custom_text
* Removed function index_custom_text from transactions
* Removed function index_extended_fields from transactions
* Removed function index_facilities from transactions
* Removed function index_sectors from transactions
* Removed get_sector_dict from transactions

### Bugfix
* Make search by non-public contributor types available [OSDEV-307](https://opensupplyhub.atlassian.net/browse/OSDEV-307)
* Make possibility to create embed map configuration for constributors with more than 2500 facilities [OSDEV-585](https://opensupplyhub.atlassian.net/browse/OSDEV-585)
* Make possibility to save data facilities even if they have no stored location [OSDEV-596](https://opensupplyhub.atlassian.net/browse/OSDEV-596)

### What's new
* Update README.md with the most recent information - [OSDEV-580](https://opensupplyhub.atlassian.net/browse/OSHUB-580)
* Update Rollbar's post_server_item tokens - [OSDEV-581](https://opensupplyhub.atlassian.net/browse/OSHUB-581)
* Contributor Lists. Order lists from a contributor by newest to oldest list - [OSDEV-218](https://opensupplyhub.atlassian.net/browse/OSDEV-218)

### Release instructions:
- apply migrations up to 0124_itroduce_raw_json
- execute command fill_raw_json
- apply migrations up to 0129_delete_facility_index
- apply command index_facilities_new<|MERGE_RESOLUTION|>--- conflicted
+++ resolved
@@ -7,47 +7,22 @@
 
 ## Introduction
 * Product name: Open Supply Hub
-<<<<<<< HEAD
-* Release date: *Provide release date*
-
-### Database changes
-#### Migrations:
-* *Describe migrations here.*
-
-#### Scheme changes
-* *Describe scheme changes here.*
-
-### Code/API changes
-* *Describe code/API changes here.*
-
-### Architecture/Environment changes
-* *Describe architecture/environment changes here.*
+* Release date: April 20, 2024
+
+### Database changes
+#### Migrations:
+
+#### Scheme changes
+
+### Code/API changes
+* [OSDEV-923](https://opensupplyhub.atlassian.net/browse/OSDEV-923) [Uptime] Added more logs around API/List uploads & Dedupe Hub match processing
+
+### Architecture/Environment changes
 
 ### Bugfix
 * [OSDEV-857](https://opensupplyhub.atlassian.net/browse/OSDEV-857) [Bug] Pre-prod isn't deleted by the 'terraform destroy' script. Command for destroying repositories on AWS pre-prod has been added.
 
 ### What's new
-* *Describe what's new here. The changes that can impact user experience should be listed in this section.*
-
-### Release instructions:
-* *Provide release instructions here.*
-=======
-* Release date: April 20, 2024
-
-### Database changes
-#### Migrations:
-
-#### Scheme changes
-
-### Code/API changes
-* [OSDEV-923](https://opensupplyhub.atlassian.net/browse/OSDEV-923) [Uptime] Added more logs around API/List uploads & Dedupe Hub match processing
-
-### Architecture/Environment changes
-
-### Bugfix
-
-### What's new
->>>>>>> d07b750a
 
 ## Release 1.10.0
 
