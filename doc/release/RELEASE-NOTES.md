--- conflicted
+++ resolved
@@ -15,12 +15,9 @@
 #### Scheme changes
 
 ### Code/API changes
-<<<<<<< HEAD
 * [OSDEV-1409](https://opensupplyhub.atlassian.net/browse/OSDEV-1409) - Introduced a new PATCH `/api/v1/moderation-events/{moderation_id}/production-locations/{os_id}/` endpoint. This endpoint allows the creation of a new contribution for an existing production location based on the provided moderation event.
-=======
 * [OSDEV-1336](https://opensupplyhub.atlassian.net/browse/OSDEV-1336) - Introduced a new PATCH `/api/v1/production-locations/{os_id}/` endpoint based on the API v1 specification. This endpoint allows the creation of a new moderation event for updating the production location with the given details. Basically, the endpoint can be used to contribute to an existing location.
 * [OSDEV-1336](https://opensupplyhub.atlassian.net/browse/OSDEV-1336) - Dynamic mapping for the new fields in the `moderation-events` index has been disabled for those that don't have an explicit mapping defined. This change helps avoid indexing conflicts, such as when a field is initially indexed with one data type (e.g., long), but later an entry with a different data type for the same field is indexed, causing the entire entry to fail indexing. After this change, fields with an explicit mapping will be indexed, while other fields will not be indexed or searchable, but will still be displayed in the document.
->>>>>>> 38824d09
 
 ### Architecture/Environment changes
 
