--- conflicted
+++ resolved
@@ -37,14 +37,11 @@
     * Successful Search: If the search is successful, the results screen displays a list of production locations. Each item includes the following information about the production location: name, OS ID, address, and country name. Users can either select a specific production location or press the "I don’t see my Location" button, which triggers a confirmation dialog window.
     * Confirmation Dialog Window: In this window, users can confirm that no correct location was found using the provided search parameters. They can either proceed to create a new production location or return to the search.
     * Unsuccessful Search: If the search is unsuccessful, an explanation is provided along with two options: return to the search or add a new production location.
-<<<<<<< HEAD
 * [OSDEV-1374](https://opensupplyhub.atlassian.net/browse/OSDEV-1374) - Implemented integration for the `Search results` page to show results of searching by name and address (`/contribute/production-location/search`):
     - Connected GET `v1/production-locations`.
     - Routing between pages `Production Location Search`,`Search returned no results`, `Production Location Information`, `Search results`, and `I don't see my Location` pop-up is configured.
     - Max result limit set to 100.
-=======
 * [OSDEV-1579](https://opensupplyhub.atlassian.net/browse/OSDEV-1579) - Updated the API limit automated email to remove an outdated link referring to OAR and improve the languate for clarity. With this update the contributor will be informed of the correct process to follow if they have reached their API calls limit.
->>>>>>> 47914522
 
 ### Release instructions:
 * Ensure that the following commands are included in the `post_deployment` command:
