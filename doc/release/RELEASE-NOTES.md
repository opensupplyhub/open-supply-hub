--- conflicted
+++ resolved
@@ -20,11 +20,8 @@
 
 ### Architecture/Environment changes
 * [OSDEV-990](https://opensupplyhub.atlassian.net/browse/OSDEV-990) - Implement a ContriCleaner facade class to simplify interaction with client code. With this change, the client code only needs to instantiate the ContriCleaner class, pass the input data, and then call the `process_data` method without the need to define strategies or other details. This abstraction helps streamline the process and encapsulate complexity.
-<<<<<<< HEAD
 * [OSDEV-991](https://opensupplyhub.atlassian.net/browse/OSDEV-991) - Implement a chain of pre-validation and serialization handlers in the ContriCleaner to streamline data processing. Additionally, refactor the CompositeRowSerializer to set up leaf serializers using a specialized method, ensuring loose coupling between the CompositeRowSerializer and leaf serializers. Lastly, separate serialization and validation tasks from parsing in the ContriCleaner library for improved modularity and maintainability.
-=======
 * [OSDEV-1000](https://opensupplyhub.atlassian.net/browse/OSDEV-1000) - A new class `ProcessingFacility` was created that will be responsible for managing the processing of new facilities from both API requests and list uploads. The functionality of processing a new facility received from an API request, which was previously in `facilities_view_set.py`, has been moved to `processing_facility.py`.
->>>>>>> b5cb73db
 
 ### Bugfix
 * [OSDEV-857](https://opensupplyhub.atlassian.net/browse/OSDEV-857) [Bug] Pre-prod isn't deleted by the 'terraform destroy' script. Command for destroying repositories on AWS pre-prod has been added.
