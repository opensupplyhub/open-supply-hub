# Release Notes
All notable changes to this project will be documented in this file.

This project adheres to [Semantic Versioning](http://semver.org/spec/v2.0.0.html). The format is based on the `RELEASE-NOTES-TEMPLATE.md` file.


## Release 1.25.0

## Introduction
* Product name: Open Supply Hub
* Release date: November 30, 2024

### Database changes
#### Migrations:
* 0159_alter_status_of_moderation_events_table.py - This migration alters status of api_moderationevent table.
* 0159_create_disable_list_uploading_switch.py - This migration creates disable_list_uploading switch in the Django admin panel and record in the waffle_switch table.

#### Scheme changes
* [OSDEV-1346](https://opensupplyhub.atlassian.net/browse/OSDEV-1346) - Alter status options for api_moderationevent table.

### Code/API changes
* [OSDEV-1346](https://opensupplyhub.atlassian.net/browse/OSDEV-1346) - Create GET request for `v1/moderation-events` endpoint.
<<<<<<< HEAD
* [OSDEV-1429](https://opensupplyhub.atlassian.net/browse/OSDEV-1429) - The list upload switcher has been created to disable the `Submit` button on the List Contribute page through the Switch page in the Django admin panel during the release process. Implemented a check on the list upload endpoint.
=======
* [OSDEV-1332](https://opensupplyhub.atlassian.net/browse/OSDEV-1332) - Introduced new `PATCH api/v1/moderation-events/{moderation_id}` endpoint 
to modify moderation event `status`.
* [OSDEV-1347](https://opensupplyhub.atlassian.net/browse/OSDEV-1347) - Create GET request for `v1/moderation-events/{moderation_id}` endpoint.
>>>>>>> fa787825

### Architecture/Environment changes
* Increased the memory for the Dedupe Hub instance from 8GB to 12GB in the `production` and `pre-prod` environments to reduce the risk of container overload and minimize the need for reindexing in the future.

### Bugfix
* *Describe bugfix here.*

### What's new
* *Describe what's new here. The changes that can impact user experience should be listed in this section.*

### Release instructions:
* Ensure that the following commands are included in the `post_deployment` command:
    * `migrate`


## Release 1.24.0

## Introduction
* Product name: Open Supply Hub
* Release date: November 16, 2024

### Code/API changes
* [OSDEV-1335](https://opensupplyhub.atlassian.net/browse/OSDEV-1335) - Explicitly set the number of shards and the number of replicas for the "production locations" and "moderation events" OpenSearch indexes. Based on the OpenSearch documentation, a storage size of 10–30 GB is preferred for workloads that prioritize low search latency. Additionally, having too many small shards can unnecessarily exhaust memory by storing excessive metadata. Currently, the "production locations" index utilizes 651.9 MB, including replicas, while the "moderation events" index is empty. This indicates that one shard and one replica should be sufficient for the "production locations" and "moderation events" indexes.
* Moved all the files related to the OpenSearch service to the existing `src/django/api/services/opensearch` folder within the `api` app of the Django application. This should make it easier to navigate through the files and clarify the location of all OpenSearch service-related files in one place within the `api` app in Django.

### Architecture/Environment changes
* The OpenSearch version has been increased to 2.15.
* [OSDEV-1335](https://opensupplyhub.atlassian.net/browse/OSDEV-1335) - The new "moderation events" Logstash pipeline has been configured and implemented to collect moderation event data from the current PostgreSQL database and save it to OpenSearch. This setup allows for fast searches on the moderation events data.
* [OSDEV-1387](https://opensupplyhub.atlassian.net/browse/OSDEV-1387) - The SQL query for generating tiles from PostgreSQL+PostGIS has been reimplemented to avoid using the JOIN + GROUP BY clause. This change reduces the number of subqueries and their asymptotic complexity. Additionally, an option to set an upper limit on facility counts in the 'count' clause has been introduced, capped at 100, which doubles the query's performance. Throttling has been removed for tile generation endpoints.
* [OSDEV-1171](https://opensupplyhub.atlassian.net/browse/OSDEV-1171) - RDS instances for `staging` and `test` have beed decreased to `db.t3.large`
* Playwright has been introduced as the main framework for end-to-end testing:
    * Added a new Playwright testing service to the Docker configuration
    * Implemented initial test cases to verify core functionality
    * Integrated Playwright tests into the CI pipeline via GitHub Actions
    * Added necessary configuration files and dependencies for the e2e testing project
* The RDS instance for `production` has been upgraded to `db.m6in.4xlarge` and configured to operate in a single Availability Zone.

### Bugfix
* [OSDEV-1335](https://opensupplyhub.atlassian.net/browse/OSDEV-1335) - Fixed the assertion in the test for the `country.rb` filter of the "production locations" Logstash pipeline. The main issue was with the evaluation of statements in the Ruby block. Since only the last statement is evaluated in a Ruby block, all the checks were grouped into one chain of logical statements and returned as a `result` variable at the end.

### What's new
* [OSDEV-1116](https://opensupplyhub.atlassian.net/browse/OSDEV-1116) - A new Contribution Record Page has been developed to enable quick identification and moderation of contributions. This page includes two main sections: Moderation Event Data and Potential Matches, along with a set of buttons designed to facilitate the moderation process.
* [OSDEV-1120](https://opensupplyhub.atlassian.net/browse/OSDEV-1120) - A new Moderation Queue Dashboard page has been introduced, featuring three essential components:
    * Moderation Events Table: Allows users to view and manage moderation events more effectively.
    * Filtering Options: Multiple filter fields enable users to customize the displayed events based on different criteria, making it easier to find specific events.
    * Download Excel Button: Provides the ability to export the list of displayed moderation events as an XLSX file for offline analysis and record-keeping.

### Release instructions:
* The following steps should be completed while deploying to Staging or Production:
    1. Run the `[Release] Deploy` pipeline for these environments with the flag 'Clear OpenSearch indexes' set to true. This will allow Logstash to refill OpenSearch since the OpenSearch instance will be recreated due to the version increase. It is also necessary due to changes in the OpenSearch index settings.
    2. Open the triggered `Deploy to AWS` workflow and ensure that the `apply` job is completed. **Right after** finishing the `apply` job, follow these instructions, which should be the last steps in setting up the recreated OpenSearch instance:
        - Copy the ARN of the `terraform_ci` user from the AWS IAM console.
            - Navigate to the AWS console's search input, type "IAM", and open the IAM console.
            - In the IAM console, find and click on the "Users" tab.
            - In the list of available users, locate the `terraform_ci` user, click on it, and on that page, you will find its ARN.
        - After copying this value, go to the AWS OpenSearch console in the same way you accessed the IAM console.
        - Open the available domains and locate the domain for the corresponding environment. Open it, then navigate to the security configuration and click "Edit".
        - Find the section titled "Fine-grained access control", and under this section, you will find an "IAM ARN" input field. Paste the copied ARN into this field and save the changes. It may take several minutes to apply. Make sure that the "Configuration change status" field has green status.
    3. Then, return to the running `Deploy to AWS` workflow and ensure that the logs for `clear_opensearch` job do not contain errors related to access for deleting the OpenSearch index or lock files in EFS storage. In case of **an access error**, simply rerun the `Deploy to AWS` workflow manually from the appropriate release Git tag.


## Release 1.23.0

## Introduction
* Product name: Open Supply Hub
* Release date: November 02, 2024

### Database changes
#### Migrations:
* 0158_create_moderation_events_table.py - This migration creates api_moderationevent table for Moderation Queue.

#### Scheme changes
* [OSDEV-1229](https://opensupplyhub.atlassian.net/browse/OSDEV-1229) - Created Moderation Events Postgres table to track moderation events in the database.

### Code/API changes
* Throttling has been introduced for tiles/* endpoints, limiting requests to 300 per minute.
* [OSDEV-1328](https://opensupplyhub.atlassian.net/browse/OSDEV-1328) The OpenSearch tokenizer has been changed to `lowercase` to get better search results when querying the GET /v1/production-locations/ endpoint.

### Architecture/Environment changes
* Resource allocation has been optimized for the staging environment. The number of ECS tasks for the Django app has been reduced from 6 to 4, while maintaining system stability.

### Release instructions:
* Ensure that the following commands are included in the `post_deployment` command:
    * `migrate`
* Run `[Release] Deploy` pipeline for an existing environment with the flag 'Clear OpenSearch indexes' set to true - to let the tokenizer parse full text into words with new configurations.


## Release 1.22.0

## Introduction
* Product name: Open Supply Hub
* Release date: October 19, 2024

### Database changes
#### Migrations:
* 0156_introduce_list_level_parsing_errors - This migration introduces the parsing_errors field for the FacilityList model to collect list-level and internal errors logged during the background parsing of the list.
* 0157_delete_endpoint_switcher_for_list_uploads - This migration deletes the `use_old_upload_list_endpoint` switcher that was necessary to toggle between the old and new list upload endpoints.

#### Scheme changes
* [OSDEV-1039](https://opensupplyhub.atlassian.net/browse/OSDEV-1039) - Since the `use_old_upload_list_endpoint` switcher is no longer necessary for the list upload, it has been deleted from the DB. Additionally, the `parsing_errors` field has been added to the FacilityList model.

### Code/API changes
* [OSDEV-1102](https://opensupplyhub.atlassian.net/browse/OSDEV-1102) - API. Propagate production location updates to OpenSearch data source via refreshing `updated_at` field in `api_facility` table. Triggered updated_at field in such actions: transfer to alternate facility, claim facility, approve, reject and deny claim, claim details, merge facilities, match facility (promote, split).
* [OSDEV-1039](https://opensupplyhub.atlassian.net/browse/OSDEV-1039) - Deleted the `facility_list_items.json` fixture from the Django app since it is no longer needed, having been replaced with real CSV files. Additionally, other important changes have been implemented in the Django app and deployment:
    * Adjusted all code that used the `facility_list_items.json` fixture and removed the unused matching logic from the Django app, as it is no longer necessary and was connected to that fixture.
    * Updated the reset database step in the `restore_database` job of the Deploy to AWS GitHub workflow to upload CSV location list files to S3 for parsing during the DB reset.

### Architecture/Environment changes
* [OSDEV-1325](https://opensupplyhub.atlassian.net/browse/OSDEV-1325)
  * __Deploy to AWS__ pipeline will init from __[Release] Deploy__ pipeline and get deployment parameters, such as cleaning OpenSearch indexes, by trigger.
* [OSDEV-1372](https://opensupplyhub.atlassian.net/browse/OSDEV-1372)
  * Changed the base image in the Django app Dockerfile to use a Debian 11 instead of Debian 10 as the PostgreSQL 13 repository support for Debian 10 has been ended.
  * Always build a docker image for the amd64 platform so that the image in the local environment fully corresponds to the one in production.
* [OSDEV-1172](https://opensupplyhub.atlassian.net/browse/OSDEV-1172)
  * Added the ability to restore a database from a snapshot.
* [OSDEV-1388](https://opensupplyhub.atlassian.net/browse/OSDEV-1388)
  * Increased timeout to wait for copying anonymized shared snapshot.

### Bugfix
* Fixed a bug related to environment variable management:
    * Removed the `py_environment` Terraform variable, as it appeared to be a duplicate of the `environment` variable.
    * Passed the correct environment values to the ECS task definition for the Django containers in all environments, especially in the Preprod and Development environments, to avoid misunderstandings and incorrect interpretations of the values previously passed via `py_environment`.
    * Introduced a *Local* environment specifically for local development to avoid duplicating variable values with the AWS-hosted *Development* environment.
* [OSDEV-1039](https://opensupplyhub.atlassian.net/browse/OSDEV-1039) - Made the list parsing asynchronous and increased the list upload limit to 10,000 facilities per list to reduce manual work for moderators when they split large lists into smaller ones. The following architectural and code changes have been made:
    1. Renamed the previously copied `api/facility-lists/createlist` POST endpoint to the `api/facility-lists` POST endpoint. Deleted the old implementation of the `api/facility-lists` POST endpoint along with the `use_old_upload_list_endpoint` switcher that was necessary to toggle between the old and new list upload endpoints.
    2. Removed the triggering of ContriCleaner from the `api/facility-lists` POST endpoint and moved it to the async parse AWS batch job to reduce the load on the endpoint. Introduced a `parsing_errors` field for the FacilityList model to collect list-level and internal errors logged during the background parsing of the list.
    3. Established a connection between the EC2 instance within the AWS batch job and the S3 bucket where all the uploaded list files are saved. This is necessary because the parse job retrieves a particular list from the S3 bucket via Django.
    4. Deleted redundant code from the previous implementation of the list item parsing.
    5. Adjusted Django, ContriCleaner, and integration tests. Regarding integration tests, the `facility_list_items.json` fixture was converted to concrete CSV lists, which were connected to the `facility_lists.json` fixture to upload them to the DB while creating the test DB for the integration tests. This is necessary because the parsing function that triggers ContriCleaner can only work with real files, not facility list items as it did previously.
    6. Refactored the ContributeForm component in the front-end app.
    7. The list page has been adjusted to work with asynchronous parsing, and a new dialog window has been added to notify users about the list parsing process, indicating that they need to wait.
    8. Introduced a UI to display list parsing errors on the list page after the page refresh.

### What's new
* [OSDEV-1127](https://opensupplyhub.atlassian.net/browse/OSDEV-1127) - It was implemented the Production Location Search screen that has two tabs: "Search by OS ID" and "Search by Name and Address." Each tab adds a query parameter (`?tab=os-id` and `?tab=name-address`) to the URL when active, allowing for redirection to the selected tab. On the "Search by OS ID" tab, users see an input field where they can enter an OS ID. After entering the full OS ID (15 characters), the "Search By ID" button becomes clickable, allowing users to proceed to the results screen. There are two possible outcomes:
    * Successful Search: If the search is successful, the results screen displays information about the production location, including its name, OS ID, previous OS ID (If they exist), address, and country name. Users can then choose to either return to the search by name and address or add data and claim the location.
    * Unsuccessful Search: If the search is unsuccessful, an explanation is provided, along with two options: return to the search by name and address or search for another OS ID.

    Each results screen also includes a "Back to ID search" button at the top.

### Release instructions:
* Before deploying to an existing environment, clear OpenSearch to ensure it can receive any missed changes and properly start the update process.
* Ensure that the `migrate` command is included in the `post_deployment` command.


## Release 1.21.0

## Introduction
* Product name: Open Supply Hub
* Release date: September 21, 2024

### Code/API changes
* [OSDEV-1126](https://opensupplyhub.atlassian.net/browse/OSDEV-1126) - Added the `historical_os_id` field to the response from the `v1/production-locations` endpoint if the searched production location contains this data. Modified the search query for `os_id` so that the search is conducted in both the `os_id` and `historical_os_id` fields in the OpenSearch production-locations index.
To make this possible, the `sync_production_locations.sql` script, which generates data for the production-locations index, was modified to include the selection of `historical_os_id_value` from the `api_facilityalias` table.
Additionally, a `historical_os_id` filter was added to the `sync_production_locations.conf`, ensuring that the `historical_os_id` is included in the index document only when the `historical_os_id_value` is not empty.

### Architecture/Environment changes
* [OSDEV-1177](https://opensupplyhub.atlassian.net/browse/OSDEV-1177)
  * Improved OpenSearch indexes cleanup step in the `Deploy to AWS` and `DB - Apply Anonymized DB` pipelines to use script templates so that changes can be made in one place rather than in each pipeline separately
  * Stop/start Logstash and clearing OpenSearch indexes moved to separate jobs of `Deploy to AWS` and `DB - Apply Anonymized DB` pipelines.
  * Stop/start Logstash and clearing OpenSearch indexes now runs on ubuntu-latest runner.
  * The automated deployment to AWS after creating tags for `sandbox` and `production` was temporarily prevented (until the implementation of [OSDEV-1325](https://opensupplyhub.atlassian.net/browse/OSDEV-1325)).

### Bugfix
* [OSDEV-1177](https://opensupplyhub.atlassian.net/browse/OSDEV-1177) - The following changes have been made:
    * Removed the if clause in the DB. Apply the Anonymized DB workflow to activate stopping Logstash.
    * Corrected grammar mistakes in the description of the job steps for stopping Logstash and clearing OpenSearch for the `DB - Apply Anonymized DB` and `Deploy to AWS` GitHub workflows.

### What's new
* [OSDEV-1225](https://opensupplyhub.atlassian.net/browse/OSDEV-1225) - The auto email responses for `Approved` and `Rejected` statuses have been updated to improve user experience. A user receives an email updating them on the status of their list and the next steps they need to take.

### Release instructions:
* Ensure that the following commands are included in the `post_deployment` command:
    * `migrate`
* After running the `Release [Deploy]` workflow for both the `sandbox` and `production` environments, the responsible person must manually run the `Deploy to AWS` workflow, ensuring that the `Clear OpenSearch indexes` option is checked for each environment.
Note: This instruction updates item 3 of the ['Release to Production and Sandbox'](https://github.com/opensupplyhub/open-supply-hub/blob/main/doc/release/RELEASE-PROTOCOL.md#release-to-production-and-sandbox) section of the RELEASE-PROTOCOL.


## Release 1.20.0

## Introduction
* Product name: Open Supply Hub
* Release date: September 7, 2024

### Database changes
#### Migrations:
* 0155_remove_verification_method_column_from_facility_claim - This migration replaces the old `index_approved_claim` function with a new one that does not index the `verification_method` and `phone_number` fields. Additionally, it removes the `verification_method` and `phone_number` fields from the FacilityClaim model and the respective history table.

#### Scheme changes
* [OSDEV-1092](https://opensupplyhub.atlassian.net/browse/OSDEV-1092) - Since the `verification_method` and `phone_number` fields are no longer necessary for the claim form and aren't used anywhere in the codebase, they have been deleted from the FacilityClaim model and the respective history table.

### Code/API changes
* [OSDEV-1045](https://opensupplyhub.atlassian.net/browse/OSDEV-1045) - Added flag `highlightBackground` to the DashboardFacilityCard component to highlight background for claimed facilities only on the Merge moderation screen. Added the `get_is_claimed` method to the `FacilityIndexDetailsSerializer` that returns a boolean value depending on whether the facility has an approved claim or not.
* [OSDEV-1167](https://opensupplyhub.atlassian.net/browse/OSDEV-1167) - Search. Update field names in Open Search. The following parameter/field names in the API schema for GET api/v1/production-locations has been changed:
    - `name_local` -> `local_name`
    - `url` -> `business_url`
    - `lon` -> `lng`
* [OSDEV-1025](https://opensupplyhub.atlassian.net/browse/OSDEV-1025) - Added the `get_is_claimed` method to the `FacilityMatchSerializer` that returns a boolean value depending on whether the matched facility has an approved claim or not.
* [OSDEV-1092](https://opensupplyhub.atlassian.net/browse/OSDEV-1092) - Modified the serialized output of the `FacilityClaimDetailsSerializer`:
    * Removed the `verification_method` and `phone_number` fields.
    * Added `facility_website`, `sector`, `facility_workers_count`, and `facility_name_native_language`.
* [OSDEV-1101](https://opensupplyhub.atlassian.net/browse/OSDEV-1101) - API v1/production-locations. Extend the country object to include alpha-3 code, numeric code, and country name.

### Architecture/Environment changes
* [OSDEV-1153](https://opensupplyhub.atlassian.net/browse/OSDEV-1153) - Created integration tests for the OpenSearch and for new `/api/v1/production-locations/` API endpoint.
* [OSDEV-1177](https://opensupplyhub.atlassian.net/browse/OSDEV-1177) - Implemented clearing OpenSearch and stopping Logstash during Postgres DB restore/reset in pre-prod/test/dev environments to freshly populate OpenSearch with data from the restored or reset Postgres DB.

### What's new
* [OSDEV-1045](https://opensupplyhub.atlassian.net/browse/OSDEV-1045) - The color of the facility panel for claimed facilities in the Merge moderation screen has been changed to green.
* [OSDEV-1025](https://opensupplyhub.atlassian.net/browse/OSDEV-1025) - Added the claim badge to the facility details on the C/R moderation screen when the facility has an approved claim.
* [OSDEV-1092](https://opensupplyhub.atlassian.net/browse/OSDEV-1092) - On the Facility Claims Details page, fields have been updated to show only those that could be uploaded as part of the claim form:
    * Removed deprecated fields: Phone Number, Company Name, Facility Parent Company / Supplier Group, Facility Description, and Verification Method.
    * Added new fields: Sector(s), Production Location's Website, Number of Workers, and Local Language Name.
    * Renamed fields:
        * 'Facility' to 'Location Name',
        * 'Claim Contributor' to 'Claimant Account',
        * 'Job Title' to 'Claimant Title',
        * 'Email' to 'Account Email',
        * 'Website' to 'Claimant's Website',
        * 'LinkedIn Profile' to 'Production Location's LinkedIn'.

### Release instructions:
* Before deploying to an existing environment, manually delete the related EFS storage, OpenSearch domain, and stop all tasks of the Logstash service in the appropriate ECS cluster. This is necessary to apply the new mapping for the production-locations OpenSearch index.

* Ensure that the following commands are included in the `post_deployment` command:
    * `migrate`
    * `index_facilities_new`


## Release 1.19.0

## Introduction
* Product name: Open Supply Hub
* Release date: August 24, 2024

### Code/API changes
* [OSDEV-1006](https://opensupplyhub.atlassian.net/browse/OSDEV-1006) - Create new "api/v1/production-locations" endpoint.
* [OSDEV-633](https://opensupplyhub.atlassian.net/browse/OSDEV-633) - Modified the `sectors` endpoint to return either a list of sectors or sectors grouped by their sector groups, depending on the query parameters passed to the request. Possible parameters include:
    * `embed` (optional): If present, returns a flat list of sectors submitted by a specific contributor.
    * `contributor` (optional): If embed is provided, this parameter must be included to filter sectors submitted by a specific contributor.
    * `grouped` (optional): If present, returns sectors grouped by their sector groups.
* [OSDEV-1184](https://opensupplyhub.atlassian.net/browse/OSDEV-1184) - Handle validation errors for size, sort_by and order_by parameters of "api/v1/production-locations" endpoint.
* [OSDEV-982](https://opensupplyhub.atlassian.net/browse/OSDEV-982) - Search, API. Add OS ID query parameter to v1/production-locations. Implement "api/v1/production-locations/{os_id}" endpoint.
* [OSDEV-1103](https://opensupplyhub.atlassian.net/browse/OSDEV-1103) - Enabled accent-insensitive search for `name` and `address` fields of production location by designing the index mapping to do ASCII folding for search tokens. Additionally, there were changed query_type for the `name` and `name_local` fields from `terms` to `match`.

### Architecture/Environment changes
* [OSDEV-1165](https://opensupplyhub.atlassian.net/browse/OSDEV-1165) - Updated the release protocol to include information about quick fixes and how to perform them. Additionally, updated the GitFlow diagram to visually depict this process.
* Updated the `RELEASE-PROTOCOL.md` file to include information about OpenSearch and Logstash, stating that their functionality should also be checked after deployment.
* [OSDEV-1169](https://opensupplyhub.atlassian.net/browse/OSDEV-1169) - Activated deployment database-anonymizer to production.
* [OSDEV-1197](https://opensupplyhub.atlassian.net/browse/OSDEV-1197) - Upgrade Kafka tools to version 3.8.0

### Bugfix
* [OSDEV-1048](https://opensupplyhub.atlassian.net/browse/OSDEV-1048) - Fixed error "User Cannot read properties of undefined (reading 'length')".
* [OSDEV-1180](https://opensupplyhub.atlassian.net/browse/OSDEV-1180) - Introduced a 10,000-download limit check on the api/facilities-downloads API endpoint to prevent non-API users from downloading more than 10,000 production locations.
* [OSDEV-1178](https://opensupplyhub.atlassian.net/browse/OSDEV-1178) - Added null check for claimStatuses array that fixes JS error on Dashboard/Facility Claims page.

### What's new
* [OSDEV-633](https://opensupplyhub.atlassian.net/browse/OSDEV-633) - Added a nested select to the Sectors filter. The main selection is the group name of related sectors. By pressing the header, a user can select all related sectors from this group. To view the list of related sectors, it's necessary to press the "carrot" icon next to the group heading. This action allows a user to choose a single sector from the grouped list. Additionally, entering text into the search filter displays only the filtered sectors within the opened groups.

### Release instructions:
* Before deploying to an existing environment, manually delete the related EFS storage, OpenSearch domain, and stop all tasks of the Logstash service in the appropriate ECS cluster. This is necessary to apply the new mapping for the production-locations OpenSearch index.


## Release 1.18.0

## Introduction
* Product name: Open Supply Hub
* Release date: August 10, 2024

### Database changes
#### Migrations:
* 0152_delete_tilecache_and_dynamicsetting - removed unused `api_tilecache` and `api_dynamicsetting` tables.
* 0153_add_sector_group_table - creates the `SectorGroup` model and populates it with the sector groups names.
* 0154_associate_sectors_with_groups - associates sectors with sector groups.

#### Scheme changes
* [OSDEV-1142](https://opensupplyhub.atlassian.net/browse/OSDEV-1142) - Technical Debt. Remove unused `api_tilecache` and `api_dynamicsetting` tables. Migration has been created, removed related data in the code base.
* [OSDEV-360](https://opensupplyhub.atlassian.net/browse/OSDEV-360) - The following changes have been implemented:
    * A new table, `api_sectorgroup`, has been introduced and populated with sector group names.
    * A new field named `groups` has been added to the `Sector` model to establish a many-to-many relationship between the `api_sector` and the `api_sectorgroup` tables.

### Code/API changes
* [OSDEV-1005](https://opensupplyhub.atlassian.net/browse/OSDEV-1005) - Disconnect location deletion propagation to the OpenSearch cluster while the Django tests are running, as it is outside the scope of Django unit testing.

### Architecture/Environment changes
* [OSDEV-1005](https://opensupplyhub.atlassian.net/browse/OSDEV-1005) - Enable deployment of the Logstash and OpenSearch infra to AWS environments.
* [OSDEV-1156](https://opensupplyhub.atlassian.net/browse/OSDEV-1156) - The following changes have been made:
    * Defined memory and CPU configurations for Logstash and instance types for OpenSearch in each AWS environment. The memory and CPU configurations for Logstash have been set uniformly across all environments. After an investigation, it was found that the minimally sufficient requirements are 0.25 CPU and 2 GB of memory for proper Logstash operation, even with the production database. [This documentation](https://www.elastic.co/guide/en/logstash/current/jvm-settings.html) about JVM settings in the Logstash app was used to determine the appropriate resource settings. Regarding OpenSearch, the least powerful instance type was used for the Dev, Staging, and Test environments since high OpenSearch performance is not required there. For the Prod and Pre-prod environments, the minimally recommended general-purpose instance type, `m6g.large.search`, was selected. Research showed that it can process document deletions in 0.04 seconds, which is relatively fast compared to the 0.1-0.2 seconds on the `t3.small.search` instance type used for Dev, Staging, and Test. This decision was based on [this AWS Blog article](https://aws.amazon.com/blogs/aws-cloud-financial-management/better-together-graviton-2-and-gp3-with-amazon-opensearch-service/).
    * The OpenSearch instance type was parameterized.
    * The JVM direct memory consumption in the Logstash app was decreased to 512 MB to fit into two gigabytes of memory, which is the maximum available for 0.25 CPU. Total memory usage was calculated based on the formula in [this section](https://www.elastic.co/guide/en/logstash/current/jvm-settings.html#memory-size-calculation) of the Logstash JVM settings documentation.
* Updated the OpenSearch domain name to the environment-dependent Terraform (TF) local variable in the resources of the OpenSearch access policy. Utilized the `aws_opensearch_domain_policy` resource since the `access_policies` parameter on `aws_opensearch_domain` does not validate the policy correctly after its updates. See [the discussion on GitHub](https://github.com/hashicorp/terraform-provider-aws/issues/26433).

### Bugfix
* Ensure that the OpenSearch domain name is unique for each environment to avoid conflicts when provisioning domains across different environments.
* [OSDEV-1176](https://opensupplyhub.atlassian.net/browse/OSDEV-1176) - Fixed a spelling mistake in the label for the password field on the LogIn page. After the fix, the label reads "Password".
* [OSDEV-1178](https://opensupplyhub.atlassian.net/browse/OSDEV-1178) - Fixed error "Something went wrong" error after clicking on Dashboard -> View Facility Claims.

### What's new
* [OSDEV-1144](https://opensupplyhub.atlassian.net/browse/OSDEV-1144) - Claims emails. Updated text for approval, revocation, and denial emails.
* [OSDEV-360](https://opensupplyhub.atlassian.net/browse/OSDEV-360) - On the admin dashboard, functionality has been added to allow Admins to add, remove, or modify sector groups. In the `Sectors` tab, Admins can now adjust the related sector groups for each sector. Each sector must be associated with at least one group.
* [OSDEV-1005](https://opensupplyhub.atlassian.net/browse/OSDEV-1005) - Implement the propagation of production location deletions from the PostgreSQL database to the OpenSearch cluster. After this fix, the locations that were deleted will be excluded from the response of the `v1/production-location` GET API endpoint.

### Release instructions:
* Ensure that the following commands are included in the `post_deployment` command:
    * `migrate`


## Release 1.17.0

## Introduction
* Product name: Open Supply Hub
* Release date: July 27, 2024

### Database changes
#### Migrations:
* 0151_replace_index_number_of_workers - replace function `index_number_of_workers` to use one source of truth for both`number_of_workers` & `extended_fields`.

#### Scheme changes
* *Describe scheme changes here.*

### Code/API changes
* *Describe code/API changes here.*

### Architecture/Environment changes
* *Describe architecture/environment changes here.*

### Bugfix
* [OSDEV-1145](https://opensupplyhub.atlassian.net/browse/OSDEV-1145) - Error message appearing as red dot with no context. Error display has been fixed. Simplified displaying logic of errors. Changed error property type.
* [OSDEV-576](https://opensupplyhub.atlassian.net/browse/OSDEV-576) - Implemented one source of truth to Search query source & Production Location Details page source for field `number_of_workers`.
* [OSDEV-1146](https://opensupplyhub.atlassian.net/browse/OSDEV-1146) - Fixed issue with missed header & data for Claim Decision column while downloaded Facility Claims data in xlsx format.

### What's new
* [OSDEV-1090](https://opensupplyhub.atlassian.net/browse/OSDEV-1090) - Claims. Remove extra product type field on Claimed Facility Details page.
* [OSDEV-273](https://opensupplyhub.atlassian.net/browse/OSDEV-273) - Facility Claims. Implement filtering by Country and Status. Set 'pending' claim status as a default filter.
* [OSDEV-1083](https://opensupplyhub.atlassian.net/browse/OSDEV-1083) - Implemented a 'toggle password visibility' feature in the login, registration, reset password and user profile forms.
* The legacy `_template` API endpoint was disabled via the configuration file in favor of the new `_index_template` API endpoint, since the composable index template is used for OpenSearch. The `legacy_template` was set to `false` to start using the defined composable index template in the `production_locations.json` file. This change is necessary to avoid omitting the `production_locations.json` index template for the `production-locations` index defined in the Logstash app and to enforce the OpenSearch cluster to use the explicit mapping for the `production-locations` index.

### Release instructions:
* Ensure that the following commands are included in the `post_deployment` command:
    * `migrate`
    * `index_facilities_new`


## Release 1.16.0

## Introduction
* Product name: Open Supply Hub
* Release date: July 13, 2024

### Database changes
#### Migrations:
* *Describe migrations here.*

#### Scheme changes
* *Describe scheme changes here.*

### Code/API changes
* [OSDEV-1100](https://opensupplyhub.atlassian.net/browse/OSDEV-1100) - Replaced all mentions of "facility" and "facilities" with the new production location naming in the Logstash app. Renamed `location` field in the production locations index to `coordinates`.
* [OSDEV-705](https://opensupplyhub.atlassian.net/browse/OSDEV-705) - Created an additional `RowCoordinatesSerializer` in the ContriCleaner to handle coordinate values ("lat" and "lng"). Moved the conversion of "lat" and "lng" into float point numbers from `FacilityListViewSet` to this serializer.
* Introduced a general format for all Python logs by updating the Django `LOGGING` constant. Disabled propagation for the `django` logger to the `root` logger to avoid log duplication. Removed unnecessary calls to the `basicConfig` method since only the configuration defined in the `LOGGING` constant in the settings.py file is considered valid by the current Django app.

### Architecture/Environment changes
* *Describe architecture/environment changes here.*

### Bugfix
* [OSDEV-705](https://opensupplyhub.atlassian.net/browse/OSDEV-705) - Fixed the error “could not convert string to float” that occurred when a list contained columns for “lat” and “lng” and only some of the rows in these columns had data. As a result, rows are processed regardless of whether the values for “lat” and “lng” are present and valid, invalid, or empty.

### What's new
* [OSDEV-981](https://opensupplyhub.atlassian.net/browse/OSDEV-981) Reporting. History of contributor uploads. Created a new report with details about the contributor:
    * including name, ID, contributor type;
    * first upload, including date of the first upload and time since the first upload in days;
    * most recent (or “last”) upload, including date of the last upload and time since the last upload in days;
    * total (or “lifetime”) uploads and a calculation for uploads per year (= lifetime uploads = total uploads / (current year - first upload year); if “first upload year” = “current year”, then use 1 in denominator). This data is ordered based on the “date of last upload” column so that contributors who have recently contributed data are at the top of the report.
* [OSDEV-1105](https://opensupplyhub.atlassian.net/browse/OSDEV-1105) - Contribution. Allow commas in list name and update error message.
* [OSDEV-272](https://opensupplyhub.atlassian.net/browse/OSDEV-272) - Facility Claims Page. Implement ascending/descending and alphabetic sort on FE. Applied proper sorting for lower case/upper case/accented strings.
* [OSDEV-1036](https://opensupplyhub.atlassian.net/browse/OSDEV-1036) - Claims. Add a sortable "claim decision" column to claims admin page.
* [OSDEV-1053](https://opensupplyhub.atlassian.net/browse/OSDEV-1053) - Updated email notification about the claim submission.

### Release instructions:
* *Provide release instructions here.*


## Release 1.15.0

## Introduction
* Product name: Open Supply Hub
* Release date: June 29, 2024

### Database changes
#### Migrations:
* 0150_introduce_function_formatting_number_to_percent - adds add_percent_to_number to DB and drop
drop_calc_column_func.

### Code/API changes
* [OSDEV-1004](https://opensupplyhub.atlassian.net/browse/OSDEV-1004) - The following changes have been made to the Logstash and OpenSearch services:
    * Prepared the SQL script to collect all the necessary data for the `v1/facilities` API endpoint according to the new API specification. Agreed upon and established a prioritization scale for gathering data related to the name, address, sector, parent_company, product_type, facility_type, processing_type, number_of_workers and location fields as follows:
        * Data from the approved claim.
        * Promoted matches (considered as promoted facility list items).
        * The most recently contributed data.
    * For the country field, the same prioritization scale has been utilized except for 'Data from the approved claims' because the claimant cannot update the country in any way.
    * Introduced a new set of Ruby scripts to filter and reorganize the incoming data at the Logstash app level, avoiding complex database queries that could lead to high database load.
    * Updated the `facilities` index template for OpenSearch to define how new fields within the facility documents are stored and indexed by OpenSearch.
    * Set up the main Logstash pipeline to run every 15 minutes.
    * Introduced ingress and egress rules for the Opensearch and Logstash.
    * Parameterized database credentials for the logstash configs input.
    * Parameterized OpenSearch domain for the logstash configs output.
    * Specified the ARN of an IAM role to be used as the master user for the OpenSearch domain.
    * Set EFS access point permissions for logstash:root user.
    * Utilized environment variables to disable authentication for OpenSearch during local development, as the authentication isn't necessary.

    All changes have been made to meet the API specification requirements for `v1/facilities` API endpoint as closely as possible.

### Architecture/Environment changes
* For the job `clean_ecr_repositories` of Destroy Environment action, it was added a new line to the script responsible for deleting ECR repositories, specifically targeting the `opensupplyhub-logstash` repository.
* The `reindex_database` and `index_facilities_new` commands have been removed from the `post_deployment` command.

### Bugfix
* [OSDEV-1098](https://opensupplyhub.atlassian.net/browse/OSDEV-1098) Reporting. A columns values in the report "Contributor type by %" are not cumulative. The SQL for the report has been rewritten in such a way that first calculates the monthly counts, then computes the cumulative counts for each month, and finally applies the add_percent_to_number function to get the desired percentages. This gives us the accumulated values for each month.

### What's new
* [OSDEV-1071](https://opensupplyhub.atlassian.net/browse/OSDEV-1071)  Replaced the term "facility" with "production location" in the claims banners
* [OSDEV-933](https://opensupplyhub.atlassian.net/browse/OSDEV-933) Facility Claims. Add "what is claims" screen. `What is claims` page with radio buttons has been added that explains more about the claim. Updated title and link text for not logged in user who wants to claim a production location.
* [OSDEV-1088](https://opensupplyhub.atlassian.net/browse/OSDEV-1088) - Collecting users' public IP addresses in the Rollbar error tracker has been disabled to meet GDPR compliance.

### Release instructions:
* Update code.


## Release 1.14.0

## Introduction
* Product name: Open Supply Hub
* Release date: June 15, 2024

### Database changes
#### Migrations:
* 0146_add_facility_workers_count_new_field_to_facilityclaim - adds the facility_workers_count_new field to the FacilityClaim model.
* 0147_copy_facility_workers_count_to_facility_workers_count_new - copies the data from the facility_workers_count field to the facility_workers_count_new field.
* 0148_remove_facility_workers_count_field_from_facilityclaim - removes the facility_workers_count field from the FacilityClaim model.
* 0149_rename_facility_workers_count_new_to_facility_workers_count - renames the facility_workers_count_new field to facility_workers_count.

#### Scheme changes
* [OSDEV-1084](https://opensupplyhub.atlassian.net/browse/OSDEV-1084) - To enable adding a range for the number of workers during the claiming process, the type of the `facility_workers_count` field in the `FacilityClaim` table was changed from `IntegerField` to `CharField`.

### Architecture/Environment changes
* [OSDEV-1069](https://opensupplyhub.atlassian.net/browse/OSDEV-1069) - The following changes have been made:
    * Changed the Postgres Docker image for the database to use the official one and make the local database setup platform-agnostic, so it doesn't depend on the processor architecture.
    * Built the PostGIS program from source and installed it to avoid LLVM-related errors inside the database Docker container during local development.
* [OSDEV-1072](https://opensupplyhub.atlassian.net/browse/OSDEV-1072) - The following changes have been made:
    * Added building database-anonymizer container to the pipeline.
    * Pushing the database-anonymizer container to the repo is turned off until the database anonymizing scheduled task will be deployed to the production.
* [OSDEV-1089](https://opensupplyhub.atlassian.net/browse/OSDEV-1089) Change format gunicurn logs not pass IP address to AWS CloudWatch.
* Added command `reindex_database`
* [OSDEV-1075](https://opensupplyhub.atlassian.net/browse/OSDEV-1075) - The following changes have been made:
    * All resources created via batch job will be tagged
* [OSDEV-1089](https://opensupplyhub.atlassian.net/browse/OSDEV-1089) Change format gunicurn logs not pass IP address to AWS CloudWatch.
* Make tile generation endpoint transaction-less and remove `CREATE TEMP TABLE` statement.
* Added command `reindex_database`.
* [OSDEV-1089](https://opensupplyhub.atlassian.net/browse/OSDEV-1089) Change format gunicurn logs not pass IP address to AWS CloudWatch.
* Removed calling command `clean_facilitylistitems` from the `post_deployment` command.
* Added calling command `reindex_database` from the `post_deployment` command.
* Added calling command `index_facilities_new` from the `post_deployment` command.
* An additional loop was added to the `run_cli_task` script that repeatedly checks the status of an AWS ECS task, waiting for it to stop.

### Bugfix
* [OSDEV-1019](https://opensupplyhub.atlassian.net/browse/OSDEV-1019) - Fixed an error message to 'Your account is not verified. Check your email for a confirmation link.' when a user tries to log in with an uppercase letter in the email address and their account has not been activated through the confirmation link.
* Added the `--if-exists` flag to all calls of the `pg_restore` command to eliminate spam errors when it tries to delete resources that don't exist just because the DB can be empty. Improved the section of the README about applying the database dump locally. Specifically, SQL queries have been added to delete all the tables and recreate an empty database schema to avoid conflicts during the database dump restore.

### What's new
* [OSDEV-1030](https://opensupplyhub.atlassian.net/browse/OSDEV-1030) - The following changes have been made:
    * Replaced the "Donate" button with a "Blog" button in the header
    * Added links to the "Blog" and "Careers" pages in the footer
* [OSDEV-939](https://opensupplyhub.atlassian.net/browse/OSDEV-939) - The following changes have been made:
    * Created new steps `Supporting Documentation` & `Additional Data` for `Facility Claim Request` page.
    * Added popup for successfully submitted claim.
* [OSDEV-1084](https://opensupplyhub.atlassian.net/browse/OSDEV-1084) - Enable adding a range for the number of workers during the claiming process, either after pressing the “I want to claim this production location” link or on the Claimed Facility Details page.

### Release instructions:
* Update code.


## Release 1.13.0

## Introduction
* Product name: Open Supply Hub
* Release date: June 01, 2024

### Database changes
#### Migrations:
* 0145_new_functions_for_clean_facilitylistitems_command - introduced new sql functions for `clean_facilitylistitems` command:
    - drop_table_triggers
    - remove_items_where_facility_id_is_null
    - remove_old_pending_matches
    - remove_items_without_matches_and_related_facilities

### Code/API changes
* [OSDEV-994](https://opensupplyhub.atlassian.net/browse/OSDEV-994) API. Update to pass all merge events to user based on contrib id. A non-admin API user makes:
- a GET call to /moderation-events/merge/
and receives information about merges that have occurred for all contributors.
- a GET call to /moderation-events/merge/?contributors=<id_number_x>&contributors=<id_number_y>&contributors=<id_number_z>
and receives information about merges that have occurred for the contributors with the specified IDs.

### Architecture/Environment changes
* [OSDEV-1003](https://opensupplyhub.atlassian.net/browse/OSDEV-1003) - Added automatic building for the Logstash Docker image in the `Deploy to AWS` workflow. Refactored the `Deploy to AWS` workflow to remove redundant setting values for `build-args` of the `docker/build-push-action` action in cases where the values are not used.
* [OSDEV-1004](https://opensupplyhub.atlassian.net/browse/OSDEV-1004) - Prepared the local environment setup for the Logstash and OpenSearch services to enable local development. Created a script to start the project from scratch with a database populated with sample data.
* [OSDEV-1054](https://opensupplyhub.atlassian.net/browse/OSDEV-1054) - Added a Django command `clean_facilitylistitems` that make next steps:
    - drop table triggers;
    - remove facilitylistitems where facility_id is null;
    - remove facilitylistitems with potential match status more than thirty days;
    - remove facilitylistitems without matches and related facilities;
    - create table triggers;
    - run indexing facilities
* [OSDEV-878](https://opensupplyhub.atlassian.net/browse/OSDEV-878) - Added a Django command `post_deployment` that runs Django migrations during the deployment process. This command can be expanded to include other post-deployment tasks. Used the `post_deployment` command in the `post_deploy` job of the Deploy to AWS workflow.

### Bugfix
* [OSDEV-1056](https://opensupplyhub.atlassian.net/browse/OSDEV-1056) - Refactor OS Hub member's email anonymization.
* [OSDEV-1022](https://opensupplyhub.atlassian.net/browse/OSDEV-1022) - Fix updating facility claim for user. Bring the format of extended field values to the same format as for List / API upload during processing. This has been done because extending fields processing is happening both for List / API uploading and claim update.
* [OSDEV-788](https://opensupplyhub.atlassian.net/browse/OSDEV-788) - Re-written logic for New_Facility/Automatic_Match/Potential_Match when we collect & save data for FacilityListItemTemp/FacilityMatchTemp. That fixed issue with option `create` equal `False` for API requests.
* [OSDEV-1027](https://opensupplyhub.atlassian.net/browse/OSDEV-1027) - Fix rendering of the Average Lead Time section

### What's new
* [OSDEV-1049](https://opensupplyhub.atlassian.net/browse/OSDEV-1049) Update Release protocol.
* [OSDEV-922](https://opensupplyhub.atlassian.net/browse/OSDEV-922) Consent Message. Update wording of consent opt in message on Open Supply Hub. A user who verifies Open Supply Hub for the first time can see the updated message.
* [OSDEV-1068](https://opensupplyhub.atlassian.net/browse/OSDEV-1068) - Created report that shows the number of records from the api_facilitymatch table for contributors: 2060, 1045, 685, 3356

### Release instructions:
* Update code.
* Apply DB migrations up to the latest one.


## Release 1.12.0

## Introduction
* Product name: Open Supply Hub
* Release date: May 18, 2024

### Database changes
#### Migrations:
* 0143_create_facility_claim_attachment_table.py - create api_facilityclaimattachments table to store claimant attachments per facility claim
* 0144_remove_unnecessary_columns_from_facility_claim.py - This migration replaces the old `index_approved_claim` function with a similar one that does not index the `preferred_contact_method` field. Additionally, the migration removes `email` and `preferred_contact_method` from the `FacilityClaim` model and the respective history table.

#### Scheme changes
* [OSDEV-931](https://opensupplyhub.atlassian.net/browse/OSDEV-931) - Since `email` and `preferred_contact_method` are no longer necessary for the claim form, they have been removed from the `FacilityClaim` model and the respective history table. Additionally, the old `index_approved_claim` function has been replaced with a similar one that does not index the `preferred_contact_method` field.

### Code/API changes
* [OSDEV-1021](https://opensupplyhub.atlassian.net/browse/OSDEV-1021) Update the release protocol. The release protocol has been updated with the recent changes. Has been added the section about reloading DedupeHub and QA notification.
* [OSDEV-997](https://opensupplyhub.atlassian.net/browse/OSDEV-997) - A new method, `message_claimant`, was added to the `FacilityClaimViewSet` for handling a POST request on the url-path `message-claimant` for messages to the claimant.
Mail templates for the message to the claimant and the claims team signature were also added.

### Architecture/Environment changes
* [OSDEV-897](https://opensupplyhub.atlassian.net/browse/OSDEV-897) FE(React) app. An appropriate local Docker environment is configured for the application. A local Docker environment has been created for the React application. Renamed the `app` folder to `react` to be clearer in the project. Replaced name in the code base. Removed unnecessary commands.
* [OSDEV-862](https://opensupplyhub.atlassian.net/browse/OSDEV-862) Fix `DB - Save Anonymized DB` / `DB - Apply Anonymized DB` workflows:
  - run actions on self-hosted runners to eliminate `lack of storage` issue that happens on github's runners.
  - use the `Test` environment for  `DB - Save Anonymized DB` action
* [OSDEV-989](https://opensupplyhub.atlassian.net/browse/OSDEV-989) - The Strategy pattern was utilized to consolidate the processing of new facilities received from both API requests and list uploads. The code responsible for executing this processing was refactored, and new classes were implemented:
    * ProcessingFacility - abstract class for facility processing
    * ProcessingFacilityList - class to process a facility list
    * ProcessingFacilityAPI - class to process a facility from an API request
    * ProcessingFacilityExecutor - class defines which interface to execute for the processing of a facility
* Resource allocation has been optimized for the Test environment. The number of ECS tasks in the Test environment has been reduced from 4 to 2, while maintaining system stability.
* [OSDEV-870](https://opensupplyhub.atlassian.net/browse/OSDEV-870) - In `docker-compose` for the `api-app`  added dependency that helps to fix connection with the database during tests pipelines for Dedupe-Hub:
* [OSDEV-1001](https://opensupplyhub.atlassian.net/browse/OSDEV-1001) - Deploy OpenSearch service to OS Hub infrastructure.
```
database:
    condition: service_healthy
```
* [OSDEV-1024](https://opensupplyhub.atlassian.net/browse/OSDEV-1024) - Dedupe Hub. Revise service configurations and refine gazetteer retraining. Remove option `--reload` & decrease number of workers in Dedupe Hub service configuration. Refactor initial rebuilding of gazetteer.
* [OSDEV-885](https://opensupplyhub.atlassian.net/browse/OSDEV-885) - Implement option to reset database for `Dev`, `Test` and `Pre-prod` environmet to `Deploy to AWS` pipleine
* [OSDEV-1002](https://opensupplyhub.atlassian.net/browse/OSDEV-1002) - The following changes have been done:
    * Prepared initial AWS infrastructure via Terraform for the Logstash service, including configuring AWS EFS storage to save the pointer of the last run for the jdbc plugin. Essentially, after deploying updated Terraform code to an environment, ECS task definition, ECR repository, ECS service, along with EFS storage, will be set up for Logstash to function.
    * Moved the PoC solution of the Logstash + Elasticsearch setup to the repository to avoid losing it. Further work is needed as the solution requires development and is not functioning smoothly.
* In response to recent stability observations of the staging environment, resource allocation has been optimized by reducing the number of ECS tasks from 8 to 6 for the Django app instances, thus maintaining system stability.

### Bugfix
* [OSDEV-870](https://opensupplyhub.atlassian.net/browse/OSDEV-870) - The returning confirm/reject URLs were fixed when a facility has been matched. Changes were made to the Dedupe-Hub to prevent adding rows with empty fields to the `api_facilitymatch` and `api_facilitymatchtemp` tables when the count of matches is more than one.
* [OSDEV-744](https://opensupplyhub.atlassian.net/browse/OSDEV-744) - API. When user want to confirm/reject potential_match it didn't found a match through `id`, was fixed by provided valid `id` from `api_facilitymatch` table.
* [OSDEV-1052](https://opensupplyhub.atlassian.net/browse/OSDEV-1052) - Replace data@opensupplyhub by claims@opensupplyhub in the Frontend

### What's new
* [OSDEV-975](https://opensupplyhub.atlassian.net/browse/OSDEV-975) Reporting. Number of facilities with at least one extended field.`Facilities with Extended Field Data` report has been rewritten from Django ORM to SQL to optimize and speed up time of the report generation. Added two columns `With At Least 1 Extended Field` and `Sector`.
* [OSDEV-945](https://opensupplyhub.atlassian.net/browse/OSDEV-945) - Facility Claim. Update text of claim link on profile to "I want to claim this production location".
* [OSDEV-745](https://opensupplyhub.atlassian.net/browse/OSDEV-745) - New "Portuguese" translated resources option added to international menu.
* [OSDEV-944](https://opensupplyhub.atlassian.net/browse/OSDEV-944) - Facility claims. Short-term new screen for claim documentation.
* [OSDEV-931](https://opensupplyhub.atlassian.net/browse/OSDEV-931) - The following features have been implemented:
    * Made the Email field in the claim form uneditable, setting the claimer's email as the default value for this field.
    * Removed the _Preferred method of contact_ field from both the claim form and the claim details page in the admin dashboard.
    * Implemented redirecting a user to the claim page after navigating to the login page via the CTA link on the claim page for unauthorized users and successful login.
* [OSDEV-997](https://opensupplyhub.atlassian.net/browse/OSDEV-997) - Facility Claims. A new button, 'Message Claimant' has been added to the update status controls on the Facility Claim Details page. After successfully sending a message, the message text is recorded in the Claim Review Notes.

### Release instructions:
* Update code.
* Apply DB migrations up to the latest one.
* Run the index_facilities_new management command.


## Release 1.11.0

## Introduction
* Product name: Open Supply Hub
* Release date: April 20, 2024

### Code/API changes
* [OSDEV-923](https://opensupplyhub.atlassian.net/browse/OSDEV-923) [Uptime] Added more logs around API/List uploads & Dedupe Hub match processing
* [OSDEV-606](https://opensupplyhub.atlassian.net/browse/OSDEV-606) Contributor Sort: Allow for ascending sort of contributors on the Map page. The sort_by parameter submits type of sorting order for facilities. Default sorting will be primary by public contributors count descending and secondary by name ascending/descending and contributors count ascending.

### Architecture/Environment changes
* [OSDEV-990](https://opensupplyhub.atlassian.net/browse/OSDEV-990) - Implement a ContriCleaner facade class to simplify interaction with client code. With this change, the client code only needs to instantiate the ContriCleaner class, pass the input data, and then call the `process_data` method without the need to define strategies or other details. This abstraction helps streamline the process and encapsulate complexity.
* [OSDEV-991](https://opensupplyhub.atlassian.net/browse/OSDEV-991) - Implement a chain of pre-validation and serialization handlers in the ContriCleaner to streamline data processing. Additionally, refactor the CompositeRowSerializer to set up leaf serializers using a specialized method, ensuring loose coupling between the CompositeRowSerializer and leaf serializers. Lastly, separate serialization and validation tasks from parsing in the ContriCleaner library for improved modularity and maintainability.
* [OSDEV-1000](https://opensupplyhub.atlassian.net/browse/OSDEV-1000) - A new class `ProcessingFacility` was created that will be responsible for managing the processing of new facilities from both API requests and list uploads. The functionality of processing a new facility received from an API request, which was previously in `facilities_view_set.py`, has been moved to `processing_facility.py`.
* [OSDEV-1007](https://opensupplyhub.atlassian.net/browse/OSDEV-1007) - The functionality of processing a new facility received from list uploads, which was previously in `facility_list_view_set.py`, has been moved to `create_facility.py`.
* [OSDEV-927](https://opensupplyhub.atlassian.net/browse/OSDEV-927) - Reduce resources allocated for bastions to t3.nano.
* [OSDEV-805](https://opensupplyhub.atlassian.net/browse/OSDEV-805) - Make Environment and project tag to be applied to all resources by defaul.
* [OSDEV-862](https://opensupplyhub.atlassian.net/browse/OSDEV-862) - Add `Save Anonymized DB` and `Apply Anonymized DB` actions that provde possibility to save anonymized dump to S3 bucket and then resotre Test or Pre-Prod environment from dump stored on S3.
* [OSDEV-859](https://opensupplyhub.atlassian.net/browse/OSDEV-859) - Creates task-definitation for scheduled task that
  * creates temporary postgresdb instance from latest production snaphsot in the `test` AWS account
  * run anonymization query
  * saves anonymized snapshot and removes the instance
* In response to recent stability observations, resource allocation has been optimized, reducing the number of ECS tasks in both production and pre-production environments from 16 to 12, maintaining system stability.

### Bugfix
* [OSDEV-996](https://opensupplyhub.atlassian.net/browse/OSDEV-996) The default sorting order for embedded maps was broken (changed to Descending by # Contributors). The default sorting order for embedded maps has been fixed (changed it back to Ascending by Name).
* [OSDEV-857](https://opensupplyhub.atlassian.net/browse/OSDEV-857) [Bug] Pre-prod isn't deleted by the 'terraform destroy' script. Command for destroying repositories on AWS pre-prod has been added.
* [OSDEV-888](https://opensupplyhub.atlassian.net/browse/OSDEV-888) - Facility Profile. An error occurs when trying to open a facility from the Status Reports page. The error occurred due to activity reports with the status `pending` containing fields with `null` values and these values pass to the `format_date` function as an argument. Modified the `get_activity_reports` method in the `FacilityIndexDetailsSerializer` to prevent passing a falsy `date` argument into the `format_date` function.
* [OSDEV-984](https://opensupplyhub.atlassian.net/browse/OSDEV-984) - Facility list upload. Header validation is failing, even though all the required columns and data are filled. Prepared basic implementation for ContriCleaner to validate headers (required fields) on early stage.
* [OSDEV-660](https://opensupplyhub.atlassian.net/browse/OSDEV-660) - Remove punctuation issues with duplicated commas and double quotes while facility list uploading.
* [OSDEV-986](https://opensupplyhub.atlassian.net/browse/OSDEV-986) - Fix the population of the custom data points uploaded via lists. Ensure that the full list header is saved in the database, and that the raw data for each facility list item is saved as a string of strings, with each value separated by a comma. This way, it helps maintain backward compatibility with the functionality responsible for displaying custom data points on the embedded maps. Also, revert to the previous default logic, which saves the sector as `Unspecified` when sector, sector_product_type, or product_type have empty values.
* [OSDEV-966](https://opensupplyhub.atlassian.net/browse/OSDEV-966) - Character limit validation has been implemented in the ContriCleaner library for name, address, and sector values. It enforces a maximum length of 200 characters for both the name and address values, and restricts sector values to 50 characters each. This fix addresses the issue where user uploads containing such invalid data caused requests to fail with unexpected errors.

### What's new
* [OSDEV-974](https://opensupplyhub.atlassian.net/browse/OSDEV-974) Reporting. Contributor type by %. Admin sees in the report data for the percent of data contributors on the platform by type (this should be in percent format with two decimal places shown), only accounts that have contributed data, the data should be ordered by most recent to oldest month and display mid-month values.
* [OSDEV-912](https://opensupplyhub.atlassian.net/browse/OSDEV-912) Facility Claim. Disable editing of name and address. The Facility name (English language) & Address fields of the claim details page have been removed and cannot be edited by the claimant.
* [OSDEV-571](https://opensupplyhub.atlassian.net/browse/OSDEV-571) Claimed Facility Details. Make the "Sector" field a dropdown instead of free text field. The `Sector` field became a dropdown that is pre-populated with the platform’s sector list from Django.
* [OSDEV-962](https://opensupplyhub.atlassian.net/browse/OSDEV-962) Update Release protocol. The Release protocol has been updated after the automatization of manual processes such as creating a release branch, restoring DB, deploy to AWS.
* [OSDEV-972](https://opensupplyhub.atlassian.net/browse/OSDEV-972) Reporting. Updating "Facility Uploads" report. Joined one table from two reports and added columns.New table with such columns:
`month`, `Total # of list uploads` in a given month (these are uploads that come from external contributors, NOT OS Hub team members), `# of public list uploads` in a given month (these are uploads that come from OS Hub team members AND have “[Public List]” in the contributor name), `Total facility listItems` uploaded in a given month, `# of Facilities` from Public Lists, `Total Facilities w/ status = new facility`, `# Public List Facilities w/ status = new facility`. Data is ordered from most recent to oldest
* [OSDEV-913](https://opensupplyhub.atlassian.net/browse/OSDEV-913) Claim. Updated the submitted claim auto-reply message for email template.
* [OSDEV-914](https://opensupplyhub.atlassian.net/browse/OSDEV-914) Claim. Updated the approved claim auto-reply message for email template

### Release instructions:
* Update code.


## Release 1.10.0

## Introduction
* Product name: Open Supply Hub
* Release date: March 23, 2024

### Database changes
#### Migrations:
* 0141_delete_contributor_webhooks.py - deletes `ContributorWebhook` model
* 0142_introduce_temporary_endpoint_switcher_for_list_uploads.py - This migration introduces a temporary API endpoint switcher for list uploads.

#### Scheme changes
* [OSDEV-893](https://opensupplyhub.atlassian.net/browse/OSDEV-893) - Introduce a temporary API endpoint switcher for list uploads to enable switching to the old list upload API endpoint if the new endpoint affects production uptime.

### Code/API changes
* [OSDEV-832](https://opensupplyhub.atlassian.net/browse/OSDEV-832) API. Provide admins with a way to retrieve a user's call count in real time. Admin can see the report `API requests by user` with the number of successful and unsuccessful requests a user has made up to the current date.
* [OSDEV-831](https://opensupplyhub.atlassian.net/browse/OSDEV-831) - API. Handle Geocode errors w/ system error code when upload facility using endpoint.

### Architecture/Environment changes
* [OSDEV-693](https://opensupplyhub.atlassian.net/browse/OSDEV-693) Implement a GitHub action that applies migrations on given environment. Run migrations for `Test` environment via CLI command.
* [OSDEV-910](https://opensupplyhub.atlassian.net/browse/OSDEV-910) Add separated code quality pipelines for contricleaner, countries, django-api and frontend. After checking, it creates a code coverage report showing each particular app's code coverage. Add separated code quality jobs for code formatters.
* [OSDEV-702](https://opensupplyhub.atlassian.net/browse/OSDEV-702) Integrate a new module named `contricleaner` separately, designed to parse and validate data from various sources such as json, csv, and xls.
Move `countries` to a separate module so that it becomes possible to use both `django` and `contricleaner`.
* [OSDEV-893](https://opensupplyhub.atlassian.net/browse/OSDEV-893) - Implement CSV and XLSX file parser strategies in the ContriCleaner library, and incorporate preliminary cleanup during parsing.
* [OSDEV-915](https://opensupplyhub.atlassian.net/browse/OSDEV-915) Upgrade Kafka tools to version 3.5.2
* [OSDEV-877](https://opensupplyhub.atlassian.net/browse/OSDEV-877) Make migration run as part of "Deploy to AWS" workflow
* [OSDEV-851](https://opensupplyhub.atlassian.net/browse/OSDEV-851) Place 'terraform.tfvar' files to repository and move sensitive info to private repository opensupplyhub/ci-deployment/
* [OSDEV-938](https://opensupplyhub.atlassian.net/browse/OSDEV-938) Move cleanup helper functions to the serializer
* [OSDEV-851](https://opensupplyhub.atlassian.net/browse/OSDEV-851) Place 'terraform.tfvar' files to repository and move sensitive info to private repository opensupplyhub/ci-deployment
* [OSDEV-894](https://opensupplyhub.atlassian.net/browse/OSDEV-894) Implement Contricleaner library into create facility API endpoint (`facilities_view_set.py`)
* [OSDEV-536](https://opensupplyhub.atlassian.net/browse/OSDEV-536) In the Contricleaner library, implement parsing of fields `sector_product_type`, `sector`, and `product_type` based on commas and vertical bars.
* [OSDEV-760](https://opensupplyhub.atlassian.net/browse/OSDEV-760) In the Contricleaner library, implement parsing of fields `facility_type_processing_type`, `facility_type`, and `processing_type` based on commas and vertical bars.
* [OSDEV-893](https://opensupplyhub.atlassian.net/browse/OSDEV-893) - Implement the ContriCleaner parser for parsing facility lists immediately after list upload.

### Bugfix
* [OSDEV-549](https://opensupplyhub.atlassian.net/browse/OSDEV-549) Facility Search. Search button overlaps dropdown items. Dropdown items in search were made not to overlapping with button and containers in `Potential matches table` and `Find facility` search. The `isSideBarSearch` flag has been added to all search components to render properly regarding the place where the select is rendering.
* [OSDEV-943](https://opensupplyhub.atlassian.net/browse/OSDEV-943) Verified badges. The claim/verified icon on profiles is cut off at the bottom. The icons have been fixed and show properly.
* [OSDEV-716](https://opensupplyhub.atlassian.net/browse/OSDEV-716) Search. Lost refresh icon. The refresh icon has been made visible.
* [OSDEV-918](https://opensupplyhub.atlassian.net/browse/OSDEV-918) - ContriBot. New lists are not populating in Monday board and are not sent to slack. Added validation to throw an error for users who upload a facility list with `|` in the description field.
* [OSDEV-644](https://opensupplyhub.atlassian.net/browse/OSDEV-644) Error when trying to delete a facility with only one contributor in case that logic to clear FacilityClaimReviewNote table records missed.

### What's new
*  [OSDEV-861](https://opensupplyhub.atlassian.net/browse/OSDEV-861) API. The `API Notifications` tab has been removed so that users do not get confused about what it is, since the functionality does not exist for them. `Token:` as a header has been added above the API key on the `API` tab.
* [OSDEV-917](https://opensupplyhub.atlassian.net/browse/OSDEV-917) My Account Menu. Update order of the settings tabs. `NON-admin` user sees: My Facility / My Lists / Settings / Logout and `Admin` user sees: Dashboard / My Facility / My Lists / Settings / Logout
* [OSDEV-728](https://opensupplyhub.atlassian.net/browse/OSDEV-728) - Include `sector` data in the response of the `api/facilities/` API endpoint for the GET request, similar to what is provided in the `api/facilities/{id}` API endpoint.
* [OSDEV-802](https://opensupplyhub.atlassian.net/browse/OSDEV-802) - Distinguish API user and contributor id in the error message that pass to the Rollbar.

### Release instructions:
* Update code.
* Apply DB migrations up to the latest one.


## Release 1.9.0

## Introduction
* Product name: Open Supply Hub
* Release date: February 24, 2024

### Database changes
#### Migrations:
* 0135_disable_duplicates_and_lowercase_all_emails.py - implementing all emails to lowercase and disables duplicates
* 0136_remove_indexing_unnecessary_emails.py - This migration replaces the old `index_activity_reports_info` and `index_approved_claim` functions with similar ones that do not index emails.
* 0137_add_renewal_period_field.py - add new field to api_apilimit table & rename existing one.
Updated existing users api_apilimit records renewal_period value.
* 0138_remove_ppe_fields.py - This migration removes the PPE fields from the Facility, FacilityIndex, FacilityListItem, FacilityListItemTemp, HistoricalFacility models.
* 0139_remove_ppe_switch.py - This migration removes the ppe switch.
* 0140_remove_indexing_ppe_fields.py - This migration updates indexing functions to not index PPE fields.

#### Scheme changes
* [OSDEV-835](https://opensupplyhub.atlassian.net/browse/OSDEV-835) - Since the FacilityIndex model is primarily used to store cached facility data and display it publicly via the `/facilities/{id}` API endpoint, only public data can be shown. Therefore, caching emails to the FacilityIndex model was removed from the PostgreSQL indexing functions. All instances where emails are publicly displayed have been removed. The only remaining field is `ppe_contact_email`, but all functionality and code related to PPE will be deleted in this [OSDEV-562](https://opensupplyhub.atlassian.net/browse/OSDEV-562) ticket.
* [OSDEV-562](https://opensupplyhub.atlassian.net/browse/OSDEV-562) - Remove PPE fields (ppe_product_types, ppe_contact_email, ppe_contact_phone, ppe_website, ppe) from the `api_facility`, `api_facilityindex`, `api_facilitylistitem`, `api_facilitylistitemtemp`, `api_historicalfacility`. Remove this fields from indexing processes.

### Code/API changes
* [OSDEV-562](https://opensupplyhub.atlassian.net/browse/OSDEV-562) - Remove code related to PPE (ppe_product_types, ppe_contact_email, ppe_contact_phone, ppe_website, ppe) field from `/src/app`
* [OSDEV-562](https://opensupplyhub.atlassian.net/browse/OSDEV-562) - Remove code related to PPE (ppe_product_types, ppe_contact_email, ppe_contact_phone, ppe_website, ppe) field from `/src/dedupe-hub`
* [OSDEV 562](https://opensupplyhub.atlassian.net/browse/OSDEV-562) Remove code related to PPE (ppe_product_types, ppe_contact_email, ppe_contact_phone, ppe_website, ppe) from `/src/django`

### Architecture/Environment changes
* [OSDEV-829](https://opensupplyhub.atlassian.net/browse/OSDEV-673) Makes `minimum-ratio: 1` It allows to push code with less than 1% diff from main.

### Bugfix
* [OSDEV-848](https://opensupplyhub.atlassian.net/browse/OSDEV-848) When a user tries to create an account with an email that exists in the DB but with a different case of letters, the system returns "An error prevented signing up". Has been fixed to "A user with that email already exists."
* [OSDEV-673](https://opensupplyhub.atlassian.net/browse/OSDEV-673) When a user calls the endpoint `facility/id/history`, instead of a response, receives the error "TypeError: the JSON object must be str, bytes or bytearray, not list", in particular, this happened with the PK20190913BBJ2Y facility. A list with one element (a dictionary) was passed to the function, so an error occurred when trying to index the list with a string. Fixed.

### What's new
* API. Include token and call info on API settings tab.[OSDEV-752](https://opensupplyhub.atlassian.net/browse/OSDEV-752). Users can access a tab called `API` in account settings.From this tab, they can generate/retrieve their token and see their `API call allowance`, `current call count` and their `renewal period`.
* Make login non-case sensitive. [OSDEV-628](https://opensupplyhub.atlassian.net/browse/OSDEV-628). When the user creates an account email saving in lowercase. User  could login with any variations of casing as long as the characters are the same.
* API. Enable token generation based on API permissions in Django. [OSDEV-729](https://opensupplyhub.atlassian.net/browse/OSDEV-729). Updated Settings page to show/hide token tab by user groups. Forbid access to generate token for API if user didn't have permission groups.
* [OSDEV-219](https://opensupplyhub.atlassian.net/browse/OSDEV-219). Data moderator can merge potential match facilities from Confirm / Reject screen.
* [OSDEV-835](https://opensupplyhub.atlassian.net/browse/OSDEV-835) - Remove the display of emails in the `activity_reports` section of the `facilities/{id}` API endpoint, as email information is private.
* [OSDEV-525](https://opensupplyhub.atlassian.net/browse/OSDEV-525). Add Latitude and Longitude labels on facility page.
* API. Add a flag on API Limit page to indicate if package renews monthly or yearly. [OSDEV-781](https://opensupplyhub.atlassian.net/browse/OSDEV-781) Updated logic to support montly & yearly limitation count reset for API calls.

### Release instructions:
* Update code.
* Apply DB migrations up to the latest one.
* Run the index_facilities_new management command.


## Release 1.8.0

## Introduction
* Product name: Open Supply Hub
* Release date: January 27, 2024

### Code/API changes
* [OSDEV-690](https://opensupplyhub.atlassian.net/browse/OSDEV-690) - Correct all existing lint errors to ensure that code quality checks pass successfully via GitHub Actions and can detect new linting errors but not the old ones.
* [OSDEV-719](https://opensupplyhub.atlassian.net/browse/OSDEV-719) Introduce FacilityDownloadSerializerEmbedMode FacilityDownloadSerializer, replace FacilityIndexDownloadSerializer with combination of FacilityDownloadSerializerEmbedMode and FacilityDownloadSerializer
* [OSDEV-732](https://opensupplyhub.atlassian.net/browse/OSDEV-732) Fix issue with circular dependencies between `util.js` and `constants.jsx` modules in React app

### Architecture/Environment changes
* [OSDEV-690](https://opensupplyhub.atlassian.net/browse/OSDEV-690) - Configure running the code quality workflow as part of the continuous integration (CI) for each commit to a pull request. Both frontend (FE) and backend (BE) tests are executed, along with their respective linters. Additionally, `shellcheck` is applied to scripts within the scripts folder.
* [OSDEV-691](https://opensupplyhub.atlassian.net/browse/OSDEV-691) - Implement parallel job running for BE, FE, and bash script code quality checks. Three new scripts were created and can be used to run the same checks during local development to verify BE, FE, and bash scripts in the ./scripts folder.
* [OSDEV-692](https://opensupplyhub.atlassian.net/browse/OSDEV-691) - Implement code coverage checks for the React and Django apps using `barecheck/code-coverage-action` and generated code coverage `lcov` files. For the React app, code coverage is based on Jest tests, and for the Django app, it is based on unittest tests. If code coverage decreases, the job fails, preventing the PR from merging.
* [OSDEV-740](https://opensupplyhub.atlassian.net/browse/OSDEV-740) - Setup module for mocking Redux store (`redux-mock-store"`)
* [OSDEV-733](https://opensupplyhub.atlassian.net/browse/OSDEV-733) - Setup React test library module (`@testing-library`)

### Bugfix
* [OSDEV-718](https://opensupplyhub.atlassian.net/browse/OSDEV-718) - Fixed issue with user profile populating to other components.
* [OSDEV-727](https://opensupplyhub.atlassian.net/browse/OSDEV-720) - Downloading facilities with for Bangladesh is working again [https://opensupplyhub.org/facilities?countries=BD&sectors=Apparel](https://opensupplyhub.org/facilities?countries=BD&sectors=Apparel)

### What's new
* [OSDEV-241](https://opensupplyhub.atlassian.net/browse/OSDEV-241) - Searches with accented characters return results for accented and non accented characters.

### Database changes
#### Migrations:
* 0134_remove_sources_without_contributor -  Remove records from the Source table where the contributor is null and remove all data related to these records

### Release instructions:
* Update code
* Run migration up to 0134


## Release 1.7.3

## Introduction
* Product name: Open Supply Hub
* Release date: January 12, 2024

### Bugfix
* [OSDEV-736](https://opensupplyhub.atlassian.net/browse/OSDEV-736) Removed logic to handle text only match response data as it already removed from matching functionality in Dedupe Hub. Previously it bring an error on response for user when potential match happened.

## Release 1.7.2

## Introduction
* Product name: Open Supply Hub
* Release date: January 09, 2024

### Bugfix
* [OSDEV-721](https://opensupplyhub.atlassian.net/browse/OSDEV-721) Fixed issue with potential match logic when get facility data of match, previously it take facility id from Facility List Item, but it's wrong for Potential Match status as there is always NULL, facility id should be taken from Facility Match record in this case of Potential Match status.

## Release 1.7.1

## Introduction
* Product name: Open Supply Hub
* Release date: December 21, 2023

### Bugfix
* Fixed issue with Facility Upload API error by covered a case when facility object didn't exist (create=false) & updated timeout value while waiting to produce kafka topic message [OSDEV-713](https://opensupplyhub.atlassian.net/browse/OSDEV-713)
* [OSDEV-714](https://opensupplyhub.atlassian.net/browse/OSDEV-714) - Users can now use the map on the search page simultaneously without missing any tiles. Before fixing this issue, if the map requested tiles that weren't cached, one user might not receive all the tiles. With the bug fixed, the tile generation logic can handle multiple requests at the same time, ensuring all users get the tiles they need for the map based on their search requests.

### Code/API changes
* [OSDEV-714](https://opensupplyhub.atlassian.net/browse/OSDEV-714) - `select_for_update` and `get_or_create` have been implemented in the `retrieve_cached_tile` function to ensure that if another thread attempts to `select_for_update()`, it will block at the `get_or_create()` until the first thread's transaction commits. The `get_tile` function, which serves as an API endpoint handler for tile generation, was implemented as an atomic transaction to facilitate the use of `select_for_update()` and maintain the lock until the end of the transaction. This approach helps to prevent crashes from parallel requests attempting to create a cache record with the same primary key, corresponding to the full URL path.
* [OSDEV-711](https://opensupplyhub.atlassian.net/browse/OSDEV-711) - Make JS code related to load testing for tile generation more universal so that they can work with the HAR file provided by the developer. For that, the `ZOOM_HAR_PATH` environment variable was introduced. More test cases for tile generation were added to test the environment close to production, focusing on densely saturated regions with facilities, such as China and India. The README.md file for the load tests was updated to reflect the changes made.

## Release 1.7.0

## Introduction
* Product name: Open Supply Hub
* Release date: December 19, 2023

### Database changes
#### Migrations:
* 0130_introduce_separate_data_gathering_functions_for_the_index_table_columns - This migration:
    - rename `api_facilityindexnew` -> `api_facilityindex`
    - introduces separate data-gathering functions for the `api_facilityindexnew` table columns and makes the `index_facilities` and `index_facilities_by` procedures use them.
    This migration is irreversible.
* 0131_introduce_sql_triggers_instead_of_django_signals - This migration introduces SQL triggers instead of Django signals. The migration is revertable.
* 0132_add_moderation_mode_field - This migration adds the field `is_moderation_mode` to table `api_user`.
* 0133_introduce_tile_caching - This migration creates the TileCache table and the DynamicSetting table. This migration is reversible.

#### Scheme changes
* [OSDEV-622](https://opensupplyhub.atlassian.net/browse/OSDEV-622) - Separate data-gathering functions were created for the `api_facilityindexnew` table columns to collect data independently of the main procedure. The `index_facilities` and `index_facilities_by` procedures were updated to use new separate functions for collecting data for the `api_facilityindexnew` table columns that require long SQL queries.
* [OSDEV-595](https://opensupplyhub.atlassian.net/browse/OSDEV-595) - Rename FacilityIndexNew to FacilityIndex
* [OSDEV-623](https://opensupplyhub.atlassian.net/browse/OSDEV-623), [OSDEV-624](https://opensupplyhub.atlassian.net/browse/OSDEV-624), [OSDEV-638](https://opensupplyhub.atlassian.net/browse/OSDEV-638) - New SQL triggers have been introduced to handle changes in the `api_contributor`, `api_extendedfield`, `api_facility`, `api_facilityclaim`, `api_facilitylistitem`, `api_facilitymatch`, `api_source`, and `api_facilitylist` tables at the database level. This change is essential for the future functionality of DedupeHub, which will communicate directly with the database. All the Django signals have been removed. Additionally, reindexing of the necessary columns of the index table has been transferred to these triggers, eliminating the need for the large SQL procedure previously used in conjunction with Django signals.
* [OSDEV-637](https://opensupplyhub.atlassian.net/browse/OSDEV-637) - Add field `is_moderation_mode` to table `api_user`.
* [OSDEV-687](https://opensupplyhub.atlassian.net/browse/OSDEV-687) - The TileCache table was created to store cached tiles, and the DynamicSetting table was established to dynamically control app settings, specifically the expiration time of cached tiles.

### Code/API changes
* Update copy for "example" entries for List & Description fields & Contributor list page:
    - Update copy of Facility List example to: example: **Your Organization’s Name** Facility List June 2023
    - Update copy of Facility Description example to: example: This is the **Your Organization’s Name** list of suppliers for their retail products valid from Jan 2023 to June 2023
    - Update copy of rejected message to: "This list was rejected and will not be processed."
[OSDEV-640](https://opensupplyhub.atlassian.net/browse/OSDEV-640)
* In the Facility Claim Request form the field 'Preferred method of contact' has been done not mandatory. - [OSDEV-560](https://opensupplyhub.atlassian.net/browse/OSDEV-560)
* The new parameter `is_moderation_mode` has been added to GET and POST requests of the `/user-profile/{ID}/` API endpoint. - [OSDEV-637](https://opensupplyhub.atlassian.net/browse/OSDEV-637)
* [OSDEV-687](https://opensupplyhub.atlassian.net/browse/OSDEV-687) - Implement cache logic for the get_tile view to either use a cached tile or generate a new tile for caching. When a user interacts with the map and makes a new request for a tile, the system checks if the requested tile, identified by its path, is already cached in the database. If the tile is already cached in the TileCache table, the cached tile binary data is retrieved and returned, avoiding the need to regenerate the tile for improved performance. Each cached tile has a default expiration period of 604,800 seconds (7 days). However, the admin can reconfigure this duration in the Django admin panel.
* Delete all Jenkins-related files since Jenkins is no longer in use.
* Move the maintenance page to the project repository, specifically to `src/maintenance`, to track the history of its changes.

### Architecture/Environment changes
* Remove FacilityDownloadSerializer and replace it with FacilityIndexDownloadSerializer
* Add a special Django management command, `install_db_exts`, that will install all the necessary PostgreSQL extensions for the database based on the required DB extensions for the 1.7.0 release.
* Create the `reset_database` Django management command that resets the database and repopulates it with fixture data, including facilities and matches. Update the `scripts/reset_database` shell script to include the call to this command, making it available for local development when it needs to be run inside the failed Django container for the first time. Also, rename shell scripts and affected management commands to enhance readability.

### Bugfix
* Increase amount of facilities downloaded to 100 per red and reduce time per request in 4-5 times
Fix issue with exceeding API requests. [OSDEV-557](https://opensupplyhub.atlassian.net/browse/OSDEV-442)

### What's new
* Updated copy for "example" entries for List & Description fields & Contributor list page
[OSDEV-640](https://opensupplyhub.atlassian.net/browse/OSDEV-640)
* The field 'Preferred method of contact' has been done not mandatory in the Facility Claim Request form. When the user fills this form he/she can skip this field. - [OSDEV-560](https://opensupplyhub.atlassian.net/browse/OSDEV-560)
* Data Moderator Profile. Implement the ability to activate the Merge function on the Facility Search page. - [OSDEV-637](https://opensupplyhub.atlassian.net/browse/OSDEV-637)
* [OSDEV-302](https://opensupplyhub.atlassian.net/browse/OSDEV-302), [OSDEV-667](https://opensupplyhub.atlassian.net/browse/OSDEV-667) - Enable data moderators to trigger merges from the search results screen. Checkboxes were added to the search page right before each item in the search results to allow users to select facilities for merging. A "Merge" button was also implemented to open the Merge modal window, where all the data about the selected facilities is downloaded.
* [OSDEV-684](https://opensupplyhub.atlassian.net/browse/OSDEV-684) Removed Google Translate Plug-In in the system & UI Element

### Release instructions:
* apply migrations up to 0133_introduce_tile_caching
* apply command index_facilities_new


## Release 1.6.1

## Introduction
* Product name: Open Supply Hub
* Release date: November 8, 2023

### Database changes
#### Migrations:
- 0130_facility_index_gin_index - implement indexes for fields on "api_facilityindexnew" table related to tile generation

#### Scheme changes
* indexing fields in api_facilityindexnew
    * contrib_types
    * contributors_id
    * lists

### Architecture/Environment changes
* Reconfigure CPU resources so that every worker uses 2 cores - [OSDEV-657](https://opensupplyhub.atlassian.net/browse/OSDEV-657)
* Add Code Quality pipelines

### Bugfix
* Implement indexing of fields related to tile generation in api_facilityindexnew table [OSDEV-654](https://opensupplyhub.atlassian.net/browse/OSDEV-654)

### Release instructions:
- apply migrations up to 0130_facility_index_gin_index


## Release 1.6.0

## Introduction
* Product name: Open Supply Hub
* Release date: November 4, 2023

### Database changes
#### Migrations:
- 0126_add_tables_a_b_test - add tables api_facilitylistitemtemp & api_facilitymatchtemp for A/B Test purpose
- 0127_search_by_private_contributor_types - add contributor types from non-public lists to api_facilityindexnew table
- 0128_custom_text_implementation - creates custom_text SQL functions and updated index_facilities and index_facilities_by to use it
- 0129_delete_facility_index - removes api_facilityindex table

#### Scheme changes
* introduce fields to api_facility_list_items
    * raw_json:JSON
    * raw_header:Text
* introduce table api_facilitylistitemfield - key-value storage for both mandatory and custom facility list item fields.
* introduce procedure custom_text - evaluates array required for advanced search by custom fields
* update index_facilities and index_facilities_by procedures to evaluate custom_text add custom_text_serach using custom_text from above
* introduce tables api_facilitylistitemtemp & api_facilitymatchtemp as a copy of api_facilitylistitem & api_facilitymatch for A/B Test to store match results
* remove api_facilityindex table

### Code/API changes
* Endpoint /contributor-lists/ has been deprecated
* The new endpoint /contributor-lists-sorted/ has been created: View Facility Lists that are both active and approved filtered by Contributor sorted by creation date and changed response type to list of objects.
- [OSDEV-218](https://opensupplyhub.atlassian.net/browse/OSDEV-218)
* Connect new tables (api_facilitylistitemtemp & api_facilitymatchtemp) to existing parsing & geocoding result storing
* Trigger matching process on Dedupe Hub through Kafka Producer on Django side
- [OSDEV-507](https://opensupplyhub.atlassian.net/browse/OSDEV-507)

### Architecture/Environment changes
* Update rollbar token - [OSDEV-581](https://opensupplyhub.atlassian.net/browse/OSHUB-581)
* Deployed Dedupe Hub standalone service & Kafka event streaming service for A/B Test purpose - [OSDEV-507](https://opensupplyhub.atlassian.net/browse/OSDEV-507)
* Kafka added to infrastructure (AWS MSK) - [OSDEV-428](https://opensupplyhub.atlassian.net/browse/OSDEV-428)
* Dedupe Hub service added to ECS Cluster - [OSDEV-430](https://opensupplyhub.atlassian.net/browse/OSDEV-430)
* Infrastructure environments not depended on python (django app environment) - [OSDEV-424](https://opensupplyhub.atlassian.net/browse/OSDEV-424)
* Reworked algorithm to manage DNS records - [OSDEV-414](https://opensupplyhub.atlassian.net/browse/OSDEV-414)
* Update AWS Terraform provider, move from Azavea repo & upgrade few modules for Terraform - [OSDEV-405](https://opensupplyhub.atlassian.net/browse/OSDEV-405)
* Replaced usage of FacilityIndex model by FacilityIndexNew.
* Removed FacilityIndex model
* Removed function get_custom_text
* Removed function index_custom_text from transactions
* Removed function index_extended_fields from transactions
* Removed function index_facilities from transactions
* Removed function index_sectors from transactions
* Removed get_sector_dict from transactions

### Bugfix
* Make search by non-public contributor types available [OSDEV-307](https://opensupplyhub.atlassian.net/browse/OSDEV-307)
* Make possibility to create embed map configuration for constributors with more than 2500 facilities [OSDEV-585](https://opensupplyhub.atlassian.net/browse/OSDEV-585)
* Make possibility to save data facilities even if they have no stored location [OSDEV-596](https://opensupplyhub.atlassian.net/browse/OSDEV-596)

### What's new
* Update README.md with the most recent information - [OSDEV-580](https://opensupplyhub.atlassian.net/browse/OSHUB-580)
* Update Rollbar's post_server_item tokens - [OSDEV-581](https://opensupplyhub.atlassian.net/browse/OSHUB-581)
* Contributor Lists. Order lists from a contributor by newest to oldest list - [OSDEV-218](https://opensupplyhub.atlassian.net/browse/OSDEV-218)

### Release instructions:
- apply migrations up to 0124_itroduce_raw_json
- execute command fill_raw_json
- apply migrations up to 0129_delete_facility_index
- apply command index_facilities_new<|MERGE_RESOLUTION|>--- conflicted
+++ resolved
@@ -20,13 +20,10 @@
 
 ### Code/API changes
 * [OSDEV-1346](https://opensupplyhub.atlassian.net/browse/OSDEV-1346) - Create GET request for `v1/moderation-events` endpoint.
-<<<<<<< HEAD
 * [OSDEV-1429](https://opensupplyhub.atlassian.net/browse/OSDEV-1429) - The list upload switcher has been created to disable the `Submit` button on the List Contribute page through the Switch page in the Django admin panel during the release process. Implemented a check on the list upload endpoint.
-=======
-* [OSDEV-1332](https://opensupplyhub.atlassian.net/browse/OSDEV-1332) - Introduced new `PATCH api/v1/moderation-events/{moderation_id}` endpoint 
+* [OSDEV-1332](https://opensupplyhub.atlassian.net/browse/OSDEV-1332) - Introduced new `PATCH api/v1/moderation-events/{moderation_id}` endpoint
 to modify moderation event `status`.
 * [OSDEV-1347](https://opensupplyhub.atlassian.net/browse/OSDEV-1347) - Create GET request for `v1/moderation-events/{moderation_id}` endpoint.
->>>>>>> fa787825
 
 ### Architecture/Environment changes
 * Increased the memory for the Dedupe Hub instance from 8GB to 12GB in the `production` and `pre-prod` environments to reduce the risk of container overload and minimize the need for reindexing in the future.
