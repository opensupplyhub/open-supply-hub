--- conflicted
+++ resolved
@@ -43,11 +43,7 @@
 ### What's new
 * [OSDEV-1865](https://opensupplyhub.atlassian.net/browse/OSDEV-1865) - 5000 facility records for download annually have been added for a registered free user.
 * [OSDEV-1879](https://opensupplyhub.atlassian.net/browse/OSDEV-1879) - Added Stripe-powered upgrade workflow allowing registered users to purchase additional 5,000 record download packages.
-<<<<<<< HEAD
-* [OSDEV-2023](https://opensupplyhub.atlassian.net/browse/OSDEV-2023) - The `Recruitment Agency` has been added to facility type and processing type. So a user can filter production locations on the `/facilities` page, can add this type on the `/contribute/single-location/info/` and `/claimed/:id/` pages.
 * [OSDEV-2055](https://opensupplyhub.atlassian.net/browse/OSDEV-2055) - Increased per-download limit to 10,000 records for the `private_instance` active flag. Embeded Map now bypasses download limit checks and reflect to the new 10,000 record limit.
-=======
->>>>>>> 88a004a7
 
 ### Release instructions:
 * Ensure that the following commands are included in the `post_deployment` command:
