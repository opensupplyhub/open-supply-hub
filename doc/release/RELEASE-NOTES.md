# Release Notes
All notable changes to this project will be documented in this file.

This project adheres to [Semantic Versioning](http://semver.org/spec/v2.0.0.html). The format is based on the `RELEASE-NOTES-TEMPLATE.md` file.


## Release 1.25.0

## Introduction
* Product name: Open Supply Hub
* Release date: November 30, 2024

### Database changes
#### Migrations:
* 0159_alter_status_of_moderation_events_table.py - This migration alters status of api_moderationevent table.
* 0160_allow_null_parsing_errors_in_facilitylist.py - This migration allows empty parsing_errors in api_facilitylist.
* 0161_create_disable_list_uploading_switch.py - This migration creates disable_list_uploading switch in the Django admin panel and record in the waffle_switch table.

#### Scheme changes
* [OSDEV-1346](https://opensupplyhub.atlassian.net/browse/OSDEV-1346) - Alter status options for api_moderationevent table.
* [OSDEV-1411](https://opensupplyhub.atlassian.net/browse/OSDEV-1411) - Allows empty parsing_errors in api_facilitylist.

### Code/API changes
* [OSDEV-1346](https://opensupplyhub.atlassian.net/browse/OSDEV-1346) - Create GET request for `v1/moderation-events` endpoint.
* [OSDEV-1429](https://opensupplyhub.atlassian.net/browse/OSDEV-1429) - The list upload switcher has been created to disable the `Submit` button on the List Contribute page through the Switch page in the Django admin panel during the release process. Implemented a check on the list upload endpoint.
* [OSDEV-1332](https://opensupplyhub.atlassian.net/browse/OSDEV-1332) - Introduced new `PATCH api/v1/moderation-events/{moderation_id}` endpoint
to modify moderation event `status`.
* [OSDEV-1347](https://opensupplyhub.atlassian.net/browse/OSDEV-1347) - Create GET request for `v1/moderation-events/{moderation_id}` endpoint.
* Update `/v1/production-locations/{os_id}` endpoint to return a single object instead of multiple objects. Also, add unit tests for the `ProductionLocationsViewSet`.
* The RDS instance has been upgraded as follows: for `production` and `preprod`, it is now `db.m6in.8xlarge`, and for `test`, it has been upgraded to `db.t3.xlarge`.

### Architecture/Environment changes
* Increased the memory for the Dedupe Hub instance from 8GB to 12GB in the `production` and `pre-prod` environments to reduce the risk of container overload and minimize the need for reindexing in the future.

### Bugfix
* [OSDEV-1448](https://opensupplyhub.atlassian.net/browse/OSDEV-1448) - The map on the production location’s profile and the production location marker have been fixed. Improved the handling of SQL query parameters for better execution accuracy.
* [OSDEV-1411](https://opensupplyhub.atlassian.net/browse/OSDEV-1411) - Django Admin: Fixed an issue when updating the facility list with an empty array in the `parsing errors` field.
* [OSDEV-1449](https://opensupplyhub.atlassian.net/browse/OSDEV-1449) - OpenSearch: Refactored `sort_by` parameter; `search_after` has been split to `search_after_value` and `search_after_id`. Test files and query builders have been updated to reflect these changes.

### Release instructions:
* Ensure that the following commands are included in the `post_deployment` command:
    * `migrate`
<<<<<<< HEAD
* Run `[Release] Deploy` pipeline for an existing environment with the flag 'Clear OpenSearch indexes' set to true - to let the tokenizer parse full text into words with new configurations.
* The following steps should be completed while deploying to Staging or Production:
    1. Run the `[Release] Deploy` pipeline for these environments with the flag 'Clear OpenSearch indexes' set to true. This will allow Logstash to refill OpenSearch since the OpenSearch instance will be recreated due to the version increase. It is also necessary due to changes in the OpenSearch index settings.
    2. Open the triggered `Deploy to AWS` workflow and ensure that the `apply` job is completed. **Right after** finishing the `apply` job, follow these instructions, which should be the last steps in setting up the recreated OpenSearch instance:
        - Copy the ARN of the `terraform_ci` user from the AWS IAM console.
            - Navigate to the AWS console's search input, type "IAM", and open the IAM console.
            - In the IAM console, find and click on the "Users" tab.
            - In the list of available users, locate the `terraform_ci` user, click on it, and on that page, you will find its ARN.
        - After copying this value, go to the AWS OpenSearch console in the same way you accessed the IAM console.
        - Open the available domains and locate the domain for the corresponding environment. Open it, then navigate to the security configuration and click "Edit".
        - Find the section titled "Fine-grained access control", and under this section, you will find an "IAM ARN" input field. Paste the copied ARN into this field and save the changes. It may take several minutes to apply. Make sure that the "Configuration change status" field has green status.
    3. Then, return to the running `Deploy to AWS` workflow and ensure that the logs for `clear_opensearch` job do not contain errors related to access for deleting the OpenSearch index or lock files in EFS storage. In case of **an access error**, simply rerun the `Deploy to AWS` workflow manually from the appropriate release Git tag.
=======
    * `reindex_database`
>>>>>>> c0ac8a63


## Release 1.24.0

## Introduction
* Product name: Open Supply Hub
* Release date: November 16, 2024

### Code/API changes
* [OSDEV-1335](https://opensupplyhub.atlassian.net/browse/OSDEV-1335) - Explicitly set the number of shards and the number of replicas for the "production locations" and "moderation events" OpenSearch indexes. Based on the OpenSearch documentation, a storage size of 10–30 GB is preferred for workloads that prioritize low search latency. Additionally, having too many small shards can unnecessarily exhaust memory by storing excessive metadata. Currently, the "production locations" index utilizes 651.9 MB, including replicas, while the "moderation events" index is empty. This indicates that one shard and one replica should be sufficient for the "production locations" and "moderation events" indexes.
* Moved all the files related to the OpenSearch service to the existing `src/django/api/services/opensearch` folder within the `api` app of the Django application. This should make it easier to navigate through the files and clarify the location of all OpenSearch service-related files in one place within the `api` app in Django.

### Architecture/Environment changes
* The OpenSearch version has been increased to 2.15.
* [OSDEV-1335](https://opensupplyhub.atlassian.net/browse/OSDEV-1335) - The new "moderation events" Logstash pipeline has been configured and implemented to collect moderation event data from the current PostgreSQL database and save it to OpenSearch. This setup allows for fast searches on the moderation events data.
* [OSDEV-1387](https://opensupplyhub.atlassian.net/browse/OSDEV-1387) - The SQL query for generating tiles from PostgreSQL+PostGIS has been reimplemented to avoid using the JOIN + GROUP BY clause. This change reduces the number of subqueries and their asymptotic complexity. Additionally, an option to set an upper limit on facility counts in the 'count' clause has been introduced, capped at 100, which doubles the query's performance. Throttling has been removed for tile generation endpoints.
* [OSDEV-1171](https://opensupplyhub.atlassian.net/browse/OSDEV-1171) - RDS instances for `staging` and `test` have beed decreased to `db.t3.large`
* Playwright has been introduced as the main framework for end-to-end testing:
    * Added a new Playwright testing service to the Docker configuration
    * Implemented initial test cases to verify core functionality
    * Integrated Playwright tests into the CI pipeline via GitHub Actions
    * Added necessary configuration files and dependencies for the e2e testing project
* The RDS instance for `production` has been upgraded to `db.m6in.4xlarge` and configured to operate in a single Availability Zone.

### Bugfix
* [OSDEV-1335](https://opensupplyhub.atlassian.net/browse/OSDEV-1335) - Fixed the assertion in the test for the `country.rb` filter of the "production locations" Logstash pipeline. The main issue was with the evaluation of statements in the Ruby block. Since only the last statement is evaluated in a Ruby block, all the checks were grouped into one chain of logical statements and returned as a `result` variable at the end.

### What's new
* [OSDEV-1116](https://opensupplyhub.atlassian.net/browse/OSDEV-1116) - A new Contribution Record Page has been developed to enable quick identification and moderation of contributions. This page includes two main sections: Moderation Event Data and Potential Matches, along with a set of buttons designed to facilitate the moderation process.
* [OSDEV-1120](https://opensupplyhub.atlassian.net/browse/OSDEV-1120) - A new Moderation Queue Dashboard page has been introduced, featuring three essential components:
    * Moderation Events Table: Allows users to view and manage moderation events more effectively.
    * Filtering Options: Multiple filter fields enable users to customize the displayed events based on different criteria, making it easier to find specific events.
    * Download Excel Button: Provides the ability to export the list of displayed moderation events as an XLSX file for offline analysis and record-keeping.

### Release instructions:
* The following steps should be completed while deploying to Staging or Production:
    1. Run the `[Release] Deploy` pipeline for these environments with the flag 'Clear OpenSearch indexes' set to true. This will allow Logstash to refill OpenSearch since the OpenSearch instance will be recreated due to the version increase. It is also necessary due to changes in the OpenSearch index settings.
    2. Open the triggered `Deploy to AWS` workflow and ensure that the `apply` job is completed. **Right after** finishing the `apply` job, follow these instructions, which should be the last steps in setting up the recreated OpenSearch instance:
        - Copy the ARN of the `terraform_ci` user from the AWS IAM console.
            - Navigate to the AWS console's search input, type "IAM", and open the IAM console.
            - In the IAM console, find and click on the "Users" tab.
            - In the list of available users, locate the `terraform_ci` user, click on it, and on that page, you will find its ARN.
        - After copying this value, go to the AWS OpenSearch console in the same way you accessed the IAM console.
        - Open the available domains and locate the domain for the corresponding environment. Open it, then navigate to the security configuration and click "Edit".
        - Find the section titled "Fine-grained access control", and under this section, you will find an "IAM ARN" input field. Paste the copied ARN into this field and save the changes. It may take several minutes to apply. Make sure that the "Configuration change status" field has green status.
    3. Then, return to the running `Deploy to AWS` workflow and ensure that the logs for `clear_opensearch` job do not contain errors related to access for deleting the OpenSearch index or lock files in EFS storage. In case of **an access error**, simply rerun the `Deploy to AWS` workflow manually from the appropriate release Git tag.


## Release 1.23.0

## Introduction
* Product name: Open Supply Hub
* Release date: November 02, 2024

### Database changes
#### Migrations:
* 0158_create_moderation_events_table.py - This migration creates api_moderationevent table for Moderation Queue.

#### Scheme changes
* [OSDEV-1229](https://opensupplyhub.atlassian.net/browse/OSDEV-1229) - Created Moderation Events Postgres table to track moderation events in the database.

### Code/API changes
* Throttling has been introduced for tiles/* endpoints, limiting requests to 300 per minute.
* [OSDEV-1328](https://opensupplyhub.atlassian.net/browse/OSDEV-1328) The OpenSearch tokenizer has been changed to `lowercase` to get better search results when querying the GET /v1/production-locations/ endpoint.

### Architecture/Environment changes
* Resource allocation has been optimized for the staging environment. The number of ECS tasks for the Django app has been reduced from 6 to 4, while maintaining system stability.

### Release instructions:
* Ensure that the following commands are included in the `post_deployment` command:
    * `migrate`
* Run `[Release] Deploy` pipeline for an existing environment with the flag 'Clear OpenSearch indexes' set to true - to let the tokenizer parse full text into words with new configurations.


## Release 1.22.0

## Introduction
* Product name: Open Supply Hub
* Release date: October 19, 2024

### Database changes
#### Migrations:
* 0156_introduce_list_level_parsing_errors - This migration introduces the parsing_errors field for the FacilityList model to collect list-level and internal errors logged during the background parsing of the list.
* 0157_delete_endpoint_switcher_for_list_uploads - This migration deletes the `use_old_upload_list_endpoint` switcher that was necessary to toggle between the old and new list upload endpoints.

#### Scheme changes
* [OSDEV-1039](https://opensupplyhub.atlassian.net/browse/OSDEV-1039) - Since the `use_old_upload_list_endpoint` switcher is no longer necessary for the list upload, it has been deleted from the DB. Additionally, the `parsing_errors` field has been added to the FacilityList model.

### Code/API changes
* [OSDEV-1102](https://opensupplyhub.atlassian.net/browse/OSDEV-1102) - API. Propagate production location updates to OpenSearch data source via refreshing `updated_at` field in `api_facility` table. Triggered updated_at field in such actions: transfer to alternate facility, claim facility, approve, reject and deny claim, claim details, merge facilities, match facility (promote, split).
* [OSDEV-1039](https://opensupplyhub.atlassian.net/browse/OSDEV-1039) - Deleted the `facility_list_items.json` fixture from the Django app since it is no longer needed, having been replaced with real CSV files. Additionally, other important changes have been implemented in the Django app and deployment:
    * Adjusted all code that used the `facility_list_items.json` fixture and removed the unused matching logic from the Django app, as it is no longer necessary and was connected to that fixture.
    * Updated the reset database step in the `restore_database` job of the Deploy to AWS GitHub workflow to upload CSV location list files to S3 for parsing during the DB reset.

### Architecture/Environment changes
* [OSDEV-1325](https://opensupplyhub.atlassian.net/browse/OSDEV-1325)
  * __Deploy to AWS__ pipeline will init from __[Release] Deploy__ pipeline and get deployment parameters, such as cleaning OpenSearch indexes, by trigger.
* [OSDEV-1372](https://opensupplyhub.atlassian.net/browse/OSDEV-1372)
  * Changed the base image in the Django app Dockerfile to use a Debian 11 instead of Debian 10 as the PostgreSQL 13 repository support for Debian 10 has been ended.
  * Always build a docker image for the amd64 platform so that the image in the local environment fully corresponds to the one in production.
* [OSDEV-1172](https://opensupplyhub.atlassian.net/browse/OSDEV-1172)
  * Added the ability to restore a database from a snapshot.
* [OSDEV-1388](https://opensupplyhub.atlassian.net/browse/OSDEV-1388)
  * Increased timeout to wait for copying anonymized shared snapshot.

### Bugfix
* Fixed a bug related to environment variable management:
    * Removed the `py_environment` Terraform variable, as it appeared to be a duplicate of the `environment` variable.
    * Passed the correct environment values to the ECS task definition for the Django containers in all environments, especially in the Preprod and Development environments, to avoid misunderstandings and incorrect interpretations of the values previously passed via `py_environment`.
    * Introduced a *Local* environment specifically for local development to avoid duplicating variable values with the AWS-hosted *Development* environment.
* [OSDEV-1039](https://opensupplyhub.atlassian.net/browse/OSDEV-1039) - Made the list parsing asynchronous and increased the list upload limit to 10,000 facilities per list to reduce manual work for moderators when they split large lists into smaller ones. The following architectural and code changes have been made:
    1. Renamed the previously copied `api/facility-lists/createlist` POST endpoint to the `api/facility-lists` POST endpoint. Deleted the old implementation of the `api/facility-lists` POST endpoint along with the `use_old_upload_list_endpoint` switcher that was necessary to toggle between the old and new list upload endpoints.
    2. Removed the triggering of ContriCleaner from the `api/facility-lists` POST endpoint and moved it to the async parse AWS batch job to reduce the load on the endpoint. Introduced a `parsing_errors` field for the FacilityList model to collect list-level and internal errors logged during the background parsing of the list.
    3. Established a connection between the EC2 instance within the AWS batch job and the S3 bucket where all the uploaded list files are saved. This is necessary because the parse job retrieves a particular list from the S3 bucket via Django.
    4. Deleted redundant code from the previous implementation of the list item parsing.
    5. Adjusted Django, ContriCleaner, and integration tests. Regarding integration tests, the `facility_list_items.json` fixture was converted to concrete CSV lists, which were connected to the `facility_lists.json` fixture to upload them to the DB while creating the test DB for the integration tests. This is necessary because the parsing function that triggers ContriCleaner can only work with real files, not facility list items as it did previously.
    6. Refactored the ContributeForm component in the front-end app.
    7. The list page has been adjusted to work with asynchronous parsing, and a new dialog window has been added to notify users about the list parsing process, indicating that they need to wait.
    8. Introduced a UI to display list parsing errors on the list page after the page refresh.

### What's new
* [OSDEV-1127](https://opensupplyhub.atlassian.net/browse/OSDEV-1127) - It was implemented the Production Location Search screen that has two tabs: "Search by OS ID" and "Search by Name and Address." Each tab adds a query parameter (`?tab=os-id` and `?tab=name-address`) to the URL when active, allowing for redirection to the selected tab. On the "Search by OS ID" tab, users see an input field where they can enter an OS ID. After entering the full OS ID (15 characters), the "Search By ID" button becomes clickable, allowing users to proceed to the results screen. There are two possible outcomes:
    * Successful Search: If the search is successful, the results screen displays information about the production location, including its name, OS ID, previous OS ID (If they exist), address, and country name. Users can then choose to either return to the search by name and address or add data and claim the location.
    * Unsuccessful Search: If the search is unsuccessful, an explanation is provided, along with two options: return to the search by name and address or search for another OS ID.

    Each results screen also includes a "Back to ID search" button at the top.

### Release instructions:
* Before deploying to an existing environment, clear OpenSearch to ensure it can receive any missed changes and properly start the update process.
* Ensure that the `migrate` command is included in the `post_deployment` command.


## Release 1.21.0

## Introduction
* Product name: Open Supply Hub
* Release date: September 21, 2024

### Code/API changes
* [OSDEV-1126](https://opensupplyhub.atlassian.net/browse/OSDEV-1126) - Added the `historical_os_id` field to the response from the `v1/production-locations` endpoint if the searched production location contains this data. Modified the search query for `os_id` so that the search is conducted in both the `os_id` and `historical_os_id` fields in the OpenSearch production-locations index.
To make this possible, the `sync_production_locations.sql` script, which generates data for the production-locations index, was modified to include the selection of `historical_os_id_value` from the `api_facilityalias` table.
Additionally, a `historical_os_id` filter was added to the `sync_production_locations.conf`, ensuring that the `historical_os_id` is included in the index document only when the `historical_os_id_value` is not empty.

### Architecture/Environment changes
* [OSDEV-1177](https://opensupplyhub.atlassian.net/browse/OSDEV-1177)
  * Improved OpenSearch indexes cleanup step in the `Deploy to AWS` and `DB - Apply Anonymized DB` pipelines to use script templates so that changes can be made in one place rather than in each pipeline separately
  * Stop/start Logstash and clearing OpenSearch indexes moved to separate jobs of `Deploy to AWS` and `DB - Apply Anonymized DB` pipelines.
  * Stop/start Logstash and clearing OpenSearch indexes now runs on ubuntu-latest runner.
  * The automated deployment to AWS after creating tags for `sandbox` and `production` was temporarily prevented (until the implementation of [OSDEV-1325](https://opensupplyhub.atlassian.net/browse/OSDEV-1325)).

### Bugfix
* [OSDEV-1177](https://opensupplyhub.atlassian.net/browse/OSDEV-1177) - The following changes have been made:
    * Removed the if clause in the DB. Apply the Anonymized DB workflow to activate stopping Logstash.
    * Corrected grammar mistakes in the description of the job steps for stopping Logstash and clearing OpenSearch for the `DB - Apply Anonymized DB` and `Deploy to AWS` GitHub workflows.

### What's new
* [OSDEV-1225](https://opensupplyhub.atlassian.net/browse/OSDEV-1225) - The auto email responses for `Approved` and `Rejected` statuses have been updated to improve user experience. A user receives an email updating them on the status of their list and the next steps they need to take.

### Release instructions:
* Ensure that the following commands are included in the `post_deployment` command:
    * `migrate`
* After running the `Release [Deploy]` workflow for both the `sandbox` and `production` environments, the responsible person must manually run the `Deploy to AWS` workflow, ensuring that the `Clear OpenSearch indexes` option is checked for each environment.
Note: This instruction updates item 3 of the ['Release to Production and Sandbox'](https://github.com/opensupplyhub/open-supply-hub/blob/main/doc/release/RELEASE-PROTOCOL.md#release-to-production-and-sandbox) section of the RELEASE-PROTOCOL.


## Release 1.20.0

## Introduction
* Product name: Open Supply Hub
* Release date: September 7, 2024

### Database changes
#### Migrations:
* 0155_remove_verification_method_column_from_facility_claim - This migration replaces the old `index_approved_claim` function with a new one that does not index the `verification_method` and `phone_number` fields. Additionally, it removes the `verification_method` and `phone_number` fields from the FacilityClaim model and the respective history table.

#### Scheme changes
* [OSDEV-1092](https://opensupplyhub.atlassian.net/browse/OSDEV-1092) - Since the `verification_method` and `phone_number` fields are no longer necessary for the claim form and aren't used anywhere in the codebase, they have been deleted from the FacilityClaim model and the respective history table.

### Code/API changes
* [OSDEV-1045](https://opensupplyhub.atlassian.net/browse/OSDEV-1045) - Added flag `highlightBackground` to the DashboardFacilityCard component to highlight background for claimed facilities only on the Merge moderation screen. Added the `get_is_claimed` method to the `FacilityIndexDetailsSerializer` that returns a boolean value depending on whether the facility has an approved claim or not.
* [OSDEV-1167](https://opensupplyhub.atlassian.net/browse/OSDEV-1167) - Search. Update field names in Open Search. The following parameter/field names in the API schema for GET api/v1/production-locations has been changed:
    - `name_local` -> `local_name`
    - `url` -> `business_url`
    - `lon` -> `lng`
* [OSDEV-1025](https://opensupplyhub.atlassian.net/browse/OSDEV-1025) - Added the `get_is_claimed` method to the `FacilityMatchSerializer` that returns a boolean value depending on whether the matched facility has an approved claim or not.
* [OSDEV-1092](https://opensupplyhub.atlassian.net/browse/OSDEV-1092) - Modified the serialized output of the `FacilityClaimDetailsSerializer`:
    * Removed the `verification_method` and `phone_number` fields.
    * Added `facility_website`, `sector`, `facility_workers_count`, and `facility_name_native_language`.
* [OSDEV-1101](https://opensupplyhub.atlassian.net/browse/OSDEV-1101) - API v1/production-locations. Extend the country object to include alpha-3 code, numeric code, and country name.

### Architecture/Environment changes
* [OSDEV-1153](https://opensupplyhub.atlassian.net/browse/OSDEV-1153) - Created integration tests for the OpenSearch and for new `/api/v1/production-locations/` API endpoint.
* [OSDEV-1177](https://opensupplyhub.atlassian.net/browse/OSDEV-1177) - Implemented clearing OpenSearch and stopping Logstash during Postgres DB restore/reset in pre-prod/test/dev environments to freshly populate OpenSearch with data from the restored or reset Postgres DB.

### What's new
* [OSDEV-1045](https://opensupplyhub.atlassian.net/browse/OSDEV-1045) - The color of the facility panel for claimed facilities in the Merge moderation screen has been changed to green.
* [OSDEV-1025](https://opensupplyhub.atlassian.net/browse/OSDEV-1025) - Added the claim badge to the facility details on the C/R moderation screen when the facility has an approved claim.
* [OSDEV-1092](https://opensupplyhub.atlassian.net/browse/OSDEV-1092) - On the Facility Claims Details page, fields have been updated to show only those that could be uploaded as part of the claim form:
    * Removed deprecated fields: Phone Number, Company Name, Facility Parent Company / Supplier Group, Facility Description, and Verification Method.
    * Added new fields: Sector(s), Production Location's Website, Number of Workers, and Local Language Name.
    * Renamed fields:
        * 'Facility' to 'Location Name',
        * 'Claim Contributor' to 'Claimant Account',
        * 'Job Title' to 'Claimant Title',
        * 'Email' to 'Account Email',
        * 'Website' to 'Claimant's Website',
        * 'LinkedIn Profile' to 'Production Location's LinkedIn'.

### Release instructions:
* Before deploying to an existing environment, manually delete the related EFS storage, OpenSearch domain, and stop all tasks of the Logstash service in the appropriate ECS cluster. This is necessary to apply the new mapping for the production-locations OpenSearch index.

* Ensure that the following commands are included in the `post_deployment` command:
    * `migrate`
    * `index_facilities_new`


## Release 1.19.0

## Introduction
* Product name: Open Supply Hub
* Release date: August 24, 2024

### Code/API changes
* [OSDEV-1006](https://opensupplyhub.atlassian.net/browse/OSDEV-1006) - Create new "api/v1/production-locations" endpoint.
* [OSDEV-633](https://opensupplyhub.atlassian.net/browse/OSDEV-633) - Modified the `sectors` endpoint to return either a list of sectors or sectors grouped by their sector groups, depending on the query parameters passed to the request. Possible parameters include:
    * `embed` (optional): If present, returns a flat list of sectors submitted by a specific contributor.
    * `contributor` (optional): If embed is provided, this parameter must be included to filter sectors submitted by a specific contributor.
    * `grouped` (optional): If present, returns sectors grouped by their sector groups.
* [OSDEV-1184](https://opensupplyhub.atlassian.net/browse/OSDEV-1184) - Handle validation errors for size, sort_by and order_by parameters of "api/v1/production-locations" endpoint.
* [OSDEV-982](https://opensupplyhub.atlassian.net/browse/OSDEV-982) - Search, API. Add OS ID query parameter to v1/production-locations. Implement "api/v1/production-locations/{os_id}" endpoint.
* [OSDEV-1103](https://opensupplyhub.atlassian.net/browse/OSDEV-1103) - Enabled accent-insensitive search for `name` and `address` fields of production location by designing the index mapping to do ASCII folding for search tokens. Additionally, there were changed query_type for the `name` and `name_local` fields from `terms` to `match`.

### Architecture/Environment changes
* [OSDEV-1165](https://opensupplyhub.atlassian.net/browse/OSDEV-1165) - Updated the release protocol to include information about quick fixes and how to perform them. Additionally, updated the GitFlow diagram to visually depict this process.
* Updated the `RELEASE-PROTOCOL.md` file to include information about OpenSearch and Logstash, stating that their functionality should also be checked after deployment.
* [OSDEV-1169](https://opensupplyhub.atlassian.net/browse/OSDEV-1169) - Activated deployment database-anonymizer to production.
* [OSDEV-1197](https://opensupplyhub.atlassian.net/browse/OSDEV-1197) - Upgrade Kafka tools to version 3.8.0

### Bugfix
* [OSDEV-1048](https://opensupplyhub.atlassian.net/browse/OSDEV-1048) - Fixed error "User Cannot read properties of undefined (reading 'length')".
* [OSDEV-1180](https://opensupplyhub.atlassian.net/browse/OSDEV-1180) - Introduced a 10,000-download limit check on the api/facilities-downloads API endpoint to prevent non-API users from downloading more than 10,000 production locations.
* [OSDEV-1178](https://opensupplyhub.atlassian.net/browse/OSDEV-1178) - Added null check for claimStatuses array that fixes JS error on Dashboard/Facility Claims page.

### What's new
* [OSDEV-633](https://opensupplyhub.atlassian.net/browse/OSDEV-633) - Added a nested select to the Sectors filter. The main selection is the group name of related sectors. By pressing the header, a user can select all related sectors from this group. To view the list of related sectors, it's necessary to press the "carrot" icon next to the group heading. This action allows a user to choose a single sector from the grouped list. Additionally, entering text into the search filter displays only the filtered sectors within the opened groups.

### Release instructions:
* Before deploying to an existing environment, manually delete the related EFS storage, OpenSearch domain, and stop all tasks of the Logstash service in the appropriate ECS cluster. This is necessary to apply the new mapping for the production-locations OpenSearch index.


## Release 1.18.0

## Introduction
* Product name: Open Supply Hub
* Release date: August 10, 2024

### Database changes
#### Migrations:
* 0152_delete_tilecache_and_dynamicsetting - removed unused `api_tilecache` and `api_dynamicsetting` tables.
* 0153_add_sector_group_table - creates the `SectorGroup` model and populates it with the sector groups names.
* 0154_associate_sectors_with_groups - associates sectors with sector groups.

#### Scheme changes
* [OSDEV-1142](https://opensupplyhub.atlassian.net/browse/OSDEV-1142) - Technical Debt. Remove unused `api_tilecache` and `api_dynamicsetting` tables. Migration has been created, removed related data in the code base.
* [OSDEV-360](https://opensupplyhub.atlassian.net/browse/OSDEV-360) - The following changes have been implemented:
    * A new table, `api_sectorgroup`, has been introduced and populated with sector group names.
    * A new field named `groups` has been added to the `Sector` model to establish a many-to-many relationship between the `api_sector` and the `api_sectorgroup` tables.

### Code/API changes
* [OSDEV-1005](https://opensupplyhub.atlassian.net/browse/OSDEV-1005) - Disconnect location deletion propagation to the OpenSearch cluster while the Django tests are running, as it is outside the scope of Django unit testing.

### Architecture/Environment changes
* [OSDEV-1005](https://opensupplyhub.atlassian.net/browse/OSDEV-1005) - Enable deployment of the Logstash and OpenSearch infra to AWS environments.
* [OSDEV-1156](https://opensupplyhub.atlassian.net/browse/OSDEV-1156) - The following changes have been made:
    * Defined memory and CPU configurations for Logstash and instance types for OpenSearch in each AWS environment. The memory and CPU configurations for Logstash have been set uniformly across all environments. After an investigation, it was found that the minimally sufficient requirements are 0.25 CPU and 2 GB of memory for proper Logstash operation, even with the production database. [This documentation](https://www.elastic.co/guide/en/logstash/current/jvm-settings.html) about JVM settings in the Logstash app was used to determine the appropriate resource settings. Regarding OpenSearch, the least powerful instance type was used for the Dev, Staging, and Test environments since high OpenSearch performance is not required there. For the Prod and Pre-prod environments, the minimally recommended general-purpose instance type, `m6g.large.search`, was selected. Research showed that it can process document deletions in 0.04 seconds, which is relatively fast compared to the 0.1-0.2 seconds on the `t3.small.search` instance type used for Dev, Staging, and Test. This decision was based on [this AWS Blog article](https://aws.amazon.com/blogs/aws-cloud-financial-management/better-together-graviton-2-and-gp3-with-amazon-opensearch-service/).
    * The OpenSearch instance type was parameterized.
    * The JVM direct memory consumption in the Logstash app was decreased to 512 MB to fit into two gigabytes of memory, which is the maximum available for 0.25 CPU. Total memory usage was calculated based on the formula in [this section](https://www.elastic.co/guide/en/logstash/current/jvm-settings.html#memory-size-calculation) of the Logstash JVM settings documentation.
* Updated the OpenSearch domain name to the environment-dependent Terraform (TF) local variable in the resources of the OpenSearch access policy. Utilized the `aws_opensearch_domain_policy` resource since the `access_policies` parameter on `aws_opensearch_domain` does not validate the policy correctly after its updates. See [the discussion on GitHub](https://github.com/hashicorp/terraform-provider-aws/issues/26433).

### Bugfix
* Ensure that the OpenSearch domain name is unique for each environment to avoid conflicts when provisioning domains across different environments.
* [OSDEV-1176](https://opensupplyhub.atlassian.net/browse/OSDEV-1176) - Fixed a spelling mistake in the label for the password field on the LogIn page. After the fix, the label reads "Password".
* [OSDEV-1178](https://opensupplyhub.atlassian.net/browse/OSDEV-1178) - Fixed error "Something went wrong" error after clicking on Dashboard -> View Facility Claims.

### What's new
* [OSDEV-1144](https://opensupplyhub.atlassian.net/browse/OSDEV-1144) - Claims emails. Updated text for approval, revocation, and denial emails.
* [OSDEV-360](https://opensupplyhub.atlassian.net/browse/OSDEV-360) - On the admin dashboard, functionality has been added to allow Admins to add, remove, or modify sector groups. In the `Sectors` tab, Admins can now adjust the related sector groups for each sector. Each sector must be associated with at least one group.
* [OSDEV-1005](https://opensupplyhub.atlassian.net/browse/OSDEV-1005) - Implement the propagation of production location deletions from the PostgreSQL database to the OpenSearch cluster. After this fix, the locations that were deleted will be excluded from the response of the `v1/production-location` GET API endpoint.

### Release instructions:
* Ensure that the following commands are included in the `post_deployment` command:
    * `migrate`


## Release 1.17.0

## Introduction
* Product name: Open Supply Hub
* Release date: July 27, 2024

### Database changes
#### Migrations:
* 0151_replace_index_number_of_workers - replace function `index_number_of_workers` to use one source of truth for both`number_of_workers` & `extended_fields`.

#### Scheme changes
* *Describe scheme changes here.*

### Code/API changes
* *Describe code/API changes here.*

### Architecture/Environment changes
* *Describe architecture/environment changes here.*

### Bugfix
* [OSDEV-1145](https://opensupplyhub.atlassian.net/browse/OSDEV-1145) - Error message appearing as red dot with no context. Error display has been fixed. Simplified displaying logic of errors. Changed error property type.
* [OSDEV-576](https://opensupplyhub.atlassian.net/browse/OSDEV-576) - Implemented one source of truth to Search query source & Production Location Details page source for field `number_of_workers`.
* [OSDEV-1146](https://opensupplyhub.atlassian.net/browse/OSDEV-1146) - Fixed issue with missed header & data for Claim Decision column while downloaded Facility Claims data in xlsx format.

### What's new
* [OSDEV-1090](https://opensupplyhub.atlassian.net/browse/OSDEV-1090) - Claims. Remove extra product type field on Claimed Facility Details page.
* [OSDEV-273](https://opensupplyhub.atlassian.net/browse/OSDEV-273) - Facility Claims. Implement filtering by Country and Status. Set 'pending' claim status as a default filter.
* [OSDEV-1083](https://opensupplyhub.atlassian.net/browse/OSDEV-1083) - Implemented a 'toggle password visibility' feature in the login, registration, reset password and user profile forms.
* The legacy `_template` API endpoint was disabled via the configuration file in favor of the new `_index_template` API endpoint, since the composable index template is used for OpenSearch. The `legacy_template` was set to `false` to start using the defined composable index template in the `production_locations.json` file. This change is necessary to avoid omitting the `production_locations.json` index template for the `production-locations` index defined in the Logstash app and to enforce the OpenSearch cluster to use the explicit mapping for the `production-locations` index.

### Release instructions:
* Ensure that the following commands are included in the `post_deployment` command:
    * `migrate`
    * `index_facilities_new`


## Release 1.16.0

## Introduction
* Product name: Open Supply Hub
* Release date: July 13, 2024

### Database changes
#### Migrations:
* *Describe migrations here.*

#### Scheme changes
* *Describe scheme changes here.*

### Code/API changes
* [OSDEV-1100](https://opensupplyhub.atlassian.net/browse/OSDEV-1100) - Replaced all mentions of "facility" and "facilities" with the new production location naming in the Logstash app. Renamed `location` field in the production locations index to `coordinates`.
* [OSDEV-705](https://opensupplyhub.atlassian.net/browse/OSDEV-705) - Created an additional `RowCoordinatesSerializer` in the ContriCleaner to handle coordinate values ("lat" and "lng"). Moved the conversion of "lat" and "lng" into float point numbers from `FacilityListViewSet` to this serializer.
* Introduced a general format for all Python logs by updating the Django `LOGGING` constant. Disabled propagation for the `django` logger to the `root` logger to avoid log duplication. Removed unnecessary calls to the `basicConfig` method since only the configuration defined in the `LOGGING` constant in the settings.py file is considered valid by the current Django app.

### Architecture/Environment changes
* *Describe architecture/environment changes here.*

### Bugfix
* [OSDEV-705](https://opensupplyhub.atlassian.net/browse/OSDEV-705) - Fixed the error “could not convert string to float” that occurred when a list contained columns for “lat” and “lng” and only some of the rows in these columns had data. As a result, rows are processed regardless of whether the values for “lat” and “lng” are present and valid, invalid, or empty.

### What's new
* [OSDEV-981](https://opensupplyhub.atlassian.net/browse/OSDEV-981) Reporting. History of contributor uploads. Created a new report with details about the contributor:
    * including name, ID, contributor type;
    * first upload, including date of the first upload and time since the first upload in days;
    * most recent (or “last”) upload, including date of the last upload and time since the last upload in days;
    * total (or “lifetime”) uploads and a calculation for uploads per year (= lifetime uploads = total uploads / (current year - first upload year); if “first upload year” = “current year”, then use 1 in denominator). This data is ordered based on the “date of last upload” column so that contributors who have recently contributed data are at the top of the report.
* [OSDEV-1105](https://opensupplyhub.atlassian.net/browse/OSDEV-1105) - Contribution. Allow commas in list name and update error message.
* [OSDEV-272](https://opensupplyhub.atlassian.net/browse/OSDEV-272) - Facility Claims Page. Implement ascending/descending and alphabetic sort on FE. Applied proper sorting for lower case/upper case/accented strings.
* [OSDEV-1036](https://opensupplyhub.atlassian.net/browse/OSDEV-1036) - Claims. Add a sortable "claim decision" column to claims admin page.
* [OSDEV-1053](https://opensupplyhub.atlassian.net/browse/OSDEV-1053) - Updated email notification about the claim submission.

### Release instructions:
* *Provide release instructions here.*


## Release 1.15.0

## Introduction
* Product name: Open Supply Hub
* Release date: June 29, 2024

### Database changes
#### Migrations:
* 0150_introduce_function_formatting_number_to_percent - adds add_percent_to_number to DB and drop
drop_calc_column_func.

### Code/API changes
* [OSDEV-1004](https://opensupplyhub.atlassian.net/browse/OSDEV-1004) - The following changes have been made to the Logstash and OpenSearch services:
    * Prepared the SQL script to collect all the necessary data for the `v1/facilities` API endpoint according to the new API specification. Agreed upon and established a prioritization scale for gathering data related to the name, address, sector, parent_company, product_type, facility_type, processing_type, number_of_workers and location fields as follows:
        * Data from the approved claim.
        * Promoted matches (considered as promoted facility list items).
        * The most recently contributed data.
    * For the country field, the same prioritization scale has been utilized except for 'Data from the approved claims' because the claimant cannot update the country in any way.
    * Introduced a new set of Ruby scripts to filter and reorganize the incoming data at the Logstash app level, avoiding complex database queries that could lead to high database load.
    * Updated the `facilities` index template for OpenSearch to define how new fields within the facility documents are stored and indexed by OpenSearch.
    * Set up the main Logstash pipeline to run every 15 minutes.
    * Introduced ingress and egress rules for the Opensearch and Logstash.
    * Parameterized database credentials for the logstash configs input.
    * Parameterized OpenSearch domain for the logstash configs output.
    * Specified the ARN of an IAM role to be used as the master user for the OpenSearch domain.
    * Set EFS access point permissions for logstash:root user.
    * Utilized environment variables to disable authentication for OpenSearch during local development, as the authentication isn't necessary.

    All changes have been made to meet the API specification requirements for `v1/facilities` API endpoint as closely as possible.

### Architecture/Environment changes
* For the job `clean_ecr_repositories` of Destroy Environment action, it was added a new line to the script responsible for deleting ECR repositories, specifically targeting the `opensupplyhub-logstash` repository.
* The `reindex_database` and `index_facilities_new` commands have been removed from the `post_deployment` command.

### Bugfix
* [OSDEV-1098](https://opensupplyhub.atlassian.net/browse/OSDEV-1098) Reporting. A columns values in the report "Contributor type by %" are not cumulative. The SQL for the report has been rewritten in such a way that first calculates the monthly counts, then computes the cumulative counts for each month, and finally applies the add_percent_to_number function to get the desired percentages. This gives us the accumulated values for each month.

### What's new
* [OSDEV-1071](https://opensupplyhub.atlassian.net/browse/OSDEV-1071)  Replaced the term "facility" with "production location" in the claims banners
* [OSDEV-933](https://opensupplyhub.atlassian.net/browse/OSDEV-933) Facility Claims. Add "what is claims" screen. `What is claims` page with radio buttons has been added that explains more about the claim. Updated title and link text for not logged in user who wants to claim a production location.
* [OSDEV-1088](https://opensupplyhub.atlassian.net/browse/OSDEV-1088) - Collecting users' public IP addresses in the Rollbar error tracker has been disabled to meet GDPR compliance.

### Release instructions:
* Update code.


## Release 1.14.0

## Introduction
* Product name: Open Supply Hub
* Release date: June 15, 2024

### Database changes
#### Migrations:
* 0146_add_facility_workers_count_new_field_to_facilityclaim - adds the facility_workers_count_new field to the FacilityClaim model.
* 0147_copy_facility_workers_count_to_facility_workers_count_new - copies the data from the facility_workers_count field to the facility_workers_count_new field.
* 0148_remove_facility_workers_count_field_from_facilityclaim - removes the facility_workers_count field from the FacilityClaim model.
* 0149_rename_facility_workers_count_new_to_facility_workers_count - renames the facility_workers_count_new field to facility_workers_count.

#### Scheme changes
* [OSDEV-1084](https://opensupplyhub.atlassian.net/browse/OSDEV-1084) - To enable adding a range for the number of workers during the claiming process, the type of the `facility_workers_count` field in the `FacilityClaim` table was changed from `IntegerField` to `CharField`.

### Architecture/Environment changes
* [OSDEV-1069](https://opensupplyhub.atlassian.net/browse/OSDEV-1069) - The following changes have been made:
    * Changed the Postgres Docker image for the database to use the official one and make the local database setup platform-agnostic, so it doesn't depend on the processor architecture.
    * Built the PostGIS program from source and installed it to avoid LLVM-related errors inside the database Docker container during local development.
* [OSDEV-1072](https://opensupplyhub.atlassian.net/browse/OSDEV-1072) - The following changes have been made:
    * Added building database-anonymizer container to the pipeline.
    * Pushing the database-anonymizer container to the repo is turned off until the database anonymizing scheduled task will be deployed to the production.
* [OSDEV-1089](https://opensupplyhub.atlassian.net/browse/OSDEV-1089) Change format gunicurn logs not pass IP address to AWS CloudWatch.
* Added command `reindex_database`
* [OSDEV-1075](https://opensupplyhub.atlassian.net/browse/OSDEV-1075) - The following changes have been made:
    * All resources created via batch job will be tagged
* [OSDEV-1089](https://opensupplyhub.atlassian.net/browse/OSDEV-1089) Change format gunicurn logs not pass IP address to AWS CloudWatch.
* Make tile generation endpoint transaction-less and remove `CREATE TEMP TABLE` statement.
* Added command `reindex_database`.
* [OSDEV-1089](https://opensupplyhub.atlassian.net/browse/OSDEV-1089) Change format gunicurn logs not pass IP address to AWS CloudWatch.
* Removed calling command `clean_facilitylistitems` from the `post_deployment` command.
* Added calling command `reindex_database` from the `post_deployment` command.
* Added calling command `index_facilities_new` from the `post_deployment` command.
* An additional loop was added to the `run_cli_task` script that repeatedly checks the status of an AWS ECS task, waiting for it to stop.

### Bugfix
* [OSDEV-1019](https://opensupplyhub.atlassian.net/browse/OSDEV-1019) - Fixed an error message to 'Your account is not verified. Check your email for a confirmation link.' when a user tries to log in with an uppercase letter in the email address and their account has not been activated through the confirmation link.
* Added the `--if-exists` flag to all calls of the `pg_restore` command to eliminate spam errors when it tries to delete resources that don't exist just because the DB can be empty. Improved the section of the README about applying the database dump locally. Specifically, SQL queries have been added to delete all the tables and recreate an empty database schema to avoid conflicts during the database dump restore.

### What's new
* [OSDEV-1030](https://opensupplyhub.atlassian.net/browse/OSDEV-1030) - The following changes have been made:
    * Replaced the "Donate" button with a "Blog" button in the header
    * Added links to the "Blog" and "Careers" pages in the footer
* [OSDEV-939](https://opensupplyhub.atlassian.net/browse/OSDEV-939) - The following changes have been made:
    * Created new steps `Supporting Documentation` & `Additional Data` for `Facility Claim Request` page.
    * Added popup for successfully submitted claim.
* [OSDEV-1084](https://opensupplyhub.atlassian.net/browse/OSDEV-1084) - Enable adding a range for the number of workers during the claiming process, either after pressing the “I want to claim this production location” link or on the Claimed Facility Details page.

### Release instructions:
* Update code.


## Release 1.13.0

## Introduction
* Product name: Open Supply Hub
* Release date: June 01, 2024

### Database changes
#### Migrations:
* 0145_new_functions_for_clean_facilitylistitems_command - introduced new sql functions for `clean_facilitylistitems` command:
    - drop_table_triggers
    - remove_items_where_facility_id_is_null
    - remove_old_pending_matches
    - remove_items_without_matches_and_related_facilities

### Code/API changes
* [OSDEV-994](https://opensupplyhub.atlassian.net/browse/OSDEV-994) API. Update to pass all merge events to user based on contrib id. A non-admin API user makes:
- a GET call to /moderation-events/merge/
and receives information about merges that have occurred for all contributors.
- a GET call to /moderation-events/merge/?contributors=<id_number_x>&contributors=<id_number_y>&contributors=<id_number_z>
and receives information about merges that have occurred for the contributors with the specified IDs.

### Architecture/Environment changes
* [OSDEV-1003](https://opensupplyhub.atlassian.net/browse/OSDEV-1003) - Added automatic building for the Logstash Docker image in the `Deploy to AWS` workflow. Refactored the `Deploy to AWS` workflow to remove redundant setting values for `build-args` of the `docker/build-push-action` action in cases where the values are not used.
* [OSDEV-1004](https://opensupplyhub.atlassian.net/browse/OSDEV-1004) - Prepared the local environment setup for the Logstash and OpenSearch services to enable local development. Created a script to start the project from scratch with a database populated with sample data.
* [OSDEV-1054](https://opensupplyhub.atlassian.net/browse/OSDEV-1054) - Added a Django command `clean_facilitylistitems` that make next steps:
    - drop table triggers;
    - remove facilitylistitems where facility_id is null;
    - remove facilitylistitems with potential match status more than thirty days;
    - remove facilitylistitems without matches and related facilities;
    - create table triggers;
    - run indexing facilities
* [OSDEV-878](https://opensupplyhub.atlassian.net/browse/OSDEV-878) - Added a Django command `post_deployment` that runs Django migrations during the deployment process. This command can be expanded to include other post-deployment tasks. Used the `post_deployment` command in the `post_deploy` job of the Deploy to AWS workflow.

### Bugfix
* [OSDEV-1056](https://opensupplyhub.atlassian.net/browse/OSDEV-1056) - Refactor OS Hub member's email anonymization.
* [OSDEV-1022](https://opensupplyhub.atlassian.net/browse/OSDEV-1022) - Fix updating facility claim for user. Bring the format of extended field values to the same format as for List / API upload during processing. This has been done because extending fields processing is happening both for List / API uploading and claim update.
* [OSDEV-788](https://opensupplyhub.atlassian.net/browse/OSDEV-788) - Re-written logic for New_Facility/Automatic_Match/Potential_Match when we collect & save data for FacilityListItemTemp/FacilityMatchTemp. That fixed issue with option `create` equal `False` for API requests.
* [OSDEV-1027](https://opensupplyhub.atlassian.net/browse/OSDEV-1027) - Fix rendering of the Average Lead Time section

### What's new
* [OSDEV-1049](https://opensupplyhub.atlassian.net/browse/OSDEV-1049) Update Release protocol.
* [OSDEV-922](https://opensupplyhub.atlassian.net/browse/OSDEV-922) Consent Message. Update wording of consent opt in message on Open Supply Hub. A user who verifies Open Supply Hub for the first time can see the updated message.
* [OSDEV-1068](https://opensupplyhub.atlassian.net/browse/OSDEV-1068) - Created report that shows the number of records from the api_facilitymatch table for contributors: 2060, 1045, 685, 3356

### Release instructions:
* Update code.
* Apply DB migrations up to the latest one.


## Release 1.12.0

## Introduction
* Product name: Open Supply Hub
* Release date: May 18, 2024

### Database changes
#### Migrations:
* 0143_create_facility_claim_attachment_table.py - create api_facilityclaimattachments table to store claimant attachments per facility claim
* 0144_remove_unnecessary_columns_from_facility_claim.py - This migration replaces the old `index_approved_claim` function with a similar one that does not index the `preferred_contact_method` field. Additionally, the migration removes `email` and `preferred_contact_method` from the `FacilityClaim` model and the respective history table.

#### Scheme changes
* [OSDEV-931](https://opensupplyhub.atlassian.net/browse/OSDEV-931) - Since `email` and `preferred_contact_method` are no longer necessary for the claim form, they have been removed from the `FacilityClaim` model and the respective history table. Additionally, the old `index_approved_claim` function has been replaced with a similar one that does not index the `preferred_contact_method` field.

### Code/API changes
* [OSDEV-1021](https://opensupplyhub.atlassian.net/browse/OSDEV-1021) Update the release protocol. The release protocol has been updated with the recent changes. Has been added the section about reloading DedupeHub and QA notification.
* [OSDEV-997](https://opensupplyhub.atlassian.net/browse/OSDEV-997) - A new method, `message_claimant`, was added to the `FacilityClaimViewSet` for handling a POST request on the url-path `message-claimant` for messages to the claimant.
Mail templates for the message to the claimant and the claims team signature were also added.

### Architecture/Environment changes
* [OSDEV-897](https://opensupplyhub.atlassian.net/browse/OSDEV-897) FE(React) app. An appropriate local Docker environment is configured for the application. A local Docker environment has been created for the React application. Renamed the `app` folder to `react` to be clearer in the project. Replaced name in the code base. Removed unnecessary commands.
* [OSDEV-862](https://opensupplyhub.atlassian.net/browse/OSDEV-862) Fix `DB - Save Anonymized DB` / `DB - Apply Anonymized DB` workflows:
  - run actions on self-hosted runners to eliminate `lack of storage` issue that happens on github's runners.
  - use the `Test` environment for  `DB - Save Anonymized DB` action
* [OSDEV-989](https://opensupplyhub.atlassian.net/browse/OSDEV-989) - The Strategy pattern was utilized to consolidate the processing of new facilities received from both API requests and list uploads. The code responsible for executing this processing was refactored, and new classes were implemented:
    * ProcessingFacility - abstract class for facility processing
    * ProcessingFacilityList - class to process a facility list
    * ProcessingFacilityAPI - class to process a facility from an API request
    * ProcessingFacilityExecutor - class defines which interface to execute for the processing of a facility
* Resource allocation has been optimized for the Test environment. The number of ECS tasks in the Test environment has been reduced from 4 to 2, while maintaining system stability.
* [OSDEV-870](https://opensupplyhub.atlassian.net/browse/OSDEV-870) - In `docker-compose` for the `api-app`  added dependency that helps to fix connection with the database during tests pipelines for Dedupe-Hub:
* [OSDEV-1001](https://opensupplyhub.atlassian.net/browse/OSDEV-1001) - Deploy OpenSearch service to OS Hub infrastructure.
```
database:
    condition: service_healthy
```
* [OSDEV-1024](https://opensupplyhub.atlassian.net/browse/OSDEV-1024) - Dedupe Hub. Revise service configurations and refine gazetteer retraining. Remove option `--reload` & decrease number of workers in Dedupe Hub service configuration. Refactor initial rebuilding of gazetteer.
* [OSDEV-885](https://opensupplyhub.atlassian.net/browse/OSDEV-885) - Implement option to reset database for `Dev`, `Test` and `Pre-prod` environmet to `Deploy to AWS` pipleine
* [OSDEV-1002](https://opensupplyhub.atlassian.net/browse/OSDEV-1002) - The following changes have been done:
    * Prepared initial AWS infrastructure via Terraform for the Logstash service, including configuring AWS EFS storage to save the pointer of the last run for the jdbc plugin. Essentially, after deploying updated Terraform code to an environment, ECS task definition, ECR repository, ECS service, along with EFS storage, will be set up for Logstash to function.
    * Moved the PoC solution of the Logstash + Elasticsearch setup to the repository to avoid losing it. Further work is needed as the solution requires development and is not functioning smoothly.
* In response to recent stability observations of the staging environment, resource allocation has been optimized by reducing the number of ECS tasks from 8 to 6 for the Django app instances, thus maintaining system stability.

### Bugfix
* [OSDEV-870](https://opensupplyhub.atlassian.net/browse/OSDEV-870) - The returning confirm/reject URLs were fixed when a facility has been matched. Changes were made to the Dedupe-Hub to prevent adding rows with empty fields to the `api_facilitymatch` and `api_facilitymatchtemp` tables when the count of matches is more than one.
* [OSDEV-744](https://opensupplyhub.atlassian.net/browse/OSDEV-744) - API. When user want to confirm/reject potential_match it didn't found a match through `id`, was fixed by provided valid `id` from `api_facilitymatch` table.
* [OSDEV-1052](https://opensupplyhub.atlassian.net/browse/OSDEV-1052) - Replace data@opensupplyhub by claims@opensupplyhub in the Frontend

### What's new
* [OSDEV-975](https://opensupplyhub.atlassian.net/browse/OSDEV-975) Reporting. Number of facilities with at least one extended field.`Facilities with Extended Field Data` report has been rewritten from Django ORM to SQL to optimize and speed up time of the report generation. Added two columns `With At Least 1 Extended Field` and `Sector`.
* [OSDEV-945](https://opensupplyhub.atlassian.net/browse/OSDEV-945) - Facility Claim. Update text of claim link on profile to "I want to claim this production location".
* [OSDEV-745](https://opensupplyhub.atlassian.net/browse/OSDEV-745) - New "Portuguese" translated resources option added to international menu.
* [OSDEV-944](https://opensupplyhub.atlassian.net/browse/OSDEV-944) - Facility claims. Short-term new screen for claim documentation.
* [OSDEV-931](https://opensupplyhub.atlassian.net/browse/OSDEV-931) - The following features have been implemented:
    * Made the Email field in the claim form uneditable, setting the claimer's email as the default value for this field.
    * Removed the _Preferred method of contact_ field from both the claim form and the claim details page in the admin dashboard.
    * Implemented redirecting a user to the claim page after navigating to the login page via the CTA link on the claim page for unauthorized users and successful login.
* [OSDEV-997](https://opensupplyhub.atlassian.net/browse/OSDEV-997) - Facility Claims. A new button, 'Message Claimant' has been added to the update status controls on the Facility Claim Details page. After successfully sending a message, the message text is recorded in the Claim Review Notes.

### Release instructions:
* Update code.
* Apply DB migrations up to the latest one.
* Run the index_facilities_new management command.


## Release 1.11.0

## Introduction
* Product name: Open Supply Hub
* Release date: April 20, 2024

### Code/API changes
* [OSDEV-923](https://opensupplyhub.atlassian.net/browse/OSDEV-923) [Uptime] Added more logs around API/List uploads & Dedupe Hub match processing
* [OSDEV-606](https://opensupplyhub.atlassian.net/browse/OSDEV-606) Contributor Sort: Allow for ascending sort of contributors on the Map page. The sort_by parameter submits type of sorting order for facilities. Default sorting will be primary by public contributors count descending and secondary by name ascending/descending and contributors count ascending.

### Architecture/Environment changes
* [OSDEV-990](https://opensupplyhub.atlassian.net/browse/OSDEV-990) - Implement a ContriCleaner facade class to simplify interaction with client code. With this change, the client code only needs to instantiate the ContriCleaner class, pass the input data, and then call the `process_data` method without the need to define strategies or other details. This abstraction helps streamline the process and encapsulate complexity.
* [OSDEV-991](https://opensupplyhub.atlassian.net/browse/OSDEV-991) - Implement a chain of pre-validation and serialization handlers in the ContriCleaner to streamline data processing. Additionally, refactor the CompositeRowSerializer to set up leaf serializers using a specialized method, ensuring loose coupling between the CompositeRowSerializer and leaf serializers. Lastly, separate serialization and validation tasks from parsing in the ContriCleaner library for improved modularity and maintainability.
* [OSDEV-1000](https://opensupplyhub.atlassian.net/browse/OSDEV-1000) - A new class `ProcessingFacility` was created that will be responsible for managing the processing of new facilities from both API requests and list uploads. The functionality of processing a new facility received from an API request, which was previously in `facilities_view_set.py`, has been moved to `processing_facility.py`.
* [OSDEV-1007](https://opensupplyhub.atlassian.net/browse/OSDEV-1007) - The functionality of processing a new facility received from list uploads, which was previously in `facility_list_view_set.py`, has been moved to `create_facility.py`.
* [OSDEV-927](https://opensupplyhub.atlassian.net/browse/OSDEV-927) - Reduce resources allocated for bastions to t3.nano.
* [OSDEV-805](https://opensupplyhub.atlassian.net/browse/OSDEV-805) - Make Environment and project tag to be applied to all resources by defaul.
* [OSDEV-862](https://opensupplyhub.atlassian.net/browse/OSDEV-862) - Add `Save Anonymized DB` and `Apply Anonymized DB` actions that provde possibility to save anonymized dump to S3 bucket and then resotre Test or Pre-Prod environment from dump stored on S3.
* [OSDEV-859](https://opensupplyhub.atlassian.net/browse/OSDEV-859) - Creates task-definitation for scheduled task that
  * creates temporary postgresdb instance from latest production snaphsot in the `test` AWS account
  * run anonymization query
  * saves anonymized snapshot and removes the instance
* In response to recent stability observations, resource allocation has been optimized, reducing the number of ECS tasks in both production and pre-production environments from 16 to 12, maintaining system stability.

### Bugfix
* [OSDEV-996](https://opensupplyhub.atlassian.net/browse/OSDEV-996) The default sorting order for embedded maps was broken (changed to Descending by # Contributors). The default sorting order for embedded maps has been fixed (changed it back to Ascending by Name).
* [OSDEV-857](https://opensupplyhub.atlassian.net/browse/OSDEV-857) [Bug] Pre-prod isn't deleted by the 'terraform destroy' script. Command for destroying repositories on AWS pre-prod has been added.
* [OSDEV-888](https://opensupplyhub.atlassian.net/browse/OSDEV-888) - Facility Profile. An error occurs when trying to open a facility from the Status Reports page. The error occurred due to activity reports with the status `pending` containing fields with `null` values and these values pass to the `format_date` function as an argument. Modified the `get_activity_reports` method in the `FacilityIndexDetailsSerializer` to prevent passing a falsy `date` argument into the `format_date` function.
* [OSDEV-984](https://opensupplyhub.atlassian.net/browse/OSDEV-984) - Facility list upload. Header validation is failing, even though all the required columns and data are filled. Prepared basic implementation for ContriCleaner to validate headers (required fields) on early stage.
* [OSDEV-660](https://opensupplyhub.atlassian.net/browse/OSDEV-660) - Remove punctuation issues with duplicated commas and double quotes while facility list uploading.
* [OSDEV-986](https://opensupplyhub.atlassian.net/browse/OSDEV-986) - Fix the population of the custom data points uploaded via lists. Ensure that the full list header is saved in the database, and that the raw data for each facility list item is saved as a string of strings, with each value separated by a comma. This way, it helps maintain backward compatibility with the functionality responsible for displaying custom data points on the embedded maps. Also, revert to the previous default logic, which saves the sector as `Unspecified` when sector, sector_product_type, or product_type have empty values.
* [OSDEV-966](https://opensupplyhub.atlassian.net/browse/OSDEV-966) - Character limit validation has been implemented in the ContriCleaner library for name, address, and sector values. It enforces a maximum length of 200 characters for both the name and address values, and restricts sector values to 50 characters each. This fix addresses the issue where user uploads containing such invalid data caused requests to fail with unexpected errors.

### What's new
* [OSDEV-974](https://opensupplyhub.atlassian.net/browse/OSDEV-974) Reporting. Contributor type by %. Admin sees in the report data for the percent of data contributors on the platform by type (this should be in percent format with two decimal places shown), only accounts that have contributed data, the data should be ordered by most recent to oldest month and display mid-month values.
* [OSDEV-912](https://opensupplyhub.atlassian.net/browse/OSDEV-912) Facility Claim. Disable editing of name and address. The Facility name (English language) & Address fields of the claim details page have been removed and cannot be edited by the claimant.
* [OSDEV-571](https://opensupplyhub.atlassian.net/browse/OSDEV-571) Claimed Facility Details. Make the "Sector" field a dropdown instead of free text field. The `Sector` field became a dropdown that is pre-populated with the platform’s sector list from Django.
* [OSDEV-962](https://opensupplyhub.atlassian.net/browse/OSDEV-962) Update Release protocol. The Release protocol has been updated after the automatization of manual processes such as creating a release branch, restoring DB, deploy to AWS.
* [OSDEV-972](https://opensupplyhub.atlassian.net/browse/OSDEV-972) Reporting. Updating "Facility Uploads" report. Joined one table from two reports and added columns.New table with such columns:
`month`, `Total # of list uploads` in a given month (these are uploads that come from external contributors, NOT OS Hub team members), `# of public list uploads` in a given month (these are uploads that come from OS Hub team members AND have “[Public List]” in the contributor name), `Total facility listItems` uploaded in a given month, `# of Facilities` from Public Lists, `Total Facilities w/ status = new facility`, `# Public List Facilities w/ status = new facility`. Data is ordered from most recent to oldest
* [OSDEV-913](https://opensupplyhub.atlassian.net/browse/OSDEV-913) Claim. Updated the submitted claim auto-reply message for email template.
* [OSDEV-914](https://opensupplyhub.atlassian.net/browse/OSDEV-914) Claim. Updated the approved claim auto-reply message for email template

### Release instructions:
* Update code.


## Release 1.10.0

## Introduction
* Product name: Open Supply Hub
* Release date: March 23, 2024

### Database changes
#### Migrations:
* 0141_delete_contributor_webhooks.py - deletes `ContributorWebhook` model
* 0142_introduce_temporary_endpoint_switcher_for_list_uploads.py - This migration introduces a temporary API endpoint switcher for list uploads.

#### Scheme changes
* [OSDEV-893](https://opensupplyhub.atlassian.net/browse/OSDEV-893) - Introduce a temporary API endpoint switcher for list uploads to enable switching to the old list upload API endpoint if the new endpoint affects production uptime.

### Code/API changes
* [OSDEV-832](https://opensupplyhub.atlassian.net/browse/OSDEV-832) API. Provide admins with a way to retrieve a user's call count in real time. Admin can see the report `API requests by user` with the number of successful and unsuccessful requests a user has made up to the current date.
* [OSDEV-831](https://opensupplyhub.atlassian.net/browse/OSDEV-831) - API. Handle Geocode errors w/ system error code when upload facility using endpoint.

### Architecture/Environment changes
* [OSDEV-693](https://opensupplyhub.atlassian.net/browse/OSDEV-693) Implement a GitHub action that applies migrations on given environment. Run migrations for `Test` environment via CLI command.
* [OSDEV-910](https://opensupplyhub.atlassian.net/browse/OSDEV-910) Add separated code quality pipelines for contricleaner, countries, django-api and frontend. After checking, it creates a code coverage report showing each particular app's code coverage. Add separated code quality jobs for code formatters.
* [OSDEV-702](https://opensupplyhub.atlassian.net/browse/OSDEV-702) Integrate a new module named `contricleaner` separately, designed to parse and validate data from various sources such as json, csv, and xls.
Move `countries` to a separate module so that it becomes possible to use both `django` and `contricleaner`.
* [OSDEV-893](https://opensupplyhub.atlassian.net/browse/OSDEV-893) - Implement CSV and XLSX file parser strategies in the ContriCleaner library, and incorporate preliminary cleanup during parsing.
* [OSDEV-915](https://opensupplyhub.atlassian.net/browse/OSDEV-915) Upgrade Kafka tools to version 3.5.2
* [OSDEV-877](https://opensupplyhub.atlassian.net/browse/OSDEV-877) Make migration run as part of "Deploy to AWS" workflow
* [OSDEV-851](https://opensupplyhub.atlassian.net/browse/OSDEV-851) Place 'terraform.tfvar' files to repository and move sensitive info to private repository opensupplyhub/ci-deployment/
* [OSDEV-938](https://opensupplyhub.atlassian.net/browse/OSDEV-938) Move cleanup helper functions to the serializer
* [OSDEV-851](https://opensupplyhub.atlassian.net/browse/OSDEV-851) Place 'terraform.tfvar' files to repository and move sensitive info to private repository opensupplyhub/ci-deployment
* [OSDEV-894](https://opensupplyhub.atlassian.net/browse/OSDEV-894) Implement Contricleaner library into create facility API endpoint (`facilities_view_set.py`)
* [OSDEV-536](https://opensupplyhub.atlassian.net/browse/OSDEV-536) In the Contricleaner library, implement parsing of fields `sector_product_type`, `sector`, and `product_type` based on commas and vertical bars.
* [OSDEV-760](https://opensupplyhub.atlassian.net/browse/OSDEV-760) In the Contricleaner library, implement parsing of fields `facility_type_processing_type`, `facility_type`, and `processing_type` based on commas and vertical bars.
* [OSDEV-893](https://opensupplyhub.atlassian.net/browse/OSDEV-893) - Implement the ContriCleaner parser for parsing facility lists immediately after list upload.

### Bugfix
* [OSDEV-549](https://opensupplyhub.atlassian.net/browse/OSDEV-549) Facility Search. Search button overlaps dropdown items. Dropdown items in search were made not to overlapping with button and containers in `Potential matches table` and `Find facility` search. The `isSideBarSearch` flag has been added to all search components to render properly regarding the place where the select is rendering.
* [OSDEV-943](https://opensupplyhub.atlassian.net/browse/OSDEV-943) Verified badges. The claim/verified icon on profiles is cut off at the bottom. The icons have been fixed and show properly.
* [OSDEV-716](https://opensupplyhub.atlassian.net/browse/OSDEV-716) Search. Lost refresh icon. The refresh icon has been made visible.
* [OSDEV-918](https://opensupplyhub.atlassian.net/browse/OSDEV-918) - ContriBot. New lists are not populating in Monday board and are not sent to slack. Added validation to throw an error for users who upload a facility list with `|` in the description field.
* [OSDEV-644](https://opensupplyhub.atlassian.net/browse/OSDEV-644) Error when trying to delete a facility with only one contributor in case that logic to clear FacilityClaimReviewNote table records missed.

### What's new
*  [OSDEV-861](https://opensupplyhub.atlassian.net/browse/OSDEV-861) API. The `API Notifications` tab has been removed so that users do not get confused about what it is, since the functionality does not exist for them. `Token:` as a header has been added above the API key on the `API` tab.
* [OSDEV-917](https://opensupplyhub.atlassian.net/browse/OSDEV-917) My Account Menu. Update order of the settings tabs. `NON-admin` user sees: My Facility / My Lists / Settings / Logout and `Admin` user sees: Dashboard / My Facility / My Lists / Settings / Logout
* [OSDEV-728](https://opensupplyhub.atlassian.net/browse/OSDEV-728) - Include `sector` data in the response of the `api/facilities/` API endpoint for the GET request, similar to what is provided in the `api/facilities/{id}` API endpoint.
* [OSDEV-802](https://opensupplyhub.atlassian.net/browse/OSDEV-802) - Distinguish API user and contributor id in the error message that pass to the Rollbar.

### Release instructions:
* Update code.
* Apply DB migrations up to the latest one.


## Release 1.9.0

## Introduction
* Product name: Open Supply Hub
* Release date: February 24, 2024

### Database changes
#### Migrations:
* 0135_disable_duplicates_and_lowercase_all_emails.py - implementing all emails to lowercase and disables duplicates
* 0136_remove_indexing_unnecessary_emails.py - This migration replaces the old `index_activity_reports_info` and `index_approved_claim` functions with similar ones that do not index emails.
* 0137_add_renewal_period_field.py - add new field to api_apilimit table & rename existing one.
Updated existing users api_apilimit records renewal_period value.
* 0138_remove_ppe_fields.py - This migration removes the PPE fields from the Facility, FacilityIndex, FacilityListItem, FacilityListItemTemp, HistoricalFacility models.
* 0139_remove_ppe_switch.py - This migration removes the ppe switch.
* 0140_remove_indexing_ppe_fields.py - This migration updates indexing functions to not index PPE fields.

#### Scheme changes
* [OSDEV-835](https://opensupplyhub.atlassian.net/browse/OSDEV-835) - Since the FacilityIndex model is primarily used to store cached facility data and display it publicly via the `/facilities/{id}` API endpoint, only public data can be shown. Therefore, caching emails to the FacilityIndex model was removed from the PostgreSQL indexing functions. All instances where emails are publicly displayed have been removed. The only remaining field is `ppe_contact_email`, but all functionality and code related to PPE will be deleted in this [OSDEV-562](https://opensupplyhub.atlassian.net/browse/OSDEV-562) ticket.
* [OSDEV-562](https://opensupplyhub.atlassian.net/browse/OSDEV-562) - Remove PPE fields (ppe_product_types, ppe_contact_email, ppe_contact_phone, ppe_website, ppe) from the `api_facility`, `api_facilityindex`, `api_facilitylistitem`, `api_facilitylistitemtemp`, `api_historicalfacility`. Remove this fields from indexing processes.

### Code/API changes
* [OSDEV-562](https://opensupplyhub.atlassian.net/browse/OSDEV-562) - Remove code related to PPE (ppe_product_types, ppe_contact_email, ppe_contact_phone, ppe_website, ppe) field from `/src/app`
* [OSDEV-562](https://opensupplyhub.atlassian.net/browse/OSDEV-562) - Remove code related to PPE (ppe_product_types, ppe_contact_email, ppe_contact_phone, ppe_website, ppe) field from `/src/dedupe-hub`
* [OSDEV 562](https://opensupplyhub.atlassian.net/browse/OSDEV-562) Remove code related to PPE (ppe_product_types, ppe_contact_email, ppe_contact_phone, ppe_website, ppe) from `/src/django`

### Architecture/Environment changes
* [OSDEV-829](https://opensupplyhub.atlassian.net/browse/OSDEV-673) Makes `minimum-ratio: 1` It allows to push code with less than 1% diff from main.

### Bugfix
* [OSDEV-848](https://opensupplyhub.atlassian.net/browse/OSDEV-848) When a user tries to create an account with an email that exists in the DB but with a different case of letters, the system returns "An error prevented signing up". Has been fixed to "A user with that email already exists."
* [OSDEV-673](https://opensupplyhub.atlassian.net/browse/OSDEV-673) When a user calls the endpoint `facility/id/history`, instead of a response, receives the error "TypeError: the JSON object must be str, bytes or bytearray, not list", in particular, this happened with the PK20190913BBJ2Y facility. A list with one element (a dictionary) was passed to the function, so an error occurred when trying to index the list with a string. Fixed.

### What's new
* API. Include token and call info on API settings tab.[OSDEV-752](https://opensupplyhub.atlassian.net/browse/OSDEV-752). Users can access a tab called `API` in account settings.From this tab, they can generate/retrieve their token and see their `API call allowance`, `current call count` and their `renewal period`.
* Make login non-case sensitive. [OSDEV-628](https://opensupplyhub.atlassian.net/browse/OSDEV-628). When the user creates an account email saving in lowercase. User  could login with any variations of casing as long as the characters are the same.
* API. Enable token generation based on API permissions in Django. [OSDEV-729](https://opensupplyhub.atlassian.net/browse/OSDEV-729). Updated Settings page to show/hide token tab by user groups. Forbid access to generate token for API if user didn't have permission groups.
* [OSDEV-219](https://opensupplyhub.atlassian.net/browse/OSDEV-219). Data moderator can merge potential match facilities from Confirm / Reject screen.
* [OSDEV-835](https://opensupplyhub.atlassian.net/browse/OSDEV-835) - Remove the display of emails in the `activity_reports` section of the `facilities/{id}` API endpoint, as email information is private.
* [OSDEV-525](https://opensupplyhub.atlassian.net/browse/OSDEV-525). Add Latitude and Longitude labels on facility page.
* API. Add a flag on API Limit page to indicate if package renews monthly or yearly. [OSDEV-781](https://opensupplyhub.atlassian.net/browse/OSDEV-781) Updated logic to support montly & yearly limitation count reset for API calls.

### Release instructions:
* Update code.
* Apply DB migrations up to the latest one.
* Run the index_facilities_new management command.


## Release 1.8.0

## Introduction
* Product name: Open Supply Hub
* Release date: January 27, 2024

### Code/API changes
* [OSDEV-690](https://opensupplyhub.atlassian.net/browse/OSDEV-690) - Correct all existing lint errors to ensure that code quality checks pass successfully via GitHub Actions and can detect new linting errors but not the old ones.
* [OSDEV-719](https://opensupplyhub.atlassian.net/browse/OSDEV-719) Introduce FacilityDownloadSerializerEmbedMode FacilityDownloadSerializer, replace FacilityIndexDownloadSerializer with combination of FacilityDownloadSerializerEmbedMode and FacilityDownloadSerializer
* [OSDEV-732](https://opensupplyhub.atlassian.net/browse/OSDEV-732) Fix issue with circular dependencies between `util.js` and `constants.jsx` modules in React app

### Architecture/Environment changes
* [OSDEV-690](https://opensupplyhub.atlassian.net/browse/OSDEV-690) - Configure running the code quality workflow as part of the continuous integration (CI) for each commit to a pull request. Both frontend (FE) and backend (BE) tests are executed, along with their respective linters. Additionally, `shellcheck` is applied to scripts within the scripts folder.
* [OSDEV-691](https://opensupplyhub.atlassian.net/browse/OSDEV-691) - Implement parallel job running for BE, FE, and bash script code quality checks. Three new scripts were created and can be used to run the same checks during local development to verify BE, FE, and bash scripts in the ./scripts folder.
* [OSDEV-692](https://opensupplyhub.atlassian.net/browse/OSDEV-691) - Implement code coverage checks for the React and Django apps using `barecheck/code-coverage-action` and generated code coverage `lcov` files. For the React app, code coverage is based on Jest tests, and for the Django app, it is based on unittest tests. If code coverage decreases, the job fails, preventing the PR from merging.
* [OSDEV-740](https://opensupplyhub.atlassian.net/browse/OSDEV-740) - Setup module for mocking Redux store (`redux-mock-store"`)
* [OSDEV-733](https://opensupplyhub.atlassian.net/browse/OSDEV-733) - Setup React test library module (`@testing-library`)

### Bugfix
* [OSDEV-718](https://opensupplyhub.atlassian.net/browse/OSDEV-718) - Fixed issue with user profile populating to other components.
* [OSDEV-727](https://opensupplyhub.atlassian.net/browse/OSDEV-720) - Downloading facilities with for Bangladesh is working again [https://opensupplyhub.org/facilities?countries=BD&sectors=Apparel](https://opensupplyhub.org/facilities?countries=BD&sectors=Apparel)

### What's new
* [OSDEV-241](https://opensupplyhub.atlassian.net/browse/OSDEV-241) - Searches with accented characters return results for accented and non accented characters.

### Database changes
#### Migrations:
* 0134_remove_sources_without_contributor -  Remove records from the Source table where the contributor is null and remove all data related to these records

### Release instructions:
* Update code
* Run migration up to 0134


## Release 1.7.3

## Introduction
* Product name: Open Supply Hub
* Release date: January 12, 2024

### Bugfix
* [OSDEV-736](https://opensupplyhub.atlassian.net/browse/OSDEV-736) Removed logic to handle text only match response data as it already removed from matching functionality in Dedupe Hub. Previously it bring an error on response for user when potential match happened.

## Release 1.7.2

## Introduction
* Product name: Open Supply Hub
* Release date: January 09, 2024

### Bugfix
* [OSDEV-721](https://opensupplyhub.atlassian.net/browse/OSDEV-721) Fixed issue with potential match logic when get facility data of match, previously it take facility id from Facility List Item, but it's wrong for Potential Match status as there is always NULL, facility id should be taken from Facility Match record in this case of Potential Match status.

## Release 1.7.1

## Introduction
* Product name: Open Supply Hub
* Release date: December 21, 2023

### Bugfix
* Fixed issue with Facility Upload API error by covered a case when facility object didn't exist (create=false) & updated timeout value while waiting to produce kafka topic message [OSDEV-713](https://opensupplyhub.atlassian.net/browse/OSDEV-713)
* [OSDEV-714](https://opensupplyhub.atlassian.net/browse/OSDEV-714) - Users can now use the map on the search page simultaneously without missing any tiles. Before fixing this issue, if the map requested tiles that weren't cached, one user might not receive all the tiles. With the bug fixed, the tile generation logic can handle multiple requests at the same time, ensuring all users get the tiles they need for the map based on their search requests.

### Code/API changes
* [OSDEV-714](https://opensupplyhub.atlassian.net/browse/OSDEV-714) - `select_for_update` and `get_or_create` have been implemented in the `retrieve_cached_tile` function to ensure that if another thread attempts to `select_for_update()`, it will block at the `get_or_create()` until the first thread's transaction commits. The `get_tile` function, which serves as an API endpoint handler for tile generation, was implemented as an atomic transaction to facilitate the use of `select_for_update()` and maintain the lock until the end of the transaction. This approach helps to prevent crashes from parallel requests attempting to create a cache record with the same primary key, corresponding to the full URL path.
* [OSDEV-711](https://opensupplyhub.atlassian.net/browse/OSDEV-711) - Make JS code related to load testing for tile generation more universal so that they can work with the HAR file provided by the developer. For that, the `ZOOM_HAR_PATH` environment variable was introduced. More test cases for tile generation were added to test the environment close to production, focusing on densely saturated regions with facilities, such as China and India. The README.md file for the load tests was updated to reflect the changes made.

## Release 1.7.0

## Introduction
* Product name: Open Supply Hub
* Release date: December 19, 2023

### Database changes
#### Migrations:
* 0130_introduce_separate_data_gathering_functions_for_the_index_table_columns - This migration:
    - rename `api_facilityindexnew` -> `api_facilityindex`
    - introduces separate data-gathering functions for the `api_facilityindexnew` table columns and makes the `index_facilities` and `index_facilities_by` procedures use them.
    This migration is irreversible.
* 0131_introduce_sql_triggers_instead_of_django_signals - This migration introduces SQL triggers instead of Django signals. The migration is revertable.
* 0132_add_moderation_mode_field - This migration adds the field `is_moderation_mode` to table `api_user`.
* 0133_introduce_tile_caching - This migration creates the TileCache table and the DynamicSetting table. This migration is reversible.

#### Scheme changes
* [OSDEV-622](https://opensupplyhub.atlassian.net/browse/OSDEV-622) - Separate data-gathering functions were created for the `api_facilityindexnew` table columns to collect data independently of the main procedure. The `index_facilities` and `index_facilities_by` procedures were updated to use new separate functions for collecting data for the `api_facilityindexnew` table columns that require long SQL queries.
* [OSDEV-595](https://opensupplyhub.atlassian.net/browse/OSDEV-595) - Rename FacilityIndexNew to FacilityIndex
* [OSDEV-623](https://opensupplyhub.atlassian.net/browse/OSDEV-623), [OSDEV-624](https://opensupplyhub.atlassian.net/browse/OSDEV-624), [OSDEV-638](https://opensupplyhub.atlassian.net/browse/OSDEV-638) - New SQL triggers have been introduced to handle changes in the `api_contributor`, `api_extendedfield`, `api_facility`, `api_facilityclaim`, `api_facilitylistitem`, `api_facilitymatch`, `api_source`, and `api_facilitylist` tables at the database level. This change is essential for the future functionality of DedupeHub, which will communicate directly with the database. All the Django signals have been removed. Additionally, reindexing of the necessary columns of the index table has been transferred to these triggers, eliminating the need for the large SQL procedure previously used in conjunction with Django signals.
* [OSDEV-637](https://opensupplyhub.atlassian.net/browse/OSDEV-637) - Add field `is_moderation_mode` to table `api_user`.
* [OSDEV-687](https://opensupplyhub.atlassian.net/browse/OSDEV-687) - The TileCache table was created to store cached tiles, and the DynamicSetting table was established to dynamically control app settings, specifically the expiration time of cached tiles.

### Code/API changes
* Update copy for "example" entries for List & Description fields & Contributor list page:
    - Update copy of Facility List example to: example: **Your Organization’s Name** Facility List June 2023
    - Update copy of Facility Description example to: example: This is the **Your Organization’s Name** list of suppliers for their retail products valid from Jan 2023 to June 2023
    - Update copy of rejected message to: "This list was rejected and will not be processed."
[OSDEV-640](https://opensupplyhub.atlassian.net/browse/OSDEV-640)
* In the Facility Claim Request form the field 'Preferred method of contact' has been done not mandatory. - [OSDEV-560](https://opensupplyhub.atlassian.net/browse/OSDEV-560)
* The new parameter `is_moderation_mode` has been added to GET and POST requests of the `/user-profile/{ID}/` API endpoint. - [OSDEV-637](https://opensupplyhub.atlassian.net/browse/OSDEV-637)
* [OSDEV-687](https://opensupplyhub.atlassian.net/browse/OSDEV-687) - Implement cache logic for the get_tile view to either use a cached tile or generate a new tile for caching. When a user interacts with the map and makes a new request for a tile, the system checks if the requested tile, identified by its path, is already cached in the database. If the tile is already cached in the TileCache table, the cached tile binary data is retrieved and returned, avoiding the need to regenerate the tile for improved performance. Each cached tile has a default expiration period of 604,800 seconds (7 days). However, the admin can reconfigure this duration in the Django admin panel.
* Delete all Jenkins-related files since Jenkins is no longer in use.
* Move the maintenance page to the project repository, specifically to `src/maintenance`, to track the history of its changes.

### Architecture/Environment changes
* Remove FacilityDownloadSerializer and replace it with FacilityIndexDownloadSerializer
* Add a special Django management command, `install_db_exts`, that will install all the necessary PostgreSQL extensions for the database based on the required DB extensions for the 1.7.0 release.
* Create the `reset_database` Django management command that resets the database and repopulates it with fixture data, including facilities and matches. Update the `scripts/reset_database` shell script to include the call to this command, making it available for local development when it needs to be run inside the failed Django container for the first time. Also, rename shell scripts and affected management commands to enhance readability.

### Bugfix
* Increase amount of facilities downloaded to 100 per red and reduce time per request in 4-5 times
Fix issue with exceeding API requests. [OSDEV-557](https://opensupplyhub.atlassian.net/browse/OSDEV-442)

### What's new
* Updated copy for "example" entries for List & Description fields & Contributor list page
[OSDEV-640](https://opensupplyhub.atlassian.net/browse/OSDEV-640)
* The field 'Preferred method of contact' has been done not mandatory in the Facility Claim Request form. When the user fills this form he/she can skip this field. - [OSDEV-560](https://opensupplyhub.atlassian.net/browse/OSDEV-560)
* Data Moderator Profile. Implement the ability to activate the Merge function on the Facility Search page. - [OSDEV-637](https://opensupplyhub.atlassian.net/browse/OSDEV-637)
* [OSDEV-302](https://opensupplyhub.atlassian.net/browse/OSDEV-302), [OSDEV-667](https://opensupplyhub.atlassian.net/browse/OSDEV-667) - Enable data moderators to trigger merges from the search results screen. Checkboxes were added to the search page right before each item in the search results to allow users to select facilities for merging. A "Merge" button was also implemented to open the Merge modal window, where all the data about the selected facilities is downloaded.
* [OSDEV-684](https://opensupplyhub.atlassian.net/browse/OSDEV-684) Removed Google Translate Plug-In in the system & UI Element

### Release instructions:
* apply migrations up to 0133_introduce_tile_caching
* apply command index_facilities_new


## Release 1.6.1

## Introduction
* Product name: Open Supply Hub
* Release date: November 8, 2023

### Database changes
#### Migrations:
- 0130_facility_index_gin_index - implement indexes for fields on "api_facilityindexnew" table related to tile generation

#### Scheme changes
* indexing fields in api_facilityindexnew
    * contrib_types
    * contributors_id
    * lists

### Architecture/Environment changes
* Reconfigure CPU resources so that every worker uses 2 cores - [OSDEV-657](https://opensupplyhub.atlassian.net/browse/OSDEV-657)
* Add Code Quality pipelines

### Bugfix
* Implement indexing of fields related to tile generation in api_facilityindexnew table [OSDEV-654](https://opensupplyhub.atlassian.net/browse/OSDEV-654)

### Release instructions:
- apply migrations up to 0130_facility_index_gin_index


## Release 1.6.0

## Introduction
* Product name: Open Supply Hub
* Release date: November 4, 2023

### Database changes
#### Migrations:
- 0126_add_tables_a_b_test - add tables api_facilitylistitemtemp & api_facilitymatchtemp for A/B Test purpose
- 0127_search_by_private_contributor_types - add contributor types from non-public lists to api_facilityindexnew table
- 0128_custom_text_implementation - creates custom_text SQL functions and updated index_facilities and index_facilities_by to use it
- 0129_delete_facility_index - removes api_facilityindex table

#### Scheme changes
* introduce fields to api_facility_list_items
    * raw_json:JSON
    * raw_header:Text
* introduce table api_facilitylistitemfield - key-value storage for both mandatory and custom facility list item fields.
* introduce procedure custom_text - evaluates array required for advanced search by custom fields
* update index_facilities and index_facilities_by procedures to evaluate custom_text add custom_text_serach using custom_text from above
* introduce tables api_facilitylistitemtemp & api_facilitymatchtemp as a copy of api_facilitylistitem & api_facilitymatch for A/B Test to store match results
* remove api_facilityindex table

### Code/API changes
* Endpoint /contributor-lists/ has been deprecated
* The new endpoint /contributor-lists-sorted/ has been created: View Facility Lists that are both active and approved filtered by Contributor sorted by creation date and changed response type to list of objects.
- [OSDEV-218](https://opensupplyhub.atlassian.net/browse/OSDEV-218)
* Connect new tables (api_facilitylistitemtemp & api_facilitymatchtemp) to existing parsing & geocoding result storing
* Trigger matching process on Dedupe Hub through Kafka Producer on Django side
- [OSDEV-507](https://opensupplyhub.atlassian.net/browse/OSDEV-507)

### Architecture/Environment changes
* Update rollbar token - [OSDEV-581](https://opensupplyhub.atlassian.net/browse/OSHUB-581)
* Deployed Dedupe Hub standalone service & Kafka event streaming service for A/B Test purpose - [OSDEV-507](https://opensupplyhub.atlassian.net/browse/OSDEV-507)
* Kafka added to infrastructure (AWS MSK) - [OSDEV-428](https://opensupplyhub.atlassian.net/browse/OSDEV-428)
* Dedupe Hub service added to ECS Cluster - [OSDEV-430](https://opensupplyhub.atlassian.net/browse/OSDEV-430)
* Infrastructure environments not depended on python (django app environment) - [OSDEV-424](https://opensupplyhub.atlassian.net/browse/OSDEV-424)
* Reworked algorithm to manage DNS records - [OSDEV-414](https://opensupplyhub.atlassian.net/browse/OSDEV-414)
* Update AWS Terraform provider, move from Azavea repo & upgrade few modules for Terraform - [OSDEV-405](https://opensupplyhub.atlassian.net/browse/OSDEV-405)
* Replaced usage of FacilityIndex model by FacilityIndexNew.
* Removed FacilityIndex model
* Removed function get_custom_text
* Removed function index_custom_text from transactions
* Removed function index_extended_fields from transactions
* Removed function index_facilities from transactions
* Removed function index_sectors from transactions
* Removed get_sector_dict from transactions

### Bugfix
* Make search by non-public contributor types available [OSDEV-307](https://opensupplyhub.atlassian.net/browse/OSDEV-307)
* Make possibility to create embed map configuration for constributors with more than 2500 facilities [OSDEV-585](https://opensupplyhub.atlassian.net/browse/OSDEV-585)
* Make possibility to save data facilities even if they have no stored location [OSDEV-596](https://opensupplyhub.atlassian.net/browse/OSDEV-596)

### What's new
* Update README.md with the most recent information - [OSDEV-580](https://opensupplyhub.atlassian.net/browse/OSHUB-580)
* Update Rollbar's post_server_item tokens - [OSDEV-581](https://opensupplyhub.atlassian.net/browse/OSHUB-581)
* Contributor Lists. Order lists from a contributor by newest to oldest list - [OSDEV-218](https://opensupplyhub.atlassian.net/browse/OSDEV-218)

### Release instructions:
- apply migrations up to 0124_itroduce_raw_json
- execute command fill_raw_json
- apply migrations up to 0129_delete_facility_index
- apply command index_facilities_new<|MERGE_RESOLUTION|>--- conflicted
+++ resolved
@@ -40,7 +40,7 @@
 ### Release instructions:
 * Ensure that the following commands are included in the `post_deployment` command:
     * `migrate`
-<<<<<<< HEAD
+    * `reindex_database`
 * Run `[Release] Deploy` pipeline for an existing environment with the flag 'Clear OpenSearch indexes' set to true - to let the tokenizer parse full text into words with new configurations.
 * The following steps should be completed while deploying to Staging or Production:
     1. Run the `[Release] Deploy` pipeline for these environments with the flag 'Clear OpenSearch indexes' set to true. This will allow Logstash to refill OpenSearch since the OpenSearch instance will be recreated due to the version increase. It is also necessary due to changes in the OpenSearch index settings.
@@ -53,10 +53,6 @@
         - Open the available domains and locate the domain for the corresponding environment. Open it, then navigate to the security configuration and click "Edit".
         - Find the section titled "Fine-grained access control", and under this section, you will find an "IAM ARN" input field. Paste the copied ARN into this field and save the changes. It may take several minutes to apply. Make sure that the "Configuration change status" field has green status.
     3. Then, return to the running `Deploy to AWS` workflow and ensure that the logs for `clear_opensearch` job do not contain errors related to access for deleting the OpenSearch index or lock files in EFS storage. In case of **an access error**, simply rerun the `Deploy to AWS` workflow manually from the appropriate release Git tag.
-=======
-    * `reindex_database`
->>>>>>> c0ac8a63
-
 
 ## Release 1.24.0
 
