--- conflicted
+++ resolved
@@ -19,15 +19,12 @@
 * *Describe schema changes here.*
 
 ### Code/API changes
-<<<<<<< HEAD
-* [OSDEV-2036](https://opensupplyhub.atlassian.net/browse/OSDEV-2036) - Connected DarkVisitors trackers to the Open Supply Hub site. Both "client analytics" (for JavaScript-capable sessions, including browser-based AI agents) and "server analytics" (for bots that don’t execute JavaScript) were enabled.
-=======
 * [Follow-up][OSDEV-2079](https://opensupplyhub.atlassian.net/browse/OSDEV-2079) - Created comprehensive test coverage for the logic that controls the display of download limit lead-in copy on the main location search page (/facilities). The implementation includes:
     * Tests that verify the `DownloadLimitInfo` component is only shown to logged-in users when search results exceed their download limit.
     * Tests that ensure the component is properly hidden for anonymous users, in embed mode, when the `private_instance` flag is active, or when facilities count is within the user's allowed download limit.
     * Tests for the `DownloadLimitInfo` component to ensure it renders correct text content and link attributes for informing users about download limits and purchasing additional downloads.
     * Refactored the filter sidebar header into a separate `FilterSidebarHeader` component to improve code organization and maintainability.
->>>>>>> 97c53b3d
+* [OSDEV-2036](https://opensupplyhub.atlassian.net/browse/OSDEV-2036) - Connected DarkVisitors trackers to the Open Supply Hub site. Both "client analytics" (for JavaScript-capable sessions, including browser-based AI agents) and "server analytics" (for bots that don’t execute JavaScript) were enabled.
 
 ### Architecture/Environment changes
 * *Describe architecture/environment changes here.*
@@ -39,13 +36,9 @@
 * *Describe what's new here. The changes that can impact user experience should be listed in this section.*
 
 ### Release instructions
-<<<<<<< HEAD
-* *Provide release instructions here.*
-=======
 * Ensure that the following commands are included in the `post_deployment` command:
     * `migrate`
     * `reindex_database`
->>>>>>> 97c53b3d
 
 
 ## Release 2.8.0
