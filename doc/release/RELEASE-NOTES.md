# Release Notes
All notable changes to this project will be documented in this file.

This project adheres to [Semantic Versioning](http://semver.org/spec/v2.0.0.html). The format is based on the `RELEASE-NOTES-TEMPLATE.md` file.


## Release 1.17.0

## Introduction
* Product name: Open Supply Hub
* Release date: July 27, 2024

### Database changes
#### Migrations:
* 0151_replace_index_number_of_workers - replace function `index_number_of_workers` to use one source of truth for both`number_of_workers` & `extended_fields`.
* 0152_add_sector_group_table - creates the `SectorGroup` model and populates it with the sector groups names.
* 0153_associate_sectors_with_groups - associates sectors with sector groups.

#### Scheme changes
* [OSDEV-360](https://opensupplyhub.atlassian.net/browse/OSDEV-360) - The following changes have been implemented:
    * A new table, `api_sectorgroup`, has been introduced and populated with sector group names. 
    * A new field named `groups` has been added to the `Sector` model to establish a many-to-many relationship between the `Sector` model and the `SectorGroup` model.

### Code/API changes
* *Describe code/API changes here.*

### Architecture/Environment changes
* *Describe architecture/environment changes here.*

### Bugfix
* [OSDEV-1145](https://opensupplyhub.atlassian.net/browse/OSDEV-1145) - Error message appearing as red dot with no context. Error display has been fixed. Simplified displaying logic of errors. Changed error property type.
* [OSDEV-576](https://opensupplyhub.atlassian.net/browse/OSDEV-576) - Implemented one source of truth to Search query source & Production Location Details page source for field `number_of_workers`.
* [OSDEV-1146](https://opensupplyhub.atlassian.net/browse/OSDEV-1146) - Fixed issue with missed header & data for Claim Decision column while downloaded Facility Claims data in xlsx format.

### What's new
* [OSDEV-1090](https://opensupplyhub.atlassian.net/browse/OSDEV-1090) - Claims. Remove extra product type field on Claimed Facility Details page.
* [OSDEV-273](https://opensupplyhub.atlassian.net/browse/OSDEV-273) - Facility Claims. Implement filtering by Country and Status. Set 'pending' claim status as a default filter.
* [OSDEV-1083](https://opensupplyhub.atlassian.net/browse/OSDEV-1083) - Implemented a 'toggle password visibility' feature in the login, registration, reset password and user profile forms.
<<<<<<< HEAD
* [OSDEV-360](https://opensupplyhub.atlassian.net/browse/OSDEV-360) - On the admin dashboard, functionality has been added to allow Admins to add, remove, or modify sector groups. In the `Sectors` tab, Admins can now adjust the related sector groups for each sector. Each sector must be associated with at least one group.
=======
* The legacy `_template` API endpoint was disabled via the configuration file in favor of the new `_index_template` API endpoint, since the composable index template is used for OpenSearch. The `legacy_template` was set to `false` to start using the defined composable index template in the `production_locations.json` file. This change is necessary to avoid omitting the `production_locations.json` index template for the `production-locations` index defined in the Logstash app and to enforce the OpenSearch cluster to use the explicit mapping for the `production-locations` index.
>>>>>>> 0d216cc3

### Release instructions:
* Ensure that the following commands are included in the `post_deployment` command:
    * `migrate`
    * `index_facilities_new`


## Release 1.16.0

## Introduction
* Product name: Open Supply Hub
* Release date: July 13, 2024

### Database changes
#### Migrations:
* *Describe migrations here.*

#### Scheme changes
* *Describe scheme changes here.*

### Code/API changes
* [OSDEV-1100](https://opensupplyhub.atlassian.net/browse/OSDEV-1100) - Replaced all mentions of "facility" and "facilities" with the new production location naming in the Logstash app. Renamed `location` field in the production locations index to `coordinates`.
* [OSDEV-705](https://opensupplyhub.atlassian.net/browse/OSDEV-705) - Created an additional `RowCoordinatesSerializer` in the ContriCleaner to handle coordinate values ("lat" and "lng"). Moved the conversion of "lat" and "lng" into float point numbers from `FacilityListViewSet` to this serializer.
* Introduced a general format for all Python logs by updating the Django `LOGGING` constant. Disabled propagation for the `django` logger to the `root` logger to avoid log duplication. Removed unnecessary calls to the `basicConfig` method since only the configuration defined in the `LOGGING` constant in the settings.py file is considered valid by the current Django app.

### Architecture/Environment changes
* *Describe architecture/environment changes here.*

### Bugfix
* [OSDEV-705](https://opensupplyhub.atlassian.net/browse/OSDEV-705) - Fixed the error “could not convert string to float” that occurred when a list contained columns for “lat” and “lng” and only some of the rows in these columns had data. As a result, rows are processed regardless of whether the values for “lat” and “lng” are present and valid, invalid, or empty.

### What's new
* [OSDEV-981](https://opensupplyhub.atlassian.net/browse/OSDEV-981) Reporting. History of contributor uploads. Created a new report with details about the contributor:
    * including name, ID, contributor type;
    * first upload, including date of the first upload and time since the first upload in days;
    * most recent (or “last”) upload, including date of the last upload and time since the last upload in days;
    * total (or “lifetime”) uploads and a calculation for uploads per year (= lifetime uploads = total uploads / (current year - first upload year); if “first upload year” = “current year”, then use 1 in denominator). This data is ordered based on the “date of last upload” column so that contributors who have recently contributed data are at the top of the report.
* [OSDEV-1105](https://opensupplyhub.atlassian.net/browse/OSDEV-1105) - Contribution. Allow commas in list name and update error message.
* [OSDEV-272](https://opensupplyhub.atlassian.net/browse/OSDEV-272) - Facility Claims Page. Implement ascending/descending and alphabetic sort on FE. Applied proper sorting for lower case/upper case/accented strings.
* [OSDEV-1036](https://opensupplyhub.atlassian.net/browse/OSDEV-1036) - Claims. Add a sortable "claim decision" column to claims admin page.
* [OSDEV-1053](https://opensupplyhub.atlassian.net/browse/OSDEV-1053) - Updated email notification about the claim submission.

### Release instructions:
* *Provide release instructions here.*


## Release 1.15.0

## Introduction
* Product name: Open Supply Hub
* Release date: June 29, 2024

### Database changes
#### Migrations:
* 0150_introduce_function_formatting_number_to_percent - adds add_percent_to_number to DB and drop
drop_calc_column_func.

### Code/API changes
* [OSDEV-1004](https://opensupplyhub.atlassian.net/browse/OSDEV-1004) - The following changes have been made to the Logstash and OpenSearch services:
    * Prepared the SQL script to collect all the necessary data for the `v1/facilities` API endpoint according to the new API specification. Agreed upon and established a prioritization scale for gathering data related to the name, address, sector, parent_company, product_type, facility_type, processing_type, number_of_workers and location fields as follows:
        * Data from the approved claim.
        * Promoted matches (considered as promoted facility list items).
        * The most recently contributed data.
    * For the country field, the same prioritization scale has been utilized except for 'Data from the approved claims' because the claimant cannot update the country in any way.
    * Introduced a new set of Ruby scripts to filter and reorganize the incoming data at the Logstash app level, avoiding complex database queries that could lead to high database load.
    * Updated the `facilities` index template for OpenSearch to define how new fields within the facility documents are stored and indexed by OpenSearch.
    * Set up the main Logstash pipeline to run every 15 minutes.
    * Introduced ingress and egress rules for the Opensearch and Logstash.
    * Parameterized database credentials for the logstash configs input.
    * Parameterized OpenSearch domain for the logstash configs output.
    * Specified the ARN of an IAM role to be used as the master user for the OpenSearch domain.
    * Set EFS access point permissions for logstash:root user.
    * Utilized environment variables to disable authentication for OpenSearch during local development, as the authentication isn't necessary.

    All changes have been made to meet the API specification requirements for `v1/facilities` API endpoint as closely as possible.

### Architecture/Environment changes
* For the job `clean_ecr_repositories` of Destroy Environment action, it was added a new line to the script responsible for deleting ECR repositories, specifically targeting the `opensupplyhub-logstash` repository.
* The `reindex_database` and `index_facilities_new` commands have been removed from the `post_deployment` command.

### Bugfix
* [OSDEV-1098](https://opensupplyhub.atlassian.net/browse/OSDEV-1098) Reporting. A columns values in the report "Contributor type by %" are not cumulative. The SQL for the report has been rewritten in such a way that first calculates the monthly counts, then computes the cumulative counts for each month, and finally applies the add_percent_to_number function to get the desired percentages. This gives us the accumulated values for each month.

### What's new
* [OSDEV-1071](https://opensupplyhub.atlassian.net/browse/OSDEV-1071)  Replaced the term "facility" with "production location" in the claims banners
* [OSDEV-933](https://opensupplyhub.atlassian.net/browse/OSDEV-933) Facility Claims. Add "what is claims" screen. `What is claims` page with radio buttons has been added that explains more about the claim. Updated title and link text for not logged in user who wants to claim a production location.
* [OSDEV-1088](https://opensupplyhub.atlassian.net/browse/OSDEV-1088) - Collecting users' public IP addresses in the Rollbar error tracker has been disabled to meet GDPR compliance.

### Release instructions:
* Update code.


## Release 1.14.0

## Introduction
* Product name: Open Supply Hub
* Release date: June 15, 2024

### Database changes
#### Migrations:
* 0146_add_facility_workers_count_new_field_to_facilityclaim - adds the facility_workers_count_new field to the FacilityClaim model.
* 0147_copy_facility_workers_count_to_facility_workers_count_new - copies the data from the facility_workers_count field to the facility_workers_count_new field.
* 0148_remove_facility_workers_count_field_from_facilityclaim - removes the facility_workers_count field from the FacilityClaim model.
* 0149_rename_facility_workers_count_new_to_facility_workers_count - renames the facility_workers_count_new field to facility_workers_count.

#### Scheme changes
* [OSDEV-1084](https://opensupplyhub.atlassian.net/browse/OSDEV-1084) - To enable adding a range for the number of workers during the claiming process, the type of the `facility_workers_count` field in the `FacilityClaim` table was changed from `IntegerField` to `CharField`.

### Architecture/Environment changes
* [OSDEV-1069](https://opensupplyhub.atlassian.net/browse/OSDEV-1069) - The following changes have been made:
    * Changed the Postgres Docker image for the database to use the official one and make the local database setup platform-agnostic, so it doesn't depend on the processor architecture.
    * Built the PostGIS program from source and installed it to avoid LLVM-related errors inside the database Docker container during local development.
* [OSDEV-1072](https://opensupplyhub.atlassian.net/browse/OSDEV-1072) - The following changes have been made:
    * Added building database-anonymizer container to the pipeline.
    * Pushing the database-anonymizer container to the repo is turned off until the database anonymizing scheduled task will be deployed to the production.
* [OSDEV-1089](https://opensupplyhub.atlassian.net/browse/OSDEV-1089) Change format gunicurn logs not pass IP address to AWS CloudWatch.
* Added command `reindex_database`
* [OSDEV-1075](https://opensupplyhub.atlassian.net/browse/OSDEV-1075) - The following changes have been made:
    * All resources created via batch job will be tagged
* [OSDEV-1089](https://opensupplyhub.atlassian.net/browse/OSDEV-1089) Change format gunicurn logs not pass IP address to AWS CloudWatch.
* Make tile generation endpoint transaction-less and remove `CREATE TEMP TABLE` statement.
* Added command `reindex_database`.
* [OSDEV-1089](https://opensupplyhub.atlassian.net/browse/OSDEV-1089) Change format gunicurn logs not pass IP address to AWS CloudWatch.
* Removed calling command `clean_facilitylistitems` from the `post_deployment` command.
* Added calling command `reindex_database` from the `post_deployment` command.
* Added calling command `index_facilities_new` from the `post_deployment` command.
* An additional loop was added to the `run_cli_task` script that repeatedly checks the status of an AWS ECS task, waiting for it to stop.

### Bugfix
* [OSDEV-1019](https://opensupplyhub.atlassian.net/browse/OSDEV-1019) - Fixed an error message to 'Your account is not verified. Check your email for a confirmation link.' when a user tries to log in with an uppercase letter in the email address and their account has not been activated through the confirmation link.
* Added the `--if-exists` flag to all calls of the `pg_restore` command to eliminate spam errors when it tries to delete resources that don't exist just because the DB can be empty. Improved the section of the README about applying the database dump locally. Specifically, SQL queries have been added to delete all the tables and recreate an empty database schema to avoid conflicts during the database dump restore.

### What's new
* [OSDEV-1030](https://opensupplyhub.atlassian.net/browse/OSDEV-1030) - The following changes have been made:
    * Replaced the "Donate" button with a "Blog" button in the header
    * Added links to the "Blog" and "Careers" pages in the footer
* [OSDEV-939](https://opensupplyhub.atlassian.net/browse/OSDEV-939) - The following changes have been made:
    * Created new steps `Supporting Documentation` & `Additional Data` for `Facility Claim Request` page.
    * Added popup for successfully submitted claim.
* [OSDEV-1084](https://opensupplyhub.atlassian.net/browse/OSDEV-1084) - Enable adding a range for the number of workers during the claiming process, either after pressing the “I want to claim this production location” link or on the Claimed Facility Details page.

### Release instructions:
* Update code.


## Release 1.13.0

## Introduction
* Product name: Open Supply Hub
* Release date: June 01, 2024

### Database changes
#### Migrations:
* 0145_new_functions_for_clean_facilitylistitems_command - introduced new sql functions for `clean_facilitylistitems` command:
    - drop_table_triggers
    - remove_items_where_facility_id_is_null
    - remove_old_pending_matches
    - remove_items_without_matches_and_related_facilities

### Code/API changes
* [OSDEV-994](https://opensupplyhub.atlassian.net/browse/OSDEV-994) API. Update to pass all merge events to user based on contrib id. A non-admin API user makes:
- a GET call to /moderation-events/merge/
and receives information about merges that have occurred for all contributors.
- a GET call to /moderation-events/merge/?contributors=<id_number_x>&contributors=<id_number_y>&contributors=<id_number_z>
and receives information about merges that have occurred for the contributors with the specified IDs.

### Architecture/Environment changes
* [OSDEV-1003](https://opensupplyhub.atlassian.net/browse/OSDEV-1003) - Added automatic building for the Logstash Docker image in the `Deploy to AWS` workflow. Refactored the `Deploy to AWS` workflow to remove redundant setting values for `build-args` of the `docker/build-push-action` action in cases where the values are not used.
* [OSDEV-1004](https://opensupplyhub.atlassian.net/browse/OSDEV-1004) - Prepared the local environment setup for the Logstash and OpenSearch services to enable local development. Created a script to start the project from scratch with a database populated with sample data.
* [OSDEV-1054](https://opensupplyhub.atlassian.net/browse/OSDEV-1054) - Added a Django command `clean_facilitylistitems` that make next steps:
    - drop table triggers;
    - remove facilitylistitems where facility_id is null;
    - remove facilitylistitems with potential match status more than thirty days;
    - remove facilitylistitems without matches and related facilities;
    - create table triggers;
    - run indexing facilities
* [OSDEV-878](https://opensupplyhub.atlassian.net/browse/OSDEV-878) - Added a Django command `post_deployment` that runs Django migrations during the deployment process. This command can be expanded to include other post-deployment tasks. Used the `post_deployment` command in the `post_deploy` job of the Deploy to AWS workflow.

### Bugfix
* [OSDEV-1056](https://opensupplyhub.atlassian.net/browse/OSDEV-1056) - Refactor OS Hub member's email anonymization.
* [OSDEV-1022](https://opensupplyhub.atlassian.net/browse/OSDEV-1022) - Fix updating facility claim for user. Bring the format of extended field values to the same format as for List / API upload during processing. This has been done because extending fields processing is happening both for List / API uploading and claim update.
* [OSDEV-788](https://opensupplyhub.atlassian.net/browse/OSDEV-788) - Re-written logic for New_Facility/Automatic_Match/Potential_Match when we collect & save data for FacilityListItemTemp/FacilityMatchTemp. That fixed issue with option `create` equal `False` for API requests.
* [OSDEV-1027](https://opensupplyhub.atlassian.net/browse/OSDEV-1027) - Fix rendering of the Average Lead Time section

### What's new
* [OSDEV-1049](https://opensupplyhub.atlassian.net/browse/OSDEV-1049) Update Release protocol.
* [OSDEV-922](https://opensupplyhub.atlassian.net/browse/OSDEV-922) Consent Message. Update wording of consent opt in message on Open Supply Hub. A user who verifies Open Supply Hub for the first time can see the updated message.
* [OSDEV-1068](https://opensupplyhub.atlassian.net/browse/OSDEV-1068) - Created report that shows the number of records from the api_facilitymatch table for contributors: 2060, 1045, 685, 3356

### Release instructions:
* Update code.
* Apply DB migrations up to the latest one.


## Release 1.12.0

## Introduction
* Product name: Open Supply Hub
* Release date: May 18, 2024

### Database changes
#### Migrations:
* 0143_create_facility_claim_attachment_table.py - create api_facilityclaimattachments table to store claimant attachments per facility claim
* 0144_remove_unnecessary_columns_from_facility_claim.py - This migration replaces the old `index_approved_claim` function with a similar one that does not index the `preferred_contact_method` field. Additionally, the migration removes `email` and `preferred_contact_method` from the `FacilityClaim` model and the respective history table.

#### Scheme changes
* [OSDEV-931](https://opensupplyhub.atlassian.net/browse/OSDEV-931) - Since `email` and `preferred_contact_method` are no longer necessary for the claim form, they have been removed from the `FacilityClaim` model and the respective history table. Additionally, the old `index_approved_claim` function has been replaced with a similar one that does not index the `preferred_contact_method` field.

### Code/API changes
* [OSDEV-1021](https://opensupplyhub.atlassian.net/browse/OSDEV-1021) Update the release protocol. The release protocol has been updated with the recent changes. Has been added the section about reloading DedupeHub and QA notification.
* [OSDEV-997](https://opensupplyhub.atlassian.net/browse/OSDEV-997) - A new method, `message_claimant`, was added to the `FacilityClaimViewSet` for handling a POST request on the url-path `message-claimant` for messages to the claimant.
Mail templates for the message to the claimant and the claims team signature were also added.

### Architecture/Environment changes
* [OSDEV-897](https://opensupplyhub.atlassian.net/browse/OSDEV-897) FE(React) app. An appropriate local Docker environment is configured for the application. A local Docker environment has been created for the React application. Renamed the `app` folder to `react` to be clearer in the project. Replaced name in the code base. Removed unnecessary commands.
* [OSDEV-862](https://opensupplyhub.atlassian.net/browse/OSDEV-862) Fix `DB - Save Anonymized DB` / `DB - Apply Anonymized DB` workflows:
  - run actions on self-hosted runners to eliminate `lack of storage` issue that happens on github's runners.
  - use the `Test` environment for  `DB - Save Anonymized DB` action
* [OSDEV-989](https://opensupplyhub.atlassian.net/browse/OSDEV-989) - The Strategy pattern was utilized to consolidate the processing of new facilities received from both API requests and list uploads. The code responsible for executing this processing was refactored, and new classes were implemented:
    * ProcessingFacility - abstract class for facility processing
    * ProcessingFacilityList - class to process a facility list
    * ProcessingFacilityAPI - class to process a facility from an API request
    * ProcessingFacilityExecutor - class defines which interface to execute for the processing of a facility
* Resource allocation has been optimized for the Test environment. The number of ECS tasks in the Test environment has been reduced from 4 to 2, while maintaining system stability.
* [OSDEV-870](https://opensupplyhub.atlassian.net/browse/OSDEV-870) - In `docker-compose` for the `api-app`  added dependency that helps to fix connection with the database during tests pipelines for Dedupe-Hub:
* [OSDEV-1001](https://opensupplyhub.atlassian.net/browse/OSDEV-1001) - Deploy OpenSearch service to OS Hub infrastructure.
```
database:
    condition: service_healthy
```
* [OSDEV-1024](https://opensupplyhub.atlassian.net/browse/OSDEV-1024) - Dedupe Hub. Revise service configurations and refine gazetteer retraining. Remove option `--reload` & decrease number of workers in Dedupe Hub service configuration. Refactor initial rebuilding of gazetteer.
* [OSDEV-885](https://opensupplyhub.atlassian.net/browse/OSDEV-885) - Implement option to reset database for `Dev`, `Test` and `Pre-prod` environmet to `Deploy to AWS` pipleine
* [OSDEV-1002](https://opensupplyhub.atlassian.net/browse/OSDEV-1002) - The following changes have been done:
    * Prepared initial AWS infrastructure via Terraform for the Logstash service, including configuring AWS EFS storage to save the pointer of the last run for the jdbc plugin. Essentially, after deploying updated Terraform code to an environment, ECS task definition, ECR repository, ECS service, along with EFS storage, will be set up for Logstash to function.
    * Moved the PoC solution of the Logstash + Elasticsearch setup to the repository to avoid losing it. Further work is needed as the solution requires development and is not functioning smoothly.
* In response to recent stability observations of the staging environment, resource allocation has been optimized by reducing the number of ECS tasks from 8 to 6 for the Django app instances, thus maintaining system stability.

### Bugfix
* [OSDEV-870](https://opensupplyhub.atlassian.net/browse/OSDEV-870) - The returning confirm/reject URLs were fixed when a facility has been matched. Changes were made to the Dedupe-Hub to prevent adding rows with empty fields to the `api_facilitymatch` and `api_facilitymatchtemp` tables when the count of matches is more than one.
* [OSDEV-744](https://opensupplyhub.atlassian.net/browse/OSDEV-744) - API. When user want to confirm/reject potential_match it didn't found a match through `id`, was fixed by provided valid `id` from `api_facilitymatch` table.
* [OSDEV-1052](https://opensupplyhub.atlassian.net/browse/OSDEV-1052) - Replace data@opensupplyhub by claims@opensupplyhub in the Frontend

### What's new
* [OSDEV-975](https://opensupplyhub.atlassian.net/browse/OSDEV-975) Reporting. Number of facilities with at least one extended field.`Facilities with Extended Field Data` report has been rewritten from Django ORM to SQL to optimize and speed up time of the report generation. Added two columns `With At Least 1 Extended Field` and `Sector`.
* [OSDEV-945](https://opensupplyhub.atlassian.net/browse/OSDEV-945) - Facility Claim. Update text of claim link on profile to "I want to claim this production location".
* [OSDEV-745](https://opensupplyhub.atlassian.net/browse/OSDEV-745) - New "Portuguese" translated resources option added to international menu.
* [OSDEV-944](https://opensupplyhub.atlassian.net/browse/OSDEV-944) - Facility claims. Short-term new screen for claim documentation.
* [OSDEV-931](https://opensupplyhub.atlassian.net/browse/OSDEV-931) - The following features have been implemented:
    * Made the Email field in the claim form uneditable, setting the claimer's email as the default value for this field.
    * Removed the _Preferred method of contact_ field from both the claim form and the claim details page in the admin dashboard.
    * Implemented redirecting a user to the claim page after navigating to the login page via the CTA link on the claim page for unauthorized users and successful login.
* [OSDEV-997](https://opensupplyhub.atlassian.net/browse/OSDEV-997) - Facility Claims. A new button, 'Message Claimant' has been added to the update status controls on the Facility Claim Details page. After successfully sending a message, the message text is recorded in the Claim Review Notes.

### Release instructions:
* Update code.
* Apply DB migrations up to the latest one.
* Run the index_facilities_new management command.


## Release 1.11.0

## Introduction
* Product name: Open Supply Hub
* Release date: April 20, 2024

### Code/API changes
* [OSDEV-923](https://opensupplyhub.atlassian.net/browse/OSDEV-923) [Uptime] Added more logs around API/List uploads & Dedupe Hub match processing
* [OSDEV-606](https://opensupplyhub.atlassian.net/browse/OSDEV-606) Contributor Sort: Allow for ascending sort of contributors on the Map page. The sort_by parameter submits type of sorting order for facilities. Default sorting will be primary by public contributors count descending and secondary by name ascending/descending and contributors count ascending.

### Architecture/Environment changes
* [OSDEV-990](https://opensupplyhub.atlassian.net/browse/OSDEV-990) - Implement a ContriCleaner facade class to simplify interaction with client code. With this change, the client code only needs to instantiate the ContriCleaner class, pass the input data, and then call the `process_data` method without the need to define strategies or other details. This abstraction helps streamline the process and encapsulate complexity.
* [OSDEV-991](https://opensupplyhub.atlassian.net/browse/OSDEV-991) - Implement a chain of pre-validation and serialization handlers in the ContriCleaner to streamline data processing. Additionally, refactor the CompositeRowSerializer to set up leaf serializers using a specialized method, ensuring loose coupling between the CompositeRowSerializer and leaf serializers. Lastly, separate serialization and validation tasks from parsing in the ContriCleaner library for improved modularity and maintainability.
* [OSDEV-1000](https://opensupplyhub.atlassian.net/browse/OSDEV-1000) - A new class `ProcessingFacility` was created that will be responsible for managing the processing of new facilities from both API requests and list uploads. The functionality of processing a new facility received from an API request, which was previously in `facilities_view_set.py`, has been moved to `processing_facility.py`.
* [OSDEV-1007](https://opensupplyhub.atlassian.net/browse/OSDEV-1007) - The functionality of processing a new facility received from list uploads, which was previously in `facility_list_view_set.py`, has been moved to `create_facility.py`.
* [OSDEV-927](https://opensupplyhub.atlassian.net/browse/OSDEV-927) - Reduce resources allocated for bastions to t3.nano.
* [OSDEV-805](https://opensupplyhub.atlassian.net/browse/OSDEV-805) - Make Environment and project tag to be applied to all resources by defaul.
* [OSDEV-862](https://opensupplyhub.atlassian.net/browse/OSDEV-862) - Add `Save Anonymized DB` and `Apply Anonymized DB` actions that provde possibility to save anonymized dump to S3 bucket and then resotre Test or Pre-Prod environment from dump stored on S3.
* [OSDEV-859](https://opensupplyhub.atlassian.net/browse/OSDEV-859) - Creates task-definitation for scheduled task that
  * creates temporary postgresdb instance from latest production snaphsot in the `test` AWS account
  * run anonymization query
  * saves anonymized snapshot and removes the instance
* In response to recent stability observations, resource allocation has been optimized, reducing the number of ECS tasks in both production and pre-production environments from 16 to 12, maintaining system stability.

### Bugfix
* [OSDEV-996](https://opensupplyhub.atlassian.net/browse/OSDEV-996) The default sorting order for embedded maps was broken (changed to Descending by # Contributors). The default sorting order for embedded maps has been fixed (changed it back to Ascending by Name).
* [OSDEV-857](https://opensupplyhub.atlassian.net/browse/OSDEV-857) [Bug] Pre-prod isn't deleted by the 'terraform destroy' script. Command for destroying repositories on AWS pre-prod has been added.
* [OSDEV-888](https://opensupplyhub.atlassian.net/browse/OSDEV-888) - Facility Profile. An error occurs when trying to open a facility from the Status Reports page. The error occurred due to activity reports with the status `pending` containing fields with `null` values and these values pass to the `format_date` function as an argument. Modified the `get_activity_reports` method in the `FacilityIndexDetailsSerializer` to prevent passing a falsy `date` argument into the `format_date` function.
* [OSDEV-984](https://opensupplyhub.atlassian.net/browse/OSDEV-984) - Facility list upload. Header validation is failing, even though all the required columns and data are filled. Prepared basic implementation for ContriCleaner to validate headers (required fields) on early stage.
* [OSDEV-660](https://opensupplyhub.atlassian.net/browse/OSDEV-660) - Remove punctuation issues with duplicated commas and double quotes while facility list uploading.
* [OSDEV-986](https://opensupplyhub.atlassian.net/browse/OSDEV-986) - Fix the population of the custom data points uploaded via lists. Ensure that the full list header is saved in the database, and that the raw data for each facility list item is saved as a string of strings, with each value separated by a comma. This way, it helps maintain backward compatibility with the functionality responsible for displaying custom data points on the embedded maps. Also, revert to the previous default logic, which saves the sector as `Unspecified` when sector, sector_product_type, or product_type have empty values.
* [OSDEV-966](https://opensupplyhub.atlassian.net/browse/OSDEV-966) - Character limit validation has been implemented in the ContriCleaner library for name, address, and sector values. It enforces a maximum length of 200 characters for both the name and address values, and restricts sector values to 50 characters each. This fix addresses the issue where user uploads containing such invalid data caused requests to fail with unexpected errors.

### What's new
* [OSDEV-974](https://opensupplyhub.atlassian.net/browse/OSDEV-974) Reporting. Contributor type by %. Admin sees in the report data for the percent of data contributors on the platform by type (this should be in percent format with two decimal places shown), only accounts that have contributed data, the data should be ordered by most recent to oldest month and display mid-month values.
* [OSDEV-912](https://opensupplyhub.atlassian.net/browse/OSDEV-912) Facility Claim. Disable editing of name and address. The Facility name (English language) & Address fields of the claim details page have been removed and cannot be edited by the claimant.
* [OSDEV-571](https://opensupplyhub.atlassian.net/browse/OSDEV-571) Claimed Facility Details. Make the "Sector" field a dropdown instead of free text field. The `Sector` field became a dropdown that is pre-populated with the platform’s sector list from Django.
* [OSDEV-962](https://opensupplyhub.atlassian.net/browse/OSDEV-962) Update Release protocol. The Release protocol has been updated after the automatization of manual processes such as creating a release branch, restoring DB, deploy to AWS.
* [OSDEV-972](https://opensupplyhub.atlassian.net/browse/OSDEV-972) Reporting. Updating "Facility Uploads" report. Joined one table from two reports and added columns.New table with such columns:
`month`, `Total # of list uploads` in a given month (these are uploads that come from external contributors, NOT OS Hub team members), `# of public list uploads` in a given month (these are uploads that come from OS Hub team members AND have “[Public List]” in the contributor name), `Total facility listItems` uploaded in a given month, `# of Facilities` from Public Lists, `Total Facilities w/ status = new facility`, `# Public List Facilities w/ status = new facility`. Data is ordered from most recent to oldest
* [OSDEV-913](https://opensupplyhub.atlassian.net/browse/OSDEV-913) Claim. Updated the submitted claim auto-reply message for email template.
* [OSDEV-914](https://opensupplyhub.atlassian.net/browse/OSDEV-914) Claim. Updated the approved claim auto-reply message for email template

### Release instructions:
* Update code.


## Release 1.10.0

## Introduction
* Product name: Open Supply Hub
* Release date: March 23, 2024

### Database changes
#### Migrations:
* 0141_delete_contributor_webhooks.py - deletes `ContributorWebhook` model
* 0142_introduce_temporary_endpoint_switcher_for_list_uploads.py - This migration introduces a temporary API endpoint switcher for list uploads.

#### Scheme changes
* [OSDEV-893](https://opensupplyhub.atlassian.net/browse/OSDEV-893) - Introduce a temporary API endpoint switcher for list uploads to enable switching to the old list upload API endpoint if the new endpoint affects production uptime.

### Code/API changes
* [OSDEV-832](https://opensupplyhub.atlassian.net/browse/OSDEV-832) API. Provide admins with a way to retrieve a user's call count in real time. Admin can see the report `API requests by user` with the number of successful and unsuccessful requests a user has made up to the current date.
* [OSDEV-831](https://opensupplyhub.atlassian.net/browse/OSDEV-831) - API. Handle Geocode errors w/ system error code when upload facility using endpoint.

### Architecture/Environment changes
* [OSDEV-693](https://opensupplyhub.atlassian.net/browse/OSDEV-693) Implement a GitHub action that applies migrations on given environment. Run migrations for `Test` environment via CLI command.
* [OSDEV-910](https://opensupplyhub.atlassian.net/browse/OSDEV-910) Add separated code quality pipelines for contricleaner, countries, django-api and frontend. After checking, it creates a code coverage report showing each particular app's code coverage. Add separated code quality jobs for code formatters.
* [OSDEV-702](https://opensupplyhub.atlassian.net/browse/OSDEV-702) Integrate a new module named `contricleaner` separately, designed to parse and validate data from various sources such as json, csv, and xls.
Move `countries` to a separate module so that it becomes possible to use both `django` and `contricleaner`.
* [OSDEV-893](https://opensupplyhub.atlassian.net/browse/OSDEV-893) - Implement CSV and XLSX file parser strategies in the ContriCleaner library, and incorporate preliminary cleanup during parsing.
* [OSDEV-915](https://opensupplyhub.atlassian.net/browse/OSDEV-915) Upgrade Kafka tools to version 3.5.2
* [OSDEV-877](https://opensupplyhub.atlassian.net/browse/OSDEV-877) Make migration run as part of "Deploy to AWS" workflow
* [OSDEV-851](https://opensupplyhub.atlassian.net/browse/OSDEV-851) Place 'terraform.tfvar' files to repository and move sensitive info to private repository opensupplyhub/ci-deployment/
* [OSDEV-938](https://opensupplyhub.atlassian.net/browse/OSDEV-938) Move cleanup helper functions to the serializer
* [OSDEV-851](https://opensupplyhub.atlassian.net/browse/OSDEV-851) Place 'terraform.tfvar' files to repository and move sensitive info to private repository opensupplyhub/ci-deployment
* [OSDEV-894](https://opensupplyhub.atlassian.net/browse/OSDEV-894) Implement Contricleaner library into create facility API endpoint (`facilities_view_set.py`)
* [OSDEV-536](https://opensupplyhub.atlassian.net/browse/OSDEV-536) In the Contricleaner library, implement parsing of fields `sector_product_type`, `sector`, and `product_type` based on commas and vertical bars.
* [OSDEV-760](https://opensupplyhub.atlassian.net/browse/OSDEV-760) In the Contricleaner library, implement parsing of fields `facility_type_processing_type`, `facility_type`, and `processing_type` based on commas and vertical bars.
* [OSDEV-893](https://opensupplyhub.atlassian.net/browse/OSDEV-893) - Implement the ContriCleaner parser for parsing facility lists immediately after list upload.

### Bugfix
* [OSDEV-549](https://opensupplyhub.atlassian.net/browse/OSDEV-549) Facility Search. Search button overlaps dropdown items. Dropdown items in search were made not to overlapping with button and containers in `Potential matches table` and `Find facility` search. The `isSideBarSearch` flag has been added to all search components to render properly regarding the place where the select is rendering.
* [OSDEV-943](https://opensupplyhub.atlassian.net/browse/OSDEV-943) Verified badges. The claim/verified icon on profiles is cut off at the bottom. The icons have been fixed and show properly.
* [OSDEV-716](https://opensupplyhub.atlassian.net/browse/OSDEV-716) Search. Lost refresh icon. The refresh icon has been made visible.
* [OSDEV-918](https://opensupplyhub.atlassian.net/browse/OSDEV-918) - ContriBot. New lists are not populating in Monday board and are not sent to slack. Added validation to throw an error for users who upload a facility list with `|` in the description field.
* [OSDEV-644](https://opensupplyhub.atlassian.net/browse/OSDEV-644) Error when trying to delete a facility with only one contributor in case that logic to clear FacilityClaimReviewNote table records missed.

### What's new
*  [OSDEV-861](https://opensupplyhub.atlassian.net/browse/OSDEV-861) API. The `API Notifications` tab has been removed so that users do not get confused about what it is, since the functionality does not exist for them. `Token:` as a header has been added above the API key on the `API` tab.
* [OSDEV-917](https://opensupplyhub.atlassian.net/browse/OSDEV-917) My Account Menu. Update order of the settings tabs. `NON-admin` user sees: My Facility / My Lists / Settings / Logout and `Admin` user sees: Dashboard / My Facility / My Lists / Settings / Logout
* [OSDEV-728](https://opensupplyhub.atlassian.net/browse/OSDEV-728) - Include `sector` data in the response of the `api/facilities/` API endpoint for the GET request, similar to what is provided in the `api/facilities/{id}` API endpoint.
* [OSDEV-802](https://opensupplyhub.atlassian.net/browse/OSDEV-802) - Distinguish API user and contributor id in the error message that pass to the Rollbar.

### Release instructions:
* Update code.
* Apply DB migrations up to the latest one.


## Release 1.9.0

## Introduction
* Product name: Open Supply Hub
* Release date: February 24, 2024

### Database changes
#### Migrations:
* 0135_disable_duplicates_and_lowercase_all_emails.py - implementing all emails to lowercase and disables duplicates
* 0136_remove_indexing_unnecessary_emails.py - This migration replaces the old `index_activity_reports_info` and `index_approved_claim` functions with similar ones that do not index emails.
* 0137_add_renewal_period_field.py - add new field to api_apilimit table & rename existing one.
Updated existing users api_apilimit records renewal_period value.
* 0138_remove_ppe_fields.py - This migration removes the PPE fields from the Facility, FacilityIndex, FacilityListItem, FacilityListItemTemp, HistoricalFacility models.
* 0139_remove_ppe_switch.py - This migration removes the ppe switch.
* 0140_remove_indexing_ppe_fields.py - This migration updates indexing functions to not index PPE fields.

#### Scheme changes
* [OSDEV-835](https://opensupplyhub.atlassian.net/browse/OSDEV-835) - Since the FacilityIndex model is primarily used to store cached facility data and display it publicly via the `/facilities/{id}` API endpoint, only public data can be shown. Therefore, caching emails to the FacilityIndex model was removed from the PostgreSQL indexing functions. All instances where emails are publicly displayed have been removed. The only remaining field is `ppe_contact_email`, but all functionality and code related to PPE will be deleted in this [OSDEV-562](https://opensupplyhub.atlassian.net/browse/OSDEV-562) ticket.
* [OSDEV-562](https://opensupplyhub.atlassian.net/browse/OSDEV-562) - Remove PPE fields (ppe_product_types, ppe_contact_email, ppe_contact_phone, ppe_website, ppe) from the `api_facility`, `api_facilityindex`, `api_facilitylistitem`, `api_facilitylistitemtemp`, `api_historicalfacility`. Remove this fields from indexing processes.

### Code/API changes
* [OSDEV-562](https://opensupplyhub.atlassian.net/browse/OSDEV-562) - Remove code related to PPE (ppe_product_types, ppe_contact_email, ppe_contact_phone, ppe_website, ppe) field from `/src/app`
* [OSDEV-562](https://opensupplyhub.atlassian.net/browse/OSDEV-562) - Remove code related to PPE (ppe_product_types, ppe_contact_email, ppe_contact_phone, ppe_website, ppe) field from `/src/dedupe-hub`
* [OSDEV 562](https://opensupplyhub.atlassian.net/browse/OSDEV-562) Remove code related to PPE (ppe_product_types, ppe_contact_email, ppe_contact_phone, ppe_website, ppe) from `/src/django`

### Architecture/Environment changes
* [OSDEV-829](https://opensupplyhub.atlassian.net/browse/OSDEV-673) Makes `minimum-ratio: 1` It allows to push code with less than 1% diff from main.

### Bugfix
* [OSDEV-848](https://opensupplyhub.atlassian.net/browse/OSDEV-848) When a user tries to create an account with an email that exists in the DB but with a different case of letters, the system returns "An error prevented signing up". Has been fixed to "A user with that email already exists."
* [OSDEV-673](https://opensupplyhub.atlassian.net/browse/OSDEV-673) When a user calls the endpoint `facility/id/history`, instead of a response, receives the error "TypeError: the JSON object must be str, bytes or bytearray, not list", in particular, this happened with the PK20190913BBJ2Y facility. A list with one element (a dictionary) was passed to the function, so an error occurred when trying to index the list with a string. Fixed.

### What's new
* API. Include token and call info on API settings tab.[OSDEV-752](https://opensupplyhub.atlassian.net/browse/OSDEV-752). Users can access a tab called `API` in account settings.From this tab, they can generate/retrieve their token and see their `API call allowance`, `current call count` and their `renewal period`.
* Make login non-case sensitive. [OSDEV-628](https://opensupplyhub.atlassian.net/browse/OSDEV-628). When the user creates an account email saving in lowercase. User  could login with any variations of casing as long as the characters are the same.
* API. Enable token generation based on API permissions in Django. [OSDEV-729](https://opensupplyhub.atlassian.net/browse/OSDEV-729). Updated Settings page to show/hide token tab by user groups. Forbid access to generate token for API if user didn't have permission groups.
* [OSDEV-219](https://opensupplyhub.atlassian.net/browse/OSDEV-219). Data moderator can merge potential match facilities from Confirm / Reject screen.
* [OSDEV-835](https://opensupplyhub.atlassian.net/browse/OSDEV-835) - Remove the display of emails in the `activity_reports` section of the `facilities/{id}` API endpoint, as email information is private.
* [OSDEV-525](https://opensupplyhub.atlassian.net/browse/OSDEV-525). Add Latitude and Longitude labels on facility page.
* API. Add a flag on API Limit page to indicate if package renews monthly or yearly. [OSDEV-781](https://opensupplyhub.atlassian.net/browse/OSDEV-781) Updated logic to support montly & yearly limitation count reset for API calls.

### Release instructions:
* Update code.
* Apply DB migrations up to the latest one.
* Run the index_facilities_new management command.


## Release 1.8.0

## Introduction
* Product name: Open Supply Hub
* Release date: January 27, 2024

### Code/API changes
* [OSDEV-690](https://opensupplyhub.atlassian.net/browse/OSDEV-690) - Correct all existing lint errors to ensure that code quality checks pass successfully via GitHub Actions and can detect new linting errors but not the old ones.
* [OSDEV-719](https://opensupplyhub.atlassian.net/browse/OSDEV-719) Introduce FacilityDownloadSerializerEmbedMode FacilityDownloadSerializer, replace FacilityIndexDownloadSerializer with combination of FacilityDownloadSerializerEmbedMode and FacilityDownloadSerializer
* [OSDEV-732](https://opensupplyhub.atlassian.net/browse/OSDEV-732) Fix issue with circular dependencies between `util.js` and `constants.jsx` modules in React app

### Architecture/Environment changes
* [OSDEV-690](https://opensupplyhub.atlassian.net/browse/OSDEV-690) - Configure running the code quality workflow as part of the continuous integration (CI) for each commit to a pull request. Both frontend (FE) and backend (BE) tests are executed, along with their respective linters. Additionally, `shellcheck` is applied to scripts within the scripts folder.
* [OSDEV-691](https://opensupplyhub.atlassian.net/browse/OSDEV-691) - Implement parallel job running for BE, FE, and bash script code quality checks. Three new scripts were created and can be used to run the same checks during local development to verify BE, FE, and bash scripts in the ./scripts folder.
* [OSDEV-692](https://opensupplyhub.atlassian.net/browse/OSDEV-691) - Implement code coverage checks for the React and Django apps using `barecheck/code-coverage-action` and generated code coverage `lcov` files. For the React app, code coverage is based on Jest tests, and for the Django app, it is based on unittest tests. If code coverage decreases, the job fails, preventing the PR from merging.
* [OSDEV-740](https://opensupplyhub.atlassian.net/browse/OSDEV-740) - Setup module for mocking Redux store (`redux-mock-store"`)
* [OSDEV-733](https://opensupplyhub.atlassian.net/browse/OSDEV-733) - Setup React test library module (`@testing-library`)

### Bugfix
* [OSDEV-718](https://opensupplyhub.atlassian.net/browse/OSDEV-718) - Fixed issue with user profile populating to other components.
* [OSDEV-727](https://opensupplyhub.atlassian.net/browse/OSDEV-720) - Downloading facilities with for Bangladesh is working again [https://opensupplyhub.org/facilities?countries=BD&sectors=Apparel](https://opensupplyhub.org/facilities?countries=BD&sectors=Apparel)

### What's new
* [OSDEV-241](https://opensupplyhub.atlassian.net/browse/OSDEV-241) - Searches with accented characters return results for accented and non accented characters.

### Database changes
#### Migrations:
* 0134_remove_sources_without_contributor -  Remove records from the Source table where the contributor is null and remove all data related to these records

### Release instructions:
* Update code
* Run migration up to 0134


## Release 1.7.3

## Introduction
* Product name: Open Supply Hub
* Release date: January 12, 2024

### Bugfix
* [OSDEV-736](https://opensupplyhub.atlassian.net/browse/OSDEV-736) Removed logic to handle text only match response data as it already removed from matching functionality in Dedupe Hub. Previously it bring an error on response for user when potential match happened.

## Release 1.7.2

## Introduction
* Product name: Open Supply Hub
* Release date: January 09, 2024

### Bugfix
* [OSDEV-721](https://opensupplyhub.atlassian.net/browse/OSDEV-721) Fixed issue with potential match logic when get facility data of match, previously it take facility id from Facility List Item, but it's wrong for Potential Match status as there is always NULL, facility id should be taken from Facility Match record in this case of Potential Match status.

## Release 1.7.1

## Introduction
* Product name: Open Supply Hub
* Release date: December 21, 2023

### Bugfix
* Fixed issue with Facility Upload API error by covered a case when facility object didn't exist (create=false) & updated timeout value while waiting to produce kafka topic message [OSDEV-713](https://opensupplyhub.atlassian.net/browse/OSDEV-713)
* [OSDEV-714](https://opensupplyhub.atlassian.net/browse/OSDEV-714) - Users can now use the map on the search page simultaneously without missing any tiles. Before fixing this issue, if the map requested tiles that weren't cached, one user might not receive all the tiles. With the bug fixed, the tile generation logic can handle multiple requests at the same time, ensuring all users get the tiles they need for the map based on their search requests.

### Code/API changes
* [OSDEV-714](https://opensupplyhub.atlassian.net/browse/OSDEV-714) - `select_for_update` and `get_or_create` have been implemented in the `retrieve_cached_tile` function to ensure that if another thread attempts to `select_for_update()`, it will block at the `get_or_create()` until the first thread's transaction commits. The `get_tile` function, which serves as an API endpoint handler for tile generation, was implemented as an atomic transaction to facilitate the use of `select_for_update()` and maintain the lock until the end of the transaction. This approach helps to prevent crashes from parallel requests attempting to create a cache record with the same primary key, corresponding to the full URL path.
* [OSDEV-711](https://opensupplyhub.atlassian.net/browse/OSDEV-711) - Make JS code related to load testing for tile generation more universal so that they can work with the HAR file provided by the developer. For that, the `ZOOM_HAR_PATH` environment variable was introduced. More test cases for tile generation were added to test the environment close to production, focusing on densely saturated regions with facilities, such as China and India. The README.md file for the load tests was updated to reflect the changes made.

## Release 1.7.0

## Introduction
* Product name: Open Supply Hub
* Release date: December 19, 2023

### Database changes
#### Migrations:
* 0130_introduce_separate_data_gathering_functions_for_the_index_table_columns - This migration:
    - rename `api_facilityindexnew` -> `api_facilityindex`
    - introduces separate data-gathering functions for the `api_facilityindexnew` table columns and makes the `index_facilities` and `index_facilities_by` procedures use them.
    This migration is irreversible.
* 0131_introduce_sql_triggers_instead_of_django_signals - This migration introduces SQL triggers instead of Django signals. The migration is revertable.
* 0132_add_moderation_mode_field - This migration adds the field `is_moderation_mode` to table `api_user`.
* 0133_introduce_tile_caching - This migration creates the TileCache table and the DynamicSetting table. This migration is reversible.

#### Scheme changes
* [OSDEV-622](https://opensupplyhub.atlassian.net/browse/OSDEV-622) - Separate data-gathering functions were created for the `api_facilityindexnew` table columns to collect data independently of the main procedure. The `index_facilities` and `index_facilities_by` procedures were updated to use new separate functions for collecting data for the `api_facilityindexnew` table columns that require long SQL queries.
* [OSDEV-595](https://opensupplyhub.atlassian.net/browse/OSDEV-595) - Rename FacilityIndexNew to FacilityIndex
* [OSDEV-623](https://opensupplyhub.atlassian.net/browse/OSDEV-623), [OSDEV-624](https://opensupplyhub.atlassian.net/browse/OSDEV-624), [OSDEV-638](https://opensupplyhub.atlassian.net/browse/OSDEV-638) - New SQL triggers have been introduced to handle changes in the `api_contributor`, `api_extendedfield`, `api_facility`, `api_facilityclaim`, `api_facilitylistitem`, `api_facilitymatch`, `api_source`, and `api_facilitylist` tables at the database level. This change is essential for the future functionality of DedupeHub, which will communicate directly with the database. All the Django signals have been removed. Additionally, reindexing of the necessary columns of the index table has been transferred to these triggers, eliminating the need for the large SQL procedure previously used in conjunction with Django signals.
* [OSDEV-637](https://opensupplyhub.atlassian.net/browse/OSDEV-637) - Add field `is_moderation_mode` to table `api_user`.
* [OSDEV-687](https://opensupplyhub.atlassian.net/browse/OSDEV-687) - The TileCache table was created to store cached tiles, and the DynamicSetting table was established to dynamically control app settings, specifically the expiration time of cached tiles.

### Code/API changes
* Update copy for "example" entries for List & Description fields & Contributor list page:
    - Update copy of Facility List example to: example: **Your Organization’s Name** Facility List June 2023
    - Update copy of Facility Description example to: example: This is the **Your Organization’s Name** list of suppliers for their retail products valid from Jan 2023 to June 2023
    - Update copy of rejected message to: "This list was rejected and will not be processed."
[OSDEV-640](https://opensupplyhub.atlassian.net/browse/OSDEV-640)
* In the Facility Claim Request form the field 'Preferred method of contact' has been done not mandatory. - [OSDEV-560](https://opensupplyhub.atlassian.net/browse/OSDEV-560)
* The new parameter `is_moderation_mode` has been added to GET and POST requests of the `/user-profile/{ID}/` API endpoint. - [OSDEV-637](https://opensupplyhub.atlassian.net/browse/OSDEV-637)
* [OSDEV-687](https://opensupplyhub.atlassian.net/browse/OSDEV-687) - Implement cache logic for the get_tile view to either use a cached tile or generate a new tile for caching. When a user interacts with the map and makes a new request for a tile, the system checks if the requested tile, identified by its path, is already cached in the database. If the tile is already cached in the TileCache table, the cached tile binary data is retrieved and returned, avoiding the need to regenerate the tile for improved performance. Each cached tile has a default expiration period of 604,800 seconds (7 days). However, the admin can reconfigure this duration in the Django admin panel.
* Delete all Jenkins-related files since Jenkins is no longer in use.
* Move the maintenance page to the project repository, specifically to `src/maintenance`, to track the history of its changes.

### Architecture/Environment changes
* Remove FacilityDownloadSerializer and replace it with FacilityIndexDownloadSerializer
* Add a special Django management command, `install_db_exts`, that will install all the necessary PostgreSQL extensions for the database based on the required DB extensions for the 1.7.0 release.
* Create the `reset_database` Django management command that resets the database and repopulates it with fixture data, including facilities and matches. Update the `scripts/reset_database` shell script to include the call to this command, making it available for local development when it needs to be run inside the failed Django container for the first time. Also, rename shell scripts and affected management commands to enhance readability.

### Bugfix
* Increase amount of facilities downloaded to 100 per red and reduce time per request in 4-5 times
Fix issue with exceeding API requests. [OSDEV-557](https://opensupplyhub.atlassian.net/browse/OSDEV-442)

### What's new
* Updated copy for "example" entries for List & Description fields & Contributor list page
[OSDEV-640](https://opensupplyhub.atlassian.net/browse/OSDEV-640)
* The field 'Preferred method of contact' has been done not mandatory in the Facility Claim Request form. When the user fills this form he/she can skip this field. - [OSDEV-560](https://opensupplyhub.atlassian.net/browse/OSDEV-560)
* Data Moderator Profile. Implement the ability to activate the Merge function on the Facility Search page. - [OSDEV-637](https://opensupplyhub.atlassian.net/browse/OSDEV-637)
* [OSDEV-302](https://opensupplyhub.atlassian.net/browse/OSDEV-302), [OSDEV-667](https://opensupplyhub.atlassian.net/browse/OSDEV-667) - Enable data moderators to trigger merges from the search results screen. Checkboxes were added to the search page right before each item in the search results to allow users to select facilities for merging. A "Merge" button was also implemented to open the Merge modal window, where all the data about the selected facilities is downloaded.
* [OSDEV-684](https://opensupplyhub.atlassian.net/browse/OSDEV-684) Removed Google Translate Plug-In in the system & UI Element

### Release instructions:
* apply migrations up to 0133_introduce_tile_caching
* apply command index_facilities_new


## Release 1.6.1

## Introduction
* Product name: Open Supply Hub
* Release date: November 8, 2023

### Database changes
#### Migrations:
- 0130_facility_index_gin_index - implement indexes for fields on "api_facilityindexnew" table related to tile generation

#### Scheme changes
* indexing fields in api_facilityindexnew
    * contrib_types
    * contributors_id
    * lists

### Architecture/Environment changes
* Reconfigure CPU resources so that every worker uses 2 cores - [OSDEV-657](https://opensupplyhub.atlassian.net/browse/OSDEV-657)
* Add Code Quality pipelines

### Bugfix
* Implement indexing of fields related to tile generation in api_facilityindexnew table [OSDEV-654](https://opensupplyhub.atlassian.net/browse/OSDEV-654)

### Release instructions:
- apply migrations up to 0130_facility_index_gin_index


## Release 1.6.0

## Introduction
* Product name: Open Supply Hub
* Release date: November 4, 2023

### Database changes
#### Migrations:
- 0126_add_tables_a_b_test - add tables api_facilitylistitemtemp & api_facilitymatchtemp for A/B Test purpose
- 0127_search_by_private_contributor_types - add contributor types from non-public lists to api_facilityindexnew table
- 0128_custom_text_implementation - creates custom_text SQL functions and updated index_facilities and index_facilities_by to use it
- 0129_delete_facility_index - removes api_facilityindex table

#### Scheme changes
* introduce fields to api_facility_list_items
    * raw_json:JSON
    * raw_header:Text
* introduce table api_facilitylistitemfield - key-value storage for both mandatory and custom facility list item fields.
* introduce procedure custom_text - evaluates array required for advanced search by custom fields
* update index_facilities and index_facilities_by procedures to evaluate custom_text add custom_text_serach using custom_text from above
* introduce tables api_facilitylistitemtemp & api_facilitymatchtemp as a copy of api_facilitylistitem & api_facilitymatch for A/B Test to store match results
* remove api_facilityindex table

### Code/API changes
* Endpoint /contributor-lists/ has been deprecated
* The new endpoint /contributor-lists-sorted/ has been created: View Facility Lists that are both active and approved filtered by Contributor sorted by creation date and changed response type to list of objects.
- [OSDEV-218](https://opensupplyhub.atlassian.net/browse/OSDEV-218)
* Connect new tables (api_facilitylistitemtemp & api_facilitymatchtemp) to existing parsing & geocoding result storing
* Trigger matching process on Dedupe Hub through Kafka Producer on Django side
- [OSDEV-507](https://opensupplyhub.atlassian.net/browse/OSDEV-507)

### Architecture/Environment changes
* Update rollbar token - [OSDEV-581](https://opensupplyhub.atlassian.net/browse/OSHUB-581)
* Deployed Dedupe Hub standalone service & Kafka event streaming service for A/B Test purpose - [OSDEV-507](https://opensupplyhub.atlassian.net/browse/OSDEV-507)
* Kafka added to infrastructure (AWS MSK) - [OSDEV-428](https://opensupplyhub.atlassian.net/browse/OSDEV-428)
* Dedupe Hub service added to ECS Cluster - [OSDEV-430](https://opensupplyhub.atlassian.net/browse/OSDEV-430)
* Infrastructure environments not depended on python (django app environment) - [OSDEV-424](https://opensupplyhub.atlassian.net/browse/OSDEV-424)
* Reworked algorithm to manage DNS records - [OSDEV-414](https://opensupplyhub.atlassian.net/browse/OSDEV-414)
* Update AWS Terraform provider, move from Azavea repo & upgrade few modules for Terraform - [OSDEV-405](https://opensupplyhub.atlassian.net/browse/OSDEV-405)
* Replaced usage of FacilityIndex model by FacilityIndexNew.
* Removed FacilityIndex model
* Removed function get_custom_text
* Removed function index_custom_text from transactions
* Removed function index_extended_fields from transactions
* Removed function index_facilities from transactions
* Removed function index_sectors from transactions
* Removed get_sector_dict from transactions

### Bugfix
* Make search by non-public contributor types available [OSDEV-307](https://opensupplyhub.atlassian.net/browse/OSDEV-307)
* Make possibility to create embed map configuration for constributors with more than 2500 facilities [OSDEV-585](https://opensupplyhub.atlassian.net/browse/OSDEV-585)
* Make possibility to save data facilities even if they have no stored location [OSDEV-596](https://opensupplyhub.atlassian.net/browse/OSDEV-596)

### What's new
* Update README.md with the most recent information - [OSDEV-580](https://opensupplyhub.atlassian.net/browse/OSHUB-580)
* Update Rollbar's post_server_item tokens - [OSDEV-581](https://opensupplyhub.atlassian.net/browse/OSHUB-581)
* Contributor Lists. Order lists from a contributor by newest to oldest list - [OSDEV-218](https://opensupplyhub.atlassian.net/browse/OSDEV-218)

### Release instructions:
- apply migrations up to 0124_itroduce_raw_json
- execute command fill_raw_json
- apply migrations up to 0129_delete_facility_index
- apply command index_facilities_new<|MERGE_RESOLUTION|>--- conflicted
+++ resolved
@@ -36,11 +36,8 @@
 * [OSDEV-1090](https://opensupplyhub.atlassian.net/browse/OSDEV-1090) - Claims. Remove extra product type field on Claimed Facility Details page.
 * [OSDEV-273](https://opensupplyhub.atlassian.net/browse/OSDEV-273) - Facility Claims. Implement filtering by Country and Status. Set 'pending' claim status as a default filter.
 * [OSDEV-1083](https://opensupplyhub.atlassian.net/browse/OSDEV-1083) - Implemented a 'toggle password visibility' feature in the login, registration, reset password and user profile forms.
-<<<<<<< HEAD
 * [OSDEV-360](https://opensupplyhub.atlassian.net/browse/OSDEV-360) - On the admin dashboard, functionality has been added to allow Admins to add, remove, or modify sector groups. In the `Sectors` tab, Admins can now adjust the related sector groups for each sector. Each sector must be associated with at least one group.
-=======
 * The legacy `_template` API endpoint was disabled via the configuration file in favor of the new `_index_template` API endpoint, since the composable index template is used for OpenSearch. The `legacy_template` was set to `false` to start using the defined composable index template in the `production_locations.json` file. This change is necessary to avoid omitting the `production_locations.json` index template for the `production-locations` index defined in the Logstash app and to enforce the OpenSearch cluster to use the explicit mapping for the `production-locations` index.
->>>>>>> 0d216cc3
 
 ### Release instructions:
 * Ensure that the following commands are included in the `post_deployment` command:
