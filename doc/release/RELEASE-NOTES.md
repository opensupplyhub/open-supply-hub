--- conflicted
+++ resolved
@@ -30,16 +30,13 @@
     * ProcessingFacilityAPI - class to process a facility from an API request
     * ProcessingFacilityExecutor - class defines which interface to execute for the processing of a facility
 * Resource allocation has been optimized for the Test environment. The number of ECS tasks in the Test environment has been reduced from 4 to 2, while maintaining system stability.
-<<<<<<< HEAD
-* [OSDEV-1024](https://opensupplyhub.atlassian.net/browse/OSDEV-1024) - Dedupe Hub. Revise service configurations and refine gazetteer retraining. Remove option --reload & decrease number of workers in Dedupe Hub service configuration. Refactor initial rebuilding of gazetteer.
-=======
 * [OSDEV-870](https://opensupplyhub.atlassian.net/browse/OSDEV-870) - In `docker-compose` for the `api-app`  added dependency that helps to fix connection with the database during tests pipelines for Dedupe-Hub: 
 ```
 database: 
     condition: service_healthy
 ```
-
->>>>>>> 5552da5d
+* [OSDEV-1024](https://opensupplyhub.atlassian.net/browse/OSDEV-1024) - Dedupe Hub. Revise service configurations and refine gazetteer retraining. Remove option `--reload` & decrease number of workers in Dedupe Hub service configuration. Refactor initial rebuilding of gazetteer.
+
 
 ### Bugfix
 * [OSDEV-870](https://opensupplyhub.atlassian.net/browse/OSDEV-870) - The returning confirm/reject URLs were fixed when a facility has been matched. Changes were made to the Dedupe-Hub to prevent adding rows with empty fields to the `api_facilitymatch` and `api_facilitymatchtemp` tables when the count of matches is more than one.
