--- conflicted
+++ resolved
@@ -18,12 +18,8 @@
 * [OSDEV-1039](https://opensupplyhub.atlassian.net/browse/OSDEV-1039) - Since the `use_old_upload_list_endpoint` switcher is no longer necessary for the list upload, it has been deleted from the DB. Additionally, the `parsing_errors` field has been added to the FacilityList model.
 
 ### Code/API changes
-<<<<<<< HEAD
-* [OSDEV-1102](https://opensupplyhub.atlassian.net/browse/OSDEV-1102) - API. Propagate production location updates to OpenSearch data source via refreshing `updated_at` field in `api_facility` table. Triggered updated_at field in such actions: transfer to alternate facility, claim facility, approve, reject and deny claim, claim details, merge facilities, match facility(promote, split).
-=======
-* [OSDEV-1102](https://opensupplyhub.atlassian.net/browse/OSDEV-1102) - API. Propagate production location updates to OpenSearch data source via refreshing `updated_at` field in `api_facility` table. Triggered updated_at field in such actions: transfer to alternate facility, claim facility, approve, reject and deny claim, claim details, merge facilities.
+* [OSDEV-1102](https://opensupplyhub.atlassian.net/browse/OSDEV-1102) - API. Propagate production location updates to OpenSearch data source via refreshing `updated_at` field in `api_facility` table. Triggered updated_at field in such actions: transfer to alternate facility, claim facility, approve, reject and deny claim, claim details, merge facilities, match facility (promote, split).
 * [OSDEV-1039](https://opensupplyhub.atlassian.net/browse/OSDEV-1039) - Deleted the `facility_list_items.json` fixture from the Django app since it is no longer needed because it has been replaced with real CSV files. Adjusted all the code that used the `facility_list_items.json` fixture, and deleted the unused matching logic from the Django app since it isn't necessary and was connected to that fixture.
->>>>>>> 5be36373
 
 ### Architecture/Environment changes
 * [OSDEV-1325](https://opensupplyhub.atlassian.net/browse/OSDEV-1325)
