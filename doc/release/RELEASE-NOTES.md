# Release Notes
All notable changes to this project will be documented in this file.

This project adheres to [Semantic Versioning](http://semver.org/spec/v2.0.0.html). The format is based on the `RELEASE-NOTES-TEMPLATE.md` file.

## Release 1.27.0

## Introduction
* Product name: Open Supply Hub
* Release date: December 28, 2024

### Database changes
#### Migrations:

#### Scheme changes

### Code/API changes

### Architecture/Environment changes

### Bugfix
* [OSDEV-1492](https://opensupplyhub.atlassian.net/browse/OSDEV-1492) - Fixed an issue where invalid manually entered dates were not validated on the UI, resulting in API errors with message “The request query is invalid.” on `Moderation Queue` page. Invalid dates are now trimmed and properly handled.
* [OSDEV-1493](https://opensupplyhub.atlassian.net/browse/OSDEV-1493) - Fixed an issue where the backend sorts countries not by `name` but by their `alpha-2 codes` in `GET /api/v1/moderation-events/` endpoint.

### What's new
<<<<<<< HEAD
* [OSDEV-1474](https://opensupplyhub.atlassian.net/browse/OSDEV-1474) - Added contributor type value to response of `/api/contributors/` endpoint.
=======
* [OSDEV-1383](https://opensupplyhub.atlassian.net/browse/OSDEV-1383) - Edited text of the automated email that notifies a contributor when one of their facilities has been claimed. The new text provides more information to the contributor to understand the claim process and how they can encourage more of their facilities to claim their profile.
>>>>>>> c1bda268

### Release instructions:
* Ensure that the following commands are included in the `post_deployment` command:
    * `migrate`
    * `reindex_database`


## Release 1.26.0

## Introduction
* Product name: Open Supply Hub
* Release date: December 14, 2024

### Database changes
#### Migrations:
* 0162_update_moderationevent_table_fields.py - This migration updates the ModerationEvent table and its constraints.

#### Scheme changes
* [OSDEV-1158](https://opensupplyhub.atlassian.net/browse/OSDEV-1158) - The following updates to the ModerationEvent table have been made:
    1. Set `uuid` as the primary key.
    2. Make `geocode_result` field optional. It can be blank if lat and lng
    have been provided by user.
    3. Remove redundant `blank=False` and `null=False` constraints, as these are
    the default values for model fields in Django and do not need to be
    explicitly set.
    4. Make `contributor` field non-nullable, as the field should not be left
    empty. It is required to have information about the contributor.
    5. Allow `claim` field to be blank. This change reflects the fact that
    a moderation event may not always be related to a claim, so the field can
    be left empty.

### Code/API changes
* [OSDEV-1453](https://opensupplyhub.atlassian.net/browse/OSDEV-1453) - The `detail` keyword instead of `message` has been applied in error response objects for V1 endpoints.
* [OSDEV-1346](https://opensupplyhub.atlassian.net/browse/OSDEV-1346) - Disabled null values from the response of the OpenSearch. Disabled possible null `os_id`, `claim_id` and `source` from `PATCH /api/v1/moderation-events/{moderation_id}/` response.
* [OSDEV-1410](https://opensupplyhub.atlassian.net/browse/OSDEV-1410) - Introduced a new POST `/api/v1/moderation-events/{moderation_id}/production-locations/` endpoint
* [OSDEV-1449](https://opensupplyhub.atlassian.net/browse/OSDEV-1449) - **Breaking changes** to the following endpoints:
  - GET `v1/moderation-events/`
  - GET `v1/production-locations/`

  **Changes include:**
  - Refactored `sort_by` parameter to improve sorting functionality.
  - Split `search_after` parameter into `search_after_value` and `search_after_id` for better pagination control.

* [OSDEV-1158](https://opensupplyhub.atlassian.net/browse/OSDEV-1158) - The following features and improvements have been made:
    1. Introduced a new POST `/api/v1/production-locations/` endpoint based on the API v1 specification. This endpoint allows the creation of a new moderation event for the production location creation with the given details.
    2. Removed redundant redefinition of paths via the `as_view` method for all the v1 API endpoints since they are already defined via `DefaultRouter`.
* [OSDEV-1468](https://opensupplyhub.atlassian.net/browse/OSDEV-1468) - Limit the `page` parameter to `100` for the GET `/api/facilities/` endpoint. This will help prevent system downtimes, as larger pages (OFFSET) make it harder for the database to retrieve data, especially considering the large amount of data we have.

### Architecture/Environment changes
* [OSDEV-1170](https://opensupplyhub.atlassian.net/browse/OSDEV-1170) - Added the ability to automatically create a dump from the latest shared snapshot of the anonymized database from Production environment for use in the Test and Pre-Prod environments.
* In light of recent instances(on 12/03/2024 UTC and 12/04/2024 UTC) where the current RDS disk storage space limit was reached in Production, the RDS storage size has been increased to `256 GB` in the Production, Test, and Pre-prod environments to accommodate the processing of larger volumes of data. The configurations for the Test and Pre-prod environments have also been updated to maintain parity with the Production environment.
* Right-sized the resources for Django containers across all environments and the RDS instance in the Production and Preprod environments. This will result in a savings of approximately $2,481. The following changes have been made:
    - Production:
        - RDS instance type was changed from `db.m6in.8xlarge` to `db.m6in.4xlarge`.
        - ECS tasks for Django containers: the number was reduced from `12` to `10`, and memory was reduced from `8GB` to `4GB`.
    - Preprod:
        - RDS instance type was changed from `db.m6in.8xlarge` to `db.m6in.4xlarge`.
        - ECS tasks for Django containers: the number was reduced from `12` to `10`, and memory was reduced from `8GB` to `4GB`.
        - These changes were made to maintain parity with the Production environment, as it is a copy of that environment.
    - Staging:
        - ECS tasks for Django containers: memory was reduced from `8GB` to `2GB`.
    - Test:
        - ECS tasks for Django containers: memory was reduced from `8GB` to `4GB`.
    - Development:
        - ECS tasks for Django containers: memory was reduced from `8GB` to `1GB`, and CPU was reduced from `1 vCPU` to `0.5 vCPU`.

### Bugfix
* [OSDEV-1388](https://opensupplyhub.atlassian.net/browse/OSDEV-1388) - The waiter from boto3 cannot wait more than half an hour so we replaced it with our own.
* It was found that clearing OpenSearch indexes didn’t work properly because the templates weren’t cleared. After updating the index mappings within the index template files, the index template remained unchanged because only the indexes were deleted during deployment, not both the indexes and their templates. This caused conflicts and prevented developers' updates from being applied to the OpenSearch indexes.
This issue has been fixed by adding additional requests to delete the appropriate index templates to the `clear_opensearch.sh.tpl` script, which is triggered when clearing OpenSearch during deployment to any environment.
* [OSDEV-1482](https://opensupplyhub.atlassian.net/browse/OSDEV-1482) - The `GET api/v1/moderation-events/{moderation_id}` endpoint returns a single response instead of an array containing one item.
* [OSDEV-1511](https://opensupplyhub.atlassian.net/browse/OSDEV-1511) - Updated google maps api version to 3.57 for ReactLeafletGoogleLayer component (3.51 not supported).

### What's new
* [OSDEV-1132](https://opensupplyhub.atlassian.net/browse/OSDEV-1132) - Added FE for the "thanks for submitting" screen when user submits production location's data.
* [OSDEV-1373](https://opensupplyhub.atlassian.net/browse/OSDEV-1373) - The tab `Search by Name and Address.` on the Production Location Search screen has been implemented. There are three required properties (name, address, country). The "Search" button becomes clickable after filling out inputs, creates a link with parameters, and allows users to proceed to the results screen.
* [OSDEV-1175](https://opensupplyhub.atlassian.net/browse/OSDEV-1175) - New Moderation Queue Page was integrated with `GET api/v1/moderation-events/` endpoint that include pagination, sorting and filtering.

### Release instructions:
* Ensure that the following commands are included in the `post_deployment` command:
    * `migrate`
    * `reindex_database`
* Run `[Release] Deploy` pipeline for the target environment with the flag `Clear custom OpenSearch indexes and templates` set to true - to refresh the index mappings for the `production-locations` and `moderation-events` indexes after fixing the process of clearing the custom OpenSearch indexes.


## Release 1.25.0

## Introduction
* Product name: Open Supply Hub
* Release date: November 30, 2024

### Database changes
#### Migrations:
* 0159_alter_status_of_moderation_events_table.py - This migration alters status of api_moderationevent table.
* 0160_allow_null_parsing_errors_in_facilitylist.py - This migration allows empty parsing_errors in api_facilitylist.
* 0161_create_disable_list_uploading_switch.py - This migration creates disable_list_uploading switch in the Django admin panel and record in the waffle_switch table.

#### Scheme changes
* [OSDEV-1346](https://opensupplyhub.atlassian.net/browse/OSDEV-1346) - Alter status options for api_moderationevent table.
* [OSDEV-1411](https://opensupplyhub.atlassian.net/browse/OSDEV-1411) - Allows empty parsing_errors in api_facilitylist.

### Code/API changes
* [OSDEV-1346](https://opensupplyhub.atlassian.net/browse/OSDEV-1346) - Create GET request for `v1/moderation-events` endpoint.
* [OSDEV-1429](https://opensupplyhub.atlassian.net/browse/OSDEV-1429) - The list upload switcher has been created to disable the `Submit` button on the List Contribute page through the Switch page in the Django admin panel during the release process. Implemented a check on the list upload endpoint.
* [OSDEV-1332](https://opensupplyhub.atlassian.net/browse/OSDEV-1332) - Introduced new `PATCH api/v1/moderation-events/{moderation_id}` endpoint
to modify moderation event `status`.
* [OSDEV-1347](https://opensupplyhub.atlassian.net/browse/OSDEV-1347) - Create GET request for `v1/moderation-events/{moderation_id}` endpoint.
* Update `/v1/production-locations/{os_id}` endpoint to return a single object instead of multiple objects. Also, add unit tests for the `ProductionLocationsViewSet`.
* The RDS instance has been upgraded as follows: for `production` and `preprod`, it is now `db.m6in.8xlarge`, and for `test`, it has been upgraded to `db.t3.xlarge`.
* [OSDEV-1467](https://opensupplyhub.atlassian.net/browse/OSDEV-1467) - Implemented disabling endpoint `POST /api/facilities/` during the release process. It is raising an error message with status code 503.

### Architecture/Environment changes
* Increased the memory for the Dedupe Hub instance from 8GB to 12GB in the `production` and `pre-prod` environments to reduce the risk of container overload and minimize the need for reindexing in the future.

### Bugfix
* [OSDEV-1448](https://opensupplyhub.atlassian.net/browse/OSDEV-1448) - The map on the production location’s profile and the production location marker have been fixed. Improved the handling of SQL query parameters for better execution accuracy.
* [OSDEV-1411](https://opensupplyhub.atlassian.net/browse/OSDEV-1411) - Django Admin: Fixed an issue when updating the facility list with an empty array in the `parsing errors` field.

### Release instructions:
* Ensure that the following commands are included in the `post_deployment` command:
    * `migrate`
    * `reindex_database`


## Release 1.24.0

## Introduction
* Product name: Open Supply Hub
* Release date: November 16, 2024

### Code/API changes
* [OSDEV-1335](https://opensupplyhub.atlassian.net/browse/OSDEV-1335) - Explicitly set the number of shards and the number of replicas for the "production locations" and "moderation events" OpenSearch indexes. Based on the OpenSearch documentation, a storage size of 10–30 GB is preferred for workloads that prioritize low search latency. Additionally, having too many small shards can unnecessarily exhaust memory by storing excessive metadata. Currently, the "production locations" index utilizes 651.9 MB, including replicas, while the "moderation events" index is empty. This indicates that one shard and one replica should be sufficient for the "production locations" and "moderation events" indexes.
* Moved all the files related to the OpenSearch service to the existing `src/django/api/services/opensearch` folder within the `api` app of the Django application. This should make it easier to navigate through the files and clarify the location of all OpenSearch service-related files in one place within the `api` app in Django.

### Architecture/Environment changes
* The OpenSearch version has been increased to 2.15.
* [OSDEV-1335](https://opensupplyhub.atlassian.net/browse/OSDEV-1335) - The new "moderation events" Logstash pipeline has been configured and implemented to collect moderation event data from the current PostgreSQL database and save it to OpenSearch. This setup allows for fast searches on the moderation events data.
* [OSDEV-1387](https://opensupplyhub.atlassian.net/browse/OSDEV-1387) - The SQL query for generating tiles from PostgreSQL+PostGIS has been reimplemented to avoid using the JOIN + GROUP BY clause. This change reduces the number of subqueries and their asymptotic complexity. Additionally, an option to set an upper limit on facility counts in the 'count' clause has been introduced, capped at 100, which doubles the query's performance. Throttling has been removed for tile generation endpoints.
* [OSDEV-1171](https://opensupplyhub.atlassian.net/browse/OSDEV-1171) - RDS instances for `staging` and `test` have beed decreased to `db.t3.large`
* Playwright has been introduced as the main framework for end-to-end testing:
    * Added a new Playwright testing service to the Docker configuration
    * Implemented initial test cases to verify core functionality
    * Integrated Playwright tests into the CI pipeline via GitHub Actions
    * Added necessary configuration files and dependencies for the e2e testing project
* The RDS instance for `production` has been upgraded to `db.m6in.4xlarge` and configured to operate in a single Availability Zone.

### Bugfix
* [OSDEV-1335](https://opensupplyhub.atlassian.net/browse/OSDEV-1335) - Fixed the assertion in the test for the `country.rb` filter of the "production locations" Logstash pipeline. The main issue was with the evaluation of statements in the Ruby block. Since only the last statement is evaluated in a Ruby block, all the checks were grouped into one chain of logical statements and returned as a `result` variable at the end.

### What's new
* [OSDEV-1116](https://opensupplyhub.atlassian.net/browse/OSDEV-1116) - A new Contribution Record Page has been developed to enable quick identification and moderation of contributions. This page includes two main sections: Moderation Event Data and Potential Matches, along with a set of buttons designed to facilitate the moderation process.
* [OSDEV-1120](https://opensupplyhub.atlassian.net/browse/OSDEV-1120) - A new Moderation Queue Dashboard page has been introduced, featuring three essential components:
    * Moderation Events Table: Allows users to view and manage moderation events more effectively.
    * Filtering Options: Multiple filter fields enable users to customize the displayed events based on different criteria, making it easier to find specific events.
    * Download Excel Button: Provides the ability to export the list of displayed moderation events as an XLSX file for offline analysis and record-keeping.

### Release instructions:
* The following steps should be completed while deploying to Staging or Production:
    1. Run the `[Release] Deploy` pipeline for these environments with the flag 'Clear OpenSearch indexes' set to true. This will allow Logstash to refill OpenSearch since the OpenSearch instance will be recreated due to the version increase. It is also necessary due to changes in the OpenSearch index settings.
    2. Open the triggered `Deploy to AWS` workflow and ensure that the `apply` job is completed. **Right after** finishing the `apply` job, follow these instructions, which should be the last steps in setting up the recreated OpenSearch instance:
        - Copy the ARN of the `terraform_ci` user from the AWS IAM console.
            - Navigate to the AWS console's search input, type "IAM", and open the IAM console.
            - In the IAM console, find and click on the "Users" tab.
            - In the list of available users, locate the `terraform_ci` user, click on it, and on that page, you will find its ARN.
        - After copying this value, go to the AWS OpenSearch console in the same way you accessed the IAM console.
        - Open the available domains and locate the domain for the corresponding environment. Open it, then navigate to the security configuration and click "Edit".
        - Find the section titled "Fine-grained access control", and under this section, you will find an "IAM ARN" input field. Paste the copied ARN into this field and save the changes. It may take several minutes to apply. Make sure that the "Configuration change status" field has green status.
    3. Then, return to the running `Deploy to AWS` workflow and ensure that the logs for `clear_opensearch` job do not contain errors related to access for deleting the OpenSearch index or lock files in EFS storage. In case of **an access error**, simply rerun the `Deploy to AWS` workflow manually from the appropriate release Git tag.


## Release 1.23.0

## Introduction
* Product name: Open Supply Hub
* Release date: November 02, 2024

### Database changes
#### Migrations:
* 0158_create_moderation_events_table.py - This migration creates api_moderationevent table for Moderation Queue.

#### Scheme changes
* [OSDEV-1229](https://opensupplyhub.atlassian.net/browse/OSDEV-1229) - Created Moderation Events Postgres table to track moderation events in the database.

### Code/API changes
* Throttling has been introduced for tiles/* endpoints, limiting requests to 300 per minute.
* [OSDEV-1328](https://opensupplyhub.atlassian.net/browse/OSDEV-1328) The OpenSearch tokenizer has been changed to `lowercase` to get better search results when querying the GET /v1/production-locations/ endpoint.

### Architecture/Environment changes
* Resource allocation has been optimized for the staging environment. The number of ECS tasks for the Django app has been reduced from 6 to 4, while maintaining system stability.

### Release instructions:
* Ensure that the following commands are included in the `post_deployment` command:
    * `migrate`
* Run `[Release] Deploy` pipeline for an existing environment with the flag 'Clear OpenSearch indexes' set to true - to let the tokenizer parse full text into words with new configurations.


## Release 1.22.0

## Introduction
* Product name: Open Supply Hub
* Release date: October 19, 2024

### Database changes
#### Migrations:
* 0156_introduce_list_level_parsing_errors - This migration introduces the parsing_errors field for the FacilityList model to collect list-level and internal errors logged during the background parsing of the list.
* 0157_delete_endpoint_switcher_for_list_uploads - This migration deletes the `use_old_upload_list_endpoint` switcher that was necessary to toggle between the old and new list upload endpoints.

#### Scheme changes
* [OSDEV-1039](https://opensupplyhub.atlassian.net/browse/OSDEV-1039) - Since the `use_old_upload_list_endpoint` switcher is no longer necessary for the list upload, it has been deleted from the DB. Additionally, the `parsing_errors` field has been added to the FacilityList model.

### Code/API changes
* [OSDEV-1102](https://opensupplyhub.atlassian.net/browse/OSDEV-1102) - API. Propagate production location updates to OpenSearch data source via refreshing `updated_at` field in `api_facility` table. Triggered updated_at field in such actions: transfer to alternate facility, claim facility, approve, reject and deny claim, claim details, merge facilities, match facility (promote, split).
* [OSDEV-1039](https://opensupplyhub.atlassian.net/browse/OSDEV-1039) - Deleted the `facility_list_items.json` fixture from the Django app since it is no longer needed, having been replaced with real CSV files. Additionally, other important changes have been implemented in the Django app and deployment:
    * Adjusted all code that used the `facility_list_items.json` fixture and removed the unused matching logic from the Django app, as it is no longer necessary and was connected to that fixture.
    * Updated the reset database step in the `restore_database` job of the Deploy to AWS GitHub workflow to upload CSV location list files to S3 for parsing during the DB reset.

### Architecture/Environment changes
* [OSDEV-1325](https://opensupplyhub.atlassian.net/browse/OSDEV-1325)
  * __Deploy to AWS__ pipeline will init from __[Release] Deploy__ pipeline and get deployment parameters, such as cleaning OpenSearch indexes, by trigger.
* [OSDEV-1372](https://opensupplyhub.atlassian.net/browse/OSDEV-1372)
  * Changed the base image in the Django app Dockerfile to use a Debian 11 instead of Debian 10 as the PostgreSQL 13 repository support for Debian 10 has been ended.
  * Always build a docker image for the amd64 platform so that the image in the local environment fully corresponds to the one in production.
* [OSDEV-1172](https://opensupplyhub.atlassian.net/browse/OSDEV-1172)
  * Added the ability to restore a database from a snapshot.
* [OSDEV-1388](https://opensupplyhub.atlassian.net/browse/OSDEV-1388)
  * Increased timeout to wait for copying anonymized shared snapshot.

### Bugfix
* Fixed a bug related to environment variable management:
    * Removed the `py_environment` Terraform variable, as it appeared to be a duplicate of the `environment` variable.
    * Passed the correct environment values to the ECS task definition for the Django containers in all environments, especially in the Preprod and Development environments, to avoid misunderstandings and incorrect interpretations of the values previously passed via `py_environment`.
    * Introduced a *Local* environment specifically for local development to avoid duplicating variable values with the AWS-hosted *Development* environment.
* [OSDEV-1039](https://opensupplyhub.atlassian.net/browse/OSDEV-1039) - Made the list parsing asynchronous and increased the list upload limit to 10,000 facilities per list to reduce manual work for moderators when they split large lists into smaller ones. The following architectural and code changes have been made:
    1. Renamed the previously copied `api/facility-lists/createlist` POST endpoint to the `api/facility-lists` POST endpoint. Deleted the old implementation of the `api/facility-lists` POST endpoint along with the `use_old_upload_list_endpoint` switcher that was necessary to toggle between the old and new list upload endpoints.
    2. Removed the triggering of ContriCleaner from the `api/facility-lists` POST endpoint and moved it to the async parse AWS batch job to reduce the load on the endpoint. Introduced a `parsing_errors` field for the FacilityList model to collect list-level and internal errors logged during the background parsing of the list.
    3. Established a connection between the EC2 instance within the AWS batch job and the S3 bucket where all the uploaded list files are saved. This is necessary because the parse job retrieves a particular list from the S3 bucket via Django.
    4. Deleted redundant code from the previous implementation of the list item parsing.
    5. Adjusted Django, ContriCleaner, and integration tests. Regarding integration tests, the `facility_list_items.json` fixture was converted to concrete CSV lists, which were connected to the `facility_lists.json` fixture to upload them to the DB while creating the test DB for the integration tests. This is necessary because the parsing function that triggers ContriCleaner can only work with real files, not facility list items as it did previously.
    6. Refactored the ContributeForm component in the front-end app.
    7. The list page has been adjusted to work with asynchronous parsing, and a new dialog window has been added to notify users about the list parsing process, indicating that they need to wait.
    8. Introduced a UI to display list parsing errors on the list page after the page refresh.

### What's new
* [OSDEV-1127](https://opensupplyhub.atlassian.net/browse/OSDEV-1127) - It was implemented the Production Location Search screen that has two tabs: "Search by OS ID" and "Search by Name and Address." Each tab adds a query parameter (`?tab=os-id` and `?tab=name-address`) to the URL when active, allowing for redirection to the selected tab. On the "Search by OS ID" tab, users see an input field where they can enter an OS ID. After entering the full OS ID (15 characters), the "Search By ID" button becomes clickable, allowing users to proceed to the results screen. There are two possible outcomes:
    * Successful Search: If the search is successful, the results screen displays information about the production location, including its name, OS ID, previous OS ID (If they exist), address, and country name. Users can then choose to either return to the search by name and address or add data and claim the location.
    * Unsuccessful Search: If the search is unsuccessful, an explanation is provided, along with two options: return to the search by name and address or search for another OS ID.

    Each results screen also includes a "Back to ID search" button at the top.

### Release instructions:
* Before deploying to an existing environment, clear OpenSearch to ensure it can receive any missed changes and properly start the update process.
* Ensure that the `migrate` command is included in the `post_deployment` command.


## Release 1.21.0

## Introduction
* Product name: Open Supply Hub
* Release date: September 21, 2024

### Code/API changes
* [OSDEV-1126](https://opensupplyhub.atlassian.net/browse/OSDEV-1126) - Added the `historical_os_id` field to the response from the `v1/production-locations` endpoint if the searched production location contains this data. Modified the search query for `os_id` so that the search is conducted in both the `os_id` and `historical_os_id` fields in the OpenSearch production-locations index.
To make this possible, the `sync_production_locations.sql` script, which generates data for the production-locations index, was modified to include the selection of `historical_os_id_value` from the `api_facilityalias` table.
Additionally, a `historical_os_id` filter was added to the `sync_production_locations.conf`, ensuring that the `historical_os_id` is included in the index document only when the `historical_os_id_value` is not empty.

### Architecture/Environment changes
* [OSDEV-1177](https://opensupplyhub.atlassian.net/browse/OSDEV-1177)
  * Improved OpenSearch indexes cleanup step in the `Deploy to AWS` and `DB - Apply Anonymized DB` pipelines to use script templates so that changes can be made in one place rather than in each pipeline separately
  * Stop/start Logstash and clearing OpenSearch indexes moved to separate jobs of `Deploy to AWS` and `DB - Apply Anonymized DB` pipelines.
  * Stop/start Logstash and clearing OpenSearch indexes now runs on ubuntu-latest runner.
  * The automated deployment to AWS after creating tags for `sandbox` and `production` was temporarily prevented (until the implementation of [OSDEV-1325](https://opensupplyhub.atlassian.net/browse/OSDEV-1325)).

### Bugfix
* [OSDEV-1177](https://opensupplyhub.atlassian.net/browse/OSDEV-1177) - The following changes have been made:
    * Removed the if clause in the DB. Apply the Anonymized DB workflow to activate stopping Logstash.
    * Corrected grammar mistakes in the description of the job steps for stopping Logstash and clearing OpenSearch for the `DB - Apply Anonymized DB` and `Deploy to AWS` GitHub workflows.

### What's new
* [OSDEV-1225](https://opensupplyhub.atlassian.net/browse/OSDEV-1225) - The auto email responses for `Approved` and `Rejected` statuses have been updated to improve user experience. A user receives an email updating them on the status of their list and the next steps they need to take.

### Release instructions:
* Ensure that the following commands are included in the `post_deployment` command:
    * `migrate`
* After running the `Release [Deploy]` workflow for both the `sandbox` and `production` environments, the responsible person must manually run the `Deploy to AWS` workflow, ensuring that the `Clear OpenSearch indexes` option is checked for each environment.
Note: This instruction updates item 3 of the ['Release to Production and Sandbox'](https://github.com/opensupplyhub/open-supply-hub/blob/main/doc/release/RELEASE-PROTOCOL.md#release-to-production-and-sandbox) section of the RELEASE-PROTOCOL.


## Release 1.20.0

## Introduction
* Product name: Open Supply Hub
* Release date: September 7, 2024

### Database changes
#### Migrations:
* 0155_remove_verification_method_column_from_facility_claim - This migration replaces the old `index_approved_claim` function with a new one that does not index the `verification_method` and `phone_number` fields. Additionally, it removes the `verification_method` and `phone_number` fields from the FacilityClaim model and the respective history table.

#### Scheme changes
* [OSDEV-1092](https://opensupplyhub.atlassian.net/browse/OSDEV-1092) - Since the `verification_method` and `phone_number` fields are no longer necessary for the claim form and aren't used anywhere in the codebase, they have been deleted from the FacilityClaim model and the respective history table.

### Code/API changes
* [OSDEV-1045](https://opensupplyhub.atlassian.net/browse/OSDEV-1045) - Added flag `highlightBackground` to the DashboardFacilityCard component to highlight background for claimed facilities only on the Merge moderation screen. Added the `get_is_claimed` method to the `FacilityIndexDetailsSerializer` that returns a boolean value depending on whether the facility has an approved claim or not.
* [OSDEV-1167](https://opensupplyhub.atlassian.net/browse/OSDEV-1167) - Search. Update field names in Open Search. The following parameter/field names in the API schema for GET api/v1/production-locations has been changed:
    - `name_local` -> `local_name`
    - `url` -> `business_url`
    - `lon` -> `lng`
* [OSDEV-1025](https://opensupplyhub.atlassian.net/browse/OSDEV-1025) - Added the `get_is_claimed` method to the `FacilityMatchSerializer` that returns a boolean value depending on whether the matched facility has an approved claim or not.
* [OSDEV-1092](https://opensupplyhub.atlassian.net/browse/OSDEV-1092) - Modified the serialized output of the `FacilityClaimDetailsSerializer`:
    * Removed the `verification_method` and `phone_number` fields.
    * Added `facility_website`, `sector`, `facility_workers_count`, and `facility_name_native_language`.
* [OSDEV-1101](https://opensupplyhub.atlassian.net/browse/OSDEV-1101) - API v1/production-locations. Extend the country object to include alpha-3 code, numeric code, and country name.

### Architecture/Environment changes
* [OSDEV-1153](https://opensupplyhub.atlassian.net/browse/OSDEV-1153) - Created integration tests for the OpenSearch and for new `/api/v1/production-locations/` API endpoint.
* [OSDEV-1177](https://opensupplyhub.atlassian.net/browse/OSDEV-1177) - Implemented clearing OpenSearch and stopping Logstash during Postgres DB restore/reset in pre-prod/test/dev environments to freshly populate OpenSearch with data from the restored or reset Postgres DB.

### What's new
* [OSDEV-1045](https://opensupplyhub.atlassian.net/browse/OSDEV-1045) - The color of the facility panel for claimed facilities in the Merge moderation screen has been changed to green.
* [OSDEV-1025](https://opensupplyhub.atlassian.net/browse/OSDEV-1025) - Added the claim badge to the facility details on the C/R moderation screen when the facility has an approved claim.
* [OSDEV-1092](https://opensupplyhub.atlassian.net/browse/OSDEV-1092) - On the Facility Claims Details page, fields have been updated to show only those that could be uploaded as part of the claim form:
    * Removed deprecated fields: Phone Number, Company Name, Facility Parent Company / Supplier Group, Facility Description, and Verification Method.
    * Added new fields: Sector(s), Production Location's Website, Number of Workers, and Local Language Name.
    * Renamed fields:
        * 'Facility' to 'Location Name',
        * 'Claim Contributor' to 'Claimant Account',
        * 'Job Title' to 'Claimant Title',
        * 'Email' to 'Account Email',
        * 'Website' to 'Claimant's Website',
        * 'LinkedIn Profile' to 'Production Location's LinkedIn'.

### Release instructions:
* Before deploying to an existing environment, manually delete the related EFS storage, OpenSearch domain, and stop all tasks of the Logstash service in the appropriate ECS cluster. This is necessary to apply the new mapping for the production-locations OpenSearch index.

* Ensure that the following commands are included in the `post_deployment` command:
    * `migrate`
    * `index_facilities_new`


## Release 1.19.0

## Introduction
* Product name: Open Supply Hub
* Release date: August 24, 2024

### Code/API changes
* [OSDEV-1006](https://opensupplyhub.atlassian.net/browse/OSDEV-1006) - Create new "api/v1/production-locations" endpoint.
* [OSDEV-633](https://opensupplyhub.atlassian.net/browse/OSDEV-633) - Modified the `sectors` endpoint to return either a list of sectors or sectors grouped by their sector groups, depending on the query parameters passed to the request. Possible parameters include:
    * `embed` (optional): If present, returns a flat list of sectors submitted by a specific contributor.
    * `contributor` (optional): If embed is provided, this parameter must be included to filter sectors submitted by a specific contributor.
    * `grouped` (optional): If present, returns sectors grouped by their sector groups.
* [OSDEV-1184](https://opensupplyhub.atlassian.net/browse/OSDEV-1184) - Handle validation errors for size, sort_by and order_by parameters of "api/v1/production-locations" endpoint.
* [OSDEV-982](https://opensupplyhub.atlassian.net/browse/OSDEV-982) - Search, API. Add OS ID query parameter to v1/production-locations. Implement "api/v1/production-locations/{os_id}" endpoint.
* [OSDEV-1103](https://opensupplyhub.atlassian.net/browse/OSDEV-1103) - Enabled accent-insensitive search for `name` and `address` fields of production location by designing the index mapping to do ASCII folding for search tokens. Additionally, there were changed query_type for the `name` and `name_local` fields from `terms` to `match`.

### Architecture/Environment changes
* [OSDEV-1165](https://opensupplyhub.atlassian.net/browse/OSDEV-1165) - Updated the release protocol to include information about quick fixes and how to perform them. Additionally, updated the GitFlow diagram to visually depict this process.
* Updated the `RELEASE-PROTOCOL.md` file to include information about OpenSearch and Logstash, stating that their functionality should also be checked after deployment.
* [OSDEV-1169](https://opensupplyhub.atlassian.net/browse/OSDEV-1169) - Activated deployment database-anonymizer to production.
* [OSDEV-1197](https://opensupplyhub.atlassian.net/browse/OSDEV-1197) - Upgrade Kafka tools to version 3.8.0

### Bugfix
* [OSDEV-1048](https://opensupplyhub.atlassian.net/browse/OSDEV-1048) - Fixed error "User Cannot read properties of undefined (reading 'length')".
* [OSDEV-1180](https://opensupplyhub.atlassian.net/browse/OSDEV-1180) - Introduced a 10,000-download limit check on the api/facilities-downloads API endpoint to prevent non-API users from downloading more than 10,000 production locations.
* [OSDEV-1178](https://opensupplyhub.atlassian.net/browse/OSDEV-1178) - Added null check for claimStatuses array that fixes JS error on Dashboard/Facility Claims page.

### What's new
* [OSDEV-633](https://opensupplyhub.atlassian.net/browse/OSDEV-633) - Added a nested select to the Sectors filter. The main selection is the group name of related sectors. By pressing the header, a user can select all related sectors from this group. To view the list of related sectors, it's necessary to press the "carrot" icon next to the group heading. This action allows a user to choose a single sector from the grouped list. Additionally, entering text into the search filter displays only the filtered sectors within the opened groups.

### Release instructions:
* Before deploying to an existing environment, manually delete the related EFS storage, OpenSearch domain, and stop all tasks of the Logstash service in the appropriate ECS cluster. This is necessary to apply the new mapping for the production-locations OpenSearch index.


## Release 1.18.0

## Introduction
* Product name: Open Supply Hub
* Release date: August 10, 2024

### Database changes
#### Migrations:
* 0152_delete_tilecache_and_dynamicsetting - removed unused `api_tilecache` and `api_dynamicsetting` tables.
* 0153_add_sector_group_table - creates the `SectorGroup` model and populates it with the sector groups names.
* 0154_associate_sectors_with_groups - associates sectors with sector groups.

#### Scheme changes
* [OSDEV-1142](https://opensupplyhub.atlassian.net/browse/OSDEV-1142) - Technical Debt. Remove unused `api_tilecache` and `api_dynamicsetting` tables. Migration has been created, removed related data in the code base.
* [OSDEV-360](https://opensupplyhub.atlassian.net/browse/OSDEV-360) - The following changes have been implemented:
    * A new table, `api_sectorgroup`, has been introduced and populated with sector group names.
    * A new field named `groups` has been added to the `Sector` model to establish a many-to-many relationship between the `api_sector` and the `api_sectorgroup` tables.

### Code/API changes
* [OSDEV-1005](https://opensupplyhub.atlassian.net/browse/OSDEV-1005) - Disconnect location deletion propagation to the OpenSearch cluster while the Django tests are running, as it is outside the scope of Django unit testing.

### Architecture/Environment changes
* [OSDEV-1005](https://opensupplyhub.atlassian.net/browse/OSDEV-1005) - Enable deployment of the Logstash and OpenSearch infra to AWS environments.
* [OSDEV-1156](https://opensupplyhub.atlassian.net/browse/OSDEV-1156) - The following changes have been made:
    * Defined memory and CPU configurations for Logstash and instance types for OpenSearch in each AWS environment. The memory and CPU configurations for Logstash have been set uniformly across all environments. After an investigation, it was found that the minimally sufficient requirements are 0.25 CPU and 2 GB of memory for proper Logstash operation, even with the production database. [This documentation](https://www.elastic.co/guide/en/logstash/current/jvm-settings.html) about JVM settings in the Logstash app was used to determine the appropriate resource settings. Regarding OpenSearch, the least powerful instance type was used for the Dev, Staging, and Test environments since high OpenSearch performance is not required there. For the Prod and Pre-prod environments, the minimally recommended general-purpose instance type, `m6g.large.search`, was selected. Research showed that it can process document deletions in 0.04 seconds, which is relatively fast compared to the 0.1-0.2 seconds on the `t3.small.search` instance type used for Dev, Staging, and Test. This decision was based on [this AWS Blog article](https://aws.amazon.com/blogs/aws-cloud-financial-management/better-together-graviton-2-and-gp3-with-amazon-opensearch-service/).
    * The OpenSearch instance type was parameterized.
    * The JVM direct memory consumption in the Logstash app was decreased to 512 MB to fit into two gigabytes of memory, which is the maximum available for 0.25 CPU. Total memory usage was calculated based on the formula in [this section](https://www.elastic.co/guide/en/logstash/current/jvm-settings.html#memory-size-calculation) of the Logstash JVM settings documentation.
* Updated the OpenSearch domain name to the environment-dependent Terraform (TF) local variable in the resources of the OpenSearch access policy. Utilized the `aws_opensearch_domain_policy` resource since the `access_policies` parameter on `aws_opensearch_domain` does not validate the policy correctly after its updates. See [the discussion on GitHub](https://github.com/hashicorp/terraform-provider-aws/issues/26433).

### Bugfix
* Ensure that the OpenSearch domain name is unique for each environment to avoid conflicts when provisioning domains across different environments.
* [OSDEV-1176](https://opensupplyhub.atlassian.net/browse/OSDEV-1176) - Fixed a spelling mistake in the label for the password field on the LogIn page. After the fix, the label reads "Password".
* [OSDEV-1178](https://opensupplyhub.atlassian.net/browse/OSDEV-1178) - Fixed error "Something went wrong" error after clicking on Dashboard -> View Facility Claims.

### What's new
* [OSDEV-1144](https://opensupplyhub.atlassian.net/browse/OSDEV-1144) - Claims emails. Updated text for approval, revocation, and denial emails.
* [OSDEV-360](https://opensupplyhub.atlassian.net/browse/OSDEV-360) - On the admin dashboard, functionality has been added to allow Admins to add, remove, or modify sector groups. In the `Sectors` tab, Admins can now adjust the related sector groups for each sector. Each sector must be associated with at least one group.
* [OSDEV-1005](https://opensupplyhub.atlassian.net/browse/OSDEV-1005) - Implement the propagation of production location deletions from the PostgreSQL database to the OpenSearch cluster. After this fix, the locations that were deleted will be excluded from the response of the `v1/production-location` GET API endpoint.

### Release instructions:
* Ensure that the following commands are included in the `post_deployment` command:
    * `migrate`


## Release 1.17.0

## Introduction
* Product name: Open Supply Hub
* Release date: July 27, 2024

### Database changes
#### Migrations:
* 0151_replace_index_number_of_workers - replace function `index_number_of_workers` to use one source of truth for both`number_of_workers` & `extended_fields`.

#### Scheme changes
* *Describe scheme changes here.*

### Code/API changes
* *Describe code/API changes here.*

### Architecture/Environment changes
* *Describe architecture/environment changes here.*

### Bugfix
* [OSDEV-1145](https://opensupplyhub.atlassian.net/browse/OSDEV-1145) - Error message appearing as red dot with no context. Error display has been fixed. Simplified displaying logic of errors. Changed error property type.
* [OSDEV-576](https://opensupplyhub.atlassian.net/browse/OSDEV-576) - Implemented one source of truth to Search query source & Production Location Details page source for field `number_of_workers`.
* [OSDEV-1146](https://opensupplyhub.atlassian.net/browse/OSDEV-1146) - Fixed issue with missed header & data for Claim Decision column while downloaded Facility Claims data in xlsx format.

### What's new
* [OSDEV-1090](https://opensupplyhub.atlassian.net/browse/OSDEV-1090) - Claims. Remove extra product type field on Claimed Facility Details page.
* [OSDEV-273](https://opensupplyhub.atlassian.net/browse/OSDEV-273) - Facility Claims. Implement filtering by Country and Status. Set 'pending' claim status as a default filter.
* [OSDEV-1083](https://opensupplyhub.atlassian.net/browse/OSDEV-1083) - Implemented a 'toggle password visibility' feature in the login, registration, reset password and user profile forms.
* The legacy `_template` API endpoint was disabled via the configuration file in favor of the new `_index_template` API endpoint, since the composable index template is used for OpenSearch. The `legacy_template` was set to `false` to start using the defined composable index template in the `production_locations.json` file. This change is necessary to avoid omitting the `production_locations.json` index template for the `production-locations` index defined in the Logstash app and to enforce the OpenSearch cluster to use the explicit mapping for the `production-locations` index.

### Release instructions:
* Ensure that the following commands are included in the `post_deployment` command:
    * `migrate`
    * `index_facilities_new`


## Release 1.16.0

## Introduction
* Product name: Open Supply Hub
* Release date: July 13, 2024

### Database changes
#### Migrations:
* *Describe migrations here.*

#### Scheme changes
* *Describe scheme changes here.*

### Code/API changes
* [OSDEV-1100](https://opensupplyhub.atlassian.net/browse/OSDEV-1100) - Replaced all mentions of "facility" and "facilities" with the new production location naming in the Logstash app. Renamed `location` field in the production locations index to `coordinates`.
* [OSDEV-705](https://opensupplyhub.atlassian.net/browse/OSDEV-705) - Created an additional `RowCoordinatesSerializer` in the ContriCleaner to handle coordinate values ("lat" and "lng"). Moved the conversion of "lat" and "lng" into float point numbers from `FacilityListViewSet` to this serializer.
* Introduced a general format for all Python logs by updating the Django `LOGGING` constant. Disabled propagation for the `django` logger to the `root` logger to avoid log duplication. Removed unnecessary calls to the `basicConfig` method since only the configuration defined in the `LOGGING` constant in the settings.py file is considered valid by the current Django app.

### Architecture/Environment changes
* *Describe architecture/environment changes here.*

### Bugfix
* [OSDEV-705](https://opensupplyhub.atlassian.net/browse/OSDEV-705) - Fixed the error “could not convert string to float” that occurred when a list contained columns for “lat” and “lng” and only some of the rows in these columns had data. As a result, rows are processed regardless of whether the values for “lat” and “lng” are present and valid, invalid, or empty.

### What's new
* [OSDEV-981](https://opensupplyhub.atlassian.net/browse/OSDEV-981) Reporting. History of contributor uploads. Created a new report with details about the contributor:
    * including name, ID, contributor type;
    * first upload, including date of the first upload and time since the first upload in days;
    * most recent (or “last”) upload, including date of the last upload and time since the last upload in days;
    * total (or “lifetime”) uploads and a calculation for uploads per year (= lifetime uploads = total uploads / (current year - first upload year); if “first upload year” = “current year”, then use 1 in denominator). This data is ordered based on the “date of last upload” column so that contributors who have recently contributed data are at the top of the report.
* [OSDEV-1105](https://opensupplyhub.atlassian.net/browse/OSDEV-1105) - Contribution. Allow commas in list name and update error message.
* [OSDEV-272](https://opensupplyhub.atlassian.net/browse/OSDEV-272) - Facility Claims Page. Implement ascending/descending and alphabetic sort on FE. Applied proper sorting for lower case/upper case/accented strings.
* [OSDEV-1036](https://opensupplyhub.atlassian.net/browse/OSDEV-1036) - Claims. Add a sortable "claim decision" column to claims admin page.
* [OSDEV-1053](https://opensupplyhub.atlassian.net/browse/OSDEV-1053) - Updated email notification about the claim submission.

### Release instructions:
* *Provide release instructions here.*


## Release 1.15.0

## Introduction
* Product name: Open Supply Hub
* Release date: June 29, 2024

### Database changes
#### Migrations:
* 0150_introduce_function_formatting_number_to_percent - adds add_percent_to_number to DB and drop
drop_calc_column_func.

### Code/API changes
* [OSDEV-1004](https://opensupplyhub.atlassian.net/browse/OSDEV-1004) - The following changes have been made to the Logstash and OpenSearch services:
    * Prepared the SQL script to collect all the necessary data for the `v1/facilities` API endpoint according to the new API specification. Agreed upon and established a prioritization scale for gathering data related to the name, address, sector, parent_company, product_type, facility_type, processing_type, number_of_workers and location fields as follows:
        * Data from the approved claim.
        * Promoted matches (considered as promoted facility list items).
        * The most recently contributed data.
    * For the country field, the same prioritization scale has been utilized except for 'Data from the approved claims' because the claimant cannot update the country in any way.
    * Introduced a new set of Ruby scripts to filter and reorganize the incoming data at the Logstash app level, avoiding complex database queries that could lead to high database load.
    * Updated the `facilities` index template for OpenSearch to define how new fields within the facility documents are stored and indexed by OpenSearch.
    * Set up the main Logstash pipeline to run every 15 minutes.
    * Introduced ingress and egress rules for the Opensearch and Logstash.
    * Parameterized database credentials for the logstash configs input.
    * Parameterized OpenSearch domain for the logstash configs output.
    * Specified the ARN of an IAM role to be used as the master user for the OpenSearch domain.
    * Set EFS access point permissions for logstash:root user.
    * Utilized environment variables to disable authentication for OpenSearch during local development, as the authentication isn't necessary.

    All changes have been made to meet the API specification requirements for `v1/facilities` API endpoint as closely as possible.

### Architecture/Environment changes
* For the job `clean_ecr_repositories` of Destroy Environment action, it was added a new line to the script responsible for deleting ECR repositories, specifically targeting the `opensupplyhub-logstash` repository.
* The `reindex_database` and `index_facilities_new` commands have been removed from the `post_deployment` command.

### Bugfix
* [OSDEV-1098](https://opensupplyhub.atlassian.net/browse/OSDEV-1098) Reporting. A columns values in the report "Contributor type by %" are not cumulative. The SQL for the report has been rewritten in such a way that first calculates the monthly counts, then computes the cumulative counts for each month, and finally applies the add_percent_to_number function to get the desired percentages. This gives us the accumulated values for each month.

### What's new
* [OSDEV-1071](https://opensupplyhub.atlassian.net/browse/OSDEV-1071)  Replaced the term "facility" with "production location" in the claims banners
* [OSDEV-933](https://opensupplyhub.atlassian.net/browse/OSDEV-933) Facility Claims. Add "what is claims" screen. `What is claims` page with radio buttons has been added that explains more about the claim. Updated title and link text for not logged in user who wants to claim a production location.
* [OSDEV-1088](https://opensupplyhub.atlassian.net/browse/OSDEV-1088) - Collecting users' public IP addresses in the Rollbar error tracker has been disabled to meet GDPR compliance.

### Release instructions:
* Update code.


## Release 1.14.0

## Introduction
* Product name: Open Supply Hub
* Release date: June 15, 2024

### Database changes
#### Migrations:
* 0146_add_facility_workers_count_new_field_to_facilityclaim - adds the facility_workers_count_new field to the FacilityClaim model.
* 0147_copy_facility_workers_count_to_facility_workers_count_new - copies the data from the facility_workers_count field to the facility_workers_count_new field.
* 0148_remove_facility_workers_count_field_from_facilityclaim - removes the facility_workers_count field from the FacilityClaim model.
* 0149_rename_facility_workers_count_new_to_facility_workers_count - renames the facility_workers_count_new field to facility_workers_count.

#### Scheme changes
* [OSDEV-1084](https://opensupplyhub.atlassian.net/browse/OSDEV-1084) - To enable adding a range for the number of workers during the claiming process, the type of the `facility_workers_count` field in the `FacilityClaim` table was changed from `IntegerField` to `CharField`.

### Architecture/Environment changes
* [OSDEV-1069](https://opensupplyhub.atlassian.net/browse/OSDEV-1069) - The following changes have been made:
    * Changed the Postgres Docker image for the database to use the official one and make the local database setup platform-agnostic, so it doesn't depend on the processor architecture.
    * Built the PostGIS program from source and installed it to avoid LLVM-related errors inside the database Docker container during local development.
* [OSDEV-1072](https://opensupplyhub.atlassian.net/browse/OSDEV-1072) - The following changes have been made:
    * Added building database-anonymizer container to the pipeline.
    * Pushing the database-anonymizer container to the repo is turned off until the database anonymizing scheduled task will be deployed to the production.
* [OSDEV-1089](https://opensupplyhub.atlassian.net/browse/OSDEV-1089) Change format gunicurn logs not pass IP address to AWS CloudWatch.
* Added command `reindex_database`
* [OSDEV-1075](https://opensupplyhub.atlassian.net/browse/OSDEV-1075) - The following changes have been made:
    * All resources created via batch job will be tagged
* [OSDEV-1089](https://opensupplyhub.atlassian.net/browse/OSDEV-1089) Change format gunicurn logs not pass IP address to AWS CloudWatch.
* Make tile generation endpoint transaction-less and remove `CREATE TEMP TABLE` statement.
* Added command `reindex_database`.
* [OSDEV-1089](https://opensupplyhub.atlassian.net/browse/OSDEV-1089) Change format gunicurn logs not pass IP address to AWS CloudWatch.
* Removed calling command `clean_facilitylistitems` from the `post_deployment` command.
* Added calling command `reindex_database` from the `post_deployment` command.
* Added calling command `index_facilities_new` from the `post_deployment` command.
* An additional loop was added to the `run_cli_task` script that repeatedly checks the status of an AWS ECS task, waiting for it to stop.

### Bugfix
* [OSDEV-1019](https://opensupplyhub.atlassian.net/browse/OSDEV-1019) - Fixed an error message to 'Your account is not verified. Check your email for a confirmation link.' when a user tries to log in with an uppercase letter in the email address and their account has not been activated through the confirmation link.
* Added the `--if-exists` flag to all calls of the `pg_restore` command to eliminate spam errors when it tries to delete resources that don't exist just because the DB can be empty. Improved the section of the README about applying the database dump locally. Specifically, SQL queries have been added to delete all the tables and recreate an empty database schema to avoid conflicts during the database dump restore.

### What's new
* [OSDEV-1030](https://opensupplyhub.atlassian.net/browse/OSDEV-1030) - The following changes have been made:
    * Replaced the "Donate" button with a "Blog" button in the header
    * Added links to the "Blog" and "Careers" pages in the footer
* [OSDEV-939](https://opensupplyhub.atlassian.net/browse/OSDEV-939) - The following changes have been made:
    * Created new steps `Supporting Documentation` & `Additional Data` for `Facility Claim Request` page.
    * Added popup for successfully submitted claim.
* [OSDEV-1084](https://opensupplyhub.atlassian.net/browse/OSDEV-1084) - Enable adding a range for the number of workers during the claiming process, either after pressing the “I want to claim this production location” link or on the Claimed Facility Details page.

### Release instructions:
* Update code.


## Release 1.13.0

## Introduction
* Product name: Open Supply Hub
* Release date: June 01, 2024

### Database changes
#### Migrations:
* 0145_new_functions_for_clean_facilitylistitems_command - introduced new sql functions for `clean_facilitylistitems` command:
    - drop_table_triggers
    - remove_items_where_facility_id_is_null
    - remove_old_pending_matches
    - remove_items_without_matches_and_related_facilities

### Code/API changes
* [OSDEV-994](https://opensupplyhub.atlassian.net/browse/OSDEV-994) API. Update to pass all merge events to user based on contrib id. A non-admin API user makes:
- a GET call to /moderation-events/merge/
and receives information about merges that have occurred for all contributors.
- a GET call to /moderation-events/merge/?contributors=<id_number_x>&contributors=<id_number_y>&contributors=<id_number_z>
and receives information about merges that have occurred for the contributors with the specified IDs.

### Architecture/Environment changes
* [OSDEV-1003](https://opensupplyhub.atlassian.net/browse/OSDEV-1003) - Added automatic building for the Logstash Docker image in the `Deploy to AWS` workflow. Refactored the `Deploy to AWS` workflow to remove redundant setting values for `build-args` of the `docker/build-push-action` action in cases where the values are not used.
* [OSDEV-1004](https://opensupplyhub.atlassian.net/browse/OSDEV-1004) - Prepared the local environment setup for the Logstash and OpenSearch services to enable local development. Created a script to start the project from scratch with a database populated with sample data.
* [OSDEV-1054](https://opensupplyhub.atlassian.net/browse/OSDEV-1054) - Added a Django command `clean_facilitylistitems` that make next steps:
    - drop table triggers;
    - remove facilitylistitems where facility_id is null;
    - remove facilitylistitems with potential match status more than thirty days;
    - remove facilitylistitems without matches and related facilities;
    - create table triggers;
    - run indexing facilities
* [OSDEV-878](https://opensupplyhub.atlassian.net/browse/OSDEV-878) - Added a Django command `post_deployment` that runs Django migrations during the deployment process. This command can be expanded to include other post-deployment tasks. Used the `post_deployment` command in the `post_deploy` job of the Deploy to AWS workflow.

### Bugfix
* [OSDEV-1056](https://opensupplyhub.atlassian.net/browse/OSDEV-1056) - Refactor OS Hub member's email anonymization.
* [OSDEV-1022](https://opensupplyhub.atlassian.net/browse/OSDEV-1022) - Fix updating facility claim for user. Bring the format of extended field values to the same format as for List / API upload during processing. This has been done because extending fields processing is happening both for List / API uploading and claim update.
* [OSDEV-788](https://opensupplyhub.atlassian.net/browse/OSDEV-788) - Re-written logic for New_Facility/Automatic_Match/Potential_Match when we collect & save data for FacilityListItemTemp/FacilityMatchTemp. That fixed issue with option `create` equal `False` for API requests.
* [OSDEV-1027](https://opensupplyhub.atlassian.net/browse/OSDEV-1027) - Fix rendering of the Average Lead Time section

### What's new
* [OSDEV-1049](https://opensupplyhub.atlassian.net/browse/OSDEV-1049) Update Release protocol.
* [OSDEV-922](https://opensupplyhub.atlassian.net/browse/OSDEV-922) Consent Message. Update wording of consent opt in message on Open Supply Hub. A user who verifies Open Supply Hub for the first time can see the updated message.
* [OSDEV-1068](https://opensupplyhub.atlassian.net/browse/OSDEV-1068) - Created report that shows the number of records from the api_facilitymatch table for contributors: 2060, 1045, 685, 3356

### Release instructions:
* Update code.
* Apply DB migrations up to the latest one.


## Release 1.12.0

## Introduction
* Product name: Open Supply Hub
* Release date: May 18, 2024

### Database changes
#### Migrations:
* 0143_create_facility_claim_attachment_table.py - create api_facilityclaimattachments table to store claimant attachments per facility claim
* 0144_remove_unnecessary_columns_from_facility_claim.py - This migration replaces the old `index_approved_claim` function with a similar one that does not index the `preferred_contact_method` field. Additionally, the migration removes `email` and `preferred_contact_method` from the `FacilityClaim` model and the respective history table.

#### Scheme changes
* [OSDEV-931](https://opensupplyhub.atlassian.net/browse/OSDEV-931) - Since `email` and `preferred_contact_method` are no longer necessary for the claim form, they have been removed from the `FacilityClaim` model and the respective history table. Additionally, the old `index_approved_claim` function has been replaced with a similar one that does not index the `preferred_contact_method` field.

### Code/API changes
* [OSDEV-1021](https://opensupplyhub.atlassian.net/browse/OSDEV-1021) Update the release protocol. The release protocol has been updated with the recent changes. Has been added the section about reloading DedupeHub and QA notification.
* [OSDEV-997](https://opensupplyhub.atlassian.net/browse/OSDEV-997) - A new method, `message_claimant`, was added to the `FacilityClaimViewSet` for handling a POST request on the url-path `message-claimant` for messages to the claimant.
Mail templates for the message to the claimant and the claims team signature were also added.

### Architecture/Environment changes
* [OSDEV-897](https://opensupplyhub.atlassian.net/browse/OSDEV-897) FE(React) app. An appropriate local Docker environment is configured for the application. A local Docker environment has been created for the React application. Renamed the `app` folder to `react` to be clearer in the project. Replaced name in the code base. Removed unnecessary commands.
* [OSDEV-862](https://opensupplyhub.atlassian.net/browse/OSDEV-862) Fix `DB - Save Anonymized DB` / `DB - Apply Anonymized DB` workflows:
  - run actions on self-hosted runners to eliminate `lack of storage` issue that happens on github's runners.
  - use the `Test` environment for  `DB - Save Anonymized DB` action
* [OSDEV-989](https://opensupplyhub.atlassian.net/browse/OSDEV-989) - The Strategy pattern was utilized to consolidate the processing of new facilities received from both API requests and list uploads. The code responsible for executing this processing was refactored, and new classes were implemented:
    * ProcessingFacility - abstract class for facility processing
    * ProcessingFacilityList - class to process a facility list
    * ProcessingFacilityAPI - class to process a facility from an API request
    * ProcessingFacilityExecutor - class defines which interface to execute for the processing of a facility
* Resource allocation has been optimized for the Test environment. The number of ECS tasks in the Test environment has been reduced from 4 to 2, while maintaining system stability.
* [OSDEV-870](https://opensupplyhub.atlassian.net/browse/OSDEV-870) - In `docker-compose` for the `api-app`  added dependency that helps to fix connection with the database during tests pipelines for Dedupe-Hub:
* [OSDEV-1001](https://opensupplyhub.atlassian.net/browse/OSDEV-1001) - Deploy OpenSearch service to OS Hub infrastructure.
```
database:
    condition: service_healthy
```
* [OSDEV-1024](https://opensupplyhub.atlassian.net/browse/OSDEV-1024) - Dedupe Hub. Revise service configurations and refine gazetteer retraining. Remove option `--reload` & decrease number of workers in Dedupe Hub service configuration. Refactor initial rebuilding of gazetteer.
* [OSDEV-885](https://opensupplyhub.atlassian.net/browse/OSDEV-885) - Implement option to reset database for `Dev`, `Test` and `Pre-prod` environmet to `Deploy to AWS` pipleine
* [OSDEV-1002](https://opensupplyhub.atlassian.net/browse/OSDEV-1002) - The following changes have been done:
    * Prepared initial AWS infrastructure via Terraform for the Logstash service, including configuring AWS EFS storage to save the pointer of the last run for the jdbc plugin. Essentially, after deploying updated Terraform code to an environment, ECS task definition, ECR repository, ECS service, along with EFS storage, will be set up for Logstash to function.
    * Moved the PoC solution of the Logstash + Elasticsearch setup to the repository to avoid losing it. Further work is needed as the solution requires development and is not functioning smoothly.
* In response to recent stability observations of the staging environment, resource allocation has been optimized by reducing the number of ECS tasks from 8 to 6 for the Django app instances, thus maintaining system stability.

### Bugfix
* [OSDEV-870](https://opensupplyhub.atlassian.net/browse/OSDEV-870) - The returning confirm/reject URLs were fixed when a facility has been matched. Changes were made to the Dedupe-Hub to prevent adding rows with empty fields to the `api_facilitymatch` and `api_facilitymatchtemp` tables when the count of matches is more than one.
* [OSDEV-744](https://opensupplyhub.atlassian.net/browse/OSDEV-744) - API. When user want to confirm/reject potential_match it didn't found a match through `id`, was fixed by provided valid `id` from `api_facilitymatch` table.
* [OSDEV-1052](https://opensupplyhub.atlassian.net/browse/OSDEV-1052) - Replace data@opensupplyhub by claims@opensupplyhub in the Frontend

### What's new
* [OSDEV-975](https://opensupplyhub.atlassian.net/browse/OSDEV-975) Reporting. Number of facilities with at least one extended field.`Facilities with Extended Field Data` report has been rewritten from Django ORM to SQL to optimize and speed up time of the report generation. Added two columns `With At Least 1 Extended Field` and `Sector`.
* [OSDEV-945](https://opensupplyhub.atlassian.net/browse/OSDEV-945) - Facility Claim. Update text of claim link on profile to "I want to claim this production location".
* [OSDEV-745](https://opensupplyhub.atlassian.net/browse/OSDEV-745) - New "Portuguese" translated resources option added to international menu.
* [OSDEV-944](https://opensupplyhub.atlassian.net/browse/OSDEV-944) - Facility claims. Short-term new screen for claim documentation.
* [OSDEV-931](https://opensupplyhub.atlassian.net/browse/OSDEV-931) - The following features have been implemented:
    * Made the Email field in the claim form uneditable, setting the claimer's email as the default value for this field.
    * Removed the _Preferred method of contact_ field from both the claim form and the claim details page in the admin dashboard.
    * Implemented redirecting a user to the claim page after navigating to the login page via the CTA link on the claim page for unauthorized users and successful login.
* [OSDEV-997](https://opensupplyhub.atlassian.net/browse/OSDEV-997) - Facility Claims. A new button, 'Message Claimant' has been added to the update status controls on the Facility Claim Details page. After successfully sending a message, the message text is recorded in the Claim Review Notes.

### Release instructions:
* Update code.
* Apply DB migrations up to the latest one.
* Run the index_facilities_new management command.


## Release 1.11.0

## Introduction
* Product name: Open Supply Hub
* Release date: April 20, 2024

### Code/API changes
* [OSDEV-923](https://opensupplyhub.atlassian.net/browse/OSDEV-923) [Uptime] Added more logs around API/List uploads & Dedupe Hub match processing
* [OSDEV-606](https://opensupplyhub.atlassian.net/browse/OSDEV-606) Contributor Sort: Allow for ascending sort of contributors on the Map page. The sort_by parameter submits type of sorting order for facilities. Default sorting will be primary by public contributors count descending and secondary by name ascending/descending and contributors count ascending.

### Architecture/Environment changes
* [OSDEV-990](https://opensupplyhub.atlassian.net/browse/OSDEV-990) - Implement a ContriCleaner facade class to simplify interaction with client code. With this change, the client code only needs to instantiate the ContriCleaner class, pass the input data, and then call the `process_data` method without the need to define strategies or other details. This abstraction helps streamline the process and encapsulate complexity.
* [OSDEV-991](https://opensupplyhub.atlassian.net/browse/OSDEV-991) - Implement a chain of pre-validation and serialization handlers in the ContriCleaner to streamline data processing. Additionally, refactor the CompositeRowSerializer to set up leaf serializers using a specialized method, ensuring loose coupling between the CompositeRowSerializer and leaf serializers. Lastly, separate serialization and validation tasks from parsing in the ContriCleaner library for improved modularity and maintainability.
* [OSDEV-1000](https://opensupplyhub.atlassian.net/browse/OSDEV-1000) - A new class `ProcessingFacility` was created that will be responsible for managing the processing of new facilities from both API requests and list uploads. The functionality of processing a new facility received from an API request, which was previously in `facilities_view_set.py`, has been moved to `processing_facility.py`.
* [OSDEV-1007](https://opensupplyhub.atlassian.net/browse/OSDEV-1007) - The functionality of processing a new facility received from list uploads, which was previously in `facility_list_view_set.py`, has been moved to `create_facility.py`.
* [OSDEV-927](https://opensupplyhub.atlassian.net/browse/OSDEV-927) - Reduce resources allocated for bastions to t3.nano.
* [OSDEV-805](https://opensupplyhub.atlassian.net/browse/OSDEV-805) - Make Environment and project tag to be applied to all resources by defaul.
* [OSDEV-862](https://opensupplyhub.atlassian.net/browse/OSDEV-862) - Add `Save Anonymized DB` and `Apply Anonymized DB` actions that provde possibility to save anonymized dump to S3 bucket and then resotre Test or Pre-Prod environment from dump stored on S3.
* [OSDEV-859](https://opensupplyhub.atlassian.net/browse/OSDEV-859) - Creates task-definitation for scheduled task that
  * creates temporary postgresdb instance from latest production snaphsot in the `test` AWS account
  * run anonymization query
  * saves anonymized snapshot and removes the instance
* In response to recent stability observations, resource allocation has been optimized, reducing the number of ECS tasks in both production and pre-production environments from 16 to 12, maintaining system stability.

### Bugfix
* [OSDEV-996](https://opensupplyhub.atlassian.net/browse/OSDEV-996) The default sorting order for embedded maps was broken (changed to Descending by # Contributors). The default sorting order for embedded maps has been fixed (changed it back to Ascending by Name).
* [OSDEV-857](https://opensupplyhub.atlassian.net/browse/OSDEV-857) [Bug] Pre-prod isn't deleted by the 'terraform destroy' script. Command for destroying repositories on AWS pre-prod has been added.
* [OSDEV-888](https://opensupplyhub.atlassian.net/browse/OSDEV-888) - Facility Profile. An error occurs when trying to open a facility from the Status Reports page. The error occurred due to activity reports with the status `pending` containing fields with `null` values and these values pass to the `format_date` function as an argument. Modified the `get_activity_reports` method in the `FacilityIndexDetailsSerializer` to prevent passing a falsy `date` argument into the `format_date` function.
* [OSDEV-984](https://opensupplyhub.atlassian.net/browse/OSDEV-984) - Facility list upload. Header validation is failing, even though all the required columns and data are filled. Prepared basic implementation for ContriCleaner to validate headers (required fields) on early stage.
* [OSDEV-660](https://opensupplyhub.atlassian.net/browse/OSDEV-660) - Remove punctuation issues with duplicated commas and double quotes while facility list uploading.
* [OSDEV-986](https://opensupplyhub.atlassian.net/browse/OSDEV-986) - Fix the population of the custom data points uploaded via lists. Ensure that the full list header is saved in the database, and that the raw data for each facility list item is saved as a string of strings, with each value separated by a comma. This way, it helps maintain backward compatibility with the functionality responsible for displaying custom data points on the embedded maps. Also, revert to the previous default logic, which saves the sector as `Unspecified` when sector, sector_product_type, or product_type have empty values.
* [OSDEV-966](https://opensupplyhub.atlassian.net/browse/OSDEV-966) - Character limit validation has been implemented in the ContriCleaner library for name, address, and sector values. It enforces a maximum length of 200 characters for both the name and address values, and restricts sector values to 50 characters each. This fix addresses the issue where user uploads containing such invalid data caused requests to fail with unexpected errors.

### What's new
* [OSDEV-974](https://opensupplyhub.atlassian.net/browse/OSDEV-974) Reporting. Contributor type by %. Admin sees in the report data for the percent of data contributors on the platform by type (this should be in percent format with two decimal places shown), only accounts that have contributed data, the data should be ordered by most recent to oldest month and display mid-month values.
* [OSDEV-912](https://opensupplyhub.atlassian.net/browse/OSDEV-912) Facility Claim. Disable editing of name and address. The Facility name (English language) & Address fields of the claim details page have been removed and cannot be edited by the claimant.
* [OSDEV-571](https://opensupplyhub.atlassian.net/browse/OSDEV-571) Claimed Facility Details. Make the "Sector" field a dropdown instead of free text field. The `Sector` field became a dropdown that is pre-populated with the platform’s sector list from Django.
* [OSDEV-962](https://opensupplyhub.atlassian.net/browse/OSDEV-962) Update Release protocol. The Release protocol has been updated after the automatization of manual processes such as creating a release branch, restoring DB, deploy to AWS.
* [OSDEV-972](https://opensupplyhub.atlassian.net/browse/OSDEV-972) Reporting. Updating "Facility Uploads" report. Joined one table from two reports and added columns.New table with such columns:
`month`, `Total # of list uploads` in a given month (these are uploads that come from external contributors, NOT OS Hub team members), `# of public list uploads` in a given month (these are uploads that come from OS Hub team members AND have “[Public List]” in the contributor name), `Total facility listItems` uploaded in a given month, `# of Facilities` from Public Lists, `Total Facilities w/ status = new facility`, `# Public List Facilities w/ status = new facility`. Data is ordered from most recent to oldest
* [OSDEV-913](https://opensupplyhub.atlassian.net/browse/OSDEV-913) Claim. Updated the submitted claim auto-reply message for email template.
* [OSDEV-914](https://opensupplyhub.atlassian.net/browse/OSDEV-914) Claim. Updated the approved claim auto-reply message for email template

### Release instructions:
* Update code.


## Release 1.10.0

## Introduction
* Product name: Open Supply Hub
* Release date: March 23, 2024

### Database changes
#### Migrations:
* 0141_delete_contributor_webhooks.py - deletes `ContributorWebhook` model
* 0142_introduce_temporary_endpoint_switcher_for_list_uploads.py - This migration introduces a temporary API endpoint switcher for list uploads.

#### Scheme changes
* [OSDEV-893](https://opensupplyhub.atlassian.net/browse/OSDEV-893) - Introduce a temporary API endpoint switcher for list uploads to enable switching to the old list upload API endpoint if the new endpoint affects production uptime.

### Code/API changes
* [OSDEV-832](https://opensupplyhub.atlassian.net/browse/OSDEV-832) API. Provide admins with a way to retrieve a user's call count in real time. Admin can see the report `API requests by user` with the number of successful and unsuccessful requests a user has made up to the current date.
* [OSDEV-831](https://opensupplyhub.atlassian.net/browse/OSDEV-831) - API. Handle Geocode errors w/ system error code when upload facility using endpoint.

### Architecture/Environment changes
* [OSDEV-693](https://opensupplyhub.atlassian.net/browse/OSDEV-693) Implement a GitHub action that applies migrations on given environment. Run migrations for `Test` environment via CLI command.
* [OSDEV-910](https://opensupplyhub.atlassian.net/browse/OSDEV-910) Add separated code quality pipelines for contricleaner, countries, django-api and frontend. After checking, it creates a code coverage report showing each particular app's code coverage. Add separated code quality jobs for code formatters.
* [OSDEV-702](https://opensupplyhub.atlassian.net/browse/OSDEV-702) Integrate a new module named `contricleaner` separately, designed to parse and validate data from various sources such as json, csv, and xls.
Move `countries` to a separate module so that it becomes possible to use both `django` and `contricleaner`.
* [OSDEV-893](https://opensupplyhub.atlassian.net/browse/OSDEV-893) - Implement CSV and XLSX file parser strategies in the ContriCleaner library, and incorporate preliminary cleanup during parsing.
* [OSDEV-915](https://opensupplyhub.atlassian.net/browse/OSDEV-915) Upgrade Kafka tools to version 3.5.2
* [OSDEV-877](https://opensupplyhub.atlassian.net/browse/OSDEV-877) Make migration run as part of "Deploy to AWS" workflow
* [OSDEV-851](https://opensupplyhub.atlassian.net/browse/OSDEV-851) Place 'terraform.tfvar' files to repository and move sensitive info to private repository opensupplyhub/ci-deployment/
* [OSDEV-938](https://opensupplyhub.atlassian.net/browse/OSDEV-938) Move cleanup helper functions to the serializer
* [OSDEV-851](https://opensupplyhub.atlassian.net/browse/OSDEV-851) Place 'terraform.tfvar' files to repository and move sensitive info to private repository opensupplyhub/ci-deployment
* [OSDEV-894](https://opensupplyhub.atlassian.net/browse/OSDEV-894) Implement Contricleaner library into create facility API endpoint (`facilities_view_set.py`)
* [OSDEV-536](https://opensupplyhub.atlassian.net/browse/OSDEV-536) In the Contricleaner library, implement parsing of fields `sector_product_type`, `sector`, and `product_type` based on commas and vertical bars.
* [OSDEV-760](https://opensupplyhub.atlassian.net/browse/OSDEV-760) In the Contricleaner library, implement parsing of fields `facility_type_processing_type`, `facility_type`, and `processing_type` based on commas and vertical bars.
* [OSDEV-893](https://opensupplyhub.atlassian.net/browse/OSDEV-893) - Implement the ContriCleaner parser for parsing facility lists immediately after list upload.

### Bugfix
* [OSDEV-549](https://opensupplyhub.atlassian.net/browse/OSDEV-549) Facility Search. Search button overlaps dropdown items. Dropdown items in search were made not to overlapping with button and containers in `Potential matches table` and `Find facility` search. The `isSideBarSearch` flag has been added to all search components to render properly regarding the place where the select is rendering.
* [OSDEV-943](https://opensupplyhub.atlassian.net/browse/OSDEV-943) Verified badges. The claim/verified icon on profiles is cut off at the bottom. The icons have been fixed and show properly.
* [OSDEV-716](https://opensupplyhub.atlassian.net/browse/OSDEV-716) Search. Lost refresh icon. The refresh icon has been made visible.
* [OSDEV-918](https://opensupplyhub.atlassian.net/browse/OSDEV-918) - ContriBot. New lists are not populating in Monday board and are not sent to slack. Added validation to throw an error for users who upload a facility list with `|` in the description field.
* [OSDEV-644](https://opensupplyhub.atlassian.net/browse/OSDEV-644) Error when trying to delete a facility with only one contributor in case that logic to clear FacilityClaimReviewNote table records missed.

### What's new
*  [OSDEV-861](https://opensupplyhub.atlassian.net/browse/OSDEV-861) API. The `API Notifications` tab has been removed so that users do not get confused about what it is, since the functionality does not exist for them. `Token:` as a header has been added above the API key on the `API` tab.
* [OSDEV-917](https://opensupplyhub.atlassian.net/browse/OSDEV-917) My Account Menu. Update order of the settings tabs. `NON-admin` user sees: My Facility / My Lists / Settings / Logout and `Admin` user sees: Dashboard / My Facility / My Lists / Settings / Logout
* [OSDEV-728](https://opensupplyhub.atlassian.net/browse/OSDEV-728) - Include `sector` data in the response of the `api/facilities/` API endpoint for the GET request, similar to what is provided in the `api/facilities/{id}` API endpoint.
* [OSDEV-802](https://opensupplyhub.atlassian.net/browse/OSDEV-802) - Distinguish API user and contributor id in the error message that pass to the Rollbar.

### Release instructions:
* Update code.
* Apply DB migrations up to the latest one.


## Release 1.9.0

## Introduction
* Product name: Open Supply Hub
* Release date: February 24, 2024

### Database changes
#### Migrations:
* 0135_disable_duplicates_and_lowercase_all_emails.py - implementing all emails to lowercase and disables duplicates
* 0136_remove_indexing_unnecessary_emails.py - This migration replaces the old `index_activity_reports_info` and `index_approved_claim` functions with similar ones that do not index emails.
* 0137_add_renewal_period_field.py - add new field to api_apilimit table & rename existing one.
Updated existing users api_apilimit records renewal_period value.
* 0138_remove_ppe_fields.py - This migration removes the PPE fields from the Facility, FacilityIndex, FacilityListItem, FacilityListItemTemp, HistoricalFacility models.
* 0139_remove_ppe_switch.py - This migration removes the ppe switch.
* 0140_remove_indexing_ppe_fields.py - This migration updates indexing functions to not index PPE fields.

#### Scheme changes
* [OSDEV-835](https://opensupplyhub.atlassian.net/browse/OSDEV-835) - Since the FacilityIndex model is primarily used to store cached facility data and display it publicly via the `/facilities/{id}` API endpoint, only public data can be shown. Therefore, caching emails to the FacilityIndex model was removed from the PostgreSQL indexing functions. All instances where emails are publicly displayed have been removed. The only remaining field is `ppe_contact_email`, but all functionality and code related to PPE will be deleted in this [OSDEV-562](https://opensupplyhub.atlassian.net/browse/OSDEV-562) ticket.
* [OSDEV-562](https://opensupplyhub.atlassian.net/browse/OSDEV-562) - Remove PPE fields (ppe_product_types, ppe_contact_email, ppe_contact_phone, ppe_website, ppe) from the `api_facility`, `api_facilityindex`, `api_facilitylistitem`, `api_facilitylistitemtemp`, `api_historicalfacility`. Remove this fields from indexing processes.

### Code/API changes
* [OSDEV-562](https://opensupplyhub.atlassian.net/browse/OSDEV-562) - Remove code related to PPE (ppe_product_types, ppe_contact_email, ppe_contact_phone, ppe_website, ppe) field from `/src/app`
* [OSDEV-562](https://opensupplyhub.atlassian.net/browse/OSDEV-562) - Remove code related to PPE (ppe_product_types, ppe_contact_email, ppe_contact_phone, ppe_website, ppe) field from `/src/dedupe-hub`
* [OSDEV 562](https://opensupplyhub.atlassian.net/browse/OSDEV-562) Remove code related to PPE (ppe_product_types, ppe_contact_email, ppe_contact_phone, ppe_website, ppe) from `/src/django`

### Architecture/Environment changes
* [OSDEV-829](https://opensupplyhub.atlassian.net/browse/OSDEV-673) Makes `minimum-ratio: 1` It allows to push code with less than 1% diff from main.

### Bugfix
* [OSDEV-848](https://opensupplyhub.atlassian.net/browse/OSDEV-848) When a user tries to create an account with an email that exists in the DB but with a different case of letters, the system returns "An error prevented signing up". Has been fixed to "A user with that email already exists."
* [OSDEV-673](https://opensupplyhub.atlassian.net/browse/OSDEV-673) When a user calls the endpoint `facility/id/history`, instead of a response, receives the error "TypeError: the JSON object must be str, bytes or bytearray, not list", in particular, this happened with the PK20190913BBJ2Y facility. A list with one element (a dictionary) was passed to the function, so an error occurred when trying to index the list with a string. Fixed.

### What's new
* API. Include token and call info on API settings tab.[OSDEV-752](https://opensupplyhub.atlassian.net/browse/OSDEV-752). Users can access a tab called `API` in account settings.From this tab, they can generate/retrieve their token and see their `API call allowance`, `current call count` and their `renewal period`.
* Make login non-case sensitive. [OSDEV-628](https://opensupplyhub.atlassian.net/browse/OSDEV-628). When the user creates an account email saving in lowercase. User  could login with any variations of casing as long as the characters are the same.
* API. Enable token generation based on API permissions in Django. [OSDEV-729](https://opensupplyhub.atlassian.net/browse/OSDEV-729). Updated Settings page to show/hide token tab by user groups. Forbid access to generate token for API if user didn't have permission groups.
* [OSDEV-219](https://opensupplyhub.atlassian.net/browse/OSDEV-219). Data moderator can merge potential match facilities from Confirm / Reject screen.
* [OSDEV-835](https://opensupplyhub.atlassian.net/browse/OSDEV-835) - Remove the display of emails in the `activity_reports` section of the `facilities/{id}` API endpoint, as email information is private.
* [OSDEV-525](https://opensupplyhub.atlassian.net/browse/OSDEV-525). Add Latitude and Longitude labels on facility page.
* API. Add a flag on API Limit page to indicate if package renews monthly or yearly. [OSDEV-781](https://opensupplyhub.atlassian.net/browse/OSDEV-781) Updated logic to support montly & yearly limitation count reset for API calls.

### Release instructions:
* Update code.
* Apply DB migrations up to the latest one.
* Run the index_facilities_new management command.


## Release 1.8.0

## Introduction
* Product name: Open Supply Hub
* Release date: January 27, 2024

### Code/API changes
* [OSDEV-690](https://opensupplyhub.atlassian.net/browse/OSDEV-690) - Correct all existing lint errors to ensure that code quality checks pass successfully via GitHub Actions and can detect new linting errors but not the old ones.
* [OSDEV-719](https://opensupplyhub.atlassian.net/browse/OSDEV-719) Introduce FacilityDownloadSerializerEmbedMode FacilityDownloadSerializer, replace FacilityIndexDownloadSerializer with combination of FacilityDownloadSerializerEmbedMode and FacilityDownloadSerializer
* [OSDEV-732](https://opensupplyhub.atlassian.net/browse/OSDEV-732) Fix issue with circular dependencies between `util.js` and `constants.jsx` modules in React app

### Architecture/Environment changes
* [OSDEV-690](https://opensupplyhub.atlassian.net/browse/OSDEV-690) - Configure running the code quality workflow as part of the continuous integration (CI) for each commit to a pull request. Both frontend (FE) and backend (BE) tests are executed, along with their respective linters. Additionally, `shellcheck` is applied to scripts within the scripts folder.
* [OSDEV-691](https://opensupplyhub.atlassian.net/browse/OSDEV-691) - Implement parallel job running for BE, FE, and bash script code quality checks. Three new scripts were created and can be used to run the same checks during local development to verify BE, FE, and bash scripts in the ./scripts folder.
* [OSDEV-692](https://opensupplyhub.atlassian.net/browse/OSDEV-691) - Implement code coverage checks for the React and Django apps using `barecheck/code-coverage-action` and generated code coverage `lcov` files. For the React app, code coverage is based on Jest tests, and for the Django app, it is based on unittest tests. If code coverage decreases, the job fails, preventing the PR from merging.
* [OSDEV-740](https://opensupplyhub.atlassian.net/browse/OSDEV-740) - Setup module for mocking Redux store (`redux-mock-store"`)
* [OSDEV-733](https://opensupplyhub.atlassian.net/browse/OSDEV-733) - Setup React test library module (`@testing-library`)

### Bugfix
* [OSDEV-718](https://opensupplyhub.atlassian.net/browse/OSDEV-718) - Fixed issue with user profile populating to other components.
* [OSDEV-727](https://opensupplyhub.atlassian.net/browse/OSDEV-720) - Downloading facilities with for Bangladesh is working again [https://opensupplyhub.org/facilities?countries=BD&sectors=Apparel](https://opensupplyhub.org/facilities?countries=BD&sectors=Apparel)

### What's new
* [OSDEV-241](https://opensupplyhub.atlassian.net/browse/OSDEV-241) - Searches with accented characters return results for accented and non accented characters.

### Database changes
#### Migrations:
* 0134_remove_sources_without_contributor -  Remove records from the Source table where the contributor is null and remove all data related to these records

### Release instructions:
* Update code
* Run migration up to 0134


## Release 1.7.3

## Introduction
* Product name: Open Supply Hub
* Release date: January 12, 2024

### Bugfix
* [OSDEV-736](https://opensupplyhub.atlassian.net/browse/OSDEV-736) Removed logic to handle text only match response data as it already removed from matching functionality in Dedupe Hub. Previously it bring an error on response for user when potential match happened.

## Release 1.7.2

## Introduction
* Product name: Open Supply Hub
* Release date: January 09, 2024

### Bugfix
* [OSDEV-721](https://opensupplyhub.atlassian.net/browse/OSDEV-721) Fixed issue with potential match logic when get facility data of match, previously it take facility id from Facility List Item, but it's wrong for Potential Match status as there is always NULL, facility id should be taken from Facility Match record in this case of Potential Match status.

## Release 1.7.1

## Introduction
* Product name: Open Supply Hub
* Release date: December 21, 2023

### Bugfix
* Fixed issue with Facility Upload API error by covered a case when facility object didn't exist (create=false) & updated timeout value while waiting to produce kafka topic message [OSDEV-713](https://opensupplyhub.atlassian.net/browse/OSDEV-713)
* [OSDEV-714](https://opensupplyhub.atlassian.net/browse/OSDEV-714) - Users can now use the map on the search page simultaneously without missing any tiles. Before fixing this issue, if the map requested tiles that weren't cached, one user might not receive all the tiles. With the bug fixed, the tile generation logic can handle multiple requests at the same time, ensuring all users get the tiles they need for the map based on their search requests.

### Code/API changes
* [OSDEV-714](https://opensupplyhub.atlassian.net/browse/OSDEV-714) - `select_for_update` and `get_or_create` have been implemented in the `retrieve_cached_tile` function to ensure that if another thread attempts to `select_for_update()`, it will block at the `get_or_create()` until the first thread's transaction commits. The `get_tile` function, which serves as an API endpoint handler for tile generation, was implemented as an atomic transaction to facilitate the use of `select_for_update()` and maintain the lock until the end of the transaction. This approach helps to prevent crashes from parallel requests attempting to create a cache record with the same primary key, corresponding to the full URL path.
* [OSDEV-711](https://opensupplyhub.atlassian.net/browse/OSDEV-711) - Make JS code related to load testing for tile generation more universal so that they can work with the HAR file provided by the developer. For that, the `ZOOM_HAR_PATH` environment variable was introduced. More test cases for tile generation were added to test the environment close to production, focusing on densely saturated regions with facilities, such as China and India. The README.md file for the load tests was updated to reflect the changes made.

## Release 1.7.0

## Introduction
* Product name: Open Supply Hub
* Release date: December 19, 2023

### Database changes
#### Migrations:
* 0130_introduce_separate_data_gathering_functions_for_the_index_table_columns - This migration:
    - rename `api_facilityindexnew` -> `api_facilityindex`
    - introduces separate data-gathering functions for the `api_facilityindexnew` table columns and makes the `index_facilities` and `index_facilities_by` procedures use them.
    This migration is irreversible.
* 0131_introduce_sql_triggers_instead_of_django_signals - This migration introduces SQL triggers instead of Django signals. The migration is revertable.
* 0132_add_moderation_mode_field - This migration adds the field `is_moderation_mode` to table `api_user`.
* 0133_introduce_tile_caching - This migration creates the TileCache table and the DynamicSetting table. This migration is reversible.

#### Scheme changes
* [OSDEV-622](https://opensupplyhub.atlassian.net/browse/OSDEV-622) - Separate data-gathering functions were created for the `api_facilityindexnew` table columns to collect data independently of the main procedure. The `index_facilities` and `index_facilities_by` procedures were updated to use new separate functions for collecting data for the `api_facilityindexnew` table columns that require long SQL queries.
* [OSDEV-595](https://opensupplyhub.atlassian.net/browse/OSDEV-595) - Rename FacilityIndexNew to FacilityIndex
* [OSDEV-623](https://opensupplyhub.atlassian.net/browse/OSDEV-623), [OSDEV-624](https://opensupplyhub.atlassian.net/browse/OSDEV-624), [OSDEV-638](https://opensupplyhub.atlassian.net/browse/OSDEV-638) - New SQL triggers have been introduced to handle changes in the `api_contributor`, `api_extendedfield`, `api_facility`, `api_facilityclaim`, `api_facilitylistitem`, `api_facilitymatch`, `api_source`, and `api_facilitylist` tables at the database level. This change is essential for the future functionality of DedupeHub, which will communicate directly with the database. All the Django signals have been removed. Additionally, reindexing of the necessary columns of the index table has been transferred to these triggers, eliminating the need for the large SQL procedure previously used in conjunction with Django signals.
* [OSDEV-637](https://opensupplyhub.atlassian.net/browse/OSDEV-637) - Add field `is_moderation_mode` to table `api_user`.
* [OSDEV-687](https://opensupplyhub.atlassian.net/browse/OSDEV-687) - The TileCache table was created to store cached tiles, and the DynamicSetting table was established to dynamically control app settings, specifically the expiration time of cached tiles.

### Code/API changes
* Update copy for "example" entries for List & Description fields & Contributor list page:
    - Update copy of Facility List example to: example: **Your Organization’s Name** Facility List June 2023
    - Update copy of Facility Description example to: example: This is the **Your Organization’s Name** list of suppliers for their retail products valid from Jan 2023 to June 2023
    - Update copy of rejected message to: "This list was rejected and will not be processed."
[OSDEV-640](https://opensupplyhub.atlassian.net/browse/OSDEV-640)
* In the Facility Claim Request form the field 'Preferred method of contact' has been done not mandatory. - [OSDEV-560](https://opensupplyhub.atlassian.net/browse/OSDEV-560)
* The new parameter `is_moderation_mode` has been added to GET and POST requests of the `/user-profile/{ID}/` API endpoint. - [OSDEV-637](https://opensupplyhub.atlassian.net/browse/OSDEV-637)
* [OSDEV-687](https://opensupplyhub.atlassian.net/browse/OSDEV-687) - Implement cache logic for the get_tile view to either use a cached tile or generate a new tile for caching. When a user interacts with the map and makes a new request for a tile, the system checks if the requested tile, identified by its path, is already cached in the database. If the tile is already cached in the TileCache table, the cached tile binary data is retrieved and returned, avoiding the need to regenerate the tile for improved performance. Each cached tile has a default expiration period of 604,800 seconds (7 days). However, the admin can reconfigure this duration in the Django admin panel.
* Delete all Jenkins-related files since Jenkins is no longer in use.
* Move the maintenance page to the project repository, specifically to `src/maintenance`, to track the history of its changes.

### Architecture/Environment changes
* Remove FacilityDownloadSerializer and replace it with FacilityIndexDownloadSerializer
* Add a special Django management command, `install_db_exts`, that will install all the necessary PostgreSQL extensions for the database based on the required DB extensions for the 1.7.0 release.
* Create the `reset_database` Django management command that resets the database and repopulates it with fixture data, including facilities and matches. Update the `scripts/reset_database` shell script to include the call to this command, making it available for local development when it needs to be run inside the failed Django container for the first time. Also, rename shell scripts and affected management commands to enhance readability.

### Bugfix
* Increase amount of facilities downloaded to 100 per red and reduce time per request in 4-5 times
Fix issue with exceeding API requests. [OSDEV-557](https://opensupplyhub.atlassian.net/browse/OSDEV-442)

### What's new
* Updated copy for "example" entries for List & Description fields & Contributor list page
[OSDEV-640](https://opensupplyhub.atlassian.net/browse/OSDEV-640)
* The field 'Preferred method of contact' has been done not mandatory in the Facility Claim Request form. When the user fills this form he/she can skip this field. - [OSDEV-560](https://opensupplyhub.atlassian.net/browse/OSDEV-560)
* Data Moderator Profile. Implement the ability to activate the Merge function on the Facility Search page. - [OSDEV-637](https://opensupplyhub.atlassian.net/browse/OSDEV-637)
* [OSDEV-302](https://opensupplyhub.atlassian.net/browse/OSDEV-302), [OSDEV-667](https://opensupplyhub.atlassian.net/browse/OSDEV-667) - Enable data moderators to trigger merges from the search results screen. Checkboxes were added to the search page right before each item in the search results to allow users to select facilities for merging. A "Merge" button was also implemented to open the Merge modal window, where all the data about the selected facilities is downloaded.
* [OSDEV-684](https://opensupplyhub.atlassian.net/browse/OSDEV-684) Removed Google Translate Plug-In in the system & UI Element

### Release instructions:
* apply migrations up to 0133_introduce_tile_caching
* apply command index_facilities_new


## Release 1.6.1

## Introduction
* Product name: Open Supply Hub
* Release date: November 8, 2023

### Database changes
#### Migrations:
- 0130_facility_index_gin_index - implement indexes for fields on "api_facilityindexnew" table related to tile generation

#### Scheme changes
* indexing fields in api_facilityindexnew
    * contrib_types
    * contributors_id
    * lists

### Architecture/Environment changes
* Reconfigure CPU resources so that every worker uses 2 cores - [OSDEV-657](https://opensupplyhub.atlassian.net/browse/OSDEV-657)
* Add Code Quality pipelines

### Bugfix
* Implement indexing of fields related to tile generation in api_facilityindexnew table [OSDEV-654](https://opensupplyhub.atlassian.net/browse/OSDEV-654)

### Release instructions:
- apply migrations up to 0130_facility_index_gin_index


## Release 1.6.0

## Introduction
* Product name: Open Supply Hub
* Release date: November 4, 2023

### Database changes
#### Migrations:
- 0126_add_tables_a_b_test - add tables api_facilitylistitemtemp & api_facilitymatchtemp for A/B Test purpose
- 0127_search_by_private_contributor_types - add contributor types from non-public lists to api_facilityindexnew table
- 0128_custom_text_implementation - creates custom_text SQL functions and updated index_facilities and index_facilities_by to use it
- 0129_delete_facility_index - removes api_facilityindex table

#### Scheme changes
* introduce fields to api_facility_list_items
    * raw_json:JSON
    * raw_header:Text
* introduce table api_facilitylistitemfield - key-value storage for both mandatory and custom facility list item fields.
* introduce procedure custom_text - evaluates array required for advanced search by custom fields
* update index_facilities and index_facilities_by procedures to evaluate custom_text add custom_text_serach using custom_text from above
* introduce tables api_facilitylistitemtemp & api_facilitymatchtemp as a copy of api_facilitylistitem & api_facilitymatch for A/B Test to store match results
* remove api_facilityindex table

### Code/API changes
* Endpoint /contributor-lists/ has been deprecated
* The new endpoint /contributor-lists-sorted/ has been created: View Facility Lists that are both active and approved filtered by Contributor sorted by creation date and changed response type to list of objects.
- [OSDEV-218](https://opensupplyhub.atlassian.net/browse/OSDEV-218)
* Connect new tables (api_facilitylistitemtemp & api_facilitymatchtemp) to existing parsing & geocoding result storing
* Trigger matching process on Dedupe Hub through Kafka Producer on Django side
- [OSDEV-507](https://opensupplyhub.atlassian.net/browse/OSDEV-507)

### Architecture/Environment changes
* Update rollbar token - [OSDEV-581](https://opensupplyhub.atlassian.net/browse/OSHUB-581)
* Deployed Dedupe Hub standalone service & Kafka event streaming service for A/B Test purpose - [OSDEV-507](https://opensupplyhub.atlassian.net/browse/OSDEV-507)
* Kafka added to infrastructure (AWS MSK) - [OSDEV-428](https://opensupplyhub.atlassian.net/browse/OSDEV-428)
* Dedupe Hub service added to ECS Cluster - [OSDEV-430](https://opensupplyhub.atlassian.net/browse/OSDEV-430)
* Infrastructure environments not depended on python (django app environment) - [OSDEV-424](https://opensupplyhub.atlassian.net/browse/OSDEV-424)
* Reworked algorithm to manage DNS records - [OSDEV-414](https://opensupplyhub.atlassian.net/browse/OSDEV-414)
* Update AWS Terraform provider, move from Azavea repo & upgrade few modules for Terraform - [OSDEV-405](https://opensupplyhub.atlassian.net/browse/OSDEV-405)
* Replaced usage of FacilityIndex model by FacilityIndexNew.
* Removed FacilityIndex model
* Removed function get_custom_text
* Removed function index_custom_text from transactions
* Removed function index_extended_fields from transactions
* Removed function index_facilities from transactions
* Removed function index_sectors from transactions
* Removed get_sector_dict from transactions

### Bugfix
* Make search by non-public contributor types available [OSDEV-307](https://opensupplyhub.atlassian.net/browse/OSDEV-307)
* Make possibility to create embed map configuration for constributors with more than 2500 facilities [OSDEV-585](https://opensupplyhub.atlassian.net/browse/OSDEV-585)
* Make possibility to save data facilities even if they have no stored location [OSDEV-596](https://opensupplyhub.atlassian.net/browse/OSDEV-596)

### What's new
* Update README.md with the most recent information - [OSDEV-580](https://opensupplyhub.atlassian.net/browse/OSHUB-580)
* Update Rollbar's post_server_item tokens - [OSDEV-581](https://opensupplyhub.atlassian.net/browse/OSHUB-581)
* Contributor Lists. Order lists from a contributor by newest to oldest list - [OSDEV-218](https://opensupplyhub.atlassian.net/browse/OSDEV-218)

### Release instructions:
- apply migrations up to 0124_itroduce_raw_json
- execute command fill_raw_json
- apply migrations up to 0129_delete_facility_index
- apply command index_facilities_new<|MERGE_RESOLUTION|>--- conflicted
+++ resolved
@@ -23,11 +23,8 @@
 * [OSDEV-1493](https://opensupplyhub.atlassian.net/browse/OSDEV-1493) - Fixed an issue where the backend sorts countries not by `name` but by their `alpha-2 codes` in `GET /api/v1/moderation-events/` endpoint.
 
 ### What's new
-<<<<<<< HEAD
+* [OSDEV-1383](https://opensupplyhub.atlassian.net/browse/OSDEV-1383) - Edited text of the automated email that notifies a contributor when one of their facilities has been claimed. The new text provides more information to the contributor to understand the claim process and how they can encourage more of their facilities to claim their profile.
 * [OSDEV-1474](https://opensupplyhub.atlassian.net/browse/OSDEV-1474) - Added contributor type value to response of `/api/contributors/` endpoint.
-=======
-* [OSDEV-1383](https://opensupplyhub.atlassian.net/browse/OSDEV-1383) - Edited text of the automated email that notifies a contributor when one of their facilities has been claimed. The new text provides more information to the contributor to understand the claim process and how they can encourage more of their facilities to claim their profile.
->>>>>>> c1bda268
 
 ### Release instructions:
 * Ensure that the following commands are included in the `post_deployment` command:
