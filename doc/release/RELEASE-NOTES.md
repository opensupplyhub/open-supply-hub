--- conflicted
+++ resolved
@@ -3,10 +3,6 @@
 
 This project adheres to [Semantic Versioning](http://semver.org/spec/v2.0.0.html). The format is based on the `RELEASE-NOTES-TEMPLATE.md` file.
 
-<<<<<<< HEAD
-=======
-
->>>>>>> 5b315a0b
 ## Release 1.15.0
 
 ## Introduction
@@ -21,12 +17,6 @@
 * *Describe scheme changes here.*
 
 ### Code/API changes
-<<<<<<< HEAD
-* *Describe code/API changes here.*
-
-### Architecture/Environment changes
-* For the job `clean_ecr_repositories` of Destroy Environment action, it was added a new line to the script responsible for deleting ECR repositories, specifically targeting the `opensupplyhub-logstash` repository.
-=======
 * [OSDEV-1004](https://opensupplyhub.atlassian.net/browse/OSDEV-1004) - The following changes have been made to the Logstash and OpenSearch services:
     * Prepared the SQL script to collect all the necessary data for the `v1/facilities` API endpoint according to the new API specification. Agreed upon and established a prioritization scale for gathering data related to the name, address, sector, parent_company, product_type, facility_type, processing_type, number_of_workers and location fields as follows:
         * Data from the approved claim.
@@ -40,8 +30,7 @@
     All changes have been made to meet the API specification requirements for `v1/facilities` API endpoint as closely as possible.
 
 ### Architecture/Environment changes
-* *Describe architecture/environment changes here.*
->>>>>>> 5b315a0b
+* For the job `clean_ecr_repositories` of Destroy Environment action, it was added a new line to the script responsible for deleting ECR repositories, specifically targeting the `opensupplyhub-logstash` repository.
 
 ### Bugfix
 * *Describe bugfix here.*
@@ -50,11 +39,7 @@
 * *Describe what's new here. The changes that can impact user experience should be listed in this section.*
 
 ### Release instructions:
-<<<<<<< HEAD
-* *Provide release instructions here.*
-=======
-* Update code.
->>>>>>> 5b315a0b
+* Update code.
 
 
 ## Release 1.14.0
