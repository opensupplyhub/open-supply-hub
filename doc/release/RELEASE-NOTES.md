--- conflicted
+++ resolved
@@ -3,17 +3,13 @@
 
 This project adheres to [Semantic Versioning](http://semver.org/spec/v2.0.0.html). The format is based on the `RELEASE-NOTES-TEMPLATE.md` file.
 
-<<<<<<< HEAD
-=======
-
->>>>>>> 28606a8c
+
 ## Release 1.24.0
 
 ## Introduction
 * Product name: Open Supply Hub
 * Release date: November 16, 2024
 
-<<<<<<< HEAD
 ### Database changes
 #### Migrations:
 * *Describe migrations here.*
@@ -25,7 +21,7 @@
 * *Describe code/API changes here.*
 
 ### Architecture/Environment changes
-* *Describe architecture/environment changes here.*
+* Open Search version has been increased to 2.17
 
 ### Bugfix
 * *Describe bugfix here.*
@@ -39,10 +35,6 @@
 ### Release instructions:
 * *Provide release instructions here.*
 
-=======
-### Architecture/Environment changes
-* Open Search versoion has been increased to 2.17
->>>>>>> 28606a8c
 
 ## Release 1.23.0
 
