--- conflicted
+++ resolved
@@ -3,19 +3,11 @@
 
 This project adheres to [Semantic Versioning](http://semver.org/spec/v2.0.0.html). The format is based on the `RELEASE-NOTES-TEMPLATE.md` file.
 
-<<<<<<< HEAD
-=======
-
->>>>>>> 2201c023
 ## Release 1.14.0
 
 ## Introduction
 * Product name: Open Supply Hub
-<<<<<<< HEAD
 * Release date: June 15, 2024
-=======
-* Release date: *Provide release date*
->>>>>>> 2201c023
 
 ### Database changes
 #### Migrations:
@@ -28,30 +20,23 @@
 * *Describe code/API changes here.*
 
 ### Architecture/Environment changes
-<<<<<<< HEAD
 * *Describe architecture/environment changes here.*
 
 ### Bugfix
 * [OSDEV-1019](https://opensupplyhub.atlassian.net/browse/OSDEV-1019) - Fixed an error message to 'Your account is not verified. Check your email for a confirmation link.' when a user tries to log in with an uppercase letter in the email address and their account has not been activated through the confirmation link.
-=======
 * [OSDEV-1069](https://opensupplyhub.atlassian.net/browse/OSDEV-1069) - The following changes have been made:
     * Changed the Postgres Docker image for the database to use the official one and make the local database setup platform-agnostic, so it doesn't depend on the processor architecture.
     * Built the PostGIS program from source and installed it to avoid LLVM-related errors inside the database Docker container during local development.
 
 ### Bugfix
 * *Describe bugfix here.*
->>>>>>> 2201c023
 
 ### What's new
 * *Describe what's new here. The changes that can impact user experience should be listed in this section.*
 
 ### Release instructions:
-<<<<<<< HEAD
-* *Provide release instructions here.*
-=======
 * Update code.
 
->>>>>>> 2201c023
 
 ## Release 1.13.0
 
