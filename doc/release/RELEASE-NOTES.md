# Release Notes
All notable changes to this project will be documented in this file.

This project adheres to [Semantic Versioning](http://semver.org/spec/v2.0.0.html). The format is based on the `RELEASE-NOTES-TEMPLATE.md` file.


## Release 1.25.0

## Introduction
* Product name: Open Supply Hub
* Release date: November 30, 2024

### Database changes
#### Migrations:
* 0159_alter_status_of_moderation_events_table.py - This migration alters status of api_moderationevent table.
<<<<<<< HEAD
* 0160_create_disable_list_uploading_switch.py - This migration creates disable_list_uploading switch in the Django admin panel and record in the waffle_switch table.
=======
* 0160_allow_null_parsing_errors_in_facilitylist.py - This migration allows empty parsing_errors in api_facilitylist.
>>>>>>> 551fcf8f

#### Scheme changes
* [OSDEV-1346](https://opensupplyhub.atlassian.net/browse/OSDEV-1346) - Alter status options for api_moderationevent table.
* [OSDEV-1411](https://opensupplyhub.atlassian.net/browse/OSDEV-1411) - Allows empty parsing_errors in api_facilitylist.

### Code/API changes
* [OSDEV-1346](https://opensupplyhub.atlassian.net/browse/OSDEV-1346) - Create GET request for `v1/moderation-events` endpoint.
* [OSDEV-1429](https://opensupplyhub.atlassian.net/browse/OSDEV-1429) - The list upload switcher has been created to disable the `Submit` button on the List Contribute page through the Switch page in the Django admin panel during the release process. Implemented a check on the list upload endpoint.
* [OSDEV-1332](https://opensupplyhub.atlassian.net/browse/OSDEV-1332) - Introduced new `PATCH api/v1/moderation-events/{moderation_id}` endpoint
to modify moderation event `status`.
* [OSDEV-1347](https://opensupplyhub.atlassian.net/browse/OSDEV-1347) - Create GET request for `v1/moderation-events/{moderation_id}` endpoint.

### Architecture/Environment changes
* Increased the memory for the Dedupe Hub instance from 8GB to 12GB in the `production` and `pre-prod` environments to reduce the risk of container overload and minimize the need for reindexing in the future.

### Bugfix
* [OSDEV-1411](https://opensupplyhub.atlassian.net/browse/OSDEV-1411) - Django Admin: Fixed an issue when updating the facility list with an empty array in the `parsing errors` field.

### What's new
* *Describe what's new here. The changes that can impact user experience should be listed in this section.*

### Release instructions:
* Ensure that the following commands are included in the `post_deployment` command:
    * `migrate`


## Release 1.24.0

## Introduction
* Product name: Open Supply Hub
* Release date: November 16, 2024

### Code/API changes
* [OSDEV-1335](https://opensupplyhub.atlassian.net/browse/OSDEV-1335) - Explicitly set the number of shards and the number of replicas for the "production locations" and "moderation events" OpenSearch indexes. Based on the OpenSearch documentation, a storage size of 10–30 GB is preferred for workloads that prioritize low search latency. Additionally, having too many small shards can unnecessarily exhaust memory by storing excessive metadata. Currently, the "production locations" index utilizes 651.9 MB, including replicas, while the "moderation events" index is empty. This indicates that one shard and one replica should be sufficient for the "production locations" and "moderation events" indexes.
* Moved all the files related to the OpenSearch service to the existing `src/django/api/services/opensearch` folder within the `api` app of the Django application. This should make it easier to navigate through the files and clarify the location of all OpenSearch service-related files in one place within the `api` app in Django.

### Architecture/Environment changes
* The OpenSearch version has been increased to 2.15.
* [OSDEV-1335](https://opensupplyhub.atlassian.net/browse/OSDEV-1335) - The new "moderation events" Logstash pipeline has been configured and implemented to collect moderation event data from the current PostgreSQL database and save it to OpenSearch. This setup allows for fast searches on the moderation events data.
* [OSDEV-1387](https://opensupplyhub.atlassian.net/browse/OSDEV-1387) - The SQL query for generating tiles from PostgreSQL+PostGIS has been reimplemented to avoid using the JOIN + GROUP BY clause. This change reduces the number of subqueries and their asymptotic complexity. Additionally, an option to set an upper limit on facility counts in the 'count' clause has been introduced, capped at 100, which doubles the query's performance. Throttling has been removed for tile generation endpoints.
* [OSDEV-1171](https://opensupplyhub.atlassian.net/browse/OSDEV-1171) - RDS instances for `staging` and `test` have beed decreased to `db.t3.large`
* Playwright has been introduced as the main framework for end-to-end testing:
    * Added a new Playwright testing service to the Docker configuration
    * Implemented initial test cases to verify core functionality
    * Integrated Playwright tests into the CI pipeline via GitHub Actions
    * Added necessary configuration files and dependencies for the e2e testing project
* The RDS instance for `production` has been upgraded to `db.m6in.4xlarge` and configured to operate in a single Availability Zone.

### Bugfix
* [OSDEV-1335](https://opensupplyhub.atlassian.net/browse/OSDEV-1335) - Fixed the assertion in the test for the `country.rb` filter of the "production locations" Logstash pipeline. The main issue was with the evaluation of statements in the Ruby block. Since only the last statement is evaluated in a Ruby block, all the checks were grouped into one chain of logical statements and returned as a `result` variable at the end.

### What's new
* [OSDEV-1116](https://opensupplyhub.atlassian.net/browse/OSDEV-1116) - A new Contribution Record Page has been developed to enable quick identification and moderation of contributions. This page includes two main sections: Moderation Event Data and Potential Matches, along with a set of buttons designed to facilitate the moderation process.
* [OSDEV-1120](https://opensupplyhub.atlassian.net/browse/OSDEV-1120) - A new Moderation Queue Dashboard page has been introduced, featuring three essential components:
    * Moderation Events Table: Allows users to view and manage moderation events more effectively.
    * Filtering Options: Multiple filter fields enable users to customize the displayed events based on different criteria, making it easier to find specific events.
    * Download Excel Button: Provides the ability to export the list of displayed moderation events as an XLSX file for offline analysis and record-keeping.

### Release instructions:
* The following steps should be completed while deploying to Staging or Production:
    1. Run the `[Release] Deploy` pipeline for these environments with the flag 'Clear OpenSearch indexes' set to true. This will allow Logstash to refill OpenSearch since the OpenSearch instance will be recreated due to the version increase. It is also necessary due to changes in the OpenSearch index settings.
    2. Open the triggered `Deploy to AWS` workflow and ensure that the `apply` job is completed. **Right after** finishing the `apply` job, follow these instructions, which should be the last steps in setting up the recreated OpenSearch instance:
        - Copy the ARN of the `terraform_ci` user from the AWS IAM console.
            - Navigate to the AWS console's search input, type "IAM", and open the IAM console.
            - In the IAM console, find and click on the "Users" tab.
            - In the list of available users, locate the `terraform_ci` user, click on it, and on that page, you will find its ARN.
        - After copying this value, go to the AWS OpenSearch console in the same way you accessed the IAM console.
        - Open the available domains and locate the domain for the corresponding environment. Open it, then navigate to the security configuration and click "Edit".
        - Find the section titled "Fine-grained access control", and under this section, you will find an "IAM ARN" input field. Paste the copied ARN into this field and save the changes. It may take several minutes to apply. Make sure that the "Configuration change status" field has green status.
    3. Then, return to the running `Deploy to AWS` workflow and ensure that the logs for `clear_opensearch` job do not contain errors related to access for deleting the OpenSearch index or lock files in EFS storage. In case of **an access error**, simply rerun the `Deploy to AWS` workflow manually from the appropriate release Git tag.


## Release 1.23.0

## Introduction
* Product name: Open Supply Hub
* Release date: November 02, 2024

### Database changes
#### Migrations:
* 0158_create_moderation_events_table.py - This migration creates api_moderationevent table for Moderation Queue.

#### Scheme changes
* [OSDEV-1229](https://opensupplyhub.atlassian.net/browse/OSDEV-1229) - Created Moderation Events Postgres table to track moderation events in the database.

### Code/API changes
* Throttling has been introduced for tiles/* endpoints, limiting requests to 300 per minute.
* [OSDEV-1328](https://opensupplyhub.atlassian.net/browse/OSDEV-1328) The OpenSearch tokenizer has been changed to `lowercase` to get better search results when querying the GET /v1/production-locations/ endpoint.

### Architecture/Environment changes
* Resource allocation has been optimized for the staging environment. The number of ECS tasks for the Django app has been reduced from 6 to 4, while maintaining system stability.

### Release instructions:
* Ensure that the following commands are included in the `post_deployment` command:
    * `migrate`
* Run `[Release] Deploy` pipeline for an existing environment with the flag 'Clear OpenSearch indexes' set to true - to let the tokenizer parse full text into words with new configurations.


## Release 1.22.0

## Introduction
* Product name: Open Supply Hub
* Release date: October 19, 2024

### Database changes
#### Migrations:
* 0156_introduce_list_level_parsing_errors - This migration introduces the parsing_errors field for the FacilityList model to collect list-level and internal errors logged during the background parsing of the list.
* 0157_delete_endpoint_switcher_for_list_uploads - This migration deletes the `use_old_upload_list_endpoint` switcher that was necessary to toggle between the old and new list upload endpoints.

#### Scheme changes
* [OSDEV-1039](https://opensupplyhub.atlassian.net/browse/OSDEV-1039) - Since the `use_old_upload_list_endpoint` switcher is no longer necessary for the list upload, it has been deleted from the DB. Additionally, the `parsing_errors` field has been added to the FacilityList model.

### Code/API changes
* [OSDEV-1102](https://opensupplyhub.atlassian.net/browse/OSDEV-1102) - API. Propagate production location updates to OpenSearch data source via refreshing `updated_at` field in `api_facility` table. Triggered updated_at field in such actions: transfer to alternate facility, claim facility, approve, reject and deny claim, claim details, merge facilities, match facility (promote, split).
* [OSDEV-1039](https://opensupplyhub.atlassian.net/browse/OSDEV-1039) - Deleted the `facility_list_items.json` fixture from the Django app since it is no longer needed, having been replaced with real CSV files. Additionally, other important changes have been implemented in the Django app and deployment:
    * Adjusted all code that used the `facility_list_items.json` fixture and removed the unused matching logic from the Django app, as it is no longer necessary and was connected to that fixture.
    * Updated the reset database step in the `restore_database` job of the Deploy to AWS GitHub workflow to upload CSV location list files to S3 for parsing during the DB reset.

### Architecture/Environment changes
* [OSDEV-1325](https://opensupplyhub.atlassian.net/browse/OSDEV-1325)
  * __Deploy to AWS__ pipeline will init from __[Release] Deploy__ pipeline and get deployment parameters, such as cleaning OpenSearch indexes, by trigger.
* [OSDEV-1372](https://opensupplyhub.atlassian.net/browse/OSDEV-1372)
  * Changed the base image in the Django app Dockerfile to use a Debian 11 instead of Debian 10 as the PostgreSQL 13 repository support for Debian 10 has been ended.
  * Always build a docker image for the amd64 platform so that the image in the local environment fully corresponds to the one in production.
* [OSDEV-1172](https://opensupplyhub.atlassian.net/browse/OSDEV-1172)
  * Added the ability to restore a database from a snapshot.
* [OSDEV-1388](https://opensupplyhub.atlassian.net/browse/OSDEV-1388)
  * Increased timeout to wait for copying anonymized shared snapshot.

### Bugfix
* Fixed a bug related to environment variable management:
    * Removed the `py_environment` Terraform variable, as it appeared to be a duplicate of the `environment` variable.
    * Passed the correct environment values to the ECS task definition for the Django containers in all environments, especially in the Preprod and Development environments, to avoid misunderstandings and incorrect interpretations of the values previously passed via `py_environment`.
    * Introduced a *Local* environment specifically for local development to avoid duplicating variable values with the AWS-hosted *Development* environment.
* [OSDEV-1039](https://opensupplyhub.atlassian.net/browse/OSDEV-1039) - Made the list parsing asynchronous and increased the list upload limit to 10,000 facilities per list to reduce manual work for moderators when they split large lists into smaller ones. The following architectural and code changes have been made:
    1. Renamed the previously copied `api/facility-lists/createlist` POST endpoint to the `api/facility-lists` POST endpoint. Deleted the old implementation of the `api/facility-lists` POST endpoint along with the `use_old_upload_list_endpoint` switcher that was necessary to toggle between the old and new list upload endpoints.
    2. Removed the triggering of ContriCleaner from the `api/facility-lists` POST endpoint and moved it to the async parse AWS batch job to reduce the load on the endpoint. Introduced a `parsing_errors` field for the FacilityList model to collect list-level and internal errors logged during the background parsing of the list.
    3. Established a connection between the EC2 instance within the AWS batch job and the S3 bucket where all the uploaded list files are saved. This is necessary because the parse job retrieves a particular list from the S3 bucket via Django.
    4. Deleted redundant code from the previous implementation of the list item parsing.
    5. Adjusted Django, ContriCleaner, and integration tests. Regarding integration tests, the `facility_list_items.json` fixture was converted to concrete CSV lists, which were connected to the `facility_lists.json` fixture to upload them to the DB while creating the test DB for the integration tests. This is necessary because the parsing function that triggers ContriCleaner can only work with real files, not facility list items as it did previously.
    6. Refactored the ContributeForm component in the front-end app.
    7. The list page has been adjusted to work with asynchronous parsing, and a new dialog window has been added to notify users about the list parsing process, indicating that they need to wait.
    8. Introduced a UI to display list parsing errors on the list page after the page refresh.

### What's new
* [OSDEV-1127](https://opensupplyhub.atlassian.net/browse/OSDEV-1127) - It was implemented the Production Location Search screen that has two tabs: "Search by OS ID" and "Search by Name and Address." Each tab adds a query parameter (`?tab=os-id` and `?tab=name-address`) to the URL when active, allowing for redirection to the selected tab. On the "Search by OS ID" tab, users see an input field where they can enter an OS ID. After entering the full OS ID (15 characters), the "Search By ID" button becomes clickable, allowing users to proceed to the results screen. There are two possible outcomes:
    * Successful Search: If the search is successful, the results screen displays information about the production location, including its name, OS ID, previous OS ID (If they exist), address, and country name. Users can then choose to either return to the search by name and address or add data and claim the location.
    * Unsuccessful Search: If the search is unsuccessful, an explanation is provided, along with two options: return to the search by name and address or search for another OS ID.

    Each results screen also includes a "Back to ID search" button at the top.

### Release instructions:
* Before deploying to an existing environment, clear OpenSearch to ensure it can receive any missed changes and properly start the update process.
* Ensure that the `migrate` command is included in the `post_deployment` command.


## Release 1.21.0

## Introduction
* Product name: Open Supply Hub
* Release date: September 21, 2024

### Code/API changes
* [OSDEV-1126](https://opensupplyhub.atlassian.net/browse/OSDEV-1126) - Added the `historical_os_id` field to the response from the `v1/production-locations` endpoint if the searched production location contains this data. Modified the search query for `os_id` so that the search is conducted in both the `os_id` and `historical_os_id` fields in the OpenSearch production-locations index.
To make this possible, the `sync_production_locations.sql` script, which generates data for the production-locations index, was modified to include the selection of `historical_os_id_value` from the `api_facilityalias` table.
Additionally, a `historical_os_id` filter was added to the `sync_production_locations.conf`, ensuring that the `historical_os_id` is included in the index document only when the `historical_os_id_value` is not empty.

### Architecture/Environment changes
* [OSDEV-1177](https://opensupplyhub.atlassian.net/browse/OSDEV-1177)
  * Improved OpenSearch indexes cleanup step in the `Deploy to AWS` and `DB - Apply Anonymized DB` pipelines to use script templates so that changes can be made in one place rather than in each pipeline separately
  * Stop/start Logstash and clearing OpenSearch indexes moved to separate jobs of `Deploy to AWS` and `DB - Apply Anonymized DB` pipelines.
  * Stop/start Logstash and clearing OpenSearch indexes now runs on ubuntu-latest runner.
  * The automated deployment to AWS after creating tags for `sandbox` and `production` was temporarily prevented (until the implementation of [OSDEV-1325](https://opensupplyhub.atlassian.net/browse/OSDEV-1325)).

### Bugfix
* [OSDEV-1177](https://opensupplyhub.atlassian.net/browse/OSDEV-1177) - The following changes have been made:
    * Removed the if clause in the DB. Apply the Anonymized DB workflow to activate stopping Logstash.
    * Corrected grammar mistakes in the description of the job steps for stopping Logstash and clearing OpenSearch for the `DB - Apply Anonymized DB` and `Deploy to AWS` GitHub workflows.

### What's new
* [OSDEV-1225](https://opensupplyhub.atlassian.net/browse/OSDEV-1225) - The auto email responses for `Approved` and `Rejected` statuses have been updated to improve user experience. A user receives an email updating them on the status of their list and the next steps they need to take.

### Release instructions:
* Ensure that the following commands are included in the `post_deployment` command:
    * `migrate`
* After running the `Release [Deploy]` workflow for both the `sandbox` and `production` environments, the responsible person must manually run the `Deploy to AWS` workflow, ensuring that the `Clear OpenSearch indexes` option is checked for each environment.
Note: This instruction updates item 3 of the ['Release to Production and Sandbox'](https://github.com/opensupplyhub/open-supply-hub/blob/main/doc/release/RELEASE-PROTOCOL.md#release-to-production-and-sandbox) section of the RELEASE-PROTOCOL.


## Release 1.20.0

## Introduction
* Product name: Open Supply Hub
* Release date: September 7, 2024

### Database changes
#### Migrations:
* 0155_remove_verification_method_column_from_facility_claim - This migration replaces the old `index_approved_claim` function with a new one that does not index the `verification_method` and `phone_number` fields. Additionally, it removes the `verification_method` and `phone_number` fields from the FacilityClaim model and the respective history table.

#### Scheme changes
* [OSDEV-1092](https://opensupplyhub.atlassian.net/browse/OSDEV-1092) - Since the `verification_method` and `phone_number` fields are no longer necessary for the claim form and aren't used anywhere in the codebase, they have been deleted from the FacilityClaim model and the respective history table.

### Code/API changes
* [OSDEV-1045](https://opensupplyhub.atlassian.net/browse/OSDEV-1045) - Added flag `highlightBackground` to the DashboardFacilityCard component to highlight background for claimed facilities only on the Merge moderation screen. Added the `get_is_claimed` method to the `FacilityIndexDetailsSerializer` that returns a boolean value depending on whether the facility has an approved claim or not.
* [OSDEV-1167](https://opensupplyhub.atlassian.net/browse/OSDEV-1167) - Search. Update field names in Open Search. The following parameter/field names in the API schema for GET api/v1/production-locations has been changed:
    - `name_local` -> `local_name`
    - `url` -> `business_url`
    - `lon` -> `lng`
* [OSDEV-1025](https://opensupplyhub.atlassian.net/browse/OSDEV-1025) - Added the `get_is_claimed` method to the `FacilityMatchSerializer` that returns a boolean value depending on whether the matched facility has an approved claim or not.
* [OSDEV-1092](https://opensupplyhub.atlassian.net/browse/OSDEV-1092) - Modified the serialized output of the `FacilityClaimDetailsSerializer`:
    * Removed the `verification_method` and `phone_number` fields.
    * Added `facility_website`, `sector`, `facility_workers_count`, and `facility_name_native_language`.
* [OSDEV-1101](https://opensupplyhub.atlassian.net/browse/OSDEV-1101) - API v1/production-locations. Extend the country object to include alpha-3 code, numeric code, and country name.

### Architecture/Environment changes
* [OSDEV-1153](https://opensupplyhub.atlassian.net/browse/OSDEV-1153) - Created integration tests for the OpenSearch and for new `/api/v1/production-locations/` API endpoint.
* [OSDEV-1177](https://opensupplyhub.atlassian.net/browse/OSDEV-1177) - Implemented clearing OpenSearch and stopping Logstash during Postgres DB restore/reset in pre-prod/test/dev environments to freshly populate OpenSearch with data from the restored or reset Postgres DB.

### What's new
* [OSDEV-1045](https://opensupplyhub.atlassian.net/browse/OSDEV-1045) - The color of the facility panel for claimed facilities in the Merge moderation screen has been changed to green.
* [OSDEV-1025](https://opensupplyhub.atlassian.net/browse/OSDEV-1025) - Added the claim badge to the facility details on the C/R moderation screen when the facility has an approved claim.
* [OSDEV-1092](https://opensupplyhub.atlassian.net/browse/OSDEV-1092) - On the Facility Claims Details page, fields have been updated to show only those that could be uploaded as part of the claim form:
    * Removed deprecated fields: Phone Number, Company Name, Facility Parent Company / Supplier Group, Facility Description, and Verification Method.
    * Added new fields: Sector(s), Production Location's Website, Number of Workers, and Local Language Name.
    * Renamed fields:
        * 'Facility' to 'Location Name',
        * 'Claim Contributor' to 'Claimant Account',
        * 'Job Title' to 'Claimant Title',
        * 'Email' to 'Account Email',
        * 'Website' to 'Claimant's Website',
        * 'LinkedIn Profile' to 'Production Location's LinkedIn'.

### Release instructions:
* Before deploying to an existing environment, manually delete the related EFS storage, OpenSearch domain, and stop all tasks of the Logstash service in the appropriate ECS cluster. This is necessary to apply the new mapping for the production-locations OpenSearch index.

* Ensure that the following commands are included in the `post_deployment` command:
    * `migrate`
    * `index_facilities_new`


## Release 1.19.0

## Introduction
* Product name: Open Supply Hub
* Release date: August 24, 2024

### Code/API changes
* [OSDEV-1006](https://opensupplyhub.atlassian.net/browse/OSDEV-1006) - Create new "api/v1/production-locations" endpoint.
* [OSDEV-633](https://opensupplyhub.atlassian.net/browse/OSDEV-633) - Modified the `sectors` endpoint to return either a list of sectors or sectors grouped by their sector groups, depending on the query parameters passed to the request. Possible parameters include:
    * `embed` (optional): If present, returns a flat list of sectors submitted by a specific contributor.
    * `contributor` (optional): If embed is provided, this parameter must be included to filter sectors submitted by a specific contributor.
    * `grouped` (optional): If present, returns sectors grouped by their sector groups.
* [OSDEV-1184](https://opensupplyhub.atlassian.net/browse/OSDEV-1184) - Handle validation errors for size, sort_by and order_by parameters of "api/v1/production-locations" endpoint.
* [OSDEV-982](https://opensupplyhub.atlassian.net/browse/OSDEV-982) - Search, API. Add OS ID query parameter to v1/production-locations. Implement "api/v1/production-locations/{os_id}" endpoint.
* [OSDEV-1103](https://opensupplyhub.atlassian.net/browse/OSDEV-1103) - Enabled accent-insensitive search for `name` and `address` fields of production location by designing the index mapping to do ASCII folding for search tokens. Additionally, there were changed query_type for the `name` and `name_local` fields from `terms` to `match`.

### Architecture/Environment changes
* [OSDEV-1165](https://opensupplyhub.atlassian.net/browse/OSDEV-1165) - Updated the release protocol to include information about quick fixes and how to perform them. Additionally, updated the GitFlow diagram to visually depict this process.
* Updated the `RELEASE-PROTOCOL.md` file to include information about OpenSearch and Logstash, stating that their functionality should also be checked after deployment.
* [OSDEV-1169](https://opensupplyhub.atlassian.net/browse/OSDEV-1169) - Activated deployment database-anonymizer to production.
* [OSDEV-1197](https://opensupplyhub.atlassian.net/browse/OSDEV-1197) - Upgrade Kafka tools to version 3.8.0

### Bugfix
* [OSDEV-1048](https://opensupplyhub.atlassian.net/browse/OSDEV-1048) - Fixed error "User Cannot read properties of undefined (reading 'length')".
* [OSDEV-1180](https://opensupplyhub.atlassian.net/browse/OSDEV-1180) - Introduced a 10,000-download limit check on the api/facilities-downloads API endpoint to prevent non-API users from downloading more than 10,000 production locations.
* [OSDEV-1178](https://opensupplyhub.atlassian.net/browse/OSDEV-1178) - Added null check for claimStatuses array that fixes JS error on Dashboard/Facility Claims page.

### What's new
* [OSDEV-633](https://opensupplyhub.atlassian.net/browse/OSDEV-633) - Added a nested select to the Sectors filter. The main selection is the group name of related sectors. By pressing the header, a user can select all related sectors from this group. To view the list of related sectors, it's necessary to press the "carrot" icon next to the group heading. This action allows a user to choose a single sector from the grouped list. Additionally, entering text into the search filter displays only the filtered sectors within the opened groups.

### Release instructions:
* Before deploying to an existing environment, manually delete the related EFS storage, OpenSearch domain, and stop all tasks of the Logstash service in the appropriate ECS cluster. This is necessary to apply the new mapping for the production-locations OpenSearch index.


## Release 1.18.0

## Introduction
* Product name: Open Supply Hub
* Release date: August 10, 2024

### Database changes
#### Migrations:
* 0152_delete_tilecache_and_dynamicsetting - removed unused `api_tilecache` and `api_dynamicsetting` tables.
* 0153_add_sector_group_table - creates the `SectorGroup` model and populates it with the sector groups names.
* 0154_associate_sectors_with_groups - associates sectors with sector groups.

#### Scheme changes
* [OSDEV-1142](https://opensupplyhub.atlassian.net/browse/OSDEV-1142) - Technical Debt. Remove unused `api_tilecache` and `api_dynamicsetting` tables. Migration has been created, removed related data in the code base.
* [OSDEV-360](https://opensupplyhub.atlassian.net/browse/OSDEV-360) - The following changes have been implemented:
    * A new table, `api_sectorgroup`, has been introduced and populated with sector group names.
    * A new field named `groups` has been added to the `Sector` model to establish a many-to-many relationship between the `api_sector` and the `api_sectorgroup` tables.

### Code/API changes
* [OSDEV-1005](https://opensupplyhub.atlassian.net/browse/OSDEV-1005) - Disconnect location deletion propagation to the OpenSearch cluster while the Django tests are running, as it is outside the scope of Django unit testing.

### Architecture/Environment changes
* [OSDEV-1005](https://opensupplyhub.atlassian.net/browse/OSDEV-1005) - Enable deployment of the Logstash and OpenSearch infra to AWS environments.
* [OSDEV-1156](https://opensupplyhub.atlassian.net/browse/OSDEV-1156) - The following changes have been made:
    * Defined memory and CPU configurations for Logstash and instance types for OpenSearch in each AWS environment. The memory and CPU configurations for Logstash have been set uniformly across all environments. After an investigation, it was found that the minimally sufficient requirements are 0.25 CPU and 2 GB of memory for proper Logstash operation, even with the production database. [This documentation](https://www.elastic.co/guide/en/logstash/current/jvm-settings.html) about JVM settings in the Logstash app was used to determine the appropriate resource settings. Regarding OpenSearch, the least powerful instance type was used for the Dev, Staging, and Test environments since high OpenSearch performance is not required there. For the Prod and Pre-prod environments, the minimally recommended general-purpose instance type, `m6g.large.search`, was selected. Research showed that it can process document deletions in 0.04 seconds, which is relatively fast compared to the 0.1-0.2 seconds on the `t3.small.search` instance type used for Dev, Staging, and Test. This decision was based on [this AWS Blog article](https://aws.amazon.com/blogs/aws-cloud-financial-management/better-together-graviton-2-and-gp3-with-amazon-opensearch-service/).
    * The OpenSearch instance type was parameterized.
    * The JVM direct memory consumption in the Logstash app was decreased to 512 MB to fit into two gigabytes of memory, which is the maximum available for 0.25 CPU. Total memory usage was calculated based on the formula in [this section](https://www.elastic.co/guide/en/logstash/current/jvm-settings.html#memory-size-calculation) of the Logstash JVM settings documentation.
* Updated the OpenSearch domain name to the environment-dependent Terraform (TF) local variable in the resources of the OpenSearch access policy. Utilized the `aws_opensearch_domain_policy` resource since the `access_policies` parameter on `aws_opensearch_domain` does not validate the policy correctly after its updates. See [the discussion on GitHub](https://github.com/hashicorp/terraform-provider-aws/issues/26433).

### Bugfix
* Ensure that the OpenSearch domain name is unique for each environment to avoid conflicts when provisioning domains across different environments.
* [OSDEV-1176](https://opensupplyhub.atlassian.net/browse/OSDEV-1176) - Fixed a spelling mistake in the label for the password field on the LogIn page. After the fix, the label reads "Password".
* [OSDEV-1178](https://opensupplyhub.atlassian.net/browse/OSDEV-1178) - Fixed error "Something went wrong" error after clicking on Dashboard -> View Facility Claims.

### What's new
* [OSDEV-1144](https://opensupplyhub.atlassian.net/browse/OSDEV-1144) - Claims emails. Updated text for approval, revocation, and denial emails.
* [OSDEV-360](https://opensupplyhub.atlassian.net/browse/OSDEV-360) - On the admin dashboard, functionality has been added to allow Admins to add, remove, or modify sector groups. In the `Sectors` tab, Admins can now adjust the related sector groups for each sector. Each sector must be associated with at least one group.
* [OSDEV-1005](https://opensupplyhub.atlassian.net/browse/OSDEV-1005) - Implement the propagation of production location deletions from the PostgreSQL database to the OpenSearch cluster. After this fix, the locations that were deleted will be excluded from the response of the `v1/production-location` GET API endpoint.

### Release instructions:
* Ensure that the following commands are included in the `post_deployment` command:
    * `migrate`


## Release 1.17.0

## Introduction
* Product name: Open Supply Hub
* Release date: July 27, 2024

### Database changes
#### Migrations:
* 0151_replace_index_number_of_workers - replace function `index_number_of_workers` to use one source of truth for both`number_of_workers` & `extended_fields`.

#### Scheme changes
* *Describe scheme changes here.*

### Code/API changes
* *Describe code/API changes here.*

### Architecture/Environment changes
* *Describe architecture/environment changes here.*

### Bugfix
* [OSDEV-1145](https://opensupplyhub.atlassian.net/browse/OSDEV-1145) - Error message appearing as red dot with no context. Error display has been fixed. Simplified displaying logic of errors. Changed error property type.
* [OSDEV-576](https://opensupplyhub.atlassian.net/browse/OSDEV-576) - Implemented one source of truth to Search query source & Production Location Details page source for field `number_of_workers`.
* [OSDEV-1146](https://opensupplyhub.atlassian.net/browse/OSDEV-1146) - Fixed issue with missed header & data for Claim Decision column while downloaded Facility Claims data in xlsx format.

### What's new
* [OSDEV-1090](https://opensupplyhub.atlassian.net/browse/OSDEV-1090) - Claims. Remove extra product type field on Claimed Facility Details page.
* [OSDEV-273](https://opensupplyhub.atlassian.net/browse/OSDEV-273) - Facility Claims. Implement filtering by Country and Status. Set 'pending' claim status as a default filter.
* [OSDEV-1083](https://opensupplyhub.atlassian.net/browse/OSDEV-1083) - Implemented a 'toggle password visibility' feature in the login, registration, reset password and user profile forms.
* The legacy `_template` API endpoint was disabled via the configuration file in favor of the new `_index_template` API endpoint, since the composable index template is used for OpenSearch. The `legacy_template` was set to `false` to start using the defined composable index template in the `production_locations.json` file. This change is necessary to avoid omitting the `production_locations.json` index template for the `production-locations` index defined in the Logstash app and to enforce the OpenSearch cluster to use the explicit mapping for the `production-locations` index.

### Release instructions:
* Ensure that the following commands are included in the `post_deployment` command:
    * `migrate`
    * `index_facilities_new`


## Release 1.16.0

## Introduction
* Product name: Open Supply Hub
* Release date: July 13, 2024

### Database changes
#### Migrations:
* *Describe migrations here.*

#### Scheme changes
* *Describe scheme changes here.*

### Code/API changes
* [OSDEV-1100](https://opensupplyhub.atlassian.net/browse/OSDEV-1100) - Replaced all mentions of "facility" and "facilities" with the new production location naming in the Logstash app. Renamed `location` field in the production locations index to `coordinates`.
* [OSDEV-705](https://opensupplyhub.atlassian.net/browse/OSDEV-705) - Created an additional `RowCoordinatesSerializer` in the ContriCleaner to handle coordinate values ("lat" and "lng"). Moved the conversion of "lat" and "lng" into float point numbers from `FacilityListViewSet` to this serializer.
* Introduced a general format for all Python logs by updating the Django `LOGGING` constant. Disabled propagation for the `django` logger to the `root` logger to avoid log duplication. Removed unnecessary calls to the `basicConfig` method since only the configuration defined in the `LOGGING` constant in the settings.py file is considered valid by the current Django app.

### Architecture/Environment changes
* *Describe architecture/environment changes here.*

### Bugfix
* [OSDEV-705](https://opensupplyhub.atlassian.net/browse/OSDEV-705) - Fixed the error “could not convert string to float” that occurred when a list contained columns for “lat” and “lng” and only some of the rows in these columns had data. As a result, rows are processed regardless of whether the values for “lat” and “lng” are present and valid, invalid, or empty.

### What's new
* [OSDEV-981](https://opensupplyhub.atlassian.net/browse/OSDEV-981) Reporting. History of contributor uploads. Created a new report with details about the contributor:
    * including name, ID, contributor type;
    * first upload, including date of the first upload and time since the first upload in days;
    * most recent (or “last”) upload, including date of the last upload and time since the last upload in days;
    * total (or “lifetime”) uploads and a calculation for uploads per year (= lifetime uploads = total uploads / (current year - first upload year); if “first upload year” = “current year”, then use 1 in denominator). This data is ordered based on the “date of last upload” column so that contributors who have recently contributed data are at the top of the report.
* [OSDEV-1105](https://opensupplyhub.atlassian.net/browse/OSDEV-1105) - Contribution. Allow commas in list name and update error message.
* [OSDEV-272](https://opensupplyhub.atlassian.net/browse/OSDEV-272) - Facility Claims Page. Implement ascending/descending and alphabetic sort on FE. Applied proper sorting for lower case/upper case/accented strings.
* [OSDEV-1036](https://opensupplyhub.atlassian.net/browse/OSDEV-1036) - Claims. Add a sortable "claim decision" column to claims admin page.
* [OSDEV-1053](https://opensupplyhub.atlassian.net/browse/OSDEV-1053) - Updated email notification about the claim submission.

### Release instructions:
* *Provide release instructions here.*


## Release 1.15.0

## Introduction
* Product name: Open Supply Hub
* Release date: June 29, 2024

### Database changes
#### Migrations:
* 0150_introduce_function_formatting_number_to_percent - adds add_percent_to_number to DB and drop
drop_calc_column_func.

### Code/API changes
* [OSDEV-1004](https://opensupplyhub.atlassian.net/browse/OSDEV-1004) - The following changes have been made to the Logstash and OpenSearch services:
    * Prepared the SQL script to collect all the necessary data for the `v1/facilities` API endpoint according to the new API specification. Agreed upon and established a prioritization scale for gathering data related to the name, address, sector, parent_company, product_type, facility_type, processing_type, number_of_workers and location fields as follows:
        * Data from the approved claim.
        * Promoted matches (considered as promoted facility list items).
        * The most recently contributed data.
    * For the country field, the same prioritization scale has been utilized except for 'Data from the approved claims' because the claimant cannot update the country in any way.
    * Introduced a new set of Ruby scripts to filter and reorganize the incoming data at the Logstash app level, avoiding complex database queries that could lead to high database load.
    * Updated the `facilities` index template for OpenSearch to define how new fields within the facility documents are stored and indexed by OpenSearch.
    * Set up the main Logstash pipeline to run every 15 minutes.
    * Introduced ingress and egress rules for the Opensearch and Logstash.
    * Parameterized database credentials for the logstash configs input.
    * Parameterized OpenSearch domain for the logstash configs output.
    * Specified the ARN of an IAM role to be used as the master user for the OpenSearch domain.
    * Set EFS access point permissions for logstash:root user.
    * Utilized environment variables to disable authentication for OpenSearch during local development, as the authentication isn't necessary.

    All changes have been made to meet the API specification requirements for `v1/facilities` API endpoint as closely as possible.

### Architecture/Environment changes
* For the job `clean_ecr_repositories` of Destroy Environment action, it was added a new line to the script responsible for deleting ECR repositories, specifically targeting the `opensupplyhub-logstash` repository.
* The `reindex_database` and `index_facilities_new` commands have been removed from the `post_deployment` command.

### Bugfix
* [OSDEV-1098](https://opensupplyhub.atlassian.net/browse/OSDEV-1098) Reporting. A columns values in the report "Contributor type by %" are not cumulative. The SQL for the report has been rewritten in such a way that first calculates the monthly counts, then computes the cumulative counts for each month, and finally applies the add_percent_to_number function to get the desired percentages. This gives us the accumulated values for each month.

### What's new
* [OSDEV-1071](https://opensupplyhub.atlassian.net/browse/OSDEV-1071)  Replaced the term "facility" with "production location" in the claims banners
* [OSDEV-933](https://opensupplyhub.atlassian.net/browse/OSDEV-933) Facility Claims. Add "what is claims" screen. `What is claims` page with radio buttons has been added that explains more about the claim. Updated title and link text for not logged in user who wants to claim a production location.
* [OSDEV-1088](https://opensupplyhub.atlassian.net/browse/OSDEV-1088) - Collecting users' public IP addresses in the Rollbar error tracker has been disabled to meet GDPR compliance.

### Release instructions:
* Update code.


## Release 1.14.0

## Introduction
* Product name: Open Supply Hub
* Release date: June 15, 2024

### Database changes
#### Migrations:
* 0146_add_facility_workers_count_new_field_to_facilityclaim - adds the facility_workers_count_new field to the FacilityClaim model.
* 0147_copy_facility_workers_count_to_facility_workers_count_new - copies the data from the facility_workers_count field to the facility_workers_count_new field.
* 0148_remove_facility_workers_count_field_from_facilityclaim - removes the facility_workers_count field from the FacilityClaim model.
* 0149_rename_facility_workers_count_new_to_facility_workers_count - renames the facility_workers_count_new field to facility_workers_count.

#### Scheme changes
* [OSDEV-1084](https://opensupplyhub.atlassian.net/browse/OSDEV-1084) - To enable adding a range for the number of workers during the claiming process, the type of the `facility_workers_count` field in the `FacilityClaim` table was changed from `IntegerField` to `CharField`.

### Architecture/Environment changes
* [OSDEV-1069](https://opensupplyhub.atlassian.net/browse/OSDEV-1069) - The following changes have been made:
    * Changed the Postgres Docker image for the database to use the official one and make the local database setup platform-agnostic, so it doesn't depend on the processor architecture.
    * Built the PostGIS program from source and installed it to avoid LLVM-related errors inside the database Docker container during local development.
* [OSDEV-1072](https://opensupplyhub.atlassian.net/browse/OSDEV-1072) - The following changes have been made:
    * Added building database-anonymizer container to the pipeline.
    * Pushing the database-anonymizer container to the repo is turned off until the database anonymizing scheduled task will be deployed to the production.
* [OSDEV-1089](https://opensupplyhub.atlassian.net/browse/OSDEV-1089) Change format gunicurn logs not pass IP address to AWS CloudWatch.
* Added command `reindex_database`
* [OSDEV-1075](https://opensupplyhub.atlassian.net/browse/OSDEV-1075) - The following changes have been made:
    * All resources created via batch job will be tagged
* [OSDEV-1089](https://opensupplyhub.atlassian.net/browse/OSDEV-1089) Change format gunicurn logs not pass IP address to AWS CloudWatch.
* Make tile generation endpoint transaction-less and remove `CREATE TEMP TABLE` statement.
* Added command `reindex_database`.
* [OSDEV-1089](https://opensupplyhub.atlassian.net/browse/OSDEV-1089) Change format gunicurn logs not pass IP address to AWS CloudWatch.
* Removed calling command `clean_facilitylistitems` from the `post_deployment` command.
* Added calling command `reindex_database` from the `post_deployment` command.
* Added calling command `index_facilities_new` from the `post_deployment` command.
* An additional loop was added to the `run_cli_task` script that repeatedly checks the status of an AWS ECS task, waiting for it to stop.

### Bugfix
* [OSDEV-1019](https://opensupplyhub.atlassian.net/browse/OSDEV-1019) - Fixed an error message to 'Your account is not verified. Check your email for a confirmation link.' when a user tries to log in with an uppercase letter in the email address and their account has not been activated through the confirmation link.
* Added the `--if-exists` flag to all calls of the `pg_restore` command to eliminate spam errors when it tries to delete resources that don't exist just because the DB can be empty. Improved the section of the README about applying the database dump locally. Specifically, SQL queries have been added to delete all the tables and recreate an empty database schema to avoid conflicts during the database dump restore.

### What's new
* [OSDEV-1030](https://opensupplyhub.atlassian.net/browse/OSDEV-1030) - The following changes have been made:
    * Replaced the "Donate" button with a "Blog" button in the header
    * Added links to the "Blog" and "Careers" pages in the footer
* [OSDEV-939](https://opensupplyhub.atlassian.net/browse/OSDEV-939) - The following changes have been made:
    * Created new steps `Supporting Documentation` & `Additional Data` for `Facility Claim Request` page.
    * Added popup for successfully submitted claim.
* [OSDEV-1084](https://opensupplyhub.atlassian.net/browse/OSDEV-1084) - Enable adding a range for the number of workers during the claiming process, either after pressing the “I want to claim this production location” link or on the Claimed Facility Details page.

### Release instructions:
* Update code.


## Release 1.13.0

## Introduction
* Product name: Open Supply Hub
* Release date: June 01, 2024

### Database changes
#### Migrations:
* 0145_new_functions_for_clean_facilitylistitems_command - introduced new sql functions for `clean_facilitylistitems` command:
    - drop_table_triggers
    - remove_items_where_facility_id_is_null
    - remove_old_pending_matches
    - remove_items_without_matches_and_related_facilities

### Code/API changes
* [OSDEV-994](https://opensupplyhub.atlassian.net/browse/OSDEV-994) API. Update to pass all merge events to user based on contrib id. A non-admin API user makes:
- a GET call to /moderation-events/merge/
and receives information about merges that have occurred for all contributors.
- a GET call to /moderation-events/merge/?contributors=<id_number_x>&contributors=<id_number_y>&contributors=<id_number_z>
and receives information about merges that have occurred for the contributors with the specified IDs.

### Architecture/Environment changes
* [OSDEV-1003](https://opensupplyhub.atlassian.net/browse/OSDEV-1003) - Added automatic building for the Logstash Docker image in the `Deploy to AWS` workflow. Refactored the `Deploy to AWS` workflow to remove redundant setting values for `build-args` of the `docker/build-push-action` action in cases where the values are not used.
* [OSDEV-1004](https://opensupplyhub.atlassian.net/browse/OSDEV-1004) - Prepared the local environment setup for the Logstash and OpenSearch services to enable local development. Created a script to start the project from scratch with a database populated with sample data.
* [OSDEV-1054](https://opensupplyhub.atlassian.net/browse/OSDEV-1054) - Added a Django command `clean_facilitylistitems` that make next steps:
    - drop table triggers;
    - remove facilitylistitems where facility_id is null;
    - remove facilitylistitems with potential match status more than thirty days;
    - remove facilitylistitems without matches and related facilities;
    - create table triggers;
    - run indexing facilities
* [OSDEV-878](https://opensupplyhub.atlassian.net/browse/OSDEV-878) - Added a Django command `post_deployment` that runs Django migrations during the deployment process. This command can be expanded to include other post-deployment tasks. Used the `post_deployment` command in the `post_deploy` job of the Deploy to AWS workflow.

### Bugfix
* [OSDEV-1056](https://opensupplyhub.atlassian.net/browse/OSDEV-1056) - Refactor OS Hub member's email anonymization.
* [OSDEV-1022](https://opensupplyhub.atlassian.net/browse/OSDEV-1022) - Fix updating facility claim for user. Bring the format of extended field values to the same format as for List / API upload during processing. This has been done because extending fields processing is happening both for List / API uploading and claim update.
* [OSDEV-788](https://opensupplyhub.atlassian.net/browse/OSDEV-788) - Re-written logic for New_Facility/Automatic_Match/Potential_Match when we collect & save data for FacilityListItemTemp/FacilityMatchTemp. That fixed issue with option `create` equal `False` for API requests.
* [OSDEV-1027](https://opensupplyhub.atlassian.net/browse/OSDEV-1027) - Fix rendering of the Average Lead Time section

### What's new
* [OSDEV-1049](https://opensupplyhub.atlassian.net/browse/OSDEV-1049) Update Release protocol.
* [OSDEV-922](https://opensupplyhub.atlassian.net/browse/OSDEV-922) Consent Message. Update wording of consent opt in message on Open Supply Hub. A user who verifies Open Supply Hub for the first time can see the updated message.
* [OSDEV-1068](https://opensupplyhub.atlassian.net/browse/OSDEV-1068) - Created report that shows the number of records from the api_facilitymatch table for contributors: 2060, 1045, 685, 3356

### Release instructions:
* Update code.
* Apply DB migrations up to the latest one.


## Release 1.12.0

## Introduction
* Product name: Open Supply Hub
* Release date: May 18, 2024

### Database changes
#### Migrations:
* 0143_create_facility_claim_attachment_table.py - create api_facilityclaimattachments table to store claimant attachments per facility claim
* 0144_remove_unnecessary_columns_from_facility_claim.py - This migration replaces the old `index_approved_claim` function with a similar one that does not index the `preferred_contact_method` field. Additionally, the migration removes `email` and `preferred_contact_method` from the `FacilityClaim` model and the respective history table.

#### Scheme changes
* [OSDEV-931](https://opensupplyhub.atlassian.net/browse/OSDEV-931) - Since `email` and `preferred_contact_method` are no longer necessary for the claim form, they have been removed from the `FacilityClaim` model and the respective history table. Additionally, the old `index_approved_claim` function has been replaced with a similar one that does not index the `preferred_contact_method` field.

### Code/API changes
* [OSDEV-1021](https://opensupplyhub.atlassian.net/browse/OSDEV-1021) Update the release protocol. The release protocol has been updated with the recent changes. Has been added the section about reloading DedupeHub and QA notification.
* [OSDEV-997](https://opensupplyhub.atlassian.net/browse/OSDEV-997) - A new method, `message_claimant`, was added to the `FacilityClaimViewSet` for handling a POST request on the url-path `message-claimant` for messages to the claimant.
Mail templates for the message to the claimant and the claims team signature were also added.

### Architecture/Environment changes
* [OSDEV-897](https://opensupplyhub.atlassian.net/browse/OSDEV-897) FE(React) app. An appropriate local Docker environment is configured for the application. A local Docker environment has been created for the React application. Renamed the `app` folder to `react` to be clearer in the project. Replaced name in the code base. Removed unnecessary commands.
* [OSDEV-862](https://opensupplyhub.atlassian.net/browse/OSDEV-862) Fix `DB - Save Anonymized DB` / `DB - Apply Anonymized DB` workflows:
  - run actions on self-hosted runners to eliminate `lack of storage` issue that happens on github's runners.
  - use the `Test` environment for  `DB - Save Anonymized DB` action
* [OSDEV-989](https://opensupplyhub.atlassian.net/browse/OSDEV-989) - The Strategy pattern was utilized to consolidate the processing of new facilities received from both API requests and list uploads. The code responsible for executing this processing was refactored, and new classes were implemented:
    * ProcessingFacility - abstract class for facility processing
    * ProcessingFacilityList - class to process a facility list
    * ProcessingFacilityAPI - class to process a facility from an API request
    * ProcessingFacilityExecutor - class defines which interface to execute for the processing of a facility
* Resource allocation has been optimized for the Test environment. The number of ECS tasks in the Test environment has been reduced from 4 to 2, while maintaining system stability.
* [OSDEV-870](https://opensupplyhub.atlassian.net/browse/OSDEV-870) - In `docker-compose` for the `api-app`  added dependency that helps to fix connection with the database during tests pipelines for Dedupe-Hub:
* [OSDEV-1001](https://opensupplyhub.atlassian.net/browse/OSDEV-1001) - Deploy OpenSearch service to OS Hub infrastructure.
```
database:
    condition: service_healthy
```
* [OSDEV-1024](https://opensupplyhub.atlassian.net/browse/OSDEV-1024) - Dedupe Hub. Revise service configurations and refine gazetteer retraining. Remove option `--reload` & decrease number of workers in Dedupe Hub service configuration. Refactor initial rebuilding of gazetteer.
* [OSDEV-885](https://opensupplyhub.atlassian.net/browse/OSDEV-885) - Implement option to reset database for `Dev`, `Test` and `Pre-prod` environmet to `Deploy to AWS` pipleine
* [OSDEV-1002](https://opensupplyhub.atlassian.net/browse/OSDEV-1002) - The following changes have been done:
    * Prepared initial AWS infrastructure via Terraform for the Logstash service, including configuring AWS EFS storage to save the pointer of the last run for the jdbc plugin. Essentially, after deploying updated Terraform code to an environment, ECS task definition, ECR repository, ECS service, along with EFS storage, will be set up for Logstash to function.
    * Moved the PoC solution of the Logstash + Elasticsearch setup to the repository to avoid losing it. Further work is needed as the solution requires development and is not functioning smoothly.
* In response to recent stability observations of the staging environment, resource allocation has been optimized by reducing the number of ECS tasks from 8 to 6 for the Django app instances, thus maintaining system stability.

### Bugfix
* [OSDEV-870](https://opensupplyhub.atlassian.net/browse/OSDEV-870) - The returning confirm/reject URLs were fixed when a facility has been matched. Changes were made to the Dedupe-Hub to prevent adding rows with empty fields to the `api_facilitymatch` and `api_facilitymatchtemp` tables when the count of matches is more than one.
* [OSDEV-744](https://opensupplyhub.atlassian.net/browse/OSDEV-744) - API. When user want to confirm/reject potential_match it didn't found a match through `id`, was fixed by provided valid `id` from `api_facilitymatch` table.
* [OSDEV-1052](https://opensupplyhub.atlassian.net/browse/OSDEV-1052) - Replace data@opensupplyhub by claims@opensupplyhub in the Frontend

### What's new
* [OSDEV-975](https://opensupplyhub.atlassian.net/browse/OSDEV-975) Reporting. Number of facilities with at least one extended field.`Facilities with Extended Field Data` report has been rewritten from Django ORM to SQL to optimize and speed up time of the report generation. Added two columns `With At Least 1 Extended Field` and `Sector`.
* [OSDEV-945](https://opensupplyhub.atlassian.net/browse/OSDEV-945) - Facility Claim. Update text of claim link on profile to "I want to claim this production location".
* [OSDEV-745](https://opensupplyhub.atlassian.net/browse/OSDEV-745) - New "Portuguese" translated resources option added to international menu.
* [OSDEV-944](https://opensupplyhub.atlassian.net/browse/OSDEV-944) - Facility claims. Short-term new screen for claim documentation.
* [OSDEV-931](https://opensupplyhub.atlassian.net/browse/OSDEV-931) - The following features have been implemented:
    * Made the Email field in the claim form uneditable, setting the claimer's email as the default value for this field.
    * Removed the _Preferred method of contact_ field from both the claim form and the claim details page in the admin dashboard.
    * Implemented redirecting a user to the claim page after navigating to the login page via the CTA link on the claim page for unauthorized users and successful login.
* [OSDEV-997](https://opensupplyhub.atlassian.net/browse/OSDEV-997) - Facility Claims. A new button, 'Message Claimant' has been added to the update status controls on the Facility Claim Details page. After successfully sending a message, the message text is recorded in the Claim Review Notes.

### Release instructions:
* Update code.
* Apply DB migrations up to the latest one.
* Run the index_facilities_new management command.


## Release 1.11.0

## Introduction
* Product name: Open Supply Hub
* Release date: April 20, 2024

### Code/API changes
* [OSDEV-923](https://opensupplyhub.atlassian.net/browse/OSDEV-923) [Uptime] Added more logs around API/List uploads & Dedupe Hub match processing
* [OSDEV-606](https://opensupplyhub.atlassian.net/browse/OSDEV-606) Contributor Sort: Allow for ascending sort of contributors on the Map page. The sort_by parameter submits type of sorting order for facilities. Default sorting will be primary by public contributors count descending and secondary by name ascending/descending and contributors count ascending.

### Architecture/Environment changes
* [OSDEV-990](https://opensupplyhub.atlassian.net/browse/OSDEV-990) - Implement a ContriCleaner facade class to simplify interaction with client code. With this change, the client code only needs to instantiate the ContriCleaner class, pass the input data, and then call the `process_data` method without the need to define strategies or other details. This abstraction helps streamline the process and encapsulate complexity.
* [OSDEV-991](https://opensupplyhub.atlassian.net/browse/OSDEV-991) - Implement a chain of pre-validation and serialization handlers in the ContriCleaner to streamline data processing. Additionally, refactor the CompositeRowSerializer to set up leaf serializers using a specialized method, ensuring loose coupling between the CompositeRowSerializer and leaf serializers. Lastly, separate serialization and validation tasks from parsing in the ContriCleaner library for improved modularity and maintainability.
* [OSDEV-1000](https://opensupplyhub.atlassian.net/browse/OSDEV-1000) - A new class `ProcessingFacility` was created that will be responsible for managing the processing of new facilities from both API requests and list uploads. The functionality of processing a new facility received from an API request, which was previously in `facilities_view_set.py`, has been moved to `processing_facility.py`.
* [OSDEV-1007](https://opensupplyhub.atlassian.net/browse/OSDEV-1007) - The functionality of processing a new facility received from list uploads, which was previously in `facility_list_view_set.py`, has been moved to `create_facility.py`.
* [OSDEV-927](https://opensupplyhub.atlassian.net/browse/OSDEV-927) - Reduce resources allocated for bastions to t3.nano.
* [OSDEV-805](https://opensupplyhub.atlassian.net/browse/OSDEV-805) - Make Environment and project tag to be applied to all resources by defaul.
* [OSDEV-862](https://opensupplyhub.atlassian.net/browse/OSDEV-862) - Add `Save Anonymized DB` and `Apply Anonymized DB` actions that provde possibility to save anonymized dump to S3 bucket and then resotre Test or Pre-Prod environment from dump stored on S3.
* [OSDEV-859](https://opensupplyhub.atlassian.net/browse/OSDEV-859) - Creates task-definitation for scheduled task that
  * creates temporary postgresdb instance from latest production snaphsot in the `test` AWS account
  * run anonymization query
  * saves anonymized snapshot and removes the instance
* In response to recent stability observations, resource allocation has been optimized, reducing the number of ECS tasks in both production and pre-production environments from 16 to 12, maintaining system stability.

### Bugfix
* [OSDEV-996](https://opensupplyhub.atlassian.net/browse/OSDEV-996) The default sorting order for embedded maps was broken (changed to Descending by # Contributors). The default sorting order for embedded maps has been fixed (changed it back to Ascending by Name).
* [OSDEV-857](https://opensupplyhub.atlassian.net/browse/OSDEV-857) [Bug] Pre-prod isn't deleted by the 'terraform destroy' script. Command for destroying repositories on AWS pre-prod has been added.
* [OSDEV-888](https://opensupplyhub.atlassian.net/browse/OSDEV-888) - Facility Profile. An error occurs when trying to open a facility from the Status Reports page. The error occurred due to activity reports with the status `pending` containing fields with `null` values and these values pass to the `format_date` function as an argument. Modified the `get_activity_reports` method in the `FacilityIndexDetailsSerializer` to prevent passing a falsy `date` argument into the `format_date` function.
* [OSDEV-984](https://opensupplyhub.atlassian.net/browse/OSDEV-984) - Facility list upload. Header validation is failing, even though all the required columns and data are filled. Prepared basic implementation for ContriCleaner to validate headers (required fields) on early stage.
* [OSDEV-660](https://opensupplyhub.atlassian.net/browse/OSDEV-660) - Remove punctuation issues with duplicated commas and double quotes while facility list uploading.
* [OSDEV-986](https://opensupplyhub.atlassian.net/browse/OSDEV-986) - Fix the population of the custom data points uploaded via lists. Ensure that the full list header is saved in the database, and that the raw data for each facility list item is saved as a string of strings, with each value separated by a comma. This way, it helps maintain backward compatibility with the functionality responsible for displaying custom data points on the embedded maps. Also, revert to the previous default logic, which saves the sector as `Unspecified` when sector, sector_product_type, or product_type have empty values.
* [OSDEV-966](https://opensupplyhub.atlassian.net/browse/OSDEV-966) - Character limit validation has been implemented in the ContriCleaner library for name, address, and sector values. It enforces a maximum length of 200 characters for both the name and address values, and restricts sector values to 50 characters each. This fix addresses the issue where user uploads containing such invalid data caused requests to fail with unexpected errors.

### What's new
* [OSDEV-974](https://opensupplyhub.atlassian.net/browse/OSDEV-974) Reporting. Contributor type by %. Admin sees in the report data for the percent of data contributors on the platform by type (this should be in percent format with two decimal places shown), only accounts that have contributed data, the data should be ordered by most recent to oldest month and display mid-month values.
* [OSDEV-912](https://opensupplyhub.atlassian.net/browse/OSDEV-912) Facility Claim. Disable editing of name and address. The Facility name (English language) & Address fields of the claim details page have been removed and cannot be edited by the claimant.
* [OSDEV-571](https://opensupplyhub.atlassian.net/browse/OSDEV-571) Claimed Facility Details. Make the "Sector" field a dropdown instead of free text field. The `Sector` field became a dropdown that is pre-populated with the platform’s sector list from Django.
* [OSDEV-962](https://opensupplyhub.atlassian.net/browse/OSDEV-962) Update Release protocol. The Release protocol has been updated after the automatization of manual processes such as creating a release branch, restoring DB, deploy to AWS.
* [OSDEV-972](https://opensupplyhub.atlassian.net/browse/OSDEV-972) Reporting. Updating "Facility Uploads" report. Joined one table from two reports and added columns.New table with such columns:
`month`, `Total # of list uploads` in a given month (these are uploads that come from external contributors, NOT OS Hub team members), `# of public list uploads` in a given month (these are uploads that come from OS Hub team members AND have “[Public List]” in the contributor name), `Total facility listItems` uploaded in a given month, `# of Facilities` from Public Lists, `Total Facilities w/ status = new facility`, `# Public List Facilities w/ status = new facility`. Data is ordered from most recent to oldest
* [OSDEV-913](https://opensupplyhub.atlassian.net/browse/OSDEV-913) Claim. Updated the submitted claim auto-reply message for email template.
* [OSDEV-914](https://opensupplyhub.atlassian.net/browse/OSDEV-914) Claim. Updated the approved claim auto-reply message for email template

### Release instructions:
* Update code.


## Release 1.10.0

## Introduction
* Product name: Open Supply Hub
* Release date: March 23, 2024

### Database changes
#### Migrations:
* 0141_delete_contributor_webhooks.py - deletes `ContributorWebhook` model
* 0142_introduce_temporary_endpoint_switcher_for_list_uploads.py - This migration introduces a temporary API endpoint switcher for list uploads.

#### Scheme changes
* [OSDEV-893](https://opensupplyhub.atlassian.net/browse/OSDEV-893) - Introduce a temporary API endpoint switcher for list uploads to enable switching to the old list upload API endpoint if the new endpoint affects production uptime.

### Code/API changes
* [OSDEV-832](https://opensupplyhub.atlassian.net/browse/OSDEV-832) API. Provide admins with a way to retrieve a user's call count in real time. Admin can see the report `API requests by user` with the number of successful and unsuccessful requests a user has made up to the current date.
* [OSDEV-831](https://opensupplyhub.atlassian.net/browse/OSDEV-831) - API. Handle Geocode errors w/ system error code when upload facility using endpoint.

### Architecture/Environment changes
* [OSDEV-693](https://opensupplyhub.atlassian.net/browse/OSDEV-693) Implement a GitHub action that applies migrations on given environment. Run migrations for `Test` environment via CLI command.
* [OSDEV-910](https://opensupplyhub.atlassian.net/browse/OSDEV-910) Add separated code quality pipelines for contricleaner, countries, django-api and frontend. After checking, it creates a code coverage report showing each particular app's code coverage. Add separated code quality jobs for code formatters.
* [OSDEV-702](https://opensupplyhub.atlassian.net/browse/OSDEV-702) Integrate a new module named `contricleaner` separately, designed to parse and validate data from various sources such as json, csv, and xls.
Move `countries` to a separate module so that it becomes possible to use both `django` and `contricleaner`.
* [OSDEV-893](https://opensupplyhub.atlassian.net/browse/OSDEV-893) - Implement CSV and XLSX file parser strategies in the ContriCleaner library, and incorporate preliminary cleanup during parsing.
* [OSDEV-915](https://opensupplyhub.atlassian.net/browse/OSDEV-915) Upgrade Kafka tools to version 3.5.2
* [OSDEV-877](https://opensupplyhub.atlassian.net/browse/OSDEV-877) Make migration run as part of "Deploy to AWS" workflow
* [OSDEV-851](https://opensupplyhub.atlassian.net/browse/OSDEV-851) Place 'terraform.tfvar' files to repository and move sensitive info to private repository opensupplyhub/ci-deployment/
* [OSDEV-938](https://opensupplyhub.atlassian.net/browse/OSDEV-938) Move cleanup helper functions to the serializer
* [OSDEV-851](https://opensupplyhub.atlassian.net/browse/OSDEV-851) Place 'terraform.tfvar' files to repository and move sensitive info to private repository opensupplyhub/ci-deployment
* [OSDEV-894](https://opensupplyhub.atlassian.net/browse/OSDEV-894) Implement Contricleaner library into create facility API endpoint (`facilities_view_set.py`)
* [OSDEV-536](https://opensupplyhub.atlassian.net/browse/OSDEV-536) In the Contricleaner library, implement parsing of fields `sector_product_type`, `sector`, and `product_type` based on commas and vertical bars.
* [OSDEV-760](https://opensupplyhub.atlassian.net/browse/OSDEV-760) In the Contricleaner library, implement parsing of fields `facility_type_processing_type`, `facility_type`, and `processing_type` based on commas and vertical bars.
* [OSDEV-893](https://opensupplyhub.atlassian.net/browse/OSDEV-893) - Implement the ContriCleaner parser for parsing facility lists immediately after list upload.

### Bugfix
* [OSDEV-549](https://opensupplyhub.atlassian.net/browse/OSDEV-549) Facility Search. Search button overlaps dropdown items. Dropdown items in search were made not to overlapping with button and containers in `Potential matches table` and `Find facility` search. The `isSideBarSearch` flag has been added to all search components to render properly regarding the place where the select is rendering.
* [OSDEV-943](https://opensupplyhub.atlassian.net/browse/OSDEV-943) Verified badges. The claim/verified icon on profiles is cut off at the bottom. The icons have been fixed and show properly.
* [OSDEV-716](https://opensupplyhub.atlassian.net/browse/OSDEV-716) Search. Lost refresh icon. The refresh icon has been made visible.
* [OSDEV-918](https://opensupplyhub.atlassian.net/browse/OSDEV-918) - ContriBot. New lists are not populating in Monday board and are not sent to slack. Added validation to throw an error for users who upload a facility list with `|` in the description field.
* [OSDEV-644](https://opensupplyhub.atlassian.net/browse/OSDEV-644) Error when trying to delete a facility with only one contributor in case that logic to clear FacilityClaimReviewNote table records missed.

### What's new
*  [OSDEV-861](https://opensupplyhub.atlassian.net/browse/OSDEV-861) API. The `API Notifications` tab has been removed so that users do not get confused about what it is, since the functionality does not exist for them. `Token:` as a header has been added above the API key on the `API` tab.
* [OSDEV-917](https://opensupplyhub.atlassian.net/browse/OSDEV-917) My Account Menu. Update order of the settings tabs. `NON-admin` user sees: My Facility / My Lists / Settings / Logout and `Admin` user sees: Dashboard / My Facility / My Lists / Settings / Logout
* [OSDEV-728](https://opensupplyhub.atlassian.net/browse/OSDEV-728) - Include `sector` data in the response of the `api/facilities/` API endpoint for the GET request, similar to what is provided in the `api/facilities/{id}` API endpoint.
* [OSDEV-802](https://opensupplyhub.atlassian.net/browse/OSDEV-802) - Distinguish API user and contributor id in the error message that pass to the Rollbar.

### Release instructions:
* Update code.
* Apply DB migrations up to the latest one.


## Release 1.9.0

## Introduction
* Product name: Open Supply Hub
* Release date: February 24, 2024

### Database changes
#### Migrations:
* 0135_disable_duplicates_and_lowercase_all_emails.py - implementing all emails to lowercase and disables duplicates
* 0136_remove_indexing_unnecessary_emails.py - This migration replaces the old `index_activity_reports_info` and `index_approved_claim` functions with similar ones that do not index emails.
* 0137_add_renewal_period_field.py - add new field to api_apilimit table & rename existing one.
Updated existing users api_apilimit records renewal_period value.
* 0138_remove_ppe_fields.py - This migration removes the PPE fields from the Facility, FacilityIndex, FacilityListItem, FacilityListItemTemp, HistoricalFacility models.
* 0139_remove_ppe_switch.py - This migration removes the ppe switch.
* 0140_remove_indexing_ppe_fields.py - This migration updates indexing functions to not index PPE fields.

#### Scheme changes
* [OSDEV-835](https://opensupplyhub.atlassian.net/browse/OSDEV-835) - Since the FacilityIndex model is primarily used to store cached facility data and display it publicly via the `/facilities/{id}` API endpoint, only public data can be shown. Therefore, caching emails to the FacilityIndex model was removed from the PostgreSQL indexing functions. All instances where emails are publicly displayed have been removed. The only remaining field is `ppe_contact_email`, but all functionality and code related to PPE will be deleted in this [OSDEV-562](https://opensupplyhub.atlassian.net/browse/OSDEV-562) ticket.
* [OSDEV-562](https://opensupplyhub.atlassian.net/browse/OSDEV-562) - Remove PPE fields (ppe_product_types, ppe_contact_email, ppe_contact_phone, ppe_website, ppe) from the `api_facility`, `api_facilityindex`, `api_facilitylistitem`, `api_facilitylistitemtemp`, `api_historicalfacility`. Remove this fields from indexing processes.

### Code/API changes
* [OSDEV-562](https://opensupplyhub.atlassian.net/browse/OSDEV-562) - Remove code related to PPE (ppe_product_types, ppe_contact_email, ppe_contact_phone, ppe_website, ppe) field from `/src/app`
* [OSDEV-562](https://opensupplyhub.atlassian.net/browse/OSDEV-562) - Remove code related to PPE (ppe_product_types, ppe_contact_email, ppe_contact_phone, ppe_website, ppe) field from `/src/dedupe-hub`
* [OSDEV 562](https://opensupplyhub.atlassian.net/browse/OSDEV-562) Remove code related to PPE (ppe_product_types, ppe_contact_email, ppe_contact_phone, ppe_website, ppe) from `/src/django`

### Architecture/Environment changes
* [OSDEV-829](https://opensupplyhub.atlassian.net/browse/OSDEV-673) Makes `minimum-ratio: 1` It allows to push code with less than 1% diff from main.

### Bugfix
* [OSDEV-848](https://opensupplyhub.atlassian.net/browse/OSDEV-848) When a user tries to create an account with an email that exists in the DB but with a different case of letters, the system returns "An error prevented signing up". Has been fixed to "A user with that email already exists."
* [OSDEV-673](https://opensupplyhub.atlassian.net/browse/OSDEV-673) When a user calls the endpoint `facility/id/history`, instead of a response, receives the error "TypeError: the JSON object must be str, bytes or bytearray, not list", in particular, this happened with the PK20190913BBJ2Y facility. A list with one element (a dictionary) was passed to the function, so an error occurred when trying to index the list with a string. Fixed.

### What's new
* API. Include token and call info on API settings tab.[OSDEV-752](https://opensupplyhub.atlassian.net/browse/OSDEV-752). Users can access a tab called `API` in account settings.From this tab, they can generate/retrieve their token and see their `API call allowance`, `current call count` and their `renewal period`.
* Make login non-case sensitive. [OSDEV-628](https://opensupplyhub.atlassian.net/browse/OSDEV-628). When the user creates an account email saving in lowercase. User  could login with any variations of casing as long as the characters are the same.
* API. Enable token generation based on API permissions in Django. [OSDEV-729](https://opensupplyhub.atlassian.net/browse/OSDEV-729). Updated Settings page to show/hide token tab by user groups. Forbid access to generate token for API if user didn't have permission groups.
* [OSDEV-219](https://opensupplyhub.atlassian.net/browse/OSDEV-219). Data moderator can merge potential match facilities from Confirm / Reject screen.
* [OSDEV-835](https://opensupplyhub.atlassian.net/browse/OSDEV-835) - Remove the display of emails in the `activity_reports` section of the `facilities/{id}` API endpoint, as email information is private.
* [OSDEV-525](https://opensupplyhub.atlassian.net/browse/OSDEV-525). Add Latitude and Longitude labels on facility page.
* API. Add a flag on API Limit page to indicate if package renews monthly or yearly. [OSDEV-781](https://opensupplyhub.atlassian.net/browse/OSDEV-781) Updated logic to support montly & yearly limitation count reset for API calls.

### Release instructions:
* Update code.
* Apply DB migrations up to the latest one.
* Run the index_facilities_new management command.


## Release 1.8.0

## Introduction
* Product name: Open Supply Hub
* Release date: January 27, 2024

### Code/API changes
* [OSDEV-690](https://opensupplyhub.atlassian.net/browse/OSDEV-690) - Correct all existing lint errors to ensure that code quality checks pass successfully via GitHub Actions and can detect new linting errors but not the old ones.
* [OSDEV-719](https://opensupplyhub.atlassian.net/browse/OSDEV-719) Introduce FacilityDownloadSerializerEmbedMode FacilityDownloadSerializer, replace FacilityIndexDownloadSerializer with combination of FacilityDownloadSerializerEmbedMode and FacilityDownloadSerializer
* [OSDEV-732](https://opensupplyhub.atlassian.net/browse/OSDEV-732) Fix issue with circular dependencies between `util.js` and `constants.jsx` modules in React app

### Architecture/Environment changes
* [OSDEV-690](https://opensupplyhub.atlassian.net/browse/OSDEV-690) - Configure running the code quality workflow as part of the continuous integration (CI) for each commit to a pull request. Both frontend (FE) and backend (BE) tests are executed, along with their respective linters. Additionally, `shellcheck` is applied to scripts within the scripts folder.
* [OSDEV-691](https://opensupplyhub.atlassian.net/browse/OSDEV-691) - Implement parallel job running for BE, FE, and bash script code quality checks. Three new scripts were created and can be used to run the same checks during local development to verify BE, FE, and bash scripts in the ./scripts folder.
* [OSDEV-692](https://opensupplyhub.atlassian.net/browse/OSDEV-691) - Implement code coverage checks for the React and Django apps using `barecheck/code-coverage-action` and generated code coverage `lcov` files. For the React app, code coverage is based on Jest tests, and for the Django app, it is based on unittest tests. If code coverage decreases, the job fails, preventing the PR from merging.
* [OSDEV-740](https://opensupplyhub.atlassian.net/browse/OSDEV-740) - Setup module for mocking Redux store (`redux-mock-store"`)
* [OSDEV-733](https://opensupplyhub.atlassian.net/browse/OSDEV-733) - Setup React test library module (`@testing-library`)

### Bugfix
* [OSDEV-718](https://opensupplyhub.atlassian.net/browse/OSDEV-718) - Fixed issue with user profile populating to other components.
* [OSDEV-727](https://opensupplyhub.atlassian.net/browse/OSDEV-720) - Downloading facilities with for Bangladesh is working again [https://opensupplyhub.org/facilities?countries=BD&sectors=Apparel](https://opensupplyhub.org/facilities?countries=BD&sectors=Apparel)

### What's new
* [OSDEV-241](https://opensupplyhub.atlassian.net/browse/OSDEV-241) - Searches with accented characters return results for accented and non accented characters.

### Database changes
#### Migrations:
* 0134_remove_sources_without_contributor -  Remove records from the Source table where the contributor is null and remove all data related to these records

### Release instructions:
* Update code
* Run migration up to 0134


## Release 1.7.3

## Introduction
* Product name: Open Supply Hub
* Release date: January 12, 2024

### Bugfix
* [OSDEV-736](https://opensupplyhub.atlassian.net/browse/OSDEV-736) Removed logic to handle text only match response data as it already removed from matching functionality in Dedupe Hub. Previously it bring an error on response for user when potential match happened.

## Release 1.7.2

## Introduction
* Product name: Open Supply Hub
* Release date: January 09, 2024

### Bugfix
* [OSDEV-721](https://opensupplyhub.atlassian.net/browse/OSDEV-721) Fixed issue with potential match logic when get facility data of match, previously it take facility id from Facility List Item, but it's wrong for Potential Match status as there is always NULL, facility id should be taken from Facility Match record in this case of Potential Match status.

## Release 1.7.1

## Introduction
* Product name: Open Supply Hub
* Release date: December 21, 2023

### Bugfix
* Fixed issue with Facility Upload API error by covered a case when facility object didn't exist (create=false) & updated timeout value while waiting to produce kafka topic message [OSDEV-713](https://opensupplyhub.atlassian.net/browse/OSDEV-713)
* [OSDEV-714](https://opensupplyhub.atlassian.net/browse/OSDEV-714) - Users can now use the map on the search page simultaneously without missing any tiles. Before fixing this issue, if the map requested tiles that weren't cached, one user might not receive all the tiles. With the bug fixed, the tile generation logic can handle multiple requests at the same time, ensuring all users get the tiles they need for the map based on their search requests.

### Code/API changes
* [OSDEV-714](https://opensupplyhub.atlassian.net/browse/OSDEV-714) - `select_for_update` and `get_or_create` have been implemented in the `retrieve_cached_tile` function to ensure that if another thread attempts to `select_for_update()`, it will block at the `get_or_create()` until the first thread's transaction commits. The `get_tile` function, which serves as an API endpoint handler for tile generation, was implemented as an atomic transaction to facilitate the use of `select_for_update()` and maintain the lock until the end of the transaction. This approach helps to prevent crashes from parallel requests attempting to create a cache record with the same primary key, corresponding to the full URL path.
* [OSDEV-711](https://opensupplyhub.atlassian.net/browse/OSDEV-711) - Make JS code related to load testing for tile generation more universal so that they can work with the HAR file provided by the developer. For that, the `ZOOM_HAR_PATH` environment variable was introduced. More test cases for tile generation were added to test the environment close to production, focusing on densely saturated regions with facilities, such as China and India. The README.md file for the load tests was updated to reflect the changes made.

## Release 1.7.0

## Introduction
* Product name: Open Supply Hub
* Release date: December 19, 2023

### Database changes
#### Migrations:
* 0130_introduce_separate_data_gathering_functions_for_the_index_table_columns - This migration:
    - rename `api_facilityindexnew` -> `api_facilityindex`
    - introduces separate data-gathering functions for the `api_facilityindexnew` table columns and makes the `index_facilities` and `index_facilities_by` procedures use them.
    This migration is irreversible.
* 0131_introduce_sql_triggers_instead_of_django_signals - This migration introduces SQL triggers instead of Django signals. The migration is revertable.
* 0132_add_moderation_mode_field - This migration adds the field `is_moderation_mode` to table `api_user`.
* 0133_introduce_tile_caching - This migration creates the TileCache table and the DynamicSetting table. This migration is reversible.

#### Scheme changes
* [OSDEV-622](https://opensupplyhub.atlassian.net/browse/OSDEV-622) - Separate data-gathering functions were created for the `api_facilityindexnew` table columns to collect data independently of the main procedure. The `index_facilities` and `index_facilities_by` procedures were updated to use new separate functions for collecting data for the `api_facilityindexnew` table columns that require long SQL queries.
* [OSDEV-595](https://opensupplyhub.atlassian.net/browse/OSDEV-595) - Rename FacilityIndexNew to FacilityIndex
* [OSDEV-623](https://opensupplyhub.atlassian.net/browse/OSDEV-623), [OSDEV-624](https://opensupplyhub.atlassian.net/browse/OSDEV-624), [OSDEV-638](https://opensupplyhub.atlassian.net/browse/OSDEV-638) - New SQL triggers have been introduced to handle changes in the `api_contributor`, `api_extendedfield`, `api_facility`, `api_facilityclaim`, `api_facilitylistitem`, `api_facilitymatch`, `api_source`, and `api_facilitylist` tables at the database level. This change is essential for the future functionality of DedupeHub, which will communicate directly with the database. All the Django signals have been removed. Additionally, reindexing of the necessary columns of the index table has been transferred to these triggers, eliminating the need for the large SQL procedure previously used in conjunction with Django signals.
* [OSDEV-637](https://opensupplyhub.atlassian.net/browse/OSDEV-637) - Add field `is_moderation_mode` to table `api_user`.
* [OSDEV-687](https://opensupplyhub.atlassian.net/browse/OSDEV-687) - The TileCache table was created to store cached tiles, and the DynamicSetting table was established to dynamically control app settings, specifically the expiration time of cached tiles.

### Code/API changes
* Update copy for "example" entries for List & Description fields & Contributor list page:
    - Update copy of Facility List example to: example: **Your Organization’s Name** Facility List June 2023
    - Update copy of Facility Description example to: example: This is the **Your Organization’s Name** list of suppliers for their retail products valid from Jan 2023 to June 2023
    - Update copy of rejected message to: "This list was rejected and will not be processed."
[OSDEV-640](https://opensupplyhub.atlassian.net/browse/OSDEV-640)
* In the Facility Claim Request form the field 'Preferred method of contact' has been done not mandatory. - [OSDEV-560](https://opensupplyhub.atlassian.net/browse/OSDEV-560)
* The new parameter `is_moderation_mode` has been added to GET and POST requests of the `/user-profile/{ID}/` API endpoint. - [OSDEV-637](https://opensupplyhub.atlassian.net/browse/OSDEV-637)
* [OSDEV-687](https://opensupplyhub.atlassian.net/browse/OSDEV-687) - Implement cache logic for the get_tile view to either use a cached tile or generate a new tile for caching. When a user interacts with the map and makes a new request for a tile, the system checks if the requested tile, identified by its path, is already cached in the database. If the tile is already cached in the TileCache table, the cached tile binary data is retrieved and returned, avoiding the need to regenerate the tile for improved performance. Each cached tile has a default expiration period of 604,800 seconds (7 days). However, the admin can reconfigure this duration in the Django admin panel.
* Delete all Jenkins-related files since Jenkins is no longer in use.
* Move the maintenance page to the project repository, specifically to `src/maintenance`, to track the history of its changes.

### Architecture/Environment changes
* Remove FacilityDownloadSerializer and replace it with FacilityIndexDownloadSerializer
* Add a special Django management command, `install_db_exts`, that will install all the necessary PostgreSQL extensions for the database based on the required DB extensions for the 1.7.0 release.
* Create the `reset_database` Django management command that resets the database and repopulates it with fixture data, including facilities and matches. Update the `scripts/reset_database` shell script to include the call to this command, making it available for local development when it needs to be run inside the failed Django container for the first time. Also, rename shell scripts and affected management commands to enhance readability.

### Bugfix
* Increase amount of facilities downloaded to 100 per red and reduce time per request in 4-5 times
Fix issue with exceeding API requests. [OSDEV-557](https://opensupplyhub.atlassian.net/browse/OSDEV-442)

### What's new
* Updated copy for "example" entries for List & Description fields & Contributor list page
[OSDEV-640](https://opensupplyhub.atlassian.net/browse/OSDEV-640)
* The field 'Preferred method of contact' has been done not mandatory in the Facility Claim Request form. When the user fills this form he/she can skip this field. - [OSDEV-560](https://opensupplyhub.atlassian.net/browse/OSDEV-560)
* Data Moderator Profile. Implement the ability to activate the Merge function on the Facility Search page. - [OSDEV-637](https://opensupplyhub.atlassian.net/browse/OSDEV-637)
* [OSDEV-302](https://opensupplyhub.atlassian.net/browse/OSDEV-302), [OSDEV-667](https://opensupplyhub.atlassian.net/browse/OSDEV-667) - Enable data moderators to trigger merges from the search results screen. Checkboxes were added to the search page right before each item in the search results to allow users to select facilities for merging. A "Merge" button was also implemented to open the Merge modal window, where all the data about the selected facilities is downloaded.
* [OSDEV-684](https://opensupplyhub.atlassian.net/browse/OSDEV-684) Removed Google Translate Plug-In in the system & UI Element

### Release instructions:
* apply migrations up to 0133_introduce_tile_caching
* apply command index_facilities_new


## Release 1.6.1

## Introduction
* Product name: Open Supply Hub
* Release date: November 8, 2023

### Database changes
#### Migrations:
- 0130_facility_index_gin_index - implement indexes for fields on "api_facilityindexnew" table related to tile generation

#### Scheme changes
* indexing fields in api_facilityindexnew
    * contrib_types
    * contributors_id
    * lists

### Architecture/Environment changes
* Reconfigure CPU resources so that every worker uses 2 cores - [OSDEV-657](https://opensupplyhub.atlassian.net/browse/OSDEV-657)
* Add Code Quality pipelines

### Bugfix
* Implement indexing of fields related to tile generation in api_facilityindexnew table [OSDEV-654](https://opensupplyhub.atlassian.net/browse/OSDEV-654)

### Release instructions:
- apply migrations up to 0130_facility_index_gin_index


## Release 1.6.0

## Introduction
* Product name: Open Supply Hub
* Release date: November 4, 2023

### Database changes
#### Migrations:
- 0126_add_tables_a_b_test - add tables api_facilitylistitemtemp & api_facilitymatchtemp for A/B Test purpose
- 0127_search_by_private_contributor_types - add contributor types from non-public lists to api_facilityindexnew table
- 0128_custom_text_implementation - creates custom_text SQL functions and updated index_facilities and index_facilities_by to use it
- 0129_delete_facility_index - removes api_facilityindex table

#### Scheme changes
* introduce fields to api_facility_list_items
    * raw_json:JSON
    * raw_header:Text
* introduce table api_facilitylistitemfield - key-value storage for both mandatory and custom facility list item fields.
* introduce procedure custom_text - evaluates array required for advanced search by custom fields
* update index_facilities and index_facilities_by procedures to evaluate custom_text add custom_text_serach using custom_text from above
* introduce tables api_facilitylistitemtemp & api_facilitymatchtemp as a copy of api_facilitylistitem & api_facilitymatch for A/B Test to store match results
* remove api_facilityindex table

### Code/API changes
* Endpoint /contributor-lists/ has been deprecated
* The new endpoint /contributor-lists-sorted/ has been created: View Facility Lists that are both active and approved filtered by Contributor sorted by creation date and changed response type to list of objects.
- [OSDEV-218](https://opensupplyhub.atlassian.net/browse/OSDEV-218)
* Connect new tables (api_facilitylistitemtemp & api_facilitymatchtemp) to existing parsing & geocoding result storing
* Trigger matching process on Dedupe Hub through Kafka Producer on Django side
- [OSDEV-507](https://opensupplyhub.atlassian.net/browse/OSDEV-507)

### Architecture/Environment changes
* Update rollbar token - [OSDEV-581](https://opensupplyhub.atlassian.net/browse/OSHUB-581)
* Deployed Dedupe Hub standalone service & Kafka event streaming service for A/B Test purpose - [OSDEV-507](https://opensupplyhub.atlassian.net/browse/OSDEV-507)
* Kafka added to infrastructure (AWS MSK) - [OSDEV-428](https://opensupplyhub.atlassian.net/browse/OSDEV-428)
* Dedupe Hub service added to ECS Cluster - [OSDEV-430](https://opensupplyhub.atlassian.net/browse/OSDEV-430)
* Infrastructure environments not depended on python (django app environment) - [OSDEV-424](https://opensupplyhub.atlassian.net/browse/OSDEV-424)
* Reworked algorithm to manage DNS records - [OSDEV-414](https://opensupplyhub.atlassian.net/browse/OSDEV-414)
* Update AWS Terraform provider, move from Azavea repo & upgrade few modules for Terraform - [OSDEV-405](https://opensupplyhub.atlassian.net/browse/OSDEV-405)
* Replaced usage of FacilityIndex model by FacilityIndexNew.
* Removed FacilityIndex model
* Removed function get_custom_text
* Removed function index_custom_text from transactions
* Removed function index_extended_fields from transactions
* Removed function index_facilities from transactions
* Removed function index_sectors from transactions
* Removed get_sector_dict from transactions

### Bugfix
* Make search by non-public contributor types available [OSDEV-307](https://opensupplyhub.atlassian.net/browse/OSDEV-307)
* Make possibility to create embed map configuration for constributors with more than 2500 facilities [OSDEV-585](https://opensupplyhub.atlassian.net/browse/OSDEV-585)
* Make possibility to save data facilities even if they have no stored location [OSDEV-596](https://opensupplyhub.atlassian.net/browse/OSDEV-596)

### What's new
* Update README.md with the most recent information - [OSDEV-580](https://opensupplyhub.atlassian.net/browse/OSHUB-580)
* Update Rollbar's post_server_item tokens - [OSDEV-581](https://opensupplyhub.atlassian.net/browse/OSHUB-581)
* Contributor Lists. Order lists from a contributor by newest to oldest list - [OSDEV-218](https://opensupplyhub.atlassian.net/browse/OSDEV-218)

### Release instructions:
- apply migrations up to 0124_itroduce_raw_json
- execute command fill_raw_json
- apply migrations up to 0129_delete_facility_index
- apply command index_facilities_new<|MERGE_RESOLUTION|>--- conflicted
+++ resolved
@@ -13,11 +13,8 @@
 ### Database changes
 #### Migrations:
 * 0159_alter_status_of_moderation_events_table.py - This migration alters status of api_moderationevent table.
-<<<<<<< HEAD
-* 0160_create_disable_list_uploading_switch.py - This migration creates disable_list_uploading switch in the Django admin panel and record in the waffle_switch table.
-=======
 * 0160_allow_null_parsing_errors_in_facilitylist.py - This migration allows empty parsing_errors in api_facilitylist.
->>>>>>> 551fcf8f
+* 0161_create_disable_list_uploading_switch.py - This migration creates disable_list_uploading switch in the Django admin panel and record in the waffle_switch table.
 
 #### Scheme changes
 * [OSDEV-1346](https://opensupplyhub.atlassian.net/browse/OSDEV-1346) - Alter status options for api_moderationevent table.
