--- conflicted
+++ resolved
@@ -58,14 +58,11 @@
 * [OSDEV-1789](https://opensupplyhub.atlassian.net/browse/OSDEV-1789) - Fixed an issue where the scroll position was not resetting to the top when navigating through SLC workflow pages.
 * [OSDEV-1795](https://opensupplyhub.atlassian.net/browse/OSDEV-1795) - Resolved database connection issue after PostgreSQL 16.3 upgrade by upgrading pg8000 module version.
 * [OSDEV-1803](https://opensupplyhub.atlassian.net/browse/OSDEV-1803) - Updated text from `Facility Type` to `Location Type` and `Facility Name` to `Location Name` on the SLC `Thank You for Your Submission` page.
-<<<<<<< HEAD
-* [OSDEV-1747](https://opensupplyhub.atlassian.net/browse/OSDEV-1747) - All SLC pages have been made accessible only to authorized users.
-=======
 * [OSDEV-1838](https://opensupplyhub.atlassian.net/browse/OSDEV-1838) - Fixed an issue where the router redirected to an unsupported page when the OS ID contained a forward slash. The fix was implemented by encoding the OS ID value using the `encodeURIComponent()` function before passing it as a URL parameter.
 * [OSDEV-1840](https://opensupplyhub.atlassian.net/browse/OSDEV-1840) - Fixed the snapshot status checking procedure. This will prevent a crash when trying to restore a database from an inaccessible snapshot.
 * [OSDEV-1831](https://opensupplyhub.atlassian.net/browse/OSDEV-1831) - Updated copies of tooltips on the “Thank you for adding data” pop-up. The texts vary depending on the claim status for a particular location.
 * [OSDEV-1827](https://opensupplyhub.atlassian.net/browse/OSDEV-1827) - Fixed the condition logic for the email template when approving a contribution to an existing production location that has either been claimed or has a pending claim request.
->>>>>>> b62cfc10
+* [OSDEV-1747](https://opensupplyhub.atlassian.net/browse/OSDEV-1747) - All SLC pages have been made accessible only to authorized users.
 
 ### What's new
 * [OSDEV-1814](https://opensupplyhub.atlassian.net/browse/OSDEV-1814) - Added toggle switch button for production location info page to render additional data if necessary. If toggle switch button is inactive (default behavior), additional data won't be send to the server along with name, address and country.
