--- conflicted
+++ resolved
@@ -33,10 +33,7 @@
 * [OSDEV-851](https://opensupplyhub.atlassian.net/browse/OSDEV-851) Place 'terraform.tfvar' files to repository and move sensitive info to private repository opensupplyhub/ci-deployment
 * [OSDEV-894](https://opensupplyhub.atlassian.net/browse/OSDEV-894) Implement Contricleaner library into create facility API endpoint (`facilities_view_set.py`)
 * [OSDEV-536](https://opensupplyhub.atlassian.net/browse/OSDEV-536) In the Contricleaner library, implement parsing of fields `sector_product_type`, `sector`, and `product_type` based on commas and vertical bars.
-<<<<<<< HEAD
-=======
 * [OSDEV-893](https://opensupplyhub.atlassian.net/browse/OSDEV-893) - Implement the ContriCleaner parser for parsing facility lists immediately after list upload.
->>>>>>> 7a2e1193
 
 ### Bugfix
 * [OSDEV-549](https://opensupplyhub.atlassian.net/browse/OSDEV-549) Facility Search. Search button overlaps dropdown items. Dropdown items in search were made not to overlapping with button and containers in `Potential matches table` and `Find facility` search. The `isSideBarSearch` flag has been added to all search components to render properly regarding the place where the select is rendering.
