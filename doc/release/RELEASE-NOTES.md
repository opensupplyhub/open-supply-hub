# Release Notes
All notable changes to this project will be documented in this file.

This project adheres to [Semantic Versioning](http://semver.org/spec/v2.0.0.html). The format is based on the `RELEASE-NOTES-TEMPLATE.md` file.

## Release 2.14.0

## Introduction
* Product name: Open Supply Hub
<<<<<<< HEAD
* Release date: October 4, 2025

### Code/API changes
* [OSDEV-2064](https://opensupplyhub.atlassian.net/browse/OSDEV-2064) - Added `opened_at`, `closed_at`, `estimated_annual_throughput` and `actual_annual_energy_consumption` response fields to GET `/api/v1/production-locations/{os_id}/` endpoint. Implemented DB lookup to retrieve partner fields (if present) and append them to the GET `/api/v1/production-locations/{os_id}/` response.
=======
* Release date: October 18, 2025

### What's new
* [OSDEV-2177](https://opensupplyhub.atlassian.net/browse/OSDEV-2177) - Updated button text from `View My Claims` to `View My Approved Claims` in post-claims submission pop-up.
>>>>>>> db959d9f

### Release instructions
* Ensure that the following commands are included in the `post_deployment` command:
    * `migrate`
    * `reindex_database`
<<<<<<< HEAD
* Run `[Release] Deploy` for the target environment with the flag `Clear the custom OpenSearch indexes and templates` set to true - to apply the updated mapping for the `production-locations` index after adding `opened_at`, `closed_at`, `estimated_annual_throughput` and `actual_annual_energy_consumption`.
=======

>>>>>>> db959d9f

## Release 2.13.0

## Introduction
* Product name: Open Supply Hub
* Release date: October 4, 2025

### Database changes

#### Migrations
* 0179_introduce_enable_v1_claims_flow.py - This migration introduces a new `enable_v1_claims_flow` feature flag that allows switching to the v1 claims flow.
* 0180_add_unit_to_partner_field.py - This migration added new field `unit` to `PartnerField` model.

### Code/API changes
* [OSDEV-2179](https://opensupplyhub.atlassian.net/browse/OSDEV-2179) - Add `select_related()` to default `FacilityClaimViewSet` queryset to optimize foreign key lookups. Add `select_related()` to list method queryset to prevent separate queries for facility, contributor, and admin data.

### Architecture/Environment changes
* [OSDEV-2054](https://opensupplyhub.atlassian.net/browse/OSDEV-2054) - Increased the memory allocation for the `DedupeHub` container from `16GB` to `30GB` in terraform deployment configuration to address memory overload issues during facility reindexing for `Production` & `Pre-Production` environments.

### What's new
* [OSDEV-2176](https://opensupplyhub.atlassian.net/browse/OSDEV-2176) - Added feature flag for v1 claims flow.
* [OSDEV-2065](https://opensupplyhub.atlassian.net/browse/OSDEV-2065) - Updated v1 production locations `POST/PATCH` endpoints to include partner fields:
    * Added `unit` field to `PartnerField` model
    * Added type validation for submitted partner fields
    * Added `create_partner_extendedfields_for_single_item()` function for bulk partner field processing
    * Enhanced `all_values_empty()` function to handle dictionaries and improve list processing
    * Integrated partner field creation into the moderation event approval workflow
    * Added `label` field to `PartnerField` model
    * Added functionality to display `estimated_emissions_activity` & `estimated_annual_energy_consumption` in Production Location Profile page

### Release instructions
* Ensure that the following commands are included in the `post_deployment` command:
    * `migrate`
    * `reindex_database`


## Release 2.12.0

## Introduction
* Product name: Open Supply Hub
* Release date: September 20, 2025

### Database changes

#### Migrations
* 0177_add_new_certifications.py - This migration introduces new certifications for `facility_certifications` field in `facilityclaim` and `historicalfacilityclaim`.
* 0178_add_partner_fields_to_contributor.py - This migration introduces a new table called `Partner Field`, enhanced `Contributor` model with `partner_fields` relationship `ManyToMany`.

### Code/API changes
* [OSDEV-2137](https://opensupplyhub.atlassian.net/browse/OSDEV-2137) - Switched to a custom, page-compatible keyset for the `/facilities-downloads` endpoint, enabling more efficient, cursor-based pagination and improved download performance and compatibility.
* [OSDEV-2089](https://opensupplyhub.atlassian.net/browse/OSDEV-2089) - Added `geocoded_location_type` and `geocoded_address` fields to GET `/api/v1/production-locations/` and GET `/api/v1/production-locations/{os_id}/` endpoints.
* [OSDEV-2068](https://opensupplyhub.atlassian.net/browse/OSDEV-2068) - Enabled users to download their own data without impacting free & purchased data-download allowances. Introduced `is_same_contributor` field in the GET `/api/facilities-downloads` response.
* [OSDEV-2122](https://opensupplyhub.atlassian.net/browse/OSDEV-2122) - Enhanced PATCH `/api/v1/production-locations/{os_id}/` endpoint validation to enforce required field constraints when coordinates are provided. Implemented automatic backfill of missing required fields (name, address, country) from existing facility data when no required fields are provided in PATCH requests.

### Architecture/Environment changes
* [Follow-up][OSDEV-2077](https://opensupplyhub.atlassian.net/browse/OSDEV-2077) - Disabled the RBA synchronization script trigger via the `db_sync_enabled` Terraform variable due to the temporary unnecessity of synchronization.

### What's new
* [OSDEV-2164](https://opensupplyhub.atlassian.net/browse/OSDEV-2164) - Added search functionality for user email and contributor name in the Facility Download Limits admin page.
* [OSDEV-2044](https://opensupplyhub.atlassian.net/browse/OSDEV-2044) - Added additional certifications to `Certifications/Standards/Regulations` on `Claim Profile`.
* [OSDEV-2066](https://opensupplyhub.atlassian.net/browse/OSDEV-2066) - Added permission system to control which partner data fields contributors can submit for `POST v1/production-locations/` & `PATCH v1/production-locations/{os_id}` endpoints. Created new `PartnerField` model for categorizing partner-specific fields. Enhanced `Contributor` model with `partner_fields` relationship.

### Release instructions
* Ensure that the following commands are included in the `post_deployment` command:
    * `migrate`
    * `reindex_database`
* Run `[Release] Deploy` for the target environment with the flag `Clear the custom OpenSearch indexes and templates` set to true - to apply the updated mapping for the `production-locations` index after adding `geocoded_location_type` and `geocoded_address`.


## Release 2.11.0

## Introduction
* Product name: Open Supply Hub
* Release date: September 6, 2025

### Architecture/Environment changes
* [OSDEV-2029](https://opensupplyhub.atlassian.net/browse/OSDEV-2029) - Introduced automated database synchronization script (`sync_databases.py`) for private instance deployment. The script enables efficient, incremental data transfer from OS Hub to private instance databases using Django ORM. Key features include:
    * **Incremental Synchronization**: Only processes records modified since last run using `updated_at` timestamps, reducing sync time from hours to minutes on subsequent runs.
    * **Chunking table records with Django iterator()**: Maintains linear task memory usage and prevents out-of-memory issues for large tables.
    * **Smart Dependency Management**: Automatic model dependency ordering (User → Contributor → FacilityList → etc.) with two-phase sync approach.
    * **Data Privacy**: Automatic email anonymization using MD5 hashing for GDPR compliance.
    * **Circular Reference Handling**: Automatic resolution of circular dependencies between models.
    * **Progress Tracking**: Maintains separate timestamp files for each model to enable resumable operations.
    * **Dry Run Mode**: Preview synchronization changes without making database modifications.
    * **Comprehensive Logging**: Detailed logging for monitoring and debugging.
* [OSDEV-2073](https://opensupplyhub.atlassian.net/browse/OSDEV-2073) - Set up `AWS Batch` infrastructure for database synchronization, including compute environment, job queue, job definition, and `EFS` integration for persistent storage. Added required variables and RBA environment configuration to support secure database connectivity and reliable sync execution. Added a filter in the `DB - Apply Anonymized DB` and `Deploy to AWS` GitHub workflows - for the logic that retrieves EFS storage during OpenSearch cleanup, ensuring it points to the correct storage since we now have at least two in RBA. Introduced the ability to access the DB sync EFS storage from the bastion EC2 instance for management purposes.
* [OSDEV-2078](https://opensupplyhub.atlassian.net/browse/OSDEV-2078) - Setup AWS EventBridge to trigger database sync every day at 7:00 AM UTC.
* [OSDEV-2160](https://opensupplyhub.atlassian.net/browse/OSDEV-2160) - Migrate to the `bitnamilegacy/kafka` image instead of `bitnami/kafka` and migrate to the `bitnamilegacy/zookeeper` image instead of `bitnami/zookeeper`, as Bitnami is deprecating support for non-hardened, Debian-based images in its free tier and will gradually remove these tags from the public catalog.
* [OSDEV-2077](https://opensupplyhub.atlassian.net/browse/OSDEV-2077) - Implemented Database Private Link infrastructure to enable secure cross-VPC database access from AWS Batch jobs in the RBA environment to the main OS Hub database. The solution includes:
    * **Provider Module**: RDS Proxy, Network Load Balancer (NLB), VPC Endpoint Service, and Lambda function for automatic target registration
    * **Consumer Module**: VPC Endpoint in the consumer VPC with proper security group rules
    * **Security**: All components deployed in private subnets with encrypted communication and security group rules
    * **Environment Configuration**: Production configured as provider, RBA as consumer, with conditional deployment via Terraform variables

### Bugfix
* Enhanced the `./src/anon-tools/do_restore.sh` script to use more precise filtering when looking up the bastion host, improving reliability and reducing potential for incorrect host selection. The *bastion* filter now ensures that only an instance tagged with both the correct environment and the specific "Bastion" name is selected.
* [OSDEV-2133](https://opensupplyhub.atlassian.net/browse/OSDEV-2133) - Implemented a fix to wrap values in double quotes to ensure correct CSV formatting for Dromo results.

### What's new
* [OSDEV-2156](https://opensupplyhub.atlassian.net/browse/OSDEV-2156) - Updated the copy for Premium Data Downloads email templates to include information about all other available options to obtain data (link to bulk download inquiry form and link to Free Premium Feature access policy for Civil Society Organizations).

### Release instructions
* Ensure that the following commands are included in the `post_deployment` command:
    * `migrate`
    * `reindex_database`
* To properly deploy the Database Private Link infrastructure([OSDEV-2077](https://opensupplyhub.atlassian.net/browse/OSDEV-2077)):
    1. **First**: Deploy to Production environment to provision the provider infrastructure (RDS Proxy, NLB, VPC Endpoint Service)
    2. **Second**: Manually retrieve the VPC Endpoint Service name from AWS Console (VPC → Endpoint Services)
    3. **Third**: Update the `database_private_link_vpc_endpoint_service_name` variable in the secrets repository and merge the changes
    4. **Fourth**: Deploy to RBA environment to provision the consumer infrastructure (VPC Endpoint)

    *Note: The RBA environment deployment will fail if the VPC Endpoint Service name is not properly configured in the secrets repository.*


## Release 2.10.0

## Introduction
* Product name: Open Supply Hub
* Release date: August 9, 2025

### Database changes

#### Migrations
* 0176_introduce_enable_dromo_uploading_switch.py - This migration introduces a new feature flag called `enable_dromo_uploading`, which controls the visibility of the "Beta Self Service Upload" button on the Upload Multiple Locations page.

### Code/API changes
* [OSDEV-2062](https://opensupplyhub.atlassian.net/browse/OSDEV-2062) - Updated GET `v1/production-locations` API endpoint to query production locations by claim status. Introduced `claimed_at` response field which is taken from `updated_at` column in the `api_facilityclaim` table. Added these query parameters:
    * `claim_status` - filter by the claim status (`claimed`, `unclaimed`, `pending`).
    * `claimed_at_gt` - starting date to filter by production location claim timestamp.
    * `claimed_at_lt` - ending date to filter by production location claim timestamp.

### Architecture/Environment changes
* [OSDEV-2083](https://opensupplyhub.atlassian.net/browse/OSDEV-2083) - The following updates were made:
    * Updated Python version from `3.7` to `3.8` to support higher OpenSearch client version with necessary features.
    * Added system dependencies: `libmemcached-dev`, `zlib1g-dev` to support building C-based packages like `pylibmc`.
    * Package `pytz` upgraded from `2018.7` → `2023.3` to include up-to-date and stable timezone data.
    * Package `requests` upgraded from `2.31.0` → `2.32.4` for improved security and compatibility.
    * Package `opensearch-py` upgraded from `2.5.0` → `2.8.0` to enable hybrid search.

### What's new
* [OSDEV-2084](https://opensupplyhub.atlassian.net/browse/OSDEV-2084) - Implemented front-end logic to display the "Beta Self Service Upload" button on the Upload Multiple Locations page when the `enable_dromo_uploading` feature flag is returned as true from the backend.
* [OSDEV-2082](https://opensupplyhub.atlassian.net/browse/OSDEV-2082) - Replaced `Resources` with `Pricing` in the platform header globally. Moved the `Resources` content under the `How it works` category for better organization.
* [OSDEV-2125](https://opensupplyhub.atlassian.net/browse/OSDEV-2125) - Changed the copy on the Dromo Self Service button. Included lead-in copy above the Dromo Self Service button stating.

### Release instructions
* Ensure that the following commands are included in the `post_deployment` command:
    * `migrate`
    * `reindex_database`
* Run `[Release] Deploy` pipeline for the target environment with the flag `Clear the custom OpenSearch indexes and templates` set to true - to update the index mapping for the `production-locations` index after adding the new field `claimed_at`.


## Release 2.9.1

## Introduction
* Product name: Open Supply Hub
* Release date: July 30, 2025

### Bugfix
* [OSDEV-2126](https://opensupplyhub.atlassian.net/browse/OSDEV-2126) - Updated Stripe webhook to handle checkouts for all products without returning errors to Stripe.

### Release instructions
* Ensure that the following commands are included in the `post_deployment` command:
    * `migrate`
    * `reindex_database`


## Release 2.9.0

## Introduction
* Product name: Open Supply Hub
* Release date: July 26, 2025

### Code/API changes
* [Follow-up][OSDEV-2079](https://opensupplyhub.atlassian.net/browse/OSDEV-2079) - Created comprehensive test coverage for the logic that controls the display of download limit lead-in copy on the main location search page (/facilities). The implementation includes:
    * Tests that verify the `DownloadLimitInfo` component is only shown to logged-in users when search results exceed their download limit.
    * Tests that ensure the component is properly hidden for anonymous users, in embed mode, when the `private_instance` flag is active, or when facilities count is within the user's allowed download limit.
    * Tests for the `DownloadLimitInfo` component to ensure it renders correct text content and link attributes for informing users about download limits and purchasing additional downloads.
    * Refactored the filter sidebar header into a separate `FilterSidebarHeader` component to improve code organization and maintainability.
* [OSDEV-2036](https://opensupplyhub.atlassian.net/browse/OSDEV-2036) - Connected DarkVisitors trackers to the Open Supply Hub site. Both "client analytics" (for JavaScript-capable sessions, including browser-based AI agents) and "server analytics" (for bots that don’t execute JavaScript) were enabled.

### Architecture/Environment changes
* [OSDEV-2123](https://opensupplyhub.atlassian.net/browse/OSDEV-2123) - Updated VPN EC2 instance configuration to use a specific Amazon Linux 2023 AMI (`ami-0940c95b23a1f7cac`) instead of dynamically selecting the most recent AMI. This change ensures consistent AMI usage across deployments and prevents unnecessary reboots of the VPN server that could result in loss of VPN access through WireGuard.

### What's new
* [OSDEV-1881](https://opensupplyhub.atlassian.net/browse/OSDEV-1881) - Implemented automated email notifications for registered users in three scenarios: when nearing the 5,000-record annual download limit, upon reaching that limit, and after exhausting all purchased downloads.

### Release instructions
* Ensure that the following commands are included in the `post_deployment` command:
    * `migrate`
    * `reindex_database`


## Release 2.8.0

## Introduction
* Product name: Open Supply Hub
* Release date: July 12, 2025

### Database changes

#### Migrations
* 0172_add_facility_download_limit - This migration introduces the `api_facilitydownloadlimit` table for the `FacilityDownloadLimit` model to collect facility downloads data for a user.
* 0173_create_download_location_success_payment_table - This migration introduces a new `DownloadLocationPayment` model in the `api` app. This model stores information about successful payments made for purchasing of additional records for downloading production locations data.
* 0174_create_private_instance_switch - This migration introduces a new `PRIVATE_INSTANCE` feature flag that allowed to downloads unlimited amount of records but only 10,000 records or less per action.
* 0175_increase_path_max_length.py - The migration increases `max_length` for the `path` field in the `DownloadLog` model.

#### Schema changes
* [OSDEV-1865](https://opensupplyhub.atlassian.net/browse/OSDEV-1865) - The `FacilityDownloadLimit` model has been created. This model includes such fields: id, user_id, updated_at, free_download_records, paid_download_records, purchase_date.
* [OSDEV-1919](https://opensupplyhub.atlassian.net/browse/OSDEV-1919) - Added a new `api_downloadlocationpayment` table with the following fields:
    * `id`: Auto-incrementing primary key
    * `stripe_session_id`: `CharField`, unique - stores Stripe checkout session ID
    * `payment_id`: `CharField`, unique - stores Stripe payment identifier
    * `amount_subtotal`: `IntegerField` - stores subtotal amount in cents
    * `amount_total`: `IntegerField` - stores total amount in cents
    * `discounts`: `JSONField` - optional, stores list of discount objects (with `coupon` and `promotion_code`)
    * `created_at`: `DateTimeField` - indexed timestamp of when the record was created
    * `user`: `ForeignKey` to `User` model - references the user who made the payment

### Code/API changes
* [OSDEV-1919](https://opensupplyhub.atlassian.net/browse/OSDEV-1919) - Added the following endpoints to support Stripe payments for downloading additional production location records:
    * `POST api/v1/download-locations-checkout-session/` - Creates a Stripe Checkout session for purchasing additional download records.
    * `POST api/v1/download-locations-checkout-webhook/`- Handles Stripe webhook events for successful payments.

### Bugfix
* Removed the unnecessary duplicate assignment of the `origin_source` field for `Contributor`, `ExtendedField`, `Facility`, `FacilityActivityReport`, `FacilityAlias`, `FacilityClaim`, `FacilityList`, `FacilityListItem`, `FacilityMatch`, `Source`, `FacilityLocation`, and `User` via the custom `default_origin_source` Django management command — and removed the command itself. The `origin_source` field will be set by Django fixtures when deploying the local environment via the `start_local_dev` script and during test runs, which include executing the `start_code_quality_dev` bash script. For models like `FacilityListItem`, `ExtendedField`, and others, it will also be set during list processing triggered by the `reset_database` custom Django management command in the `start_local_dev` and `start_code_quality_dev` bash scripts.
* [OSDEV-2032](https://opensupplyhub.atlassian.net/browse/OSDEV-2032) - The following bugs have been fixed as part of this ticket:
    * Fixed the incorrect indexing of the location type in the production locations OpenSearch index. Previously, it was incorrectly taking the processing type value as the location type — using the fourth item in the `matched_values` array instead of the third, which contains the location type. Also, updated the Logstash filters for both processing type and location type to return only unique values and write them to the production locations OpenSearch index.
    * Adjusted the post-submit popup. Instead of displaying the cleaned and transformed data from ContriCleaner, we now show only the raw input submitted by the user.
* [OSDEV-1913](https://opensupplyhub.atlassian.net/browse/OSDEV-1913) - The `max_length` for the `path` field in the `DownloadLog` model has been increased from 2083 to 4096 to fix the too long value error.
* [OSDEV-2107](https://opensupplyhub.atlassian.net/browse/OSDEV-2107) - Fixed an issue where navigating back from the Stripe Checkout page using the browser’s back button caused the search button to repeatedly redirect to Stripe Checkout.

### What's new
* [OSDEV-2023](https://opensupplyhub.atlassian.net/browse/OSDEV-2023) - The `Recruitment Agency` has been added to facility type and processing type. So a user can filter production locations on the `/facilities` page, can add this type on the `/contribute/single-location/info/` and `/claimed/:id/` pages.
* [OSDEV-1865](https://opensupplyhub.atlassian.net/browse/OSDEV-1865) - 5000 facility records for download annually have been added for a registered free user.
* [OSDEV-1879](https://opensupplyhub.atlassian.net/browse/OSDEV-1879) - Added Stripe-powered upgrade workflow allowing registered users to purchase additional 10,000 record download packages.
* [OSDEV-1868](https://opensupplyhub.atlassian.net/browse/OSDEV-1868) - The tooltip for the limit data download buttons has been updated regarding scenarios: a user has available downloads, out of downloads or within limit, but search results exceed available downloads.
* [OSDEV-2055](https://opensupplyhub.atlassian.net/browse/OSDEV-2055) - Added the following:
    * Updated implementation for private_instance flag to allow 10k records instead of 5k records per download.
    * Added logic to skip download limit check for Embeded Map requests.
    * Updated the UI part of Embeded Map to properly allow and show 10k records limitation per download.
    * Update button text from Upgrade to Download to Purchase More Downloads.
    * Redirected the user back to the last OS Hub url after completing Stripe Checkout.
* [OSDEV-2079](https://opensupplyhub.atlassian.net/browse/OSDEV-2079) - Introduced lead-in copy to notify only logged-in users about how the download limit works on the main location search page (/facilities) for non-private instances and in non-embedded mode of the platform.

### Release instructions
* Ensure that the following commands are included in the `post_deployment` command:
    * `migrate`
    * `reindex_database`
* Run `[Release] Deploy` pipeline for the target environment with the flag `Clear the custom OpenSearch indexes and templates` set to true - to update the index mapping for the `production-locations` index after changing the Logstash filters for the `location_type` and `processing_type` fields.


## Release 2.7.0

## Introduction
* Product name: Open Supply Hub
* Release date: June 28, 2025

### Database changes

#### Migrations
* 0170_add_uuid_to_relevant_tables.py - A new `uuid` field was added to the following tables:
    * `api_contributor`
    * `api_extendedfield`
    * `api_facility`
    * `api_facilityactivityreport`
    * `api_facilityalias`
    * `api_facilityclaim`
    * `api_facilityindex`
    * `api_facilitylist`
    * `api_facilitylistitem`
    * `api_facilitylocation`
    * `api_facilitymatch`
    * `api_source`
    * `api_user`

    The field was automatically populated for existing records with default UUIDs.
    UUID defaults were defined at both the Django level (via default=uuid4) and at the database level to ensure consistency between ORM and direct DB operations.

* 0171_added_origin_source_field.py - A new `origin_source` field was added to the following tables:
    * `api_contributor`
    * `api_extendedfield`
    * `api_facility`
    * `api_facilityactivityreport`
    * `api_facilityalias`
    * `api_facilityclaim`
    * `api_facilityindex`
    * `api_facilitylist`
    * `api_facilitylistitem`
    * `api_facilitylocation`
    * `api_facilitymatch`
    * `api_source`
    * `api_user`

    Existing records were automatically populated with the default value `os_hub`.
    New records will have the origin_source field set via the `INSTANCE_SOURCE` environment variable using triggers.

#### Schema changes
* [OSDEV-2018](https://opensupplyhub.atlassian.net/browse/OSDEV-2018) - A new `uuid` column (type UUID) was added to the following tables:
    * `api_contributor`
    * `api_extendedfield`
    * `api_facility`
    * `api_facilityactivityreport`
    * `api_facilityalias`
    * `api_facilityclaim`
    * `api_facilityindex`
    * `api_facilitylist`
    * `api_facilitylistitem`
    * `api_facilitylocation`
    * `api_facilitymatch`
    * `api_source`
    * `api_user`

    The `uuid` column was set as non-nullable and populated with default UUID values using both Django model defaults and database-level defaults.

* [OSDEV-2019](https://opensupplyhub.atlassian.net/browse/OSDEV-2019) - A new `origin_source` column was added to the following tables:
    * `api_contributor`
    * `api_extendedfield`
    * `api_facility`
    * `api_facilityactivityreport`
    * `api_facilityalias`
    * `api_facilityclaim`
    * `api_facilityindex`
    * `api_facilitylist`
    * `api_facilitylistitem`
    * `api_facilitylocation`
    * `api_facilitymatch`
    * `api_source`
    * `api_user`

    The `origin_source` column was made nullable and populated with string values using both Django and SQLAlchemy models, as well as at the database level.
    SQL `BEFORE INSERT` triggers were introduced for the relevant tables.
    A new SQL function, `set_origin_source`, was added to support the triggers and handle updates to the `origin_source` column.

### Architecture/Environment changes
* [OSDEV-1951](https://opensupplyhub.atlassian.net/browse/OSDEV-1951) - Added support for specifying a contributor email in the `direct_data_load` command. This allows users to provide an email address for the contributor when loading data, and automatically creates the contributor if it does not exist. The separate compute environment for this command has been removed, it now needs to run in the default environment.
* The RDS instance type for the Test environment has been upgraded to `db.t3.2xlarge` to handle search requests across over 1.2 million production locations now present in the database.
* Updated the `RELEASE-PROTOCOL.md` file to include information about deployment to external environments such as RBA. Also consolidated environment naming to use capitalized format, and corrected spelling mistakes and formatting issues.
* Updated the `ENVIRONMENTS.md` file to bring it up to date with the latest state of the core environments.

### Bugfix
* [OSDEV-2033](https://opensupplyhub.atlassian.net/browse/OSDEV-2033) - Added support for the `slop` parameter in `multi_match` queries when using strings longer than 50 symbols or 12 tokens in GET `v1/production-locations?query=` endpoint.
* [OSDEV-1951](https://opensupplyhub.atlassian.net/browse/OSDEV-1951) - Fixed an issue where the `direct_data_load` command was not able to reach the OpenSearch cluster.

### Release instructions
* Ensure that the following commands are included in the `post_deployment` command:
    * `migrate`
    * `reindex_database`


## Release 2.6.0

## Introduction
* Product name: Open Supply Hub
* Release date: June 14, 2025

### Architecture/Environment changes
* [OSDEV-1925](https://opensupplyhub.atlassian.net/browse/OSDEV-1925) - This PR disables the automatic execution of the `Deploy to AWS` pipeline on `releases/*` branch creation via the `[Release] Init` pipeline, while retaining automatic execution on push events to the same branch.
* [OSDEV-2035](https://opensupplyhub.atlassian.net/browse/OSDEV-2035) - Added IPv6 rules for ip whitelist and denylist.
* [OSDEV-1951](https://opensupplyhub.atlassian.net/browse/OSDEV-1951) - Added a new `direct_data_load` command and related infrastructure to support loading data directly from a Google Sheet into the platform.

### Release instructions
* Ensure that the following commands are included in the `post_deployment` command:
    * `migrate`
    * `reindex_database`


## Release 2.5.0

## Introduction
* Product name: Open Supply Hub
* Release date: May 31, 2025

### Code/API changes
* [OSDEV-2017](https://opensupplyhub.atlassian.net/browse/OSDEV-2017) - CSRF (Cross-Site Request Forgery) protection has been disabled across the application. CSRF middleware has been removed from the request pipeline. All affected endpoints are now accessible without requiring CSRF tokens.

### Architecture/Environment changes
* [OSDEV-1992](https://opensupplyhub.atlassian.net/browse/OSDEV-1992) - Provisioned a dedicated EC2 instance to host WireGuard VPN service, enabling authorized users to bypass AWS WAF when accessing the RBA instance.

### Bugfix
* [OSDEV-1882](https://opensupplyhub.atlassian.net/browse/OSDEV-1882) - Fixed an issue where the scroll position was not resetting to the top when navigating to the `Upload` page related to the list upload functionality.
* Updated the `Deploy to AWS` GitHub workflow to rely on the required `deploy-env` input instead of inferring the `environment` from the tag name. Previously, this approach was necessary because the `[Release] Deploy` workflow did not trigger `Deploy to AWS` via the API with the specified `environment` - it only created a tag that triggered the workflow automatically. With the latest changes, the `environment` is now explicitly passed in the `[Release] Deploy` workflow. It has also been confirmed that no branch or input combination can result in an undefined `environment`. As a result, the fallback to `None` for the `environment` value was removed from the `Deploy to AWS` workflow.
* [OSDEV-1981](https://opensupplyhub.atlassian.net/browse/OSDEV-1981) - Fixed an issue where the `updated_at` field in the `api_facility` table was not modified when related dependency data changed, resulting in outdated or invalid data being stored in `OpenSearch`.
* [OSDEV-1939](https://opensupplyhub.atlassian.net/browse/OSDEV-1939) - Disable the submit button during SLC contribution submission or update to prevent duplicate requests. Implemented a basic throttle class `DuplicateThrottle` to prevent duplicate data for `POST` and `PATCH` requests on the `production-location` endpoints.

### What's new
* [OSDEV-1998](https://opensupplyhub.atlassian.net/browse/OSDEV-1998) - The following changes were made:
    * Added an additional "Data Cleaning Service" subheader to the "How It Works" > "Premium Features" section.
    * Updated the list of supported languages/countries under the "globe" icon (added support for Chinese and changed the order).
    * Removed the Twitter icon from the social media icons/links in the footer.
* [OSDEV-1122](https://opensupplyhub.atlassian.net/browse/OSDEV-1122) - The following changes were made:
    * Updated the behavior of the `Suggest an Edit` button on production location profile pages. The button now opens the Production Location Information page of the SLC workflow in a new tab, allowing users to suggest edits without having to re-search for the facility.
    * Fixed redirection for unauthenticated users. If a user is not logged in and clicks `Suggest an Edit` button they are now redirected to the correct workflow step after logging in, instead of being taken to the home page. This fix applies to all steps within the Contribute workflow.

### Release instructions
* Ensure that the following commands are included in the `post_deployment` command:
    * `migrate`
    * `reindex_database`


## Release 2.4.0

## Introduction
* Product name: Open Supply Hub
* Release date: May 17, 2025

### Code/API changes
* [OSDEV-1952](https://opensupplyhub.atlassian.net/browse/OSDEV-1952) - Added support for including `parent_company_os_id` when creating or updating a production location. This field can now be submitted via the API (`POST /api/facilities/`, `POST /api/v1/production-locations/`, `PATCH /api/v1/production-locations/{os_id}/`) or through list uploads. The `parent_company_os_id` values are stored as standalone fields in the `api_extendedfields` table.

### Architecture/Environment changes
* [OSDEV-1960](https://opensupplyhub.atlassian.net/browse/OSDEV-1960) - Disabled deletion protection and final snapshot creation for the RDS instance when it is deleted in the pre-prod environment.
* [OSDEV-1949](https://opensupplyhub.atlassian.net/browse/OSDEV-1949) - Attached whitelist rules and deny rules and infrastructure changes:
    - Bump Terraform version from 1.4.0 to 1.5.0
    - Made `waf_enabled` terraform flag variable.
    - Enabled AWS WAF for all environments, including RBA.
    - Created a separate job `detach-waf-if-needed` in Deploy to AWS action. This is needed to prevent Terraform race condition when it tries to delete the AWS WAF before AWS has fully detached it from the CloudFront distribution, even though `web_acl_id` is set to`null`.
    - Applied validation in the `init-and-plan` action if `ip_denylist` and `ip_whitelist` are present. Only whitelist or denylist should be defined per environment.
* [OSDEV-1746](https://opensupplyhub.atlassian.net/browse/OSDEV-1746) - Implemented auto-scaling to dynamically adjust the Django instance count based on load metrics for cost-efficient resource utilization and high availability.
* The subdomain `a.os-hub.net` was removed from the CORS_ALLOWED_ORIGIN_REGEXES list in the Django application. This change was made because the subdomain was deleted from AWS Route 53 and is no longer in use.
* [OSDEV-1947](https://opensupplyhub.atlassian.net/browse/OSDEV-1947) - The following changes have been made:
    * Introduced infrastructure changes to support deployment of the RBA environment. Included it in the CD pipelines in the same way as Production and Staging, which means the RBA environment can now be deployed via Git tags just like Production and Staging.
    * Created the `export_csv_enabled` infrastructure switch to disable the Amazon EventBridge scheduler for the CSV export job in the RBA environment, as exporting the database to CSV is not needed in that environment.

### Bugfix
* [OSDEV-1947](https://opensupplyhub.atlassian.net/browse/OSDEV-1947) - Fixed a bug related to an incorrect environment check in the FE app, which attempted to identify the local environment by comparing it with `development`. However, the environment had been renamed to `local` some time ago and was no longer passed as `development` from the BE during local development.

### What's new
* [OSDEV-1953](https://opensupplyhub.atlassian.net/browse/OSDEV-1953) - Implemented UI logic to display parent company OS ID fields as links on the production location profile page, directing to the corresponding production location pages in a new tab.

### Release instructions
* Ensure that the following commands are included in the `post_deployment` command:
    * `migrate`
    * `reindex_database`


## Release 2.3.0

## Introduction
* Product name: Open Supply Hub
* Release date: May 3, 2025

### Database changes

#### Migrations
* 0169_introduce_show_additional_identifiers_switch.py - This migration introduces a new switch called `show_additional_identifiers`, which will be used on the production location profile page to show or hide additional identifiers of the production location.

### Code/API changes
* [OSDEV-1926](https://opensupplyhub.atlassian.net/browse/OSDEV-1926) - Introduced support for submitting additional identifiers when uploading a new production location or modifying an existing one. Additional identifiers can now be added via the API (POST `api/facilities/`, POST `api/v1/production-locations/`, PATCH `api/v1/production-locations/{os_id}/`) or through list uploads. The system currently supports three types of identifiers: DUNS (Data Universal Numbering System), LEI (Legal Entity Identifier), and RBA Online ID. The provided identifiers are stored as standalone fields in the `api_extendedfields` table.
* [OSDEV-1927](https://opensupplyhub.atlassian.net/browse/OSDEV-1927) - Added additional identifiers (DUNS , RBA Online ID and LEI) to the GET `/v1/production-locations/` and GET `/v1/production-locations/{os_id}/` endpoints.
* [OSDEV-1892](https://opensupplyhub.atlassian.net/browse/OSDEV-1892) - Implemented access restrictions for the `GET /v1/moderation-events/` and `GET /v1/moderation-events/{moderation_id}` endpoints so that only the contribution owner or a moderator can access them. Updated the `Logstash` configuration for the `moderation-events` index to include the `contributor_email` field when sending data to `OpenSearch`.

### Architecture/Environment changes
* [OSDEV-1935](https://opensupplyhub.atlassian.net/browse/OSDEV-1935) - Added terraform module for creating IAM roles in production and test AWS accounts to enable integration with Vanta auditor.
* [OSDEV-1895](https://opensupplyhub.atlassian.net/browse/OSDEV-1895) - Updated the rules to send the `csrftoken` cookie with the `HttpOnly` flag to the user. Implemented logic to retrieve the `csrftoken` upon user login and save it to `localStorage`. Added functionality to set the `csrftoken` from `localStorage` in Axios headers.

### Bugfix
* [OSDEV-1943](https://opensupplyhub.atlassian.net/browse/OSDEV-1943) - Fixed flickering behavior when opening the SLC form to contribute to an existing production location by marking fields as touched if they match the fetched data, ensuring smoother UI during re-renders.
* [OSDEV-1930](https://opensupplyhub.atlassian.net/browse/OSDEV-1930) - Updated the styles of primary and secondary text in the data points UI and the location details contributor drawer on the location profile page, as well as the hash in the React error boundary component, to prevent overflow on the page or within its field location. Replaced the deprecated `word-wrap` CSS property with the supported `overflow-wrap` CSS property.
* [OSDEV-1914](https://opensupplyhub.atlassian.net/browse/OSDEV-1914) - The following changes have been made:
    * Fixed an issue with fuzzy search on fields containing long text. Replaced the `match` query with `match_phrase` (with a configurable `slop` parameter) for such cases to improve accuracy for the GET `/api/v1/production-locations/` endpoint.
    * Replaced regular text with a toast component to display server errors when fetching potential matches on the Contribution Record page of the Moderation queue dashboard.
* [OSDEV-1886](https://opensupplyhub.atlassian.net/browse/OSDEV-1886)
    * Fixed the script to run within the Destroy Environment GitHub workflow to delete the Lambda@Edge functions before destroying the infrastructure.
    * Implemented prevention of forced script termination during the deletion of Lambda@Edge functions. The exit code is now managed internally, ensuring proper handling without abrupt script termination.

### What's new
* [OSDEV-1930](https://opensupplyhub.atlassian.net/browse/OSDEV-1930) - Implemented front-end logic to display additional identifiers such as RBA, LEI, and DUNS IDs as data points on the production location profile page, once the `show_additional_identifiers` feature flag is returned with a true value from the backend.

### Release instructions
* Ensure that the following commands are included in the `post_deployment` command:
    * `migrate`
    * `reindex_database`
* Run `[Release] Deploy` pipeline for the target environment with the flag `Clear the custom OpenSearch indexes and templates` set to true - to update the index mapping for the `production-locations` index after adding the new fields `rba_id`, `duns_id`, `lei_id` and for the `moderation-events` index after adding the new field `contributor_email`.


## Release 2.2.1

## Introduction
* Product name: Open Supply Hub
* Release date: April 25, 2025

### Database changes

#### Migrations
* 0168_introduce_a_switch_to_block_location_downloads.py - This migration introduces a new switch called `block_location_downloads`, which will be used to block the usage of the `api/facilities-downloads/` GET endpoint when necessary.

### Code/API changes
* [OSDEV-1961](https://opensupplyhub.atlassian.net/browse/OSDEV-1961) - Implemented logic to utilize the `block_location_downloads` switch. When enabled, it restricts access to the `api/facilities-downloads/` GET endpoint to prevent bulk downloads.

### Architecture/Environment changes
* [OSDEV-1961](https://opensupplyhub.atlassian.net/browse/OSDEV-1961) - Enabled IP address logging for the Django ECS task.

### Release instructions
* Ensure that the following commands are included in the `post_deployment` command:
    * `migrate`
    * `reindex_database`


## Release 2.2.0

## Introduction
* Product name: Open Supply Hub
* Release date: April 19, 2025

### Code/API changes
* [OSDEV-1894](https://opensupplyhub.atlassian.net/browse/OSDEV-1894) - Enabled `Secure` attribute of csrf token and session id.
* [OSDEV-1201](https://opensupplyhub.atlassian.net/browse/OSDEV-1201) - Added support of `geo_polygon` parameter for GET `v1/production-locations` endpoint.

### Architecture/Environment changes
* [OSDEV-1896](https://opensupplyhub.atlassian.net/browse/OSDEV-1896) - The session cookie is limited to 24 hours. After this period, the user session expires, and the user needs to log in again.
* [OSDEV-1897](https://opensupplyhub.atlassian.net/browse/OSDEV-1897) - A Lambda@Edge function was added to dynamically set the following response headers on the CloudFront side, depending on whether embed mode is active:
    * `X-Frame-Options: DENY`
    * `Content-Security-Policy: frame-ancestors 'none'`

### Bugfix
* [OSDEV-1893](https://opensupplyhub.atlassian.net/browse/OSDEV-1893) - Prevented sending a claim request to `/api/facilities/{os_id}/claim/` for facilities that are pending or approved. Added BE validators to handle incoming claim data.
* [OSDEV-1933](https://opensupplyhub.atlassian.net/browse/OSDEV-1933) - Fixed typo errors in the resource names of the OpenSupplyHubTest-AnonymizedDatabaseDump cluster.

### What's new
* [OSDEV-1706](https://opensupplyhub.atlassian.net/browse/OSDEV-1706) - Implemented backend error handling for SLC form submission and created the UI to display post-submit errors in a user-friendly way. Aligned SLC form validation with backend rules to ensure maximum consistency.

### Release instructions
* Ensure that the following commands are included in the `post_deployment` command:
    * `migrate`
    * `reindex_database`


## Release 2.1.0

## Introduction
* Product name: Open Supply Hub
* Release date: April 5, 2025

### Architecture/Environment changes
* [OSDEV-1899](https://opensupplyhub.atlassian.net/browse/OSDEV-1899) - Switched from using the `latest` tags to static versions for both `bitnami/kafka` and `bitnami/zookeeper`, which resolved compatibility issues during local & CI setup. Using pinned versions ensures stability and prevents unexpected behavior from upstream image changes.

### Bugfix
* [OSDEV-1747](https://opensupplyhub.atlassian.net/browse/OSDEV-1747) - The pages `My Claimed Facilities`, `Claimed Facility Details`, `My Lists`, and `My Lists/id` are now accessible only to authorized users. Additionally, styles have been refactored, an `InputSelect` component has been moved to the separate file, and input styling on the `Claimed Facility Details` page has been fixed.
* [OSDEV-1886](https://opensupplyhub.atlassian.net/browse/OSDEV-1886) - Created the script to run within the Destroy Environment GitHub workflow to delete the Lambda@Edge function before destroying the infrastructure. This ensures that Terraform can remove the infrastructure without encountering errors related to deleting a replicated function.
* [OSDEV-1830](https://opensupplyhub.atlassian.net/browse/OSDEV-1830) - Updated implementation for `Production Location Info` page to input any values for `Location Type` and `Processing Type`, except when the sector is `Apparel` — in that case, enforce taxonomy filters.
* [OSDEV-1861](https://opensupplyhub.atlassian.net/browse/OSDEV-1861) - On the `My Claimed Facilities` page, the help text font size was increased to `21px`, and the margin for the `FIND MY PRODUCTION LOCATION` button was increased to `16px` to improve readability.
* [OSDEV-1904](https://opensupplyhub.atlassian.net/browse/OSDEV-1904) - The `step-by step` instructions link on the List upload page has been updated to `/resources/preparing-data`.

### What's new
* [OSDEV-1842](https://opensupplyhub.atlassian.net/browse/OSDEV-1842) - Removed the pre-filled information in the `Additional Information` section of the SLC `ProductionLocationInfo` page.

### Release instructions
* Ensure that the following commands are included in the `post_deployment` command:
    * `migrate`
    * `reindex_database`


## Release 2.0.0

## Introduction
* Product name: Open Supply Hub
* Release date: March 22, 2025

### Database changes

#### Migrations
* 0167_add_moderationevent_action_reason_text_fields.py - This migration adds new fields `action_reason_text_cleaned` and  `action_reason_text_raw` to the existing table `api_moderationevent`.

#### Schema changes
* [OSDEV-1782](https://opensupplyhub.atlassian.net/browse/OSDEV-1782) - Added new fields `action_reason_text_cleaned` and `action_reason_text_raw` to the `api_moderationevent` table to store text messages received when a moderator takes an action on a moderation event.

### Code/API changes
* [OSDEV-1782](https://opensupplyhub.atlassian.net/browse/OSDEV-1782) - Added additional validation for the fields `action_reason_text_cleaned` and `action_reason_text_raw` when using the `PATCH api/v1/moderation-events/{moderation_id}` endpoint. These fields are required in the request body when the status field is set to 'REJECTED'. The minimum length for the values of these fields is 30 characters.
Also was added sanitization on the server side by using the `Django-Bleach` library for the HTML content that is stored in the `action_reason_text_raw` field. The bleach filter was applied to the `action_reason_text_raw` value in the `slc_contribution_rejected_body.html` template.

### Architecture/Environment changes
* [OSDEV-1832](https://opensupplyhub.atlassian.net/browse/OSDEV-1832) - Increased the memory allocation for the `DedupeHub` container from `12GB` to `16GB` in terraform deployment configuration to address memory overload issues during facility reindexing for `Production` & `Pre-Production` environments.
* [OSDEV-899](https://opensupplyhub.atlassian.net/browse/OSDEV-899) - Splitted the Django container into two components: FE (React) and BE (Django). Requests to the frontend (React) will be processed by the CDN (CloudFront), while requests to the API will be redirected to the Django container. This approach will allow for more efficient use of ECS cluster computing resources and improve frontend performance.

  The following endpoints will be redirected to the Django container:
  * tile/*
  * api/*
  * /api-auth/*
  * /api-token-auth/*
  * /api-feature-flags/*
  * /web/environment.js
  * /admin/*
  * /health-check/*
  * /rest-auth/*
  * /user-login/*
  * /user-logout/*
  * /user-signup/*
  * /user-profile/*
  * /user-api-info/*
  * /admin
  * /static/admin/*
  * /static/django_extensions/*
  * /static/drf-yasg/*
  * /static/gis/*
  * /static/rest_framework/*
  * /static/static/*
  * /static/staticfiles.json

  All other traffic will be redirected to the React application.

### Bugfix
* [OSDEV-1806](https://opensupplyhub.atlassian.net/browse/OSDEV-1806) - Refactored the Parent Company field validation. The field is now validated as a regular character field.
* [OSDEV-1787](https://opensupplyhub.atlassian.net/browse/OSDEV-1787) - The tooltip messages for the Claim button have been removed for all statuses of moderation events on the `Contribution Record` page and changed according to the design on `Thanks for adding data for this production location` pop-up. Changed tooltip text for pending badge if existing production location has pending claim status or has been claimed already.
* [OSDEV-1789](https://opensupplyhub.atlassian.net/browse/OSDEV-1789) - Fixed an issue where the scroll position was not resetting to the top when navigating through SLC workflow pages.
* [OSDEV-1795](https://opensupplyhub.atlassian.net/browse/OSDEV-1795) - Resolved database connection issue after PostgreSQL 16.3 upgrade by upgrading pg8000 module version.
* [OSDEV-1803](https://opensupplyhub.atlassian.net/browse/OSDEV-1803) - Updated text from `Facility Type` to `Location Type` and `Facility Name` to `Location Name` on the SLC `Thank You for Your Submission` page.
* [OSDEV-1769](https://opensupplyhub.atlassian.net/browse/OSDEV-1769) - Fixed the response for potential matches for POST `api/facilities/?create=true`: applied an array of potential matches instead of returning a single potential match.
* [OSDEV-1838](https://opensupplyhub.atlassian.net/browse/OSDEV-1838) - Fixed an issue where the router redirected to an unsupported page when the OS ID contained a forward slash. The fix was implemented by encoding the OS ID value using the `encodeURIComponent()` function before passing it as a URL parameter.
* [OSDEV-1840](https://opensupplyhub.atlassian.net/browse/OSDEV-1840) - Fixed the snapshot status checking procedure. This will prevent a crash when trying to restore a database from an inaccessible snapshot.
* [OSDEV-1831](https://opensupplyhub.atlassian.net/browse/OSDEV-1831) - Updated copies of tooltips on the “Thank you for adding data” pop-up. The texts vary depending on the claim status for a particular location.
* [OSDEV-1827](https://opensupplyhub.atlassian.net/browse/OSDEV-1827) - Fixed the condition logic for the email template when approving a contribution to an existing production location that has either been claimed or has a pending claim request.
* [OSDEV-1781](https://opensupplyhub.atlassian.net/browse/OSDEV-1781) - A clear error messages for the number of workers field have been added to the SLC form and Claimed Facility Details page.
* [OSDEV-1747](https://opensupplyhub.atlassian.net/browse/OSDEV-1747) - All SLC pages have been made accessible only to authorized users.

### What's new
* [OSDEV-1814](https://opensupplyhub.atlassian.net/browse/OSDEV-1814) - Added toggle switch button for production location info page to render additional data if necessary. If toggle switch button is inactive (default behavior), additional data won't be send to the server along with name, address and country.
* [OSDEV-1782](https://opensupplyhub.atlassian.net/browse/OSDEV-1782) - Added a confirmation dialog window that appears when a user tries to reject a moderation event. The dialog includes a WYSIWYG text editor where entering a message of at least 30 characters is required to confirm the rejection. If a user does not enter the required number of characters, the 'Reject' button is disabled, and a tooltip with a clear message appears when the mouse hovers over it.
* [OSDEV-1786](https://opensupplyhub.atlassian.net/browse/OSDEV-1786) - Linked "My Claimed Facilities" page to SLC if no claimed production locations found, changed search button text.
* [OSDEV-1607](https://opensupplyhub.atlassian.net/browse/OSDEV-1607) - Enabled SLC flow.
* [OSDEV-1864](https://opensupplyhub.atlassian.net/browse/OSDEV-1864) - Disabled the 'Submit/Update' button on the SLC Production Location Information page when the `disable_list_uploading` feature flag is active.
* [OSDEV-1867](https://opensupplyhub.atlassian.net/browse/OSDEV-1867) - Updated the 'Messy Data' link on the `Contribute` page and `List Upload` page to direct users to the `Data Cleaning Service splash` page instead of the old `Preparing Data` page.

### Release instructions
* Ensure that the following commands are included in the `post_deployment` command:
    * `migrate`
    * `reindex_database`


## Release 1.31.0

## Introduction
* Product name: Open Supply Hub
* Release date: March 8, 2025

### Bugfix
* [OSDEV-1777](https://opensupplyhub.atlassian.net/browse/OSDEV-1777) - A consistent URL style was established across all pages of the SLC workflow. After the changes, the URL begins from `/contribute/single-location/`.
* [OSDEV-1678](https://opensupplyhub.atlassian.net/browse/OSDEV-1678) - Added asterisks next to each required form field (Name, Address, and Country) on the "Production Location Information" page. Highlighted an empty field and displayed an error message if it loses focus.
* [OSDEV-1778](https://opensupplyhub.atlassian.net/browse/OSDEV-1778) - Fixed the validation for number of workers field in POST, PATCH production locations API. The min field must be less than or equal to the max field.

### What's new
* [OSDEV-1764](https://opensupplyhub.atlassian.net/browse/OSDEV-1764) - Added a new claiming email for the Moderation queue/SLC workflow, which is sent once a data moderator creates a new location based on the moderation event the customer submitted through the SLC workflow.
* [OSDEV-1721](https://opensupplyhub.atlassian.net/browse/OSDEV-1721) - Added new email templates for Moderation/SLC workflow:
    * Email #1 SLC additional contribution to existing production location - Pending moderation.
    * Email #2 SLC contribution - Moderation complete. APPROVED.
    * Email #3 SLC contribution - Moderation complete. REJECTED.
    * Email #4 SLC new production location contribution - Pending moderation.

### Release instructions
* Ensure that the following commands are included in the `post_deployment` command:
    * `migrate`
    * `reindex_database`


## Release 1.30.0

## Introduction
* Product name: Open Supply Hub
* Release date: March 01, 2025

### Database changes
* [OSDEV-1662](https://opensupplyhub.atlassian.net/browse/OSDEV-1662) - Added a new field, `action_perform_by`, to the `api_moderationevent` table so we can handle and store moderation actions user data.

#### Migrations
* 0166_add_moderationevent_action_perform_by.py - This migration added a new field, `action_perform_by`, to the existing table `api_moderationevent`.

### Code/API changes
* [OSDEV-1577](https://opensupplyhub.atlassian.net/browse/OSDEV-1577) - Added geo-bounding box query support to the GET `/api/v1/production-locations/` endpoint. To filter production locations whose geopoints fall within the bounding box, it is necessary to specify valid values for the parameters `geo_bounding_box[top]`, `geo_bounding_box[left]`, `geo_bounding_box[bottom]`, and `geo_bounding_box[right]`.

    The validation rules are as follows:
    * All coordinates of the geo-boundary box (top, left, bottom, right) must be provided.
    * All values must be integers.
    * The top and bottom coordinates must be between -90 and 90.
    * The left and right coordinates must be between -180 and 180.
    * The top must be greater than the bottom.
    * The right must be greater than the left.
* [OSDEV-1662](https://opensupplyhub.atlassian.net/browse/OSDEV-1662) - Updated Logstash mapping configuration to handle the new `action_perform_by` field for OpenSearch.
* [OSDEV-1748](https://opensupplyhub.atlassian.net/browse/OSDEV-1748) - Aligned SLC with current v1/production-locations validation. Removed validation for `number_of_workers` min >= max.

### Architecture/Environment changes
* [OSDEV-1515](https://opensupplyhub.atlassian.net/browse/OSDEV-1515) - Removed `rds_allow_major_version_upgrade` and `rds_apply_immediately` from the environment tfvars files (e.g., terraform-production.tfvars) to set them to `false` again, as the default values in `/deployment/terraform/variables.tf` are `false`. This is necessary to prevent unintended PostgreSQL major version upgrades since the target PostgreSQL 16.3 version has been reached.
* [OSDEV-1692](https://opensupplyhub.atlassian.net/browse/OSDEV-1692) - Update cache dependencies due to Ubuntu 20 image runner deprecation. See [link](https://github.blog/changelog/2024-12-05-notice-of-upcoming-releases-and-breaking-changes-for-github-actions/#actions-cache-v1-v2-and-actions-toolkit-cache-package-closing-down).
* [OSDEV-1580](https://opensupplyhub.atlassian.net/browse/OSDEV-1580) - The new architecture diagram of the OS Hub platform has been created in response to the penetration testing that will be conducted in February 2025. The diagram has been placed in the root of the `./doc/system_design/` folder, replacing the old diagrams that have been moved to the `./doc/system_design/archived/` folder as they are no longer valid. A new `./doc/system_design/README.md` file has also been created, with a reference to the new architecture/network diagram.
* [OSDEV-1785](https://opensupplyhub.atlassian.net/browse/OSDEV-1785) - Forked the aiokafka repository to the Open Supply Hub GitHub account, reverted to v0.8.0, and created a kafka-python-2.0.3 [branch](https://github.com/opensupplyhub/aiokafka/tree/kafka-python-2.0.3). Pinned kafka-python to v2.0.3 ([released](https://pypi.org/project/kafka-python/#history) on Feb 13, 2025) in the Dockerfile to install aiokafka from the forked repository and verified the local installation.

### Bugfix
* [OSDEV-1698](https://opensupplyhub.atlassian.net/browse/OSDEV-1698) - SLC: Refactored the "Submit Another Location" button link to direct users to the search-by-name-and-address form at /contribute/single-location?tab=name-address.
* [OSDEV-1700](https://opensupplyhub.atlassian.net/browse/OSDEV-1700) - SLC: Keep only one previous OS ID in the search result if it matches the search query.
* [OSDEV-1697](https://opensupplyhub.atlassian.net/browse/OSDEV-1697) - Added a redirect to the main page upon closing the SLC modal window to prevent the creation of multiple moderation events.
* [OSDEV-1695](https://opensupplyhub.atlassian.net/browse/OSDEV-1695) - [SLC] Enabled the claim button for updated production locations when a moderation event has a pending status. Disabled claim button explicitly if production location has pending claim status.
* [OSDEV-1701](https://opensupplyhub.atlassian.net/browse/OSDEV-1701) - Refactored "Go Back" button in production location info page.
* [OSDEV-1672](https://opensupplyhub.atlassian.net/browse/OSDEV-1672) - SLC. Implement collecting contribution data page (FE) - All Multi-Selects on the page have been fixed. They resize based on the number of items selected.
* [OSDEV-1549](https://opensupplyhub.atlassian.net/browse/OSDEV-1549) - Added Django serialization check for all fields from the request body based on [the API specification](https://opensupplyhub.github.io/open-supply-hub-api-docs/) for POST and PATCH v1/production-locations endpoint, and appropriate errors return according to the request body schema in the API spec.
* [OSDEV-1696](https://opensupplyhub.atlassian.net/browse/OSDEV-1696) - Added loader on single production location fetch; added error handling; added cleanup hook to clear production location data on component unmount.
* [OSDEV-1653](https://opensupplyhub.atlassian.net/browse/OSDEV-1653) - Added asterisks next to each required form field (Name, Address, and Country) on the "Search by Name and Address" tab. Highlighted an empty field and displayed an error message if it loses focus. Added proper styles for the error messages.
* [OSDEV-1699](https://opensupplyhub.atlassian.net/browse/OSDEV-1699) - The scroll position has been fixed from the bottom to the top after navigating from the bottom of the `Search results` page (press the `Select` button) to `Product Location Information`.
* [OSDEV-1589](https://opensupplyhub.atlassian.net/browse/OSDEV-1589) - Fixed layout issue on new `contribute` page.
* [OSDEV-1739](https://opensupplyhub.atlassian.net/browse/OSDEV-1739) - Applied state cleanup on modal unmount to prevent the same dialog from appearing when clicking on a different production location.
* [OSDEV-1744](https://opensupplyhub.atlassian.net/browse/OSDEV-1744) - Fixed the issue where the text `by user ID:` appeared even when `user_id` was `null` in Contribution Record page.
* [OSDEV-1779](https://opensupplyhub.atlassian.net/browse/OSDEV-1779) - SLC. Made Parent Company field as regular text field and apply snake_case keys to standard keys (e.g. `location_type`, `number_of_workers`, `parent_company`, `processing_type` and `product_type`) in request payload from production location info page to conform API specs.
* [OSDEV-1745](https://opensupplyhub.atlassian.net/browse/OSDEV-1745) - The `Search by Name and Address` tab was defined as default on the Production Location Search page.

### What's new
* [OSDEV-1662](https://opensupplyhub.atlassian.net/browse/OSDEV-1662) - Added a new field, `action_perform_by`, to the moderation event. This data appears on the Contribution Record page when a moderator perform any actions like `APPROVED` or `REJECTED`.

### Release instructions
* Ensure that the following commands are included in the `post_deployment` command:
    * `migrate`
    * `reindex_database`
* Run `[Release] Deploy` pipeline for the target environment with the flag `Clear the custom OpenSearch indexes and templates` set to true - to update the index mapping for the `moderation-events` index after adding the new field `action_perform_by`. The `production-locations` will also be affected since it will clean all of our custom indexes and templates within the OpenSearch cluster.


## Release 1.29.0

## Introduction
* Product name: Open Supply Hub
* Release date: February 8, 2025

### Database changes
* [OSDEV-1515](https://opensupplyhub.atlassian.net/browse/OSDEV-1515) - Upgraded the PostgreSQL version from 13 to 16 for the database used in local development, DB anonymization, DB restore setup, and environments in the AWS cloud. Additionally, the pg_trgm extension has been upgraded to version 1.6 based on the available extension version for PostgreSQL 16.3 in AWS RDS. For more information, see [Extensions supported for RDS for PostgreSQL 16](https://docs.aws.amazon.com/AmazonRDS/latest/PostgreSQLReleaseNotes/postgresql-extensions.html#postgresql-extensions-16x).
* [OSDEV-1558](https://opensupplyhub.atlassian.net/browse/OSDEV-1558) - Added a new field, `action_type`, to the `api_moderationevent` table so we can handle and store moderation actions.

#### Migrations
* 0163_refresh_pg_statistic_and_upgrade_postgres_extensions.py - Updated the SQL script within the migration that upgrades the DB extension versions to handle previously failure cases when a higher version is available for upgrade or when the extension is not installed. This is primarily useful for local development or DB resets in the Development environment, where migrations are applied from scratch, one by one. This fix will not negatively affect other environments, as the migration has already been applied and will not be reapplied. Additionally, the changes are backward compatible.
* 0164_refresh_pg_statistic_and_upgrade_postgres_extensions_after_db_upgrade_to_postgres_16.py - This migration refreshes the `pg_statistic` table after the upgrade to PostgreSQL 16 and upgrades the pg_trgm extension to version 1.6. The SQL script within the migration that upgrades the DB extension versions handles previously failure cases where a higher version is available for upgrade or where the extension is not installed.
* 0165_add_moderationevent_action_type.py - This migration added a new field, `action_type`, to the existing table `api_moderationevent`.

### Code/API changes
* [OSDEV-1581](https://opensupplyhub.atlassian.net/browse/OSDEV-1581) - Added support for Geohex grid aggregation to the GET `/api/v1/production-locations/` endpoint. To receive the Geohex grid aggregation list in the response, it is necessary to pass the `aggregation` parameter with a value of `geohex_grid` and optionally specify `geohex_grid_precision` with an integer between 0 and 15. If `geohex_grid_precision` is not defined, the default value of 5 will be used.
* [OSDEV-1558](https://opensupplyhub.atlassian.net/browse/OSDEV-1558) - Updated Logstash mapping configuration to handle the new `action_type` field for OpenSearch.

### Bugfix
* Some of the resources related to the Development AWS environment still have the `stg` prefix, which can be confusing since we also have a Staging environment with the same prefix. To clarify the resource names, including the database instance, the prefix has been updated from `stg` to `dev` for the development environment.

### What's new
* [OSDEV-1374](https://opensupplyhub.atlassian.net/browse/OSDEV-1374) - Implemented integration for the `Search results` page to show results of searching by name and address (`/contribute/production-location/search`):
    - Connected GET `v1/production-locations`.
    - Routing between pages `Production Location Search`,`Search returned no results`, `Production Location Information`, `Search results`, and `I don't see my Location` pop-up is configured.
    - Max result limit set to 100.
* [OSDEV-1365](https://opensupplyhub.atlassian.net/browse/OSDEV-1365) - SLC: Integrate collecting contribution data page.
* [OSDEV-1370](https://opensupplyhub.atlassian.net/browse/OSDEV-1370) - SLC: Connect Backend API submission with "Thank for Submitting" screen
    - Integrated `POST /v1/production-locations/` in `/contribute/production-location/info/` page.
    - Integrated `PATCH /v1/production-locations/` in `/contribute/production-location/{os_id}/info/` page.
    - Production location info page is now rendered using two routes: /contribute/production-location/info/ and /contribute/production-location/{os_id}/info/. First route for creating new production location, second is for updating existing one.
    - Implemented error popup on error response for `PATCH | POST /v1/production-locations/`.
    - Implemented error popup on error response for `GET /v1/moderation-events/{moderation_id}`.
    - Integrated "Thank for Submitting" modal dialog. When popup is appeared, path parameter `{moderation-id}` will be attached to `/contribute/production-location/{os_id}/info/` or `/contribute/production-location/info/`.
    - Implemented temporary saving of moderation events in local storage for a seamless user experience.
    - Created separate mobile and desktop layouts for "Thank for Submitting" modal dialog.
    - Created link to claim from "Thank for Submitting" modal dialog only if production location is available for claim and moderation event is not pending.
    - Implemented serializing and validation production location fields before passing to the "Thank for Submitting" modal dialog.
    - Refactored routing between search results page and production location info page. Search parameters are now stored in the Redux state, so the 'Go Back' button in production location info page will lead to the previous search.
* [OSDEV-1558](https://opensupplyhub.atlassian.net/browse/OSDEV-1558) - Added a new field, `action_type`, to the moderation event. This data appears on the Contribution Record page when a moderator creates a new location or matches it to an existing one.

### Release instructions
* Ensure that the following commands are included in the `post_deployment` command:
    * `migrate`
    * `reindex_database`
* Run `[Release] Deploy` pipeline for the target environment with the flag `Clear the custom OpenSearch indexes and templates` set to true - to update the index mapping for the `moderation-events` index after adding the new field `action_type`. The `production-locations` will also be affected since it will clean all of our custom indexes and templates within the OpenSearch cluster.
* This release will upgrade PostgreSQL from version 13 to version 16.
    * The upgrade will be performed automatically by Terrafrom and AWS, but some steps need to be completed **before** and **after** the upgrade. Please refer to [the Confluence article](https://opensupplyhub.atlassian.net/wiki/spaces/SD/pages/640155649/PostgreSQL+database+upgrade+from+version+13+to+version+16) for detailed instructions.
    * Steps to be completed before the upgrade are marked with the statement: "**This should be done before deploying the upgraded database.**". Post-upgrade tasks can be found under the [After the PostgreSQL major version upgrade](https://opensupplyhub.atlassian.net/wiki/spaces/SD/pages/640155649/PostgreSQL+database+upgrade+from+version+13+to+version+16#After-the-PostgreSQL-major-version-upgrade) section.
    * In case of an unsuccessful release along with the database upgrade, follow the instructions under the [Guide for rolling back the PostgreSQL major version upgrade](https://opensupplyhub.atlassian.net/wiki/spaces/SD/pages/640155649/PostgreSQL+database+upgrade+from+version+13+to+version+16#Guide-for-rolling-back-the-PostgreSQL-major-version-upgrade) section.


## Release 1.28.1

## Introduction
* Product name: Open Supply Hub
* Release date: January 31, 2025

### Bugfix
* [OSDEV-1626](https://opensupplyhub.atlassian.net/browse/OSDEV-1626) - Temporarily hid the new contribution page `Add Location Data` and re-enabled the old navigation to the `List Upload` page via the `/contribute` path.


## Release 1.28.0

## Introduction
* Product name: Open Supply Hub
* Release date: January 25, 2025

### Database changes
* [OSDEV-1514](https://opensupplyhub.atlassian.net/browse/OSDEV-1514) - Upgraded the PostgreSQL version from 12 to 13 for the database used in local development, DB anonymization, DB restore setup, and environments in the AWS cloud. Additionally, the postgis and pg_trgm extensions have been upgraded to versions 3.4.2 and 1.5, respectively, based on the available extension versions for PostgreSQL 13.15 in AWS RDS. For more information, see [Extensions supported for RDS for PostgreSQL 13](https://docs.aws.amazon.com/AmazonRDS/latest/PostgreSQLReleaseNotes/postgresql-extensions.html#postgresql-extensions-13x). Allowed major version upgrades and activated the `apply immediately` flag to perform the PostgreSQL major version upgrade in AWS.

#### Migrations
* 0163_refresh_pg_statistic_and_upgrade_postgres_extensions.py - This migration refreshes the `pg_statistic` table after the upgrade to PostgreSQL 13 and upgrades the postgis and pg_trgm extensions to versions 3.4.2 and 1.5, respectively.

### Code/API changes
* [OSDEV-1514](https://opensupplyhub.atlassian.net/browse/OSDEV-1514) - Corrected spelling mistakes in the `src/anon-tools/do_dump.sh` file and in the name of the folder `database_anonymizer_sheduled_task`. Removed the unused `src/anon-tools/anon.sql` file and the redundant `src/anon-tools/initdb.sql` file. Removed commented-out code in the `src/anon-tools/Dockerfile.dump` and `deployment/terraform/database_anonymizer_scheduled_task/docker/database_anonymizer.py` files.
* [OSDEV-1523](https://opensupplyhub.atlassian.net/browse/OSDEV-1523) - Updated `export_csv.py` to enable uploading to Google Drive and implemented cursor-based pagination for the export.

### Architecture/Environment changes
* [OSDEV-1514](https://opensupplyhub.atlassian.net/browse/OSDEV-1514) - Introduced `rds_allow_major_version_upgrade` and `rds_apply_immediately` Terraform variables to enable or disable major version upgrades and the `apply immediately` flag, depending on the environment.
* [OSDEV-1523](https://opensupplyhub.atlassian.net/browse/OSDEV-1523) - Added a new batch job that triggers the export_csv.py command on the first day of each month to upload bulk data of production locations to Google Drive.

### What's new
* [OSDEV-40](https://opensupplyhub.atlassian.net/browse/OSDEV-40) - Created new page for `/contribute` to choose between multiple & single location upload. Replaced current multiple list upload to `/contribute/multiple-locations`. Changed `Upload Data` to `Add Data` text.
* [OSDEV-1117](https://opensupplyhub.atlassian.net/browse/OSDEV-1117) - Implemented integration of Contribution Record Page (`/dashboard/moderation-queue/contribution-record/{moderation_id}`):
    - Connected GET `api/v1/moderation-events/{moderation_id}/`.
    - Connected GET `api/v1/production-locations?name={productionLocationName}&country={countryCode}&address={address}` to get potential matches using OpenSearch engine.
    - Connected PATCH `/v1/moderation-events/{moderation_id}/` (for Reject button).
    - Connected POST `/v1/moderation-events/{moderation_id}/production-locations/` (for Create New Location button).
    - Connected PATCH `/v1/moderation-events/{moderation_id}/production-locations/{os_id}/` (for Confirm potential match button).
    - UI improvements:
        - Added a toast component to display notifications during moderation event updates.
        - Introduced a backdrop to prevent accidental clicks on other buttons during the update process.
    - Applied Django Signal for moderation-events OpenSearch index.
* [OSDEV-1524](https://opensupplyhub.atlassian.net/browse/OSDEV-1524) - Updated salutations in automated emails to ensure a consistent and professional experience of communication from OS Hub.
* [OSDEV-1129](https://opensupplyhub.atlassian.net/browse/OSDEV-1129) - The UI for the results page for name and address search was implemented. It includes the following screens:
    * Successful Search: If the search is successful, the results screen displays a list of production locations. Each item includes the following information about the production location: name, OS ID, address, and country name. Users can either select a specific production location or press the "I don’t see my Location" button, which triggers a confirmation dialog window.
    * Confirmation Dialog Window: In this window, users can confirm that no correct location was found using the provided search parameters. They can either proceed to create a new production location or return to the search.
    * Unsuccessful Search: If the search is unsuccessful, an explanation is provided along with two options: return to the search or add a new production location.
* [OSDEV-1579](https://opensupplyhub.atlassian.net/browse/OSDEV-1579) - Updated the API limit automated email to remove an outdated link referring to OAR and improve the languate for clarity. With this update the contributor will be informed of the correct process to follow if they have reached their API calls limit.

### Release instructions
* Ensure that the following commands are included in the `post_deployment` command:
    * `migrate`
    * `reindex_database`
* This release will upgrade PostgreSQL from version 12 to version 13.
    * The upgrade will be performed automatically by Terrafrom and AWS, but some steps need to be completed **before** and **after** the upgrade. Please refer to [the Confluence article](https://opensupplyhub.atlassian.net/wiki/spaces/SD/pages/620134402/PostgreSQL+database+upgrade+from+version+12+to+version+13) for detailed instructions.
    * Steps to be completed before the upgrade are marked with the statement: "**This should be done before deploying the upgraded database.**". Post-upgrade tasks can be found under the [After the PostgreSQL major version upgrade](https://opensupplyhub.atlassian.net/wiki/spaces/SD/pages/620134402/PostgreSQL+database+upgrade+from+version+12+to+version+13#After-the-PostgreSQL-major-version-upgrade) section.
    * In case of an unsuccessful release along with the database upgrade, follow the instructions under the [Guide for rolling back the PostgreSQL major version upgrade](https://opensupplyhub.atlassian.net/wiki/spaces/SD/pages/620134402/PostgreSQL+database+upgrade+from+version+12+to+version+13#Guide-for-rolling-back-the-PostgreSQL-major-version-upgrade) section.


## Release 1.27.0

## Introduction
* Product name: Open Supply Hub
* Release date: January 11, 2025

### Code/API changes
* [OSDEV-1409](https://opensupplyhub.atlassian.net/browse/OSDEV-1409) - Introduced a new PATCH `/api/v1/moderation-events/{moderation_id}/production-locations/{os_id}/` endpoint. This endpoint allows the creation of a new contribution for an existing production location based on the provided moderation event.
* [OSDEV-1336](https://opensupplyhub.atlassian.net/browse/OSDEV-1336) - Introduced a new PATCH `/api/v1/production-locations/{os_id}/` endpoint based on the API v1 specification. This endpoint allows the creation of a new moderation event for updating the production location with the given details. Basically, the endpoint can be used to contribute to an existing location.
* [OSDEV-1336](https://opensupplyhub.atlassian.net/browse/OSDEV-1336) - Dynamic mapping for the new fields in the `moderation-events` index has been disabled for those that don't have an explicit mapping defined. This change helps avoid indexing conflicts, such as when a field is initially indexed with one data type (e.g., long), but later an entry with a different data type for the same field is indexed, causing the entire entry to fail indexing. After this change, fields with an explicit mapping will be indexed, while other fields will not be indexed or searchable, but will still be displayed in the document.

### Architecture/Environment changes

### Bugfix
* [OSDEV-1492](https://opensupplyhub.atlassian.net/browse/OSDEV-1492) - Fixed an issue where invalid manually entered dates were not validated on the UI, resulting in API errors with message “The request query is invalid.” on `Moderation Queue` page. Invalid dates are now trimmed and properly handled.
* [OSDEV-1493](https://opensupplyhub.atlassian.net/browse/OSDEV-1493) - Fixed an issue where the backend sorts countries not by `name` but by their `alpha-2 codes` in `GET /api/v1/moderation-events/` endpoint.
* [OSDEV-1532](https://opensupplyhub.atlassian.net/browse/OSDEV-1532) - Fixed the date range picker on the `Moderation Queue` page. A Data Moderator can change the Before date even if an Error message is displayed.
* [OSDEV-1533](https://opensupplyhub.atlassian.net/browse/OSDEV-1533) - The presentation of the `Moderation Decision Date` in the `Moderation Queue` table has been corrected. If the "status_change_date" is missing in the object, it now displays as "N/A".
* [OSDEV-1196](https://opensupplyhub.atlassian.net/browse/OSDEV-1196) - The `?sort_by=contributors_desc` query parameter is only appended to URLs on the `/facilities` page and is excluded from all other pages. The error caused by the property type that occurred during local test execution has been resolved.
* [OSDEV-1397](https://opensupplyhub.atlassian.net/browse/OSDEV-1397) - GET `/api/parent-companies/` request has been removed from the Open Supply Hub page and ClaimFacility component. Parent Company Select is a regular input field that allows the creation of multiple parent company names for filter on this page.
* [OSDEV-1556](https://opensupplyhub.atlassian.net/browse/OSDEV-1556) - Fixed validation of `os_id` for PATCH `/api/v1/moderation-events/{moderation_id}/production-locations/{os_id}/` endpoint.
* [OSDEV-1563](https://opensupplyhub.atlassian.net/browse/OSDEV-1563) - Fixed updating of the moderation decision date after moderation event approval.

### What's new
* [OSDEV-1376](https://opensupplyhub.atlassian.net/browse/OSDEV-1376) - Updated automated emails for closure reports (report_result) to remove the term "Rejected" for an improved user experience. Added link to Closure Policy and instructions for submitting a Reopening Report to make the process easier to understand for users.
* [OSDEV-1383](https://opensupplyhub.atlassian.net/browse/OSDEV-1383) - Edited text of the automated email that notifies a contributor when one of their facilities has been claimed. The new text provides more information to the contributor to understand the claim process and how they can encourage more of their facilities to claim their profile.
* [OSDEV-1474](https://opensupplyhub.atlassian.net/browse/OSDEV-1474) - Added contributor type value to response of `/api/contributors/` endpoint.
* [OSDEV-1130](https://opensupplyhub.atlassian.net/browse/OSDEV-1130) A new page, `Production Location Information`, has been implemented. It includes the following inputs:
    * Required and pre-fillable fields:
        - Name
        - Address
        - Country
    * Additional information section: Fields for optional contributions from the owner or manager of the production location, including sector(s), product type(s), location type(s), processing type(s), number of workers, and parent company.
The page also features `Go Back` and `Submit` buttons for navigation and form submission.

### Release instructions
* Ensure that the following commands are included in the `post_deployment` command:
    * `migrate`
    * `reindex_database`
* Run `[Release] Deploy` pipeline for the target environment with the flag `Clear the custom OpenSearch indexes and templates` set to true - to refresh the index mappings for the `moderation-events` index after disabling dynamic mapping for the new fields that don't have an explicit mapping defined. The `production-locations` will also be affected since it will clean all of our custom indexes and templates within the OpenSearch cluster


## Release 1.26.0

## Introduction
* Product name: Open Supply Hub
* Release date: December 14, 2024

### Database changes

#### Migrations
* 0162_update_moderationevent_table_fields.py - This migration updates the ModerationEvent table and its constraints.

#### Schema changes
* [OSDEV-1158](https://opensupplyhub.atlassian.net/browse/OSDEV-1158) - The following updates to the ModerationEvent table have been made:
    1. Set `uuid` as the primary key.
    2. Make `geocode_result` field optional. It can be blank if lat and lng
    have been provided by user.
    3. Remove redundant `blank=False` and `null=False` constraints, as these are
    the default values for model fields in Django and do not need to be
    explicitly set.
    4. Make `contributor` field non-nullable, as the field should not be left
    empty. It is required to have information about the contributor.
    5. Allow `claim` field to be blank. This change reflects the fact that
    a moderation event may not always be related to a claim, so the field can
    be left empty.

### Code/API changes
* [OSDEV-1453](https://opensupplyhub.atlassian.net/browse/OSDEV-1453) - The `detail` keyword instead of `message` has been applied in error response objects for V1 endpoints.
* [OSDEV-1346](https://opensupplyhub.atlassian.net/browse/OSDEV-1346) - Disabled null values from the response of the OpenSearch. Disabled possible null `os_id`, `claim_id` and `source` from `PATCH /api/v1/moderation-events/{moderation_id}/` response.
* [OSDEV-1410](https://opensupplyhub.atlassian.net/browse/OSDEV-1410) - Introduced a new POST `/api/v1/moderation-events/{moderation_id}/production-locations/` endpoint
* [OSDEV-1449](https://opensupplyhub.atlassian.net/browse/OSDEV-1449) - **Breaking changes** to the following endpoints:
  - GET `v1/moderation-events/`
  - GET `v1/production-locations/`

  **Changes include:**
  - Refactored `sort_by` parameter to improve sorting functionality.
  - Split `search_after` parameter into `search_after_value` and `search_after_id` for better pagination control.

* [OSDEV-1158](https://opensupplyhub.atlassian.net/browse/OSDEV-1158) - The following features and improvements have been made:
    1. Introduced a new POST `/api/v1/production-locations/` endpoint based on the API v1 specification. This endpoint allows the creation of a new moderation event for the production location creation with the given details.
    2. Removed redundant redefinition of paths via the `as_view` method for all the v1 API endpoints since they are already defined via `DefaultRouter`.
* [OSDEV-1468](https://opensupplyhub.atlassian.net/browse/OSDEV-1468) - Limit the `page` parameter to `100` for the GET `/api/facilities/` endpoint. This will help prevent system downtimes, as larger pages (OFFSET) make it harder for the database to retrieve data, especially considering the large amount of data we have.

### Architecture/Environment changes
* [OSDEV-1170](https://opensupplyhub.atlassian.net/browse/OSDEV-1170) - Added the ability to automatically create a dump from the latest shared snapshot of the anonymized database from Production environment for use in the Test and Pre-Prod environments.
* In light of recent instances(on 12/03/2024 UTC and 12/04/2024 UTC) where the current RDS disk storage space limit was reached in Production, the RDS storage size has been increased to `256 GB` in the Production, Test, and Pre-prod environments to accommodate the processing of larger volumes of data. The configurations for the Test and Pre-prod environments have also been updated to maintain parity with the Production environment.
* Right-sized the resources for Django containers across all environments and the RDS instance in the Production and Preprod environments. This will result in a savings of approximately $2,481. The following changes have been made:
    - Production:
        - RDS instance type was changed from `db.m6in.8xlarge` to `db.m6in.4xlarge`.
        - ECS tasks for Django containers: the number was reduced from `12` to `10`, and memory was reduced from `8GB` to `4GB`.
    - Preprod:
        - RDS instance type was changed from `db.m6in.8xlarge` to `db.m6in.4xlarge`.
        - ECS tasks for Django containers: the number was reduced from `12` to `10`, and memory was reduced from `8GB` to `4GB`.
        - These changes were made to maintain parity with the Production environment, as it is a copy of that environment.
    - Staging:
        - ECS tasks for Django containers: memory was reduced from `8GB` to `2GB`.
    - Test:
        - ECS tasks for Django containers: memory was reduced from `8GB` to `4GB`.
    - Development:
        - ECS tasks for Django containers: memory was reduced from `8GB` to `1GB`, and CPU was reduced from `1 vCPU` to `0.5 vCPU`.

### Bugfix
* [OSDEV-1388](https://opensupplyhub.atlassian.net/browse/OSDEV-1388) - The waiter from boto3 cannot wait more than half an hour so we replaced it with our own.
* It was found that clearing OpenSearch indexes didn’t work properly because the templates weren’t cleared. After updating the index mappings within the index template files, the index template remained unchanged because only the indexes were deleted during deployment, not both the indexes and their templates. This caused conflicts and prevented developers' updates from being applied to the OpenSearch indexes.
This issue has been fixed by adding additional requests to delete the appropriate index templates to the `clear_opensearch.sh.tpl` script, which is triggered when clearing OpenSearch during deployment to any environment.
* [OSDEV-1482](https://opensupplyhub.atlassian.net/browse/OSDEV-1482) - The `GET api/v1/moderation-events/{moderation_id}` endpoint returns a single response instead of an array containing one item.
* [OSDEV-1511](https://opensupplyhub.atlassian.net/browse/OSDEV-1511) - Updated google maps api version to 3.57 for ReactLeafletGoogleLayer component (3.51 not supported).

### What's new
* [OSDEV-1132](https://opensupplyhub.atlassian.net/browse/OSDEV-1132) - Added FE for the "thanks for submitting" screen when user submits production location's data.
* [OSDEV-1373](https://opensupplyhub.atlassian.net/browse/OSDEV-1373) - The tab `Search by Name and Address.` on the Production Location Search screen has been implemented. There are three required properties (name, address, country). The "Search" button becomes clickable after filling out inputs, creates a link with parameters, and allows users to proceed to the results screen.
* [OSDEV-1175](https://opensupplyhub.atlassian.net/browse/OSDEV-1175) - New Moderation Queue Page was integrated with `GET api/v1/moderation-events/` endpoint that include pagination, sorting and filtering.

### Release instructions
* Ensure that the following commands are included in the `post_deployment` command:
    * `migrate`
    * `reindex_database`
* Run `[Release] Deploy` pipeline for the target environment with the flag `Clear the custom OpenSearch indexes and templates` set to true - to refresh the index mappings for the `production-locations` and `moderation-events` indexes after fixing the process of clearing the custom OpenSearch indexes. It will clean all of our custom indexes and templates within the OpenSearch cluster.


## Release 1.25.0

## Introduction
* Product name: Open Supply Hub
* Release date: November 30, 2024

### Database changes

#### Migrations
* 0159_alter_status_of_moderation_events_table.py - This migration alters status of api_moderationevent table.
* 0160_allow_null_parsing_errors_in_facilitylist.py - This migration allows empty parsing_errors in api_facilitylist.
* 0161_create_disable_list_uploading_switch.py - This migration creates disable_list_uploading switch in the Django admin panel and record in the waffle_switch table.

#### Schema changes
* [OSDEV-1346](https://opensupplyhub.atlassian.net/browse/OSDEV-1346) - Alter status options for api_moderationevent table.
* [OSDEV-1411](https://opensupplyhub.atlassian.net/browse/OSDEV-1411) - Allows empty parsing_errors in api_facilitylist.

### Code/API changes
* [OSDEV-1346](https://opensupplyhub.atlassian.net/browse/OSDEV-1346) - Create GET request for `v1/moderation-events` endpoint.
* [OSDEV-1429](https://opensupplyhub.atlassian.net/browse/OSDEV-1429) - The list upload switcher has been created to disable the `Submit` button on the List Contribute page through the Switch page in the Django admin panel during the release process. Implemented a check on the list upload endpoint.
* [OSDEV-1332](https://opensupplyhub.atlassian.net/browse/OSDEV-1332) - Introduced new `PATCH api/v1/moderation-events/{moderation_id}` endpoint
to modify moderation event `status`.
* [OSDEV-1347](https://opensupplyhub.atlassian.net/browse/OSDEV-1347) - Create GET request for `v1/moderation-events/{moderation_id}` endpoint.
* Update `/v1/production-locations/{os_id}` endpoint to return a single object instead of multiple objects. Also, add unit tests for the `ProductionLocationsViewSet`.
* The RDS instance has been upgraded as follows: for `production` and `preprod`, it is now `db.m6in.8xlarge`, and for `test`, it has been upgraded to `db.t3.xlarge`.
* [OSDEV-1467](https://opensupplyhub.atlassian.net/browse/OSDEV-1467) - Implemented disabling endpoint `POST /api/facilities/` during the release process. It is raising an error message with status code 503.

### Architecture/Environment changes
* Increased the memory for the Dedupe Hub instance from 8GB to 12GB in the `production` and `pre-prod` environments to reduce the risk of container overload and minimize the need for reindexing in the future.

### Bugfix
* [OSDEV-1448](https://opensupplyhub.atlassian.net/browse/OSDEV-1448) - The map on the production location’s profile and the production location marker have been fixed. Improved the handling of SQL query parameters for better execution accuracy.
* [OSDEV-1411](https://opensupplyhub.atlassian.net/browse/OSDEV-1411) - Django Admin: Fixed an issue when updating the facility list with an empty array in the `parsing errors` field.

### Release instructions
* Ensure that the following commands are included in the `post_deployment` command:
    * `migrate`
    * `reindex_database`


## Release 1.24.0

## Introduction
* Product name: Open Supply Hub
* Release date: November 16, 2024

### Code/API changes
* [OSDEV-1335](https://opensupplyhub.atlassian.net/browse/OSDEV-1335) - Explicitly set the number of shards and the number of replicas for the "production locations" and "moderation events" OpenSearch indexes. Based on the OpenSearch documentation, a storage size of 10–30 GB is preferred for workloads that prioritize low search latency. Additionally, having too many small shards can unnecessarily exhaust memory by storing excessive metadata. Currently, the "production locations" index utilizes 651.9 MB, including replicas, while the "moderation events" index is empty. This indicates that one shard and one replica should be sufficient for the "production locations" and "moderation events" indexes.
* Moved all the files related to the OpenSearch service to the existing `src/django/api/services/opensearch` folder within the `api` app of the Django application. This should make it easier to navigate through the files and clarify the location of all OpenSearch service-related files in one place within the `api` app in Django.

### Architecture/Environment changes
* The OpenSearch version has been increased to 2.15.
* [OSDEV-1335](https://opensupplyhub.atlassian.net/browse/OSDEV-1335) - The new "moderation events" Logstash pipeline has been configured and implemented to collect moderation event data from the current PostgreSQL database and save it to OpenSearch. This setup allows for fast searches on the moderation events data.
* [OSDEV-1387](https://opensupplyhub.atlassian.net/browse/OSDEV-1387) - The SQL query for generating tiles from PostgreSQL+PostGIS has been reimplemented to avoid using the JOIN + GROUP BY clause. This change reduces the number of subqueries and their asymptotic complexity. Additionally, an option to set an upper limit on facility counts in the 'count' clause has been introduced, capped at 100, which doubles the query's performance. Throttling has been removed for tile generation endpoints.
* [OSDEV-1171](https://opensupplyhub.atlassian.net/browse/OSDEV-1171) - RDS instances for `staging` and `test` have beed decreased to `db.t3.large`
* Playwright has been introduced as the main framework for end-to-end testing:
    * Added a new Playwright testing service to the Docker configuration
    * Implemented initial test cases to verify core functionality
    * Integrated Playwright tests into the CI pipeline via GitHub Actions
    * Added necessary configuration files and dependencies for the e2e testing project
* The RDS instance for `production` has been upgraded to `db.m6in.4xlarge` and configured to operate in a single Availability Zone.

### Bugfix
* [OSDEV-1335](https://opensupplyhub.atlassian.net/browse/OSDEV-1335) - Fixed the assertion in the test for the `country.rb` filter of the "production locations" Logstash pipeline. The main issue was with the evaluation of statements in the Ruby block. Since only the last statement is evaluated in a Ruby block, all the checks were grouped into one chain of logical statements and returned as a `result` variable at the end.

### What's new
* [OSDEV-1116](https://opensupplyhub.atlassian.net/browse/OSDEV-1116) - A new Contribution Record Page has been developed to enable quick identification and moderation of contributions. This page includes two main sections: Moderation Event Data and Potential Matches, along with a set of buttons designed to facilitate the moderation process.
* [OSDEV-1120](https://opensupplyhub.atlassian.net/browse/OSDEV-1120) - A new Moderation Queue Dashboard page has been introduced, featuring three essential components:
    * Moderation Events Table: Allows users to view and manage moderation events more effectively.
    * Filtering Options: Multiple filter fields enable users to customize the displayed events based on different criteria, making it easier to find specific events.
    * Download Excel Button: Provides the ability to export the list of displayed moderation events as an XLSX file for offline analysis and record-keeping.

### Release instructions
* The following steps should be completed while deploying to Staging or Production:
    1. Run the `[Release] Deploy` pipeline for these environments with the flag 'Clear OpenSearch indexes' set to true. This will allow Logstash to refill OpenSearch since the OpenSearch instance will be recreated due to the version increase. It is also necessary due to changes in the OpenSearch index settings.
    2. Open the triggered `Deploy to AWS` workflow and ensure that the `apply` job is completed. **Right after** finishing the `apply` job, follow these instructions, which should be the last steps in setting up the recreated OpenSearch instance:
        - Copy the ARN of the `terraform_ci` user from the AWS IAM console.
            - Navigate to the AWS console's search input, type "IAM", and open the IAM console.
            - In the IAM console, find and click on the "Users" tab.
            - In the list of available users, locate the `terraform_ci` user, click on it, and on that page, you will find its ARN.
        - After copying this value, go to the AWS OpenSearch console in the same way you accessed the IAM console.
        - Open the available domains and locate the domain for the corresponding environment. Open it, then navigate to the security configuration and click "Edit".
        - Find the section titled "Fine-grained access control", and under this section, you will find an "IAM ARN" input field. Paste the copied ARN into this field and save the changes. It may take several minutes to apply. Make sure that the "Configuration change status" field has green status.
    3. Then, return to the running `Deploy to AWS` workflow and ensure that the logs for `clear_opensearch` job do not contain errors related to access for deleting the OpenSearch index or lock files in EFS storage. In case of **an access error**, simply rerun the `Deploy to AWS` workflow manually from the appropriate release Git tag.


## Release 1.23.0

## Introduction
* Product name: Open Supply Hub
* Release date: November 02, 2024

### Database changes

#### Migrations
* 0158_create_moderation_events_table.py - This migration creates api_moderationevent table for Moderation Queue.

#### Schema changes
* [OSDEV-1229](https://opensupplyhub.atlassian.net/browse/OSDEV-1229) - Created Moderation Events Postgres table to track moderation events in the database.

### Code/API changes
* Throttling has been introduced for tiles/* endpoints, limiting requests to 300 per minute.
* [OSDEV-1328](https://opensupplyhub.atlassian.net/browse/OSDEV-1328) The OpenSearch tokenizer has been changed to `lowercase` to get better search results when querying the GET /v1/production-locations/ endpoint.

### Architecture/Environment changes
* Resource allocation has been optimized for the staging environment. The number of ECS tasks for the Django app has been reduced from 6 to 4, while maintaining system stability.

### Release instructions
* Ensure that the following commands are included in the `post_deployment` command:
    * `migrate`
* Run `[Release] Deploy` pipeline for an existing environment with the flag 'Clear OpenSearch indexes' set to true - to let the tokenizer parse full text into words with new configurations.


## Release 1.22.0

## Introduction
* Product name: Open Supply Hub
* Release date: October 19, 2024

### Database changes

#### Migrations
* 0156_introduce_list_level_parsing_errors.py - This migration introduces the parsing_errors field for the FacilityList model to collect list-level and internal errors logged during the background parsing of the list.
* 0157_delete_endpoint_switcher_for_list_uploads.py - This migration deletes the `use_old_upload_list_endpoint` switcher that was necessary to toggle between the old and new list upload endpoints.

#### Schema changes
* [OSDEV-1039](https://opensupplyhub.atlassian.net/browse/OSDEV-1039) - Since the `use_old_upload_list_endpoint` switcher is no longer necessary for the list upload, it has been deleted from the DB. Additionally, the `parsing_errors` field has been added to the FacilityList model.

### Code/API changes
* [OSDEV-1102](https://opensupplyhub.atlassian.net/browse/OSDEV-1102) - API. Propagate production location updates to OpenSearch data source via refreshing `updated_at` field in `api_facility` table. Triggered updated_at field in such actions: transfer to alternate facility, claim facility, approve, reject and deny claim, claim details, merge facilities, match facility (promote, split).
* [OSDEV-1039](https://opensupplyhub.atlassian.net/browse/OSDEV-1039) - Deleted the `facility_list_items.json` fixture from the Django app since it is no longer needed, having been replaced with real CSV files. Additionally, other important changes have been implemented in the Django app and deployment:
    * Adjusted all code that used the `facility_list_items.json` fixture and removed the unused matching logic from the Django app, as it is no longer necessary and was connected to that fixture.
    * Updated the reset database step in the `restore_database` job of the Deploy to AWS GitHub workflow to upload CSV location list files to S3 for parsing during the DB reset.

### Architecture/Environment changes
* [OSDEV-1325](https://opensupplyhub.atlassian.net/browse/OSDEV-1325)
  * __Deploy to AWS__ pipeline will init from __[Release] Deploy__ pipeline and get deployment parameters, such as cleaning OpenSearch indexes, by trigger.
* [OSDEV-1372](https://opensupplyhub.atlassian.net/browse/OSDEV-1372)
  * Changed the base image in the Django app Dockerfile to use a Debian 11 instead of Debian 10 as the PostgreSQL 13 repository support for Debian 10 has been ended.
  * Always build a docker image for the amd64 platform so that the image in the local environment fully corresponds to the one in production.
* [OSDEV-1172](https://opensupplyhub.atlassian.net/browse/OSDEV-1172)
  * Added the ability to restore a database from a snapshot.
* [OSDEV-1388](https://opensupplyhub.atlassian.net/browse/OSDEV-1388)
  * Increased timeout to wait for copying anonymized shared snapshot.

### Bugfix
* Fixed a bug related to environment variable management:
    * Removed the `py_environment` Terraform variable, as it appeared to be a duplicate of the `environment` variable.
    * Passed the correct environment values to the ECS task definition for the Django containers in all environments, especially in the Preprod and Development environments, to avoid misunderstandings and incorrect interpretations of the values previously passed via `py_environment`.
    * Introduced a *Local* environment specifically for local development to avoid duplicating variable values with the AWS-hosted *Development* environment.
* [OSDEV-1039](https://opensupplyhub.atlassian.net/browse/OSDEV-1039) - Made the list parsing asynchronous and increased the list upload limit to 10,000 facilities per list to reduce manual work for moderators when they split large lists into smaller ones. The following architectural and code changes have been made:
    1. Renamed the previously copied `api/facility-lists/createlist` POST endpoint to the `api/facility-lists` POST endpoint. Deleted the old implementation of the `api/facility-lists` POST endpoint along with the `use_old_upload_list_endpoint` switcher that was necessary to toggle between the old and new list upload endpoints.
    2. Removed the triggering of ContriCleaner from the `api/facility-lists` POST endpoint and moved it to the async parse AWS batch job to reduce the load on the endpoint. Introduced a `parsing_errors` field for the FacilityList model to collect list-level and internal errors logged during the background parsing of the list.
    3. Established a connection between the EC2 instance within the AWS batch job and the S3 bucket where all the uploaded list files are saved. This is necessary because the parse job retrieves a particular list from the S3 bucket via Django.
    4. Deleted redundant code from the previous implementation of the list item parsing.
    5. Adjusted Django, ContriCleaner, and integration tests. Regarding integration tests, the `facility_list_items.json` fixture was converted to concrete CSV lists, which were connected to the `facility_lists.json` fixture to upload them to the DB while creating the test DB for the integration tests. This is necessary because the parsing function that triggers ContriCleaner can only work with real files, not facility list items as it did previously.
    6. Refactored the ContributeForm component in the front-end app.
    7. The list page has been adjusted to work with asynchronous parsing, and a new dialog window has been added to notify users about the list parsing process, indicating that they need to wait.
    8. Introduced a UI to display list parsing errors on the list page after the page refresh.

### What's new
* [OSDEV-1127](https://opensupplyhub.atlassian.net/browse/OSDEV-1127) - It was implemented the Production Location Search screen that has two tabs: "Search by OS ID" and "Search by Name and Address." Each tab adds a query parameter (`?tab=os-id` and `?tab=name-address`) to the URL when active, allowing for redirection to the selected tab. On the "Search by OS ID" tab, users see an input field where they can enter an OS ID. After entering the full OS ID (15 characters), the "Search By ID" button becomes clickable, allowing users to proceed to the results screen. There are two possible outcomes:
    * Successful Search: If the search is successful, the results screen displays information about the production location, including its name, OS ID, previous OS ID (If they exist), address, and country name. Users can then choose to either return to the search by name and address or add data and claim the location.
    * Unsuccessful Search: If the search is unsuccessful, an explanation is provided, along with two options: return to the search by name and address or search for another OS ID.

    Each results screen also includes a "Back to ID search" button at the top.

### Release instructions
* Before deploying to an existing environment, clear OpenSearch to ensure it can receive any missed changes and properly start the update process.
* Ensure that the `migrate` command is included in the `post_deployment` command.


## Release 1.21.0

## Introduction
* Product name: Open Supply Hub
* Release date: September 21, 2024

### Code/API changes
* [OSDEV-1126](https://opensupplyhub.atlassian.net/browse/OSDEV-1126) - Added the `historical_os_id` field to the response from the `v1/production-locations` endpoint if the searched production location contains this data. Modified the search query for `os_id` so that the search is conducted in both the `os_id` and `historical_os_id` fields in the OpenSearch production-locations index.
To make this possible, the `sync_production_locations.sql` script, which generates data for the production-locations index, was modified to include the selection of `historical_os_id_value` from the `api_facilityalias` table.
Additionally, a `historical_os_id` filter was added to the `sync_production_locations.conf`, ensuring that the `historical_os_id` is included in the index document only when the `historical_os_id_value` is not empty.

### Architecture/Environment changes
* [OSDEV-1177](https://opensupplyhub.atlassian.net/browse/OSDEV-1177)
  * Improved OpenSearch indexes cleanup step in the `Deploy to AWS` and `DB - Apply Anonymized DB` pipelines to use script templates so that changes can be made in one place rather than in each pipeline separately
  * Stop/start Logstash and clearing OpenSearch indexes moved to separate jobs of `Deploy to AWS` and `DB - Apply Anonymized DB` pipelines.
  * Stop/start Logstash and clearing OpenSearch indexes now runs on ubuntu-latest runner.
  * The automated deployment to AWS after creating tags for `sandbox` and `production` was temporarily prevented (until the implementation of [OSDEV-1325](https://opensupplyhub.atlassian.net/browse/OSDEV-1325)).

### Bugfix
* [OSDEV-1177](https://opensupplyhub.atlassian.net/browse/OSDEV-1177) - The following changes have been made:
    * Removed the if clause in the DB. Apply the Anonymized DB workflow to activate stopping Logstash.
    * Corrected grammar mistakes in the description of the job steps for stopping Logstash and clearing OpenSearch for the `DB - Apply Anonymized DB` and `Deploy to AWS` GitHub workflows.

### What's new
* [OSDEV-1225](https://opensupplyhub.atlassian.net/browse/OSDEV-1225) - The auto email responses for `Approved` and `Rejected` statuses have been updated to improve user experience. A user receives an email updating them on the status of their list and the next steps they need to take.

### Release instructions
* Ensure that the following commands are included in the `post_deployment` command:
    * `migrate`
* After running the `Release [Deploy]` workflow for both the `sandbox` and `production` environments, the responsible person must manually run the `Deploy to AWS` workflow, ensuring that the `Clear OpenSearch indexes` option is checked for each environment.
Note: This instruction updates item 3 of the ['Release to Production and Sandbox'](https://github.com/opensupplyhub/open-supply-hub/blob/main/doc/release/RELEASE-PROTOCOL.md#release-to-production-and-sandbox) section of the RELEASE-PROTOCOL.


## Release 1.20.0

## Introduction
* Product name: Open Supply Hub
* Release date: September 7, 2024

### Database changes

#### Migrations
* 0155_remove_verification_method_column_from_facility_claim.py - This migration replaces the old `index_approved_claim` function with a new one that does not index the `verification_method` and `phone_number` fields. Additionally, it removes the `verification_method` and `phone_number` fields from the FacilityClaim model and the respective history table.

#### Schema changes
* [OSDEV-1092](https://opensupplyhub.atlassian.net/browse/OSDEV-1092) - Since the `verification_method` and `phone_number` fields are no longer necessary for the claim form and aren't used anywhere in the codebase, they have been deleted from the FacilityClaim model and the respective history table.

### Code/API changes
* [OSDEV-1045](https://opensupplyhub.atlassian.net/browse/OSDEV-1045) - Added flag `highlightBackground` to the DashboardFacilityCard component to highlight background for claimed facilities only on the Merge moderation screen. Added the `get_is_claimed` method to the `FacilityIndexDetailsSerializer` that returns a boolean value depending on whether the facility has an approved claim or not.
* [OSDEV-1167](https://opensupplyhub.atlassian.net/browse/OSDEV-1167) - Search. Update field names in Open Search. The following parameter/field names in the API schema for GET api/v1/production-locations has been changed:
    - `name_local` -> `local_name`
    - `url` -> `business_url`
    - `lon` -> `lng`
* [OSDEV-1025](https://opensupplyhub.atlassian.net/browse/OSDEV-1025) - Added the `get_is_claimed` method to the `FacilityMatchSerializer` that returns a boolean value depending on whether the matched facility has an approved claim or not.
* [OSDEV-1092](https://opensupplyhub.atlassian.net/browse/OSDEV-1092) - Modified the serialized output of the `FacilityClaimDetailsSerializer`:
    * Removed the `verification_method` and `phone_number` fields.
    * Added `facility_website`, `sector`, `facility_workers_count`, and `facility_name_native_language`.
* [OSDEV-1101](https://opensupplyhub.atlassian.net/browse/OSDEV-1101) - API v1/production-locations. Extend the country object to include alpha-3 code, numeric code, and country name.

### Architecture/Environment changes
* [OSDEV-1153](https://opensupplyhub.atlassian.net/browse/OSDEV-1153) - Created integration tests for the OpenSearch and for new `/api/v1/production-locations/` API endpoint.
* [OSDEV-1177](https://opensupplyhub.atlassian.net/browse/OSDEV-1177) - Implemented clearing OpenSearch and stopping Logstash during Postgres DB restore/reset in pre-prod/test/dev environments to freshly populate OpenSearch with data from the restored or reset Postgres DB.

### What's new
* [OSDEV-1045](https://opensupplyhub.atlassian.net/browse/OSDEV-1045) - The color of the facility panel for claimed facilities in the Merge moderation screen has been changed to green.
* [OSDEV-1025](https://opensupplyhub.atlassian.net/browse/OSDEV-1025) - Added the claim badge to the facility details on the C/R moderation screen when the facility has an approved claim.
* [OSDEV-1092](https://opensupplyhub.atlassian.net/browse/OSDEV-1092) - On the Facility Claims Details page, fields have been updated to show only those that could be uploaded as part of the claim form:
    * Removed deprecated fields: Phone Number, Company Name, Facility Parent Company / Supplier Group, Facility Description, and Verification Method.
    * Added new fields: Sector(s), Production Location's Website, Number of Workers, and Local Language Name.
    * Renamed fields:
        * 'Facility' to 'Location Name',
        * 'Claim Contributor' to 'Claimant Account',
        * 'Job Title' to 'Claimant Title',
        * 'Email' to 'Account Email',
        * 'Website' to 'Claimant's Website',
        * 'LinkedIn Profile' to 'Production Location's LinkedIn'.

### Release instructions
* Before deploying to an existing environment, manually delete the related EFS storage, OpenSearch domain, and stop all tasks of the Logstash service in the appropriate ECS cluster. This is necessary to apply the new mapping for the production-locations OpenSearch index.

* Ensure that the following commands are included in the `post_deployment` command:
    * `migrate`
    * `index_facilities_new`


## Release 1.19.0

## Introduction
* Product name: Open Supply Hub
* Release date: August 24, 2024

### Code/API changes
* [OSDEV-1006](https://opensupplyhub.atlassian.net/browse/OSDEV-1006) - Create new "api/v1/production-locations" endpoint.
* [OSDEV-633](https://opensupplyhub.atlassian.net/browse/OSDEV-633) - Modified the `sectors` endpoint to return either a list of sectors or sectors grouped by their sector groups, depending on the query parameters passed to the request. Possible parameters include:
    * `embed` (optional): If present, returns a flat list of sectors submitted by a specific contributor.
    * `contributor` (optional): If embed is provided, this parameter must be included to filter sectors submitted by a specific contributor.
    * `grouped` (optional): If present, returns sectors grouped by their sector groups.
* [OSDEV-1184](https://opensupplyhub.atlassian.net/browse/OSDEV-1184) - Handle validation errors for size, sort_by and order_by parameters of "api/v1/production-locations" endpoint.
* [OSDEV-982](https://opensupplyhub.atlassian.net/browse/OSDEV-982) - Search, API. Add OS ID query parameter to v1/production-locations. Implement "api/v1/production-locations/{os_id}" endpoint.
* [OSDEV-1103](https://opensupplyhub.atlassian.net/browse/OSDEV-1103) - Enabled accent-insensitive search for `name` and `address` fields of production location by designing the index mapping to do ASCII folding for search tokens. Additionally, there were changed query_type for the `name` and `name_local` fields from `terms` to `match`.

### Architecture/Environment changes
* [OSDEV-1165](https://opensupplyhub.atlassian.net/browse/OSDEV-1165) - Updated the release protocol to include information about quick fixes and how to perform them. Additionally, updated the GitFlow diagram to visually depict this process.
* Updated the `RELEASE-PROTOCOL.md` file to include information about OpenSearch and Logstash, stating that their functionality should also be checked after deployment.
* [OSDEV-1169](https://opensupplyhub.atlassian.net/browse/OSDEV-1169) - Activated deployment database-anonymizer to production.
* [OSDEV-1197](https://opensupplyhub.atlassian.net/browse/OSDEV-1197) - Upgrade Kafka tools to version 3.8.0

### Bugfix
* [OSDEV-1048](https://opensupplyhub.atlassian.net/browse/OSDEV-1048) - Fixed error "User Cannot read properties of undefined (reading 'length')".
* [OSDEV-1180](https://opensupplyhub.atlassian.net/browse/OSDEV-1180) - Introduced a 10,000-download limit check on the api/facilities-downloads API endpoint to prevent non-API users from downloading more than 10,000 production locations.
* [OSDEV-1178](https://opensupplyhub.atlassian.net/browse/OSDEV-1178) - Added null check for claimStatuses array that fixes JS error on Dashboard/Facility Claims page.

### What's new
* [OSDEV-633](https://opensupplyhub.atlassian.net/browse/OSDEV-633) - Added a nested select to the Sectors filter. The main selection is the group name of related sectors. By pressing the header, a user can select all related sectors from this group. To view the list of related sectors, it's necessary to press the "carrot" icon next to the group heading. This action allows a user to choose a single sector from the grouped list. Additionally, entering text into the search filter displays only the filtered sectors within the opened groups.

### Release instructions
* Before deploying to an existing environment, manually delete the related EFS storage, OpenSearch domain, and stop all tasks of the Logstash service in the appropriate ECS cluster. This is necessary to apply the new mapping for the production-locations OpenSearch index.


## Release 1.18.0

## Introduction
* Product name: Open Supply Hub
* Release date: August 10, 2024

### Database changes

#### Migrations
* 0152_delete_tilecache_and_dynamicsetting.py - removed unused `api_tilecache` and `api_dynamicsetting` tables.
* 0153_add_sector_group_table.py - creates the `SectorGroup` model and populates it with the sector groups names.
* 0154_associate_sectors_with_groups.py - associates sectors with sector groups.

#### Schema changes
* [OSDEV-1142](https://opensupplyhub.atlassian.net/browse/OSDEV-1142) - Technical Debt. Remove unused `api_tilecache` and `api_dynamicsetting` tables. Migration has been created, removed related data in the code base.
* [OSDEV-360](https://opensupplyhub.atlassian.net/browse/OSDEV-360) - The following changes have been implemented:
    * A new table, `api_sectorgroup`, has been introduced and populated with sector group names.
    * A new field named `groups` has been added to the `Sector` model to establish a many-to-many relationship between the `api_sector` and the `api_sectorgroup` tables.

### Code/API changes
* [OSDEV-1005](https://opensupplyhub.atlassian.net/browse/OSDEV-1005) - Disconnect location deletion propagation to the OpenSearch cluster while the Django tests are running, as it is outside the scope of Django unit testing.

### Architecture/Environment changes
* [OSDEV-1005](https://opensupplyhub.atlassian.net/browse/OSDEV-1005) - Enable deployment of the Logstash and OpenSearch infra to AWS environments.
* [OSDEV-1156](https://opensupplyhub.atlassian.net/browse/OSDEV-1156) - The following changes have been made:
    * Defined memory and CPU configurations for Logstash and instance types for OpenSearch in each AWS environment. The memory and CPU configurations for Logstash have been set uniformly across all environments. After an investigation, it was found that the minimally sufficient requirements are 0.25 CPU and 2 GB of memory for proper Logstash operation, even with the production database. [This documentation](https://www.elastic.co/guide/en/logstash/current/jvm-settings.html) about JVM settings in the Logstash app was used to determine the appropriate resource settings. Regarding OpenSearch, the least powerful instance type was used for the Dev, Staging, and Test environments since high OpenSearch performance is not required there. For the Prod and Pre-prod environments, the minimally recommended general-purpose instance type, `m6g.large.search`, was selected. Research showed that it can process document deletions in 0.04 seconds, which is relatively fast compared to the 0.1-0.2 seconds on the `t3.small.search` instance type used for Dev, Staging, and Test. This decision was based on [this AWS Blog article](https://aws.amazon.com/blogs/aws-cloud-financial-management/better-together-graviton-2-and-gp3-with-amazon-opensearch-service/).
    * The OpenSearch instance type was parameterized.
    * The JVM direct memory consumption in the Logstash app was decreased to 512 MB to fit into two gigabytes of memory, which is the maximum available for 0.25 CPU. Total memory usage was calculated based on the formula in [this section](https://www.elastic.co/guide/en/logstash/current/jvm-settings.html#memory-size-calculation) of the Logstash JVM settings documentation.
* Updated the OpenSearch domain name to the environment-dependent Terraform (TF) local variable in the resources of the OpenSearch access policy. Utilized the `aws_opensearch_domain_policy` resource since the `access_policies` parameter on `aws_opensearch_domain` does not validate the policy correctly after its updates. See [the discussion on GitHub](https://github.com/hashicorp/terraform-provider-aws/issues/26433).

### Bugfix
* Ensure that the OpenSearch domain name is unique for each environment to avoid conflicts when provisioning domains across different environments.
* [OSDEV-1176](https://opensupplyhub.atlassian.net/browse/OSDEV-1176) - Fixed a spelling mistake in the label for the password field on the LogIn page. After the fix, the label reads "Password".
* [OSDEV-1178](https://opensupplyhub.atlassian.net/browse/OSDEV-1178) - Fixed error "Something went wrong" error after clicking on Dashboard -> View Facility Claims.

### What's new
* [OSDEV-1144](https://opensupplyhub.atlassian.net/browse/OSDEV-1144) - Claims emails. Updated text for approval, revocation, and denial emails.
* [OSDEV-360](https://opensupplyhub.atlassian.net/browse/OSDEV-360) - On the admin dashboard, functionality has been added to allow Admins to add, remove, or modify sector groups. In the `Sectors` tab, Admins can now adjust the related sector groups for each sector. Each sector must be associated with at least one group.
* [OSDEV-1005](https://opensupplyhub.atlassian.net/browse/OSDEV-1005) - Implement the propagation of production location deletions from the PostgreSQL database to the OpenSearch cluster. After this fix, the locations that were deleted will be excluded from the response of the `v1/production-location` GET API endpoint.

### Release instructions
* Ensure that the following commands are included in the `post_deployment` command:
    * `migrate`


## Release 1.17.0

## Introduction
* Product name: Open Supply Hub
* Release date: July 27, 2024

### Database changes

#### Migrations
* 0151_replace_index_number_of_workers.py - replace function `index_number_of_workers` to use one source of truth for both`number_of_workers` & `extended_fields`.

### Bugfix
* [OSDEV-1145](https://opensupplyhub.atlassian.net/browse/OSDEV-1145) - Error message appearing as red dot with no context. Error display has been fixed. Simplified displaying logic of errors. Changed error property type.
* [OSDEV-576](https://opensupplyhub.atlassian.net/browse/OSDEV-576) - Implemented one source of truth to Search query source & Production Location Details page source for field `number_of_workers`.
* [OSDEV-1146](https://opensupplyhub.atlassian.net/browse/OSDEV-1146) - Fixed issue with missed header & data for Claim Decision column while downloaded Facility Claims data in xlsx format.

### What's new
* [OSDEV-1090](https://opensupplyhub.atlassian.net/browse/OSDEV-1090) - Claims. Remove extra product type field on Claimed Facility Details page.
* [OSDEV-273](https://opensupplyhub.atlassian.net/browse/OSDEV-273) - Facility Claims. Implement filtering by Country and Status. Set 'pending' claim status as a default filter.
* [OSDEV-1083](https://opensupplyhub.atlassian.net/browse/OSDEV-1083) - Implemented a 'toggle password visibility' feature in the login, registration, reset password and user profile forms.
* The legacy `_template` API endpoint was disabled via the configuration file in favor of the new `_index_template` API endpoint, since the composable index template is used for OpenSearch. The `legacy_template` was set to `false` to start using the defined composable index template in the `production_locations.json` file. This change is necessary to avoid omitting the `production_locations.json` index template for the `production-locations` index defined in the Logstash app and to enforce the OpenSearch cluster to use the explicit mapping for the `production-locations` index.

### Release instructions
* Ensure that the following commands are included in the `post_deployment` command:
    * `migrate`
    * `index_facilities_new`


## Release 1.16.0

## Introduction
* Product name: Open Supply Hub
* Release date: July 13, 2024

### Code/API changes
* [OSDEV-1100](https://opensupplyhub.atlassian.net/browse/OSDEV-1100) - Replaced all mentions of "facility" and "facilities" with the new production location naming in the Logstash app. Renamed `location` field in the production locations index to `coordinates`.
* [OSDEV-705](https://opensupplyhub.atlassian.net/browse/OSDEV-705) - Created an additional `RowCoordinatesSerializer` in the ContriCleaner to handle coordinate values ("lat" and "lng"). Moved the conversion of "lat" and "lng" into float point numbers from `FacilityListViewSet` to this serializer.
* Introduced a general format for all Python logs by updating the Django `LOGGING` constant. Disabled propagation for the `django` logger to the `root` logger to avoid log duplication. Removed unnecessary calls to the `basicConfig` method since only the configuration defined in the `LOGGING` constant in the settings.py file is considered valid by the current Django app.

### Bugfix
* [OSDEV-705](https://opensupplyhub.atlassian.net/browse/OSDEV-705) - Fixed the error “could not convert string to float” that occurred when a list contained columns for “lat” and “lng” and only some of the rows in these columns had data. As a result, rows are processed regardless of whether the values for “lat” and “lng” are present and valid, invalid, or empty.

### What's new
* [OSDEV-981](https://opensupplyhub.atlassian.net/browse/OSDEV-981) Reporting. History of contributor uploads. Created a new report with details about the contributor:
    * including name, ID, contributor type;
    * first upload, including date of the first upload and time since the first upload in days;
    * most recent (or “last”) upload, including date of the last upload and time since the last upload in days;
    * total (or “lifetime”) uploads and a calculation for uploads per year (= lifetime uploads = total uploads / (current year - first upload year); if “first upload year” = “current year”, then use 1 in denominator). This data is ordered based on the “date of last upload” column so that contributors who have recently contributed data are at the top of the report.
* [OSDEV-1105](https://opensupplyhub.atlassian.net/browse/OSDEV-1105) - Contribution. Allow commas in list name and update error message.
* [OSDEV-272](https://opensupplyhub.atlassian.net/browse/OSDEV-272) - Facility Claims Page. Implement ascending/descending and alphabetic sort on FE. Applied proper sorting for lower case/upper case/accented strings.
* [OSDEV-1036](https://opensupplyhub.atlassian.net/browse/OSDEV-1036) - Claims. Add a sortable "claim decision" column to claims admin page.
* [OSDEV-1053](https://opensupplyhub.atlassian.net/browse/OSDEV-1053) - Updated email notification about the claim submission.


## Release 1.15.0

## Introduction
* Product name: Open Supply Hub
* Release date: June 29, 2024

### Database changes

#### Migrations
* 0150_introduce_function_formatting_number_to_percent.py - adds add_percent_to_number to DB and drop
drop_calc_column_func.

### Code/API changes
* [OSDEV-1004](https://opensupplyhub.atlassian.net/browse/OSDEV-1004) - The following changes have been made to the Logstash and OpenSearch services:
    * Prepared the SQL script to collect all the necessary data for the `v1/facilities` API endpoint according to the new API specification. Agreed upon and established a prioritization scale for gathering data related to the name, address, sector, parent_company, product_type, facility_type, processing_type, number_of_workers and location fields as follows:
        * Data from the approved claim.
        * Promoted matches (considered as promoted facility list items).
        * The most recently contributed data.
    * For the country field, the same prioritization scale has been utilized except for 'Data from the approved claims' because the claimant cannot update the country in any way.
    * Introduced a new set of Ruby scripts to filter and reorganize the incoming data at the Logstash app level, avoiding complex database queries that could lead to high database load.
    * Updated the `facilities` index template for OpenSearch to define how new fields within the facility documents are stored and indexed by OpenSearch.
    * Set up the main Logstash pipeline to run every 15 minutes.
    * Introduced ingress and egress rules for the Opensearch and Logstash.
    * Parameterized database credentials for the logstash configs input.
    * Parameterized OpenSearch domain for the logstash configs output.
    * Specified the ARN of an IAM role to be used as the master user for the OpenSearch domain.
    * Set EFS access point permissions for logstash:root user.
    * Utilized environment variables to disable authentication for OpenSearch during local development, as the authentication isn't necessary.

    All changes have been made to meet the API specification requirements for `v1/facilities` API endpoint as closely as possible.

### Architecture/Environment changes
* For the job `clean_ecr_repositories` of Destroy Environment action, it was added a new line to the script responsible for deleting ECR repositories, specifically targeting the `opensupplyhub-logstash` repository.
* The `reindex_database` and `index_facilities_new` commands have been removed from the `post_deployment` command.

### Bugfix
* [OSDEV-1098](https://opensupplyhub.atlassian.net/browse/OSDEV-1098) Reporting. A columns values in the report "Contributor type by %" are not cumulative. The SQL for the report has been rewritten in such a way that first calculates the monthly counts, then computes the cumulative counts for each month, and finally applies the add_percent_to_number function to get the desired percentages. This gives us the accumulated values for each month.

### What's new
* [OSDEV-1071](https://opensupplyhub.atlassian.net/browse/OSDEV-1071)  Replaced the term "facility" with "production location" in the claims banners
* [OSDEV-933](https://opensupplyhub.atlassian.net/browse/OSDEV-933) Facility Claims. Add "what is claims" screen. `What is claims` page with radio buttons has been added that explains more about the claim. Updated title and link text for not logged in user who wants to claim a production location.
* [OSDEV-1088](https://opensupplyhub.atlassian.net/browse/OSDEV-1088) - Collecting users' public IP addresses in the Rollbar error tracker has been disabled to meet GDPR compliance.

### Release instructions
* Update code.


## Release 1.14.0

## Introduction
* Product name: Open Supply Hub
* Release date: June 15, 2024

### Database changes

#### Migrations
* 0146_add_facility_workers_count_new_field_to_facilityclaim.py - adds the facility_workers_count_new field to the FacilityClaim model.
* 0147_copy_facility_workers_count_to_facility_workers_count_new.py - copies the data from the facility_workers_count field to the facility_workers_count_new field.
* 0148_remove_facility_workers_count_field_from_facilityclaim.py - removes the facility_workers_count field from the FacilityClaim model.
* 0149_rename_facility_workers_count_new_to_facility_workers_count.py - renames the facility_workers_count_new field to facility_workers_count.

#### Schema changes
* [OSDEV-1084](https://opensupplyhub.atlassian.net/browse/OSDEV-1084) - To enable adding a range for the number of workers during the claiming process, the type of the `facility_workers_count` field in the `FacilityClaim` table was changed from `IntegerField` to `CharField`.

### Architecture/Environment changes
* [OSDEV-1069](https://opensupplyhub.atlassian.net/browse/OSDEV-1069) - The following changes have been made:
    * Changed the Postgres Docker image for the database to use the official one and make the local database setup platform-agnostic, so it doesn't depend on the processor architecture.
    * Built the PostGIS program from source and installed it to avoid LLVM-related errors inside the database Docker container during local development.
* [OSDEV-1072](https://opensupplyhub.atlassian.net/browse/OSDEV-1072) - The following changes have been made:
    * Added building database-anonymizer container to the pipeline.
    * Pushing the database-anonymizer container to the repo is turned off until the database anonymizing scheduled task will be deployed to the production.
* [OSDEV-1089](https://opensupplyhub.atlassian.net/browse/OSDEV-1089) Change format gunicurn logs not pass IP address to AWS CloudWatch.
* Added command `reindex_database`
* [OSDEV-1075](https://opensupplyhub.atlassian.net/browse/OSDEV-1075) - The following changes have been made:
    * All resources created via batch job will be tagged
* [OSDEV-1089](https://opensupplyhub.atlassian.net/browse/OSDEV-1089) Change format gunicurn logs not pass IP address to AWS CloudWatch.
* Make tile generation endpoint transaction-less and remove `CREATE TEMP TABLE` statement.
* Added command `reindex_database`.
* [OSDEV-1089](https://opensupplyhub.atlassian.net/browse/OSDEV-1089) Change format gunicurn logs not pass IP address to AWS CloudWatch.
* Removed calling command `clean_facilitylistitems` from the `post_deployment` command.
* Added calling command `reindex_database` from the `post_deployment` command.
* Added calling command `index_facilities_new` from the `post_deployment` command.
* An additional loop was added to the `run_cli_task` script that repeatedly checks the status of an AWS ECS task, waiting for it to stop.

### Bugfix
* [OSDEV-1019](https://opensupplyhub.atlassian.net/browse/OSDEV-1019) - Fixed an error message to 'Your account is not verified. Check your email for a confirmation link.' when a user tries to log in with an uppercase letter in the email address and their account has not been activated through the confirmation link.
* Added the `--if-exists` flag to all calls of the `pg_restore` command to eliminate spam errors when it tries to delete resources that don't exist just because the DB can be empty. Improved the section of the README about applying the database dump locally. Specifically, SQL queries have been added to delete all the tables and recreate an empty database schema to avoid conflicts during the database dump restore.

### What's new
* [OSDEV-1030](https://opensupplyhub.atlassian.net/browse/OSDEV-1030) - The following changes have been made:
    * Replaced the "Donate" button with a "Blog" button in the header
    * Added links to the "Blog" and "Careers" pages in the footer
* [OSDEV-939](https://opensupplyhub.atlassian.net/browse/OSDEV-939) - The following changes have been made:
    * Created new steps `Supporting Documentation` & `Additional Data` for `Facility Claim Request` page.
    * Added popup for successfully submitted claim.
* [OSDEV-1084](https://opensupplyhub.atlassian.net/browse/OSDEV-1084) - Enable adding a range for the number of workers during the claiming process, either after pressing the “I want to claim this production location” link or on the Claimed Facility Details page.

### Release instructions
* Update code.


## Release 1.13.0

## Introduction
* Product name: Open Supply Hub
* Release date: June 01, 2024

### Database changes

#### Migrations
* 0145_new_functions_for_clean_facilitylistitems_command.py - introduced new sql functions for `clean_facilitylistitems` command:
    - drop_table_triggers
    - remove_items_where_facility_id_is_null
    - remove_old_pending_matches
    - remove_items_without_matches_and_related_facilities

### Code/API changes
* [OSDEV-994](https://opensupplyhub.atlassian.net/browse/OSDEV-994) API. Update to pass all merge events to user based on contrib id. A non-admin API user makes:
- a GET call to /moderation-events/merge/
and receives information about merges that have occurred for all contributors.
- a GET call to /moderation-events/merge/?contributors=<id_number_x>&contributors=<id_number_y>&contributors=<id_number_z>
and receives information about merges that have occurred for the contributors with the specified IDs.

### Architecture/Environment changes
* [OSDEV-1003](https://opensupplyhub.atlassian.net/browse/OSDEV-1003) - Added automatic building for the Logstash Docker image in the `Deploy to AWS` workflow. Refactored the `Deploy to AWS` workflow to remove redundant setting values for `build-args` of the `docker/build-push-action` action in cases where the values are not used.
* [OSDEV-1004](https://opensupplyhub.atlassian.net/browse/OSDEV-1004) - Prepared the local environment setup for the Logstash and OpenSearch services to enable local development. Created a script to start the project from scratch with a database populated with sample data.
* [OSDEV-1054](https://opensupplyhub.atlassian.net/browse/OSDEV-1054) - Added a Django command `clean_facilitylistitems` that make next steps:
    - drop table triggers;
    - remove facilitylistitems where facility_id is null;
    - remove facilitylistitems with potential match status more than thirty days;
    - remove facilitylistitems without matches and related facilities;
    - create table triggers;
    - run indexing facilities
* [OSDEV-878](https://opensupplyhub.atlassian.net/browse/OSDEV-878) - Added a Django command `post_deployment` that runs Django migrations during the deployment process. This command can be expanded to include other post-deployment tasks. Used the `post_deployment` command in the `post_deploy` job of the Deploy to AWS workflow.

### Bugfix
* [OSDEV-1056](https://opensupplyhub.atlassian.net/browse/OSDEV-1056) - Refactor OS Hub member's email anonymization.
* [OSDEV-1022](https://opensupplyhub.atlassian.net/browse/OSDEV-1022) - Fix updating facility claim for user. Bring the format of extended field values to the same format as for List / API upload during processing. This has been done because extending fields processing is happening both for List / API uploading and claim update.
* [OSDEV-788](https://opensupplyhub.atlassian.net/browse/OSDEV-788) - Re-written logic for New_Facility/Automatic_Match/Potential_Match when we collect & save data for FacilityListItemTemp/FacilityMatchTemp. That fixed issue with option `create` equal `False` for API requests.
* [OSDEV-1027](https://opensupplyhub.atlassian.net/browse/OSDEV-1027) - Fix rendering of the Average Lead Time section

### What's new
* [OSDEV-1049](https://opensupplyhub.atlassian.net/browse/OSDEV-1049) Update Release protocol.
* [OSDEV-922](https://opensupplyhub.atlassian.net/browse/OSDEV-922) Consent Message. Update wording of consent opt in message on Open Supply Hub. A user who verifies Open Supply Hub for the first time can see the updated message.
* [OSDEV-1068](https://opensupplyhub.atlassian.net/browse/OSDEV-1068) - Created report that shows the number of records from the api_facilitymatch table for contributors: 2060, 1045, 685, 3356

### Release instructions
* Update code.
* Apply DB migrations up to the latest one.


## Release 1.12.0

## Introduction
* Product name: Open Supply Hub
* Release date: May 18, 2024

### Database changes

#### Migrations
* 0143_create_facility_claim_attachment_table.py - create api_facilityclaimattachments table to store claimant attachments per facility claim
* 0144_remove_unnecessary_columns_from_facility_claim.py - This migration replaces the old `index_approved_claim` function with a similar one that does not index the `preferred_contact_method` field. Additionally, the migration removes `email` and `preferred_contact_method` from the `FacilityClaim` model and the respective history table.

#### Schema changes
* [OSDEV-931](https://opensupplyhub.atlassian.net/browse/OSDEV-931) - Since `email` and `preferred_contact_method` are no longer necessary for the claim form, they have been removed from the `FacilityClaim` model and the respective history table. Additionally, the old `index_approved_claim` function has been replaced with a similar one that does not index the `preferred_contact_method` field.

### Code/API changes
* [OSDEV-1021](https://opensupplyhub.atlassian.net/browse/OSDEV-1021) Update the release protocol. The release protocol has been updated with the recent changes. Has been added the section about reloading DedupeHub and QA notification.
* [OSDEV-997](https://opensupplyhub.atlassian.net/browse/OSDEV-997) - A new method, `message_claimant`, was added to the `FacilityClaimViewSet` for handling a POST request on the url-path `message-claimant` for messages to the claimant.
Mail templates for the message to the claimant and the claims team signature were also added.

### Architecture/Environment changes
* [OSDEV-897](https://opensupplyhub.atlassian.net/browse/OSDEV-897) FE(React) app. An appropriate local Docker environment is configured for the application. A local Docker environment has been created for the React application. Renamed the `app` folder to `react` to be clearer in the project. Replaced name in the code base. Removed unnecessary commands.
* [OSDEV-862](https://opensupplyhub.atlassian.net/browse/OSDEV-862) Fix `DB - Save Anonymized DB` / `DB - Apply Anonymized DB` workflows:
  - run actions on self-hosted runners to eliminate `lack of storage` issue that happens on github's runners.
  - use the `Test` environment for  `DB - Save Anonymized DB` action
* [OSDEV-989](https://opensupplyhub.atlassian.net/browse/OSDEV-989) - The Strategy pattern was utilized to consolidate the processing of new facilities received from both API requests and list uploads. The code responsible for executing this processing was refactored, and new classes were implemented:
    * ProcessingFacility - abstract class for facility processing
    * ProcessingFacilityList - class to process a facility list
    * ProcessingFacilityAPI - class to process a facility from an API request
    * ProcessingFacilityExecutor - class defines which interface to execute for the processing of a facility
* Resource allocation has been optimized for the Test environment. The number of ECS tasks in the Test environment has been reduced from 4 to 2, while maintaining system stability.
* [OSDEV-870](https://opensupplyhub.atlassian.net/browse/OSDEV-870) - In `docker-compose` for the `api-app`  added dependency that helps to fix connection with the database during tests pipelines for Dedupe-Hub:
* [OSDEV-1001](https://opensupplyhub.atlassian.net/browse/OSDEV-1001) - Deploy OpenSearch service to OS Hub infrastructure.
```
database:
    condition: service_healthy
```
* [OSDEV-1024](https://opensupplyhub.atlassian.net/browse/OSDEV-1024) - Dedupe Hub. Revise service configurations and refine gazetteer retraining. Remove option `--reload` & decrease number of workers in Dedupe Hub service configuration. Refactor initial rebuilding of gazetteer.
* [OSDEV-885](https://opensupplyhub.atlassian.net/browse/OSDEV-885) - Implement option to reset database for `Dev`, `Test` and `Pre-prod` environmet to `Deploy to AWS` pipleine
* [OSDEV-1002](https://opensupplyhub.atlassian.net/browse/OSDEV-1002) - The following changes have been done:
    * Prepared initial AWS infrastructure via Terraform for the Logstash service, including configuring AWS EFS storage to save the pointer of the last run for the jdbc plugin. Essentially, after deploying updated Terraform code to an environment, ECS task definition, ECR repository, ECS service, along with EFS storage, will be set up for Logstash to function.
    * Moved the PoC solution of the Logstash + Elasticsearch setup to the repository to avoid losing it. Further work is needed as the solution requires development and is not functioning smoothly.
* In response to recent stability observations of the staging environment, resource allocation has been optimized by reducing the number of ECS tasks from 8 to 6 for the Django app instances, thus maintaining system stability.

### Bugfix
* [OSDEV-870](https://opensupplyhub.atlassian.net/browse/OSDEV-870) - The returning confirm/reject URLs were fixed when a facility has been matched. Changes were made to the Dedupe-Hub to prevent adding rows with empty fields to the `api_facilitymatch` and `api_facilitymatchtemp` tables when the count of matches is more than one.
* [OSDEV-744](https://opensupplyhub.atlassian.net/browse/OSDEV-744) - API. When user want to confirm/reject potential_match it didn't found a match through `id`, was fixed by provided valid `id` from `api_facilitymatch` table.
* [OSDEV-1052](https://opensupplyhub.atlassian.net/browse/OSDEV-1052) - Replace data@opensupplyhub by claims@opensupplyhub in the Frontend

### What's new
* [OSDEV-975](https://opensupplyhub.atlassian.net/browse/OSDEV-975) Reporting. Number of facilities with at least one extended field.`Facilities with Extended Field Data` report has been rewritten from Django ORM to SQL to optimize and speed up time of the report generation. Added two columns `With At Least 1 Extended Field` and `Sector`.
* [OSDEV-945](https://opensupplyhub.atlassian.net/browse/OSDEV-945) - Facility Claim. Update text of claim link on profile to "I want to claim this production location".
* [OSDEV-745](https://opensupplyhub.atlassian.net/browse/OSDEV-745) - New "Portuguese" translated resources option added to international menu.
* [OSDEV-944](https://opensupplyhub.atlassian.net/browse/OSDEV-944) - Facility claims. Short-term new screen for claim documentation.
* [OSDEV-931](https://opensupplyhub.atlassian.net/browse/OSDEV-931) - The following features have been implemented:
    * Made the Email field in the claim form uneditable, setting the claimer's email as the default value for this field.
    * Removed the _Preferred method of contact_ field from both the claim form and the claim details page in the admin dashboard.
    * Implemented redirecting a user to the claim page after navigating to the login page via the CTA link on the claim page for unauthorized users and successful login.
* [OSDEV-997](https://opensupplyhub.atlassian.net/browse/OSDEV-997) - Facility Claims. A new button, 'Message Claimant' has been added to the update status controls on the Facility Claim Details page. After successfully sending a message, the message text is recorded in the Claim Review Notes.

### Release instructions
* Update code.
* Apply DB migrations up to the latest one.
* Run the index_facilities_new management command.


## Release 1.11.0

## Introduction
* Product name: Open Supply Hub
* Release date: April 20, 2024

### Code/API changes
* [OSDEV-923](https://opensupplyhub.atlassian.net/browse/OSDEV-923) [Uptime] Added more logs around API/List uploads & Dedupe Hub match processing
* [OSDEV-606](https://opensupplyhub.atlassian.net/browse/OSDEV-606) Contributor Sort: Allow for ascending sort of contributors on the Map page. The sort_by parameter submits type of sorting order for facilities. Default sorting will be primary by public contributors count descending and secondary by name ascending/descending and contributors count ascending.

### Architecture/Environment changes
* [OSDEV-990](https://opensupplyhub.atlassian.net/browse/OSDEV-990) - Implement a ContriCleaner facade class to simplify interaction with client code. With this change, the client code only needs to instantiate the ContriCleaner class, pass the input data, and then call the `process_data` method without the need to define strategies or other details. This abstraction helps streamline the process and encapsulate complexity.
* [OSDEV-991](https://opensupplyhub.atlassian.net/browse/OSDEV-991) - Implement a chain of pre-validation and serialization handlers in the ContriCleaner to streamline data processing. Additionally, refactor the CompositeRowSerializer to set up leaf serializers using a specialized method, ensuring loose coupling between the CompositeRowSerializer and leaf serializers. Lastly, separate serialization and validation tasks from parsing in the ContriCleaner library for improved modularity and maintainability.
* [OSDEV-1000](https://opensupplyhub.atlassian.net/browse/OSDEV-1000) - A new class `ProcessingFacility` was created that will be responsible for managing the processing of new facilities from both API requests and list uploads. The functionality of processing a new facility received from an API request, which was previously in `facilities_view_set.py`, has been moved to `processing_facility.py`.
* [OSDEV-1007](https://opensupplyhub.atlassian.net/browse/OSDEV-1007) - The functionality of processing a new facility received from list uploads, which was previously in `facility_list_view_set.py`, has been moved to `create_facility.py`.
* [OSDEV-927](https://opensupplyhub.atlassian.net/browse/OSDEV-927) - Reduce resources allocated for bastions to t3.nano.
* [OSDEV-805](https://opensupplyhub.atlassian.net/browse/OSDEV-805) - Make Environment and project tag to be applied to all resources by defaul.
* [OSDEV-862](https://opensupplyhub.atlassian.net/browse/OSDEV-862) - Add `Save Anonymized DB` and `Apply Anonymized DB` actions that provde possibility to save anonymized dump to S3 bucket and then resotre Test or Pre-Prod environment from dump stored on S3.
* [OSDEV-859](https://opensupplyhub.atlassian.net/browse/OSDEV-859) - Creates task-definitation for scheduled task that
  * creates temporary postgresdb instance from latest production snaphsot in the `test` AWS account
  * run anonymization query
  * saves anonymized snapshot and removes the instance
* In response to recent stability observations, resource allocation has been optimized, reducing the number of ECS tasks in both production and pre-production environments from 16 to 12, maintaining system stability.

### Bugfix
* [OSDEV-996](https://opensupplyhub.atlassian.net/browse/OSDEV-996) The default sorting order for embedded maps was broken (changed to Descending by # Contributors). The default sorting order for embedded maps has been fixed (changed it back to Ascending by Name).
* [OSDEV-857](https://opensupplyhub.atlassian.net/browse/OSDEV-857) [Bug] Pre-prod isn't deleted by the 'terraform destroy' script. Command for destroying repositories on AWS pre-prod has been added.
* [OSDEV-888](https://opensupplyhub.atlassian.net/browse/OSDEV-888) - Facility Profile. An error occurs when trying to open a facility from the Status Reports page. The error occurred due to activity reports with the status `pending` containing fields with `null` values and these values pass to the `format_date` function as an argument. Modified the `get_activity_reports` method in the `FacilityIndexDetailsSerializer` to prevent passing a falsy `date` argument into the `format_date` function.
* [OSDEV-984](https://opensupplyhub.atlassian.net/browse/OSDEV-984) - Facility list upload. Header validation is failing, even though all the required columns and data are filled. Prepared basic implementation for ContriCleaner to validate headers (required fields) on early stage.
* [OSDEV-660](https://opensupplyhub.atlassian.net/browse/OSDEV-660) - Remove punctuation issues with duplicated commas and double quotes while facility list uploading.
* [OSDEV-986](https://opensupplyhub.atlassian.net/browse/OSDEV-986) - Fix the population of the custom data points uploaded via lists. Ensure that the full list header is saved in the database, and that the raw data for each facility list item is saved as a string of strings, with each value separated by a comma. This way, it helps maintain backward compatibility with the functionality responsible for displaying custom data points on the embedded maps. Also, revert to the previous default logic, which saves the sector as `Unspecified` when sector, sector_product_type, or product_type have empty values.
* [OSDEV-966](https://opensupplyhub.atlassian.net/browse/OSDEV-966) - Character limit validation has been implemented in the ContriCleaner library for name, address, and sector values. It enforces a maximum length of 200 characters for both the name and address values, and restricts sector values to 50 characters each. This fix addresses the issue where user uploads containing such invalid data caused requests to fail with unexpected errors.

### What's new
* [OSDEV-974](https://opensupplyhub.atlassian.net/browse/OSDEV-974) Reporting. Contributor type by %. Admin sees in the report data for the percent of data contributors on the platform by type (this should be in percent format with two decimal places shown), only accounts that have contributed data, the data should be ordered by most recent to oldest month and display mid-month values.
* [OSDEV-912](https://opensupplyhub.atlassian.net/browse/OSDEV-912) Facility Claim. Disable editing of name and address. The Facility name (English language) & Address fields of the claim details page have been removed and cannot be edited by the claimant.
* [OSDEV-571](https://opensupplyhub.atlassian.net/browse/OSDEV-571) Claimed Facility Details. Make the "Sector" field a dropdown instead of free text field. The `Sector` field became a dropdown that is pre-populated with the platform’s sector list from Django.
* [OSDEV-962](https://opensupplyhub.atlassian.net/browse/OSDEV-962) Update Release protocol. The Release protocol has been updated after the automatization of manual processes such as creating a release branch, restoring DB, deploy to AWS.
* [OSDEV-972](https://opensupplyhub.atlassian.net/browse/OSDEV-972) Reporting. Updating "Facility Uploads" report. Joined one table from two reports and added columns.New table with such columns:
`month`, `Total # of list uploads` in a given month (these are uploads that come from external contributors, NOT OS Hub team members), `# of public list uploads` in a given month (these are uploads that come from OS Hub team members AND have “[Public List]” in the contributor name), `Total facility listItems` uploaded in a given month, `# of Facilities` from Public Lists, `Total Facilities w/ status = new facility`, `# Public List Facilities w/ status = new facility`. Data is ordered from most recent to oldest
* [OSDEV-913](https://opensupplyhub.atlassian.net/browse/OSDEV-913) Claim. Updated the submitted claim auto-reply message for email template.
* [OSDEV-914](https://opensupplyhub.atlassian.net/browse/OSDEV-914) Claim. Updated the approved claim auto-reply message for email template

### Release instructions
* Update code.


## Release 1.10.0

## Introduction
* Product name: Open Supply Hub
* Release date: March 23, 2024

### Database changes

#### Migrations
* 0141_delete_contributor_webhooks.py - deletes `ContributorWebhook` model
* 0142_introduce_temporary_endpoint_switcher_for_list_uploads.py - This migration introduces a temporary API endpoint switcher for list uploads.

#### Schema changes
* [OSDEV-893](https://opensupplyhub.atlassian.net/browse/OSDEV-893) - Introduce a temporary API endpoint switcher for list uploads to enable switching to the old list upload API endpoint if the new endpoint affects production uptime.

### Code/API changes
* [OSDEV-832](https://opensupplyhub.atlassian.net/browse/OSDEV-832) API. Provide admins with a way to retrieve a user's call count in real time. Admin can see the report `API requests by user` with the number of successful and unsuccessful requests a user has made up to the current date.
* [OSDEV-831](https://opensupplyhub.atlassian.net/browse/OSDEV-831) - API. Handle Geocode errors w/ system error code when upload facility using endpoint.

### Architecture/Environment changes
* [OSDEV-693](https://opensupplyhub.atlassian.net/browse/OSDEV-693) Implement a GitHub action that applies migrations on given environment. Run migrations for `Test` environment via CLI command.
* [OSDEV-910](https://opensupplyhub.atlassian.net/browse/OSDEV-910) Add separated code quality pipelines for contricleaner, countries, django-api and frontend. After checking, it creates a code coverage report showing each particular app's code coverage. Add separated code quality jobs for code formatters.
* [OSDEV-702](https://opensupplyhub.atlassian.net/browse/OSDEV-702) Integrate a new module named `contricleaner` separately, designed to parse and validate data from various sources such as json, csv, and xls.
Move `countries` to a separate module so that it becomes possible to use both `django` and `contricleaner`.
* [OSDEV-893](https://opensupplyhub.atlassian.net/browse/OSDEV-893) - Implement CSV and XLSX file parser strategies in the ContriCleaner library, and incorporate preliminary cleanup during parsing.
* [OSDEV-915](https://opensupplyhub.atlassian.net/browse/OSDEV-915) Upgrade Kafka tools to version 3.5.2
* [OSDEV-877](https://opensupplyhub.atlassian.net/browse/OSDEV-877) Make migration run as part of "Deploy to AWS" workflow
* [OSDEV-851](https://opensupplyhub.atlassian.net/browse/OSDEV-851) Place 'terraform.tfvar' files to repository and move sensitive info to private repository opensupplyhub/ci-deployment/
* [OSDEV-938](https://opensupplyhub.atlassian.net/browse/OSDEV-938) Move cleanup helper functions to the serializer
* [OSDEV-851](https://opensupplyhub.atlassian.net/browse/OSDEV-851) Place 'terraform.tfvar' files to repository and move sensitive info to private repository opensupplyhub/ci-deployment
* [OSDEV-894](https://opensupplyhub.atlassian.net/browse/OSDEV-894) Implement Contricleaner library into create facility API endpoint (`facilities_view_set.py`)
* [OSDEV-536](https://opensupplyhub.atlassian.net/browse/OSDEV-536) In the Contricleaner library, implement parsing of fields `sector_product_type`, `sector`, and `product_type` based on commas and vertical bars.
* [OSDEV-760](https://opensupplyhub.atlassian.net/browse/OSDEV-760) In the Contricleaner library, implement parsing of fields `facility_type_processing_type`, `facility_type`, and `processing_type` based on commas and vertical bars.
* [OSDEV-893](https://opensupplyhub.atlassian.net/browse/OSDEV-893) - Implement the ContriCleaner parser for parsing facility lists immediately after list upload.

### Bugfix
* [OSDEV-549](https://opensupplyhub.atlassian.net/browse/OSDEV-549) Facility Search. Search button overlaps dropdown items. Dropdown items in search were made not to overlapping with button and containers in `Potential matches table` and `Find facility` search. The `isSideBarSearch` flag has been added to all search components to render properly regarding the place where the select is rendering.
* [OSDEV-943](https://opensupplyhub.atlassian.net/browse/OSDEV-943) Verified badges. The claim/verified icon on profiles is cut off at the bottom. The icons have been fixed and show properly.
* [OSDEV-716](https://opensupplyhub.atlassian.net/browse/OSDEV-716) Search. Lost refresh icon. The refresh icon has been made visible.
* [OSDEV-918](https://opensupplyhub.atlassian.net/browse/OSDEV-918) - ContriBot. New lists are not populating in Monday board and are not sent to slack. Added validation to throw an error for users who upload a facility list with `|` in the description field.
* [OSDEV-644](https://opensupplyhub.atlassian.net/browse/OSDEV-644) Error when trying to delete a facility with only one contributor in case that logic to clear FacilityClaimReviewNote table records missed.

### What's new
*  [OSDEV-861](https://opensupplyhub.atlassian.net/browse/OSDEV-861) API. The `API Notifications` tab has been removed so that users do not get confused about what it is, since the functionality does not exist for them. `Token:` as a header has been added above the API key on the `API` tab.
* [OSDEV-917](https://opensupplyhub.atlassian.net/browse/OSDEV-917) My Account Menu. Update order of the settings tabs. `NON-admin` user sees: My Facility / My Lists / Settings / Logout and `Admin` user sees: Dashboard / My Facility / My Lists / Settings / Logout
* [OSDEV-728](https://opensupplyhub.atlassian.net/browse/OSDEV-728) - Include `sector` data in the response of the `api/facilities/` API endpoint for the GET request, similar to what is provided in the `api/facilities/{id}` API endpoint.
* [OSDEV-802](https://opensupplyhub.atlassian.net/browse/OSDEV-802) - Distinguish API user and contributor id in the error message that pass to the Rollbar.

### Release instructions
* Update code.
* Apply DB migrations up to the latest one.


## Release 1.9.0

## Introduction
* Product name: Open Supply Hub
* Release date: February 24, 2024

### Database changes

#### Migrations
* 0135_disable_duplicates_and_lowercase_all_emails.py - implementing all emails to lowercase and disables duplicates
* 0136_remove_indexing_unnecessary_emails.py - This migration replaces the old `index_activity_reports_info` and `index_approved_claim` functions with similar ones that do not index emails.
* 0137_add_renewal_period_field.py - add new field to api_apilimit table & rename existing one.
Updated existing users api_apilimit records renewal_period value.
* 0138_remove_ppe_fields.py - This migration removes the PPE fields from the Facility, FacilityIndex, FacilityListItem, FacilityListItemTemp, HistoricalFacility models.
* 0139_remove_ppe_switch.py - This migration removes the ppe switch.
* 0140_remove_indexing_ppe_fields.py - This migration updates indexing functions to not index PPE fields.

#### Schema changes
* [OSDEV-835](https://opensupplyhub.atlassian.net/browse/OSDEV-835) - Since the FacilityIndex model is primarily used to store cached facility data and display it publicly via the `/facilities/{id}` API endpoint, only public data can be shown. Therefore, caching emails to the FacilityIndex model was removed from the PostgreSQL indexing functions. All instances where emails are publicly displayed have been removed. The only remaining field is `ppe_contact_email`, but all functionality and code related to PPE will be deleted in this [OSDEV-562](https://opensupplyhub.atlassian.net/browse/OSDEV-562) ticket.
* [OSDEV-562](https://opensupplyhub.atlassian.net/browse/OSDEV-562) - Remove PPE fields (ppe_product_types, ppe_contact_email, ppe_contact_phone, ppe_website, ppe) from the `api_facility`, `api_facilityindex`, `api_facilitylistitem`, `api_facilitylistitemtemp`, `api_historicalfacility`. Remove this fields from indexing processes.

### Code/API changes
* [OSDEV-562](https://opensupplyhub.atlassian.net/browse/OSDEV-562) - Remove code related to PPE (ppe_product_types, ppe_contact_email, ppe_contact_phone, ppe_website, ppe) field from `/src/app`
* [OSDEV-562](https://opensupplyhub.atlassian.net/browse/OSDEV-562) - Remove code related to PPE (ppe_product_types, ppe_contact_email, ppe_contact_phone, ppe_website, ppe) field from `/src/dedupe-hub`
* [OSDEV 562](https://opensupplyhub.atlassian.net/browse/OSDEV-562) Remove code related to PPE (ppe_product_types, ppe_contact_email, ppe_contact_phone, ppe_website, ppe) from `/src/django`

### Architecture/Environment changes
* [OSDEV-829](https://opensupplyhub.atlassian.net/browse/OSDEV-673) Makes `minimum-ratio: 1` It allows to push code with less than 1% diff from main.

### Bugfix
* [OSDEV-848](https://opensupplyhub.atlassian.net/browse/OSDEV-848) When a user tries to create an account with an email that exists in the DB but with a different case of letters, the system returns "An error prevented signing up". Has been fixed to "A user with that email already exists."
* [OSDEV-673](https://opensupplyhub.atlassian.net/browse/OSDEV-673) When a user calls the endpoint `facility/id/history`, instead of a response, receives the error "TypeError: the JSON object must be str, bytes or bytearray, not list", in particular, this happened with the PK20190913BBJ2Y facility. A list with one element (a dictionary) was passed to the function, so an error occurred when trying to index the list with a string. Fixed.

### What's new
* API. Include token and call info on API settings tab.[OSDEV-752](https://opensupplyhub.atlassian.net/browse/OSDEV-752). Users can access a tab called `API` in account settings.From this tab, they can generate/retrieve their token and see their `API call allowance`, `current call count` and their `renewal period`.
* Make login non-case sensitive. [OSDEV-628](https://opensupplyhub.atlassian.net/browse/OSDEV-628). When the user creates an account email saving in lowercase. User  could login with any variations of casing as long as the characters are the same.
* API. Enable token generation based on API permissions in Django. [OSDEV-729](https://opensupplyhub.atlassian.net/browse/OSDEV-729). Updated Settings page to show/hide token tab by user groups. Forbid access to generate token for API if user didn't have permission groups.
* [OSDEV-219](https://opensupplyhub.atlassian.net/browse/OSDEV-219). Data moderator can merge potential match facilities from Confirm / Reject screen.
* [OSDEV-835](https://opensupplyhub.atlassian.net/browse/OSDEV-835) - Remove the display of emails in the `activity_reports` section of the `facilities/{id}` API endpoint, as email information is private.
* [OSDEV-525](https://opensupplyhub.atlassian.net/browse/OSDEV-525). Add Latitude and Longitude labels on facility page.
* API. Add a flag on API Limit page to indicate if package renews monthly or yearly. [OSDEV-781](https://opensupplyhub.atlassian.net/browse/OSDEV-781) Updated logic to support montly & yearly limitation count reset for API calls.

### Release instructions
* Update code.
* Apply DB migrations up to the latest one.
* Run the index_facilities_new management command.


## Release 1.8.0

## Introduction
* Product name: Open Supply Hub
* Release date: January 27, 2024

### Code/API changes
* [OSDEV-690](https://opensupplyhub.atlassian.net/browse/OSDEV-690) - Correct all existing lint errors to ensure that code quality checks pass successfully via GitHub Actions and can detect new linting errors but not the old ones.
* [OSDEV-719](https://opensupplyhub.atlassian.net/browse/OSDEV-719) Introduce FacilityDownloadSerializerEmbedMode FacilityDownloadSerializer, replace FacilityIndexDownloadSerializer with combination of FacilityDownloadSerializerEmbedMode and FacilityDownloadSerializer
* [OSDEV-732](https://opensupplyhub.atlassian.net/browse/OSDEV-732) Fix issue with circular dependencies between `util.js` and `constants.jsx` modules in React app

### Architecture/Environment changes
* [OSDEV-690](https://opensupplyhub.atlassian.net/browse/OSDEV-690) - Configure running the code quality workflow as part of the continuous integration (CI) for each commit to a pull request. Both frontend (FE) and backend (BE) tests are executed, along with their respective linters. Additionally, `shellcheck` is applied to scripts within the scripts folder.
* [OSDEV-691](https://opensupplyhub.atlassian.net/browse/OSDEV-691) - Implement parallel job running for BE, FE, and bash script code quality checks. Three new scripts were created and can be used to run the same checks during local development to verify BE, FE, and bash scripts in the ./scripts folder.
* [OSDEV-692](https://opensupplyhub.atlassian.net/browse/OSDEV-691) - Implement code coverage checks for the React and Django apps using `barecheck/code-coverage-action` and generated code coverage `lcov` files. For the React app, code coverage is based on Jest tests, and for the Django app, it is based on unittest tests. If code coverage decreases, the job fails, preventing the PR from merging.
* [OSDEV-740](https://opensupplyhub.atlassian.net/browse/OSDEV-740) - Setup module for mocking Redux store (`redux-mock-store"`)
* [OSDEV-733](https://opensupplyhub.atlassian.net/browse/OSDEV-733) - Setup React test library module (`@testing-library`)

### Bugfix
* [OSDEV-718](https://opensupplyhub.atlassian.net/browse/OSDEV-718) - Fixed issue with user profile populating to other components.
* [OSDEV-727](https://opensupplyhub.atlassian.net/browse/OSDEV-720) - Downloading facilities with for Bangladesh is working again [https://opensupplyhub.org/facilities?countries=BD&sectors=Apparel](https://opensupplyhub.org/facilities?countries=BD&sectors=Apparel)

### What's new
* [OSDEV-241](https://opensupplyhub.atlassian.net/browse/OSDEV-241) - Searches with accented characters return results for accented and non accented characters.
### Database changes

#### Migrations
* 0134_remove_sources_without_contributor.py -  Remove records from the Source table where the contributor is null and remove all data related to these records

### Release instructions
* Update code
* Run migration up to 0134


## Release 1.7.3

## Introduction
* Product name: Open Supply Hub
* Release date: January 12, 2024

### Bugfix
* [OSDEV-736](https://opensupplyhub.atlassian.net/browse/OSDEV-736) Removed logic to handle text only match response data as it already removed from matching functionality in Dedupe Hub. Previously it bring an error on response for user when potential match happened.

## Release 1.7.2

## Introduction
* Product name: Open Supply Hub
* Release date: January 09, 2024

### Bugfix
* [OSDEV-721](https://opensupplyhub.atlassian.net/browse/OSDEV-721) Fixed issue with potential match logic when get facility data of match, previously it take facility id from Facility List Item, but it's wrong for Potential Match status as there is always NULL, facility id should be taken from Facility Match record in this case of Potential Match status.

## Release 1.7.1

## Introduction
* Product name: Open Supply Hub
* Release date: December 21, 2023

### Bugfix
* Fixed issue with Facility Upload API error by covered a case when facility object didn't exist (create=false) & updated timeout value while waiting to produce kafka topic message [OSDEV-713](https://opensupplyhub.atlassian.net/browse/OSDEV-713)
* [OSDEV-714](https://opensupplyhub.atlassian.net/browse/OSDEV-714) - Users can now use the map on the search page simultaneously without missing any tiles. Before fixing this issue, if the map requested tiles that weren't cached, one user might not receive all the tiles. With the bug fixed, the tile generation logic can handle multiple requests at the same time, ensuring all users get the tiles they need for the map based on their search requests.

### Code/API changes
* [OSDEV-714](https://opensupplyhub.atlassian.net/browse/OSDEV-714) - `select_for_update` and `get_or_create` have been implemented in the `retrieve_cached_tile` function to ensure that if another thread attempts to `select_for_update()`, it will block at the `get_or_create()` until the first thread's transaction commits. The `get_tile` function, which serves as an API endpoint handler for tile generation, was implemented as an atomic transaction to facilitate the use of `select_for_update()` and maintain the lock until the end of the transaction. This approach helps to prevent crashes from parallel requests attempting to create a cache record with the same primary key, corresponding to the full URL path.
* [OSDEV-711](https://opensupplyhub.atlassian.net/browse/OSDEV-711) - Make JS code related to load testing for tile generation more universal so that they can work with the HAR file provided by the developer. For that, the `ZOOM_HAR_PATH` environment variable was introduced. More test cases for tile generation were added to test the environment close to production, focusing on densely saturated regions with facilities, such as China and India. The README.md file for the load tests was updated to reflect the changes made.


## Release 1.7.0

## Introduction
* Product name: Open Supply Hub
* Release date: December 19, 2023

### Database changes

#### Migrations
* 0130_introduce_separate_data_gathering_functions_for_the_index_table_columns.py - This migration:
    - rename `api_facilityindexnew` -> `api_facilityindex`
    - introduces separate data-gathering functions for the `api_facilityindexnew` table columns and makes the `index_facilities` and `index_facilities_by` procedures use them.
    This migration is irreversible.
* 0131_introduce_sql_triggers_instead_of_django_signals.py - This migration introduces SQL triggers instead of Django signals. The migration is revertable.
* 0132_add_moderation_mode_field.py - This migration adds the field `is_moderation_mode` to table `api_user`.
* 0133_introduce_tile_caching.py - This migration creates the TileCache table and the DynamicSetting table. This migration is reversible.

#### Schema changes
* [OSDEV-622](https://opensupplyhub.atlassian.net/browse/OSDEV-622) - Separate data-gathering functions were created for the `api_facilityindexnew` table columns to collect data independently of the main procedure. The `index_facilities` and `index_facilities_by` procedures were updated to use new separate functions for collecting data for the `api_facilityindexnew` table columns that require long SQL queries.
* [OSDEV-595](https://opensupplyhub.atlassian.net/browse/OSDEV-595) - Rename FacilityIndexNew to FacilityIndex
* [OSDEV-623](https://opensupplyhub.atlassian.net/browse/OSDEV-623), [OSDEV-624](https://opensupplyhub.atlassian.net/browse/OSDEV-624), [OSDEV-638](https://opensupplyhub.atlassian.net/browse/OSDEV-638) - New SQL triggers have been introduced to handle changes in the `api_contributor`, `api_extendedfield`, `api_facility`, `api_facilityclaim`, `api_facilitylistitem`, `api_facilitymatch`, `api_source`, and `api_facilitylist` tables at the database level. This change is essential for the future functionality of DedupeHub, which will communicate directly with the database. All the Django signals have been removed. Additionally, reindexing of the necessary columns of the index table has been transferred to these triggers, eliminating the need for the large SQL procedure previously used in conjunction with Django signals.
* [OSDEV-637](https://opensupplyhub.atlassian.net/browse/OSDEV-637) - Add field `is_moderation_mode` to table `api_user`.
* [OSDEV-687](https://opensupplyhub.atlassian.net/browse/OSDEV-687) - The TileCache table was created to store cached tiles, and the DynamicSetting table was established to dynamically control app settings, specifically the expiration time of cached tiles.

### Code/API changes
* Update copy for "example" entries for List & Description fields & Contributor list page:
    - Update copy of Facility List example to: example: **Your Organization’s Name** Facility List June 2023
    - Update copy of Facility Description example to: example: This is the **Your Organization’s Name** list of suppliers for their retail products valid from Jan 2023 to June 2023
    - Update copy of rejected message to: "This list was rejected and will not be processed."
[OSDEV-640](https://opensupplyhub.atlassian.net/browse/OSDEV-640)
* In the Facility Claim Request form the field 'Preferred method of contact' has been done not mandatory. - [OSDEV-560](https://opensupplyhub.atlassian.net/browse/OSDEV-560)
* The new parameter `is_moderation_mode` has been added to GET and POST requests of the `/user-profile/{ID}/` API endpoint. - [OSDEV-637](https://opensupplyhub.atlassian.net/browse/OSDEV-637)
* [OSDEV-687](https://opensupplyhub.atlassian.net/browse/OSDEV-687) - Implement cache logic for the get_tile view to either use a cached tile or generate a new tile for caching. When a user interacts with the map and makes a new request for a tile, the system checks if the requested tile, identified by its path, is already cached in the database. If the tile is already cached in the TileCache table, the cached tile binary data is retrieved and returned, avoiding the need to regenerate the tile for improved performance. Each cached tile has a default expiration period of 604,800 seconds (7 days). However, the admin can reconfigure this duration in the Django admin panel.
* Delete all Jenkins-related files since Jenkins is no longer in use.
* Move the maintenance page to the project repository, specifically to `src/maintenance`, to track the history of its changes.

### Architecture/Environment changes
* Remove FacilityDownloadSerializer and replace it with FacilityIndexDownloadSerializer
* Add a special Django management command, `install_db_exts`, that will install all the necessary PostgreSQL extensions for the database based on the required DB extensions for the 1.7.0 release.
* Create the `reset_database` Django management command that resets the database and repopulates it with fixture data, including facilities and matches. Update the `scripts/reset_database` shell script to include the call to this command, making it available for local development when it needs to be run inside the failed Django container for the first time. Also, rename shell scripts and affected management commands to enhance readability.

### Bugfix
* Increase amount of facilities downloaded to 100 per red and reduce time per request in 4-5 times
Fix issue with exceeding API requests. [OSDEV-557](https://opensupplyhub.atlassian.net/browse/OSDEV-442)

### What's new
* Updated copy for "example" entries for List & Description fields & Contributor list page
[OSDEV-640](https://opensupplyhub.atlassian.net/browse/OSDEV-640)
* The field 'Preferred method of contact' has been done not mandatory in the Facility Claim Request form. When the user fills this form he/she can skip this field. - [OSDEV-560](https://opensupplyhub.atlassian.net/browse/OSDEV-560)
* Data Moderator Profile. Implement the ability to activate the Merge function on the Facility Search page. - [OSDEV-637](https://opensupplyhub.atlassian.net/browse/OSDEV-637)
* [OSDEV-302](https://opensupplyhub.atlassian.net/browse/OSDEV-302), [OSDEV-667](https://opensupplyhub.atlassian.net/browse/OSDEV-667) - Enable data moderators to trigger merges from the search results screen. Checkboxes were added to the search page right before each item in the search results to allow users to select facilities for merging. A "Merge" button was also implemented to open the Merge modal window, where all the data about the selected facilities is downloaded.
* [OSDEV-684](https://opensupplyhub.atlassian.net/browse/OSDEV-684) Removed Google Translate Plug-In in the system & UI Element

### Release instructions
* apply migrations up to 0133_introduce_tile_caching.py
* apply command index_facilities_new


## Release 1.6.1

## Introduction
* Product name: Open Supply Hub
* Release date: November 8, 2023

### Database changes

#### Migrations
- 0130_facility_index_gin_index.py - implement indexes for fields on "api_facilityindexnew" table related to tile generation

#### Schema changes
* indexing fields in api_facilityindexnew
    * contrib_types
    * contributors_id
    * lists

### Architecture/Environment changes
* Reconfigure CPU resources so that every worker uses 2 cores - [OSDEV-657](https://opensupplyhub.atlassian.net/browse/OSDEV-657)
* Add Code Quality pipelines

### Bugfix
* Implement indexing of fields related to tile generation in api_facilityindexnew table [OSDEV-654](https://opensupplyhub.atlassian.net/browse/OSDEV-654)

### Release instructions
- apply migrations up to 0130_facility_index_gin_index.py


## Release 1.6.0

## Introduction
* Product name: Open Supply Hub
* Release date: November 4, 2023

### Database changes

#### Migrations
- 0126_add_tables_a_b_test.py - add tables api_facilitylistitemtemp & api_facilitymatchtemp for A/B Test purpose
- 0127_search_by_private_contributor_types.py - add contributor types from non-public lists to api_facilityindexnew table
- 0128_custom_text_implementation.py - creates custom_text SQL functions and updated index_facilities and index_facilities_by to use it
- 0129_delete_facility_index.py - removes api_facilityindex table

#### Schema changes
* introduce fields to api_facility_list_items
    * raw_json:JSON
    * raw_header:Text
* introduce table api_facilitylistitemfield - key-value storage for both mandatory and custom facility list item fields.
* introduce procedure custom_text - evaluates array required for advanced search by custom fields
* update index_facilities and index_facilities_by procedures to evaluate custom_text add custom_text_serach using custom_text from above
* introduce tables api_facilitylistitemtemp & api_facilitymatchtemp as a copy of api_facilitylistitem & api_facilitymatch for A/B Test to store match results
* remove api_facilityindex table

### Code/API changes
* Endpoint /contributor-lists/ has been deprecated
* The new endpoint /contributor-lists-sorted/ has been created: View Facility Lists that are both active and approved filtered by Contributor sorted by creation date and changed response type to list of objects.
- [OSDEV-218](https://opensupplyhub.atlassian.net/browse/OSDEV-218)
* Connect new tables (api_facilitylistitemtemp & api_facilitymatchtemp) to existing parsing & geocoding result storing
* Trigger matching process on Dedupe Hub through Kafka Producer on Django side
- [OSDEV-507](https://opensupplyhub.atlassian.net/browse/OSDEV-507)

### Architecture/Environment changes
* Update rollbar token - [OSDEV-581](https://opensupplyhub.atlassian.net/browse/OSHUB-581)
* Deployed Dedupe Hub standalone service & Kafka event streaming service for A/B Test purpose - [OSDEV-507](https://opensupplyhub.atlassian.net/browse/OSDEV-507)
* Kafka added to infrastructure (AWS MSK) - [OSDEV-428](https://opensupplyhub.atlassian.net/browse/OSDEV-428)
* Dedupe Hub service added to ECS Cluster - [OSDEV-430](https://opensupplyhub.atlassian.net/browse/OSDEV-430)
* Infrastructure environments not depended on python (django app environment) - [OSDEV-424](https://opensupplyhub.atlassian.net/browse/OSDEV-424)
* Reworked algorithm to manage DNS records - [OSDEV-414](https://opensupplyhub.atlassian.net/browse/OSDEV-414)
* Update AWS Terraform provider, move from Azavea repo & upgrade few modules for Terraform - [OSDEV-405](https://opensupplyhub.atlassian.net/browse/OSDEV-405)
* Replaced usage of FacilityIndex model by FacilityIndexNew.
* Removed FacilityIndex model
* Removed function get_custom_text
* Removed function index_custom_text from transactions
* Removed function index_extended_fields from transactions
* Removed function index_facilities from transactions
* Removed function index_sectors from transactions
* Removed get_sector_dict from transactions

### Bugfix
* Make search by non-public contributor types available [OSDEV-307](https://opensupplyhub.atlassian.net/browse/OSDEV-307)
* Make possibility to create embed map configuration for constributors with more than 2500 facilities [OSDEV-585](https://opensupplyhub.atlassian.net/browse/OSDEV-585)
* Make possibility to save data facilities even if they have no stored location [OSDEV-596](https://opensupplyhub.atlassian.net/browse/OSDEV-596)

### What's new
* Update README.md with the most recent information - [OSDEV-580](https://opensupplyhub.atlassian.net/browse/OSHUB-580)
* Update Rollbar's post_server_item tokens - [OSDEV-581](https://opensupplyhub.atlassian.net/browse/OSHUB-581)
* Contributor Lists. Order lists from a contributor by newest to oldest list - [OSDEV-218](https://opensupplyhub.atlassian.net/browse/OSDEV-218)

### Release instructions
- apply migrations up to 0124_itroduce_raw_json.py
- execute command fill_raw_json
- apply migrations up to 0129_delete_facility_index.py
- apply command index_facilities_new<|MERGE_RESOLUTION|>--- conflicted
+++ resolved
@@ -7,27 +7,20 @@
 
 ## Introduction
 * Product name: Open Supply Hub
-<<<<<<< HEAD
-* Release date: October 4, 2025
+* Release date: October 18, 2025
 
 ### Code/API changes
 * [OSDEV-2064](https://opensupplyhub.atlassian.net/browse/OSDEV-2064) - Added `opened_at`, `closed_at`, `estimated_annual_throughput` and `actual_annual_energy_consumption` response fields to GET `/api/v1/production-locations/{os_id}/` endpoint. Implemented DB lookup to retrieve partner fields (if present) and append them to the GET `/api/v1/production-locations/{os_id}/` response.
-=======
-* Release date: October 18, 2025
 
 ### What's new
 * [OSDEV-2177](https://opensupplyhub.atlassian.net/browse/OSDEV-2177) - Updated button text from `View My Claims` to `View My Approved Claims` in post-claims submission pop-up.
->>>>>>> db959d9f
-
-### Release instructions
-* Ensure that the following commands are included in the `post_deployment` command:
-    * `migrate`
-    * `reindex_database`
-<<<<<<< HEAD
+
+### Release instructions
+* Ensure that the following commands are included in the `post_deployment` command:
+    * `migrate`
+    * `reindex_database`
 * Run `[Release] Deploy` for the target environment with the flag `Clear the custom OpenSearch indexes and templates` set to true - to apply the updated mapping for the `production-locations` index after adding `opened_at`, `closed_at`, `estimated_annual_throughput` and `actual_annual_energy_consumption`.
-=======
-
->>>>>>> db959d9f
+
 
 ## Release 2.13.0
 
