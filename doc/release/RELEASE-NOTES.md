# Release Notes
All notable changes to this project will be documented in this file.

This project adheres to [Semantic Versioning](http://semver.org/spec/v2.0.0.html). The format is based on the `RELEASE-NOTES-TEMPLATE.md` file.

## Release 1.14.0

## Introduction
* Product name: Open Supply Hub
* Release date: June 15, 2024

### Database changes
#### Migrations:
* *Describe migrations here.*

#### Scheme changes
* *Describe scheme changes here.*

### Code/API changes
* *Describe code/API changes here.*

### Architecture/Environment changes
* [OSDEV-1069](https://opensupplyhub.atlassian.net/browse/OSDEV-1069) - The following changes have been made:
    * Changed the Postgres Docker image for the database to use the official one and make the local database setup platform-agnostic, so it doesn't depend on the processor architecture.
    * Built the PostGIS program from source and installed it to avoid LLVM-related errors inside the database Docker container during local development.
<<<<<<< HEAD
* Make tile generation endpoint transaction-less and remove `CREATE TEMP TABLE` statement.
* Added command `reindex_database`.
=======
* [OSDEV-1089](https://opensupplyhub.atlassian.net/browse/OSDEV-1089) Change format gunicurn logs not pass IP address to AWS CloudWatch.
* Added command `reindex_database`

>>>>>>> b07af4c7

### Bugfix
* [OSDEV-1019](https://opensupplyhub.atlassian.net/browse/OSDEV-1019) - Fixed an error message to 'Your account is not verified. Check your email for a confirmation link.' when a user tries to log in with an uppercase letter in the email address and their account has not been activated through the confirmation link.
* Added the `--if-exists` flag to all calls of the `pg_restore` command to eliminate spam errors when it tries to delete resources that don't exist just because the DB can be empty. Improved the section of the README about applying the database dump locally. Specifically, SQL queries have been added to delete all the tables and recreate an empty database schema to avoid conflicts during the database dump restore.

### What's new
*   [OSDEV-1030](https://opensupplyhub.atlassian.net/browse/OSDEV-1030) - The following changes have been made:
    *   Replaced the "Donate" button with a "Blog" button in the header
    *   Added links to the "Blog" and "Careers" pages in the footer
*   [OSDEV-939](https://opensupplyhub.atlassian.net/browse/OSDEV-939) - The following changes have been made:
    *   Created new steps `Supporting Documentation` & `Additional Data` for `Facility Claim Request` page.
    *   Added popup for successfully submitted claim.

### Release instructions:
* Update code.


## Release 1.13.0

## Introduction
* Product name: Open Supply Hub
* Release date: June 01, 2024

### Database changes
#### Migrations:
* 0145_new_functions_for_clean_facilitylistitems_command - introduced new sql functions for `clean_facilitylistitems` command:
    - drop_table_triggers
    - remove_items_where_facility_id_is_null
    - remove_old_pending_matches
    - remove_items_without_matches_and_related_facilities

### Code/API changes
* [OSDEV-994](https://opensupplyhub.atlassian.net/browse/OSDEV-994) API. Update to pass all merge events to user based on contrib id. A non-admin API user makes:
- a GET call to /moderation-events/merge/
and receives information about merges that have occurred for all contributors.
- a GET call to /moderation-events/merge/?contributors=<id_number_x>&contributors=<id_number_y>&contributors=<id_number_z>
and receives information about merges that have occurred for the contributors with the specified IDs.

### Architecture/Environment changes
* [OSDEV-1003](https://opensupplyhub.atlassian.net/browse/OSDEV-1003) - Added automatic building for the Logstash Docker image in the `Deploy to AWS` workflow. Refactored the `Deploy to AWS` workflow to remove redundant setting values for `build-args` of the `docker/build-push-action` action in cases where the values are not used.
* [OSDEV-1004](https://opensupplyhub.atlassian.net/browse/OSDEV-1004) - Prepared the local environment setup for the Logstash and OpenSearch services to enable local development. Created a script to start the project from scratch with a database populated with sample data.
* [OSDEV-1054](https://opensupplyhub.atlassian.net/browse/OSDEV-1054) - Added a Django command `clean_facilitylistitems` that make next steps:
    - drop table triggers;
    - remove facilitylistitems where facility_id is null;
    - remove facilitylistitems with potential match status more than thirty days;
    - remove facilitylistitems without matches and related facilities;
    - create table triggers;
    - run indexing facilities
* [OSDEV-878](https://opensupplyhub.atlassian.net/browse/OSDEV-878) - Added a Django command `post_deployment` that runs Django migrations during the deployment process. This command can be expanded to include other post-deployment tasks. Used the `post_deployment` command in the `post_deploy` job of the Deploy to AWS workflow.

### Bugfix
* [OSDEV-1056](https://opensupplyhub.atlassian.net/browse/OSDEV-1056) - Refactor OS Hub member's email anonymization.
* [OSDEV-1022](https://opensupplyhub.atlassian.net/browse/OSDEV-1022) - Fix updating facility claim for user. Bring the format of extended field values to the same format as for List / API upload during processing. This has been done because extending fields processing is happening both for List / API uploading and claim update.
* [OSDEV-788](https://opensupplyhub.atlassian.net/browse/OSDEV-788) - Re-written logic for New_Facility/Automatic_Match/Potential_Match when we collect & save data for FacilityListItemTemp/FacilityMatchTemp. That fixed issue with option `create` equal `False` for API requests.
* [OSDEV-1027](https://opensupplyhub.atlassian.net/browse/OSDEV-1027) - Fix rendering of the Average Lead Time section

### What's new
* [OSDEV-1049](https://opensupplyhub.atlassian.net/browse/OSDEV-1049) Update Release protocol.
* [OSDEV-922](https://opensupplyhub.atlassian.net/browse/OSDEV-922) Consent Message. Update wording of consent opt in message on Open Supply Hub. A user who verifies Open Supply Hub for the first time can see the updated message.
* [OSDEV-1068](https://opensupplyhub.atlassian.net/browse/OSDEV-1068) - Created report that shows the number of records from the api_facilitymatch table for contributors: 2060, 1045, 685, 3356

### Release instructions:
* Update code.
* Apply DB migrations up to the latest one.


## Release 1.12.0

## Introduction
* Product name: Open Supply Hub
* Release date: May 18, 2024

### Database changes
#### Migrations:
* 0143_create_facility_claim_attachment_table.py - create api_facilityclaimattachments table to store claimant attachments per facility claim
* 0144_remove_unnecessary_columns_from_facility_claim.py - This migration replaces the old `index_approved_claim` function with a similar one that does not index the `preferred_contact_method` field. Additionally, the migration removes `email` and `preferred_contact_method` from the `FacilityClaim` model and the respective history table.

#### Scheme changes
* [OSDEV-931](https://opensupplyhub.atlassian.net/browse/OSDEV-931) - Since `email` and `preferred_contact_method` are no longer necessary for the claim form, they have been removed from the `FacilityClaim` model and the respective history table. Additionally, the old `index_approved_claim` function has been replaced with a similar one that does not index the `preferred_contact_method` field.

### Code/API changes
* [OSDEV-1021](https://opensupplyhub.atlassian.net/browse/OSDEV-1021) Update the release protocol. The release protocol has been updated with the recent changes. Has been added the section about reloading DedupeHub and QA notification.
* [OSDEV-997](https://opensupplyhub.atlassian.net/browse/OSDEV-997) - A new method, `message_claimant`, was added to the `FacilityClaimViewSet` for handling a POST request on the url-path `message-claimant` for messages to the claimant.
Mail templates for the message to the claimant and the claims team signature were also added.

### Architecture/Environment changes
* [OSDEV-897](https://opensupplyhub.atlassian.net/browse/OSDEV-897) FE(React) app. An appropriate local Docker environment is configured for the application. A local Docker environment has been created for the React application. Renamed the `app` folder to `react` to be clearer in the project. Replaced name in the code base. Removed unnecessary commands.
* [OSDEV-862](https://opensupplyhub.atlassian.net/browse/OSDEV-862) Fix `DB - Save Anonymized DB` / `DB - Apply Anonymized DB` workflows:
  - run actions on self-hosted runners to eliminate `lack of storage` issue that happens on github's runners.
  - use the `Test` environment for  `DB - Save Anonymized DB` action
* [OSDEV-989](https://opensupplyhub.atlassian.net/browse/OSDEV-989) - The Strategy pattern was utilized to consolidate the processing of new facilities received from both API requests and list uploads. The code responsible for executing this processing was refactored, and new classes were implemented:
    * ProcessingFacility - abstract class for facility processing
    * ProcessingFacilityList - class to process a facility list
    * ProcessingFacilityAPI - class to process a facility from an API request
    * ProcessingFacilityExecutor - class defines which interface to execute for the processing of a facility
* Resource allocation has been optimized for the Test environment. The number of ECS tasks in the Test environment has been reduced from 4 to 2, while maintaining system stability.
* [OSDEV-870](https://opensupplyhub.atlassian.net/browse/OSDEV-870) - In `docker-compose` for the `api-app`  added dependency that helps to fix connection with the database during tests pipelines for Dedupe-Hub:
* [OSDEV-1001](https://opensupplyhub.atlassian.net/browse/OSDEV-1001) - Deploy OpenSearch service to OS Hub infrastructure.
```
database:
    condition: service_healthy
```
* [OSDEV-1024](https://opensupplyhub.atlassian.net/browse/OSDEV-1024) - Dedupe Hub. Revise service configurations and refine gazetteer retraining. Remove option `--reload` & decrease number of workers in Dedupe Hub service configuration. Refactor initial rebuilding of gazetteer.
* [OSDEV-885](https://opensupplyhub.atlassian.net/browse/OSDEV-885) - Implement option to reset database for `Dev`, `Test` and `Pre-prod` environmet to `Deploy to AWS` pipleine
* [OSDEV-1002](https://opensupplyhub.atlassian.net/browse/OSDEV-1002) - The following changes have been done:
    * Prepared initial AWS infrastructure via Terraform for the Logstash service, including configuring AWS EFS storage to save the pointer of the last run for the jdbc plugin. Essentially, after deploying updated Terraform code to an environment, ECS task definition, ECR repository, ECS service, along with EFS storage, will be set up for Logstash to function.
    * Moved the PoC solution of the Logstash + Elasticsearch setup to the repository to avoid losing it. Further work is needed as the solution requires development and is not functioning smoothly.
* In response to recent stability observations of the staging environment, resource allocation has been optimized by reducing the number of ECS tasks from 8 to 6 for the Django app instances, thus maintaining system stability.

### Bugfix
* [OSDEV-870](https://opensupplyhub.atlassian.net/browse/OSDEV-870) - The returning confirm/reject URLs were fixed when a facility has been matched. Changes were made to the Dedupe-Hub to prevent adding rows with empty fields to the `api_facilitymatch` and `api_facilitymatchtemp` tables when the count of matches is more than one.
* [OSDEV-744](https://opensupplyhub.atlassian.net/browse/OSDEV-744) - API. When user want to confirm/reject potential_match it didn't found a match through `id`, was fixed by provided valid `id` from `api_facilitymatch` table.
* [OSDEV-1052](https://opensupplyhub.atlassian.net/browse/OSDEV-1052) - Replace data@opensupplyhub by claims@opensupplyhub in the Frontend

### What's new
* [OSDEV-975](https://opensupplyhub.atlassian.net/browse/OSDEV-975) Reporting. Number of facilities with at least one extended field.`Facilities with Extended Field Data` report has been rewritten from Django ORM to SQL to optimize and speed up time of the report generation. Added two columns `With At Least 1 Extended Field` and `Sector`.
* [OSDEV-945](https://opensupplyhub.atlassian.net/browse/OSDEV-945) - Facility Claim. Update text of claim link on profile to "I want to claim this production location".
* [OSDEV-745](https://opensupplyhub.atlassian.net/browse/OSDEV-745) - New "Portuguese" translated resources option added to international menu.
* [OSDEV-944](https://opensupplyhub.atlassian.net/browse/OSDEV-944) - Facility claims. Short-term new screen for claim documentation.
* [OSDEV-931](https://opensupplyhub.atlassian.net/browse/OSDEV-931) - The following features have been implemented:
    * Made the Email field in the claim form uneditable, setting the claimer's email as the default value for this field.
    * Removed the _Preferred method of contact_ field from both the claim form and the claim details page in the admin dashboard.
    * Implemented redirecting a user to the claim page after navigating to the login page via the CTA link on the claim page for unauthorized users and successful login.
* [OSDEV-997](https://opensupplyhub.atlassian.net/browse/OSDEV-997) - Facility Claims. A new button, 'Message Claimant' has been added to the update status controls on the Facility Claim Details page. After successfully sending a message, the message text is recorded in the Claim Review Notes.

### Release instructions:
* Update code.
* Apply DB migrations up to the latest one.
* Run the index_facilities_new management command.


## Release 1.11.0

## Introduction
* Product name: Open Supply Hub
* Release date: April 20, 2024

### Code/API changes
* [OSDEV-923](https://opensupplyhub.atlassian.net/browse/OSDEV-923) [Uptime] Added more logs around API/List uploads & Dedupe Hub match processing
* [OSDEV-606](https://opensupplyhub.atlassian.net/browse/OSDEV-606) Contributor Sort: Allow for ascending sort of contributors on the Map page. The sort_by parameter submits type of sorting order for facilities. Default sorting will be primary by public contributors count descending and secondary by name ascending/descending and contributors count ascending.

### Architecture/Environment changes
* [OSDEV-990](https://opensupplyhub.atlassian.net/browse/OSDEV-990) - Implement a ContriCleaner facade class to simplify interaction with client code. With this change, the client code only needs to instantiate the ContriCleaner class, pass the input data, and then call the `process_data` method without the need to define strategies or other details. This abstraction helps streamline the process and encapsulate complexity.
* [OSDEV-991](https://opensupplyhub.atlassian.net/browse/OSDEV-991) - Implement a chain of pre-validation and serialization handlers in the ContriCleaner to streamline data processing. Additionally, refactor the CompositeRowSerializer to set up leaf serializers using a specialized method, ensuring loose coupling between the CompositeRowSerializer and leaf serializers. Lastly, separate serialization and validation tasks from parsing in the ContriCleaner library for improved modularity and maintainability.
* [OSDEV-1000](https://opensupplyhub.atlassian.net/browse/OSDEV-1000) - A new class `ProcessingFacility` was created that will be responsible for managing the processing of new facilities from both API requests and list uploads. The functionality of processing a new facility received from an API request, which was previously in `facilities_view_set.py`, has been moved to `processing_facility.py`.
* [OSDEV-1007](https://opensupplyhub.atlassian.net/browse/OSDEV-1007) - The functionality of processing a new facility received from list uploads, which was previously in `facility_list_view_set.py`, has been moved to `create_facility.py`.
* [OSDEV-927](https://opensupplyhub.atlassian.net/browse/OSDEV-927) - Reduce resources allocated for bastions to t3.nano.
* [OSDEV-805](https://opensupplyhub.atlassian.net/browse/OSDEV-805) - Make Environment and project tag to be applied to all resources by defaul.
* [OSDEV-862](https://opensupplyhub.atlassian.net/browse/OSDEV-862) - Add `Save Anonymized DB` and `Apply Anonymized DB` actions that provde possibility to save anonymized dump to S3 bucket and then resotre Test or Pre-Prod environment from dump stored on S3.
* [OSDEV-859](https://opensupplyhub.atlassian.net/browse/OSDEV-859) - Creates task-definitation for scheduled task that
  * creates temporary postgresdb instance from latest production snaphsot in the `test` AWS account
  * run anonymization query
  * saves anonymized snapshot and removes the instance
* In response to recent stability observations, resource allocation has been optimized, reducing the number of ECS tasks in both production and pre-production environments from 16 to 12, maintaining system stability.

### Bugfix
* [OSDEV-996](https://opensupplyhub.atlassian.net/browse/OSDEV-996) The default sorting order for embedded maps was broken (changed to Descending by # Contributors). The default sorting order for embedded maps has been fixed (changed it back to Ascending by Name).
* [OSDEV-857](https://opensupplyhub.atlassian.net/browse/OSDEV-857) [Bug] Pre-prod isn't deleted by the 'terraform destroy' script. Command for destroying repositories on AWS pre-prod has been added.
* [OSDEV-888](https://opensupplyhub.atlassian.net/browse/OSDEV-888) - Facility Profile. An error occurs when trying to open a facility from the Status Reports page. The error occurred due to activity reports with the status `pending` containing fields with `null` values and these values pass to the `format_date` function as an argument. Modified the `get_activity_reports` method in the `FacilityIndexDetailsSerializer` to prevent passing a falsy `date` argument into the `format_date` function.
* [OSDEV-984](https://opensupplyhub.atlassian.net/browse/OSDEV-984) - Facility list upload. Header validation is failing, even though all the required columns and data are filled. Prepared basic implementation for ContriCleaner to validate headers (required fields) on early stage.
* [OSDEV-660](https://opensupplyhub.atlassian.net/browse/OSDEV-660) - Remove punctuation issues with duplicated commas and double quotes while facility list uploading.
* [OSDEV-986](https://opensupplyhub.atlassian.net/browse/OSDEV-986) - Fix the population of the custom data points uploaded via lists. Ensure that the full list header is saved in the database, and that the raw data for each facility list item is saved as a string of strings, with each value separated by a comma. This way, it helps maintain backward compatibility with the functionality responsible for displaying custom data points on the embedded maps. Also, revert to the previous default logic, which saves the sector as `Unspecified` when sector, sector_product_type, or product_type have empty values.
* [OSDEV-966](https://opensupplyhub.atlassian.net/browse/OSDEV-966) - Character limit validation has been implemented in the ContriCleaner library for name, address, and sector values. It enforces a maximum length of 200 characters for both the name and address values, and restricts sector values to 50 characters each. This fix addresses the issue where user uploads containing such invalid data caused requests to fail with unexpected errors.

### What's new
* [OSDEV-974](https://opensupplyhub.atlassian.net/browse/OSDEV-974) Reporting. Contributor type by %. Admin sees in the report data for the percent of data contributors on the platform by type (this should be in percent format with two decimal places shown), only accounts that have contributed data, the data should be ordered by most recent to oldest month and display mid-month values.
* [OSDEV-912](https://opensupplyhub.atlassian.net/browse/OSDEV-912) Facility Claim. Disable editing of name and address. The Facility name (English language) & Address fields of the claim details page have been removed and cannot be edited by the claimant.
* [OSDEV-571](https://opensupplyhub.atlassian.net/browse/OSDEV-571) Claimed Facility Details. Make the "Sector" field a dropdown instead of free text field. The `Sector` field became a dropdown that is pre-populated with the platform’s sector list from Django.
* [OSDEV-962](https://opensupplyhub.atlassian.net/browse/OSDEV-962) Update Release protocol. The Release protocol has been updated after the automatization of manual processes such as creating a release branch, restoring DB, deploy to AWS.
* [OSDEV-972](https://opensupplyhub.atlassian.net/browse/OSDEV-972) Reporting. Updating "Facility Uploads" report. Joined one table from two reports and added columns.New table with such columns:
`month`, `Total # of list uploads` in a given month (these are uploads that come from external contributors, NOT OS Hub team members), `# of public list uploads` in a given month (these are uploads that come from OS Hub team members AND have “[Public List]” in the contributor name), `Total facility listItems` uploaded in a given month, `# of Facilities` from Public Lists, `Total Facilities w/ status = new facility`, `# Public List Facilities w/ status = new facility`. Data is ordered from most recent to oldest
* [OSDEV-913](https://opensupplyhub.atlassian.net/browse/OSDEV-913) Claim. Updated the submitted claim auto-reply message for email template.
* [OSDEV-914](https://opensupplyhub.atlassian.net/browse/OSDEV-914) Claim. Updated the approved claim auto-reply message for email template

### Release instructions:
* Update code.


## Release 1.10.0

## Introduction
* Product name: Open Supply Hub
* Release date: March 23, 2024

### Database changes
#### Migrations:
* 0141_delete_contributor_webhooks.py - deletes `ContributorWebhook` model
* 0142_introduce_temporary_endpoint_switcher_for_list_uploads.py - This migration introduces a temporary API endpoint switcher for list uploads.

#### Scheme changes
* [OSDEV-893](https://opensupplyhub.atlassian.net/browse/OSDEV-893) - Introduce a temporary API endpoint switcher for list uploads to enable switching to the old list upload API endpoint if the new endpoint affects production uptime.

### Code/API changes
* [OSDEV-832](https://opensupplyhub.atlassian.net/browse/OSDEV-832) API. Provide admins with a way to retrieve a user's call count in real time. Admin can see the report `API requests by user` with the number of successful and unsuccessful requests a user has made up to the current date.
* [OSDEV-831](https://opensupplyhub.atlassian.net/browse/OSDEV-831) - API. Handle Geocode errors w/ system error code when upload facility using endpoint.

### Architecture/Environment changes
* [OSDEV-693](https://opensupplyhub.atlassian.net/browse/OSDEV-693) Implement a GitHub action that applies migrations on given environment. Run migrations for `Test` environment via CLI command.
* [OSDEV-910](https://opensupplyhub.atlassian.net/browse/OSDEV-910) Add separated code quality pipelines for contricleaner, countries, django-api and frontend. After checking, it creates a code coverage report showing each particular app's code coverage. Add separated code quality jobs for code formatters.
* [OSDEV-702](https://opensupplyhub.atlassian.net/browse/OSDEV-702) Integrate a new module named `contricleaner` separately, designed to parse and validate data from various sources such as json, csv, and xls.
Move `countries` to a separate module so that it becomes possible to use both `django` and `contricleaner`.
* [OSDEV-893](https://opensupplyhub.atlassian.net/browse/OSDEV-893) - Implement CSV and XLSX file parser strategies in the ContriCleaner library, and incorporate preliminary cleanup during parsing.
* [OSDEV-915](https://opensupplyhub.atlassian.net/browse/OSDEV-915) Upgrade Kafka tools to version 3.5.2
* [OSDEV-877](https://opensupplyhub.atlassian.net/browse/OSDEV-877) Make migration run as part of "Deploy to AWS" workflow
* [OSDEV-851](https://opensupplyhub.atlassian.net/browse/OSDEV-851) Place 'terraform.tfvar' files to repository and move sensitive info to private repository opensupplyhub/ci-deployment/
* [OSDEV-938](https://opensupplyhub.atlassian.net/browse/OSDEV-938) Move cleanup helper functions to the serializer
* [OSDEV-851](https://opensupplyhub.atlassian.net/browse/OSDEV-851) Place 'terraform.tfvar' files to repository and move sensitive info to private repository opensupplyhub/ci-deployment
* [OSDEV-894](https://opensupplyhub.atlassian.net/browse/OSDEV-894) Implement Contricleaner library into create facility API endpoint (`facilities_view_set.py`)
* [OSDEV-536](https://opensupplyhub.atlassian.net/browse/OSDEV-536) In the Contricleaner library, implement parsing of fields `sector_product_type`, `sector`, and `product_type` based on commas and vertical bars.
* [OSDEV-760](https://opensupplyhub.atlassian.net/browse/OSDEV-760) In the Contricleaner library, implement parsing of fields `facility_type_processing_type`, `facility_type`, and `processing_type` based on commas and vertical bars.
* [OSDEV-893](https://opensupplyhub.atlassian.net/browse/OSDEV-893) - Implement the ContriCleaner parser for parsing facility lists immediately after list upload.

### Bugfix
* [OSDEV-549](https://opensupplyhub.atlassian.net/browse/OSDEV-549) Facility Search. Search button overlaps dropdown items. Dropdown items in search were made not to overlapping with button and containers in `Potential matches table` and `Find facility` search. The `isSideBarSearch` flag has been added to all search components to render properly regarding the place where the select is rendering.
* [OSDEV-943](https://opensupplyhub.atlassian.net/browse/OSDEV-943) Verified badges. The claim/verified icon on profiles is cut off at the bottom. The icons have been fixed and show properly.
* [OSDEV-716](https://opensupplyhub.atlassian.net/browse/OSDEV-716) Search. Lost refresh icon. The refresh icon has been made visible.
* [OSDEV-918](https://opensupplyhub.atlassian.net/browse/OSDEV-918) - ContriBot. New lists are not populating in Monday board and are not sent to slack. Added validation to throw an error for users who upload a facility list with `|` in the description field.
* [OSDEV-644](https://opensupplyhub.atlassian.net/browse/OSDEV-644) Error when trying to delete a facility with only one contributor in case that logic to clear FacilityClaimReviewNote table records missed.

### What's new
*  [OSDEV-861](https://opensupplyhub.atlassian.net/browse/OSDEV-861) API. The `API Notifications` tab has been removed so that users do not get confused about what it is, since the functionality does not exist for them. `Token:` as a header has been added above the API key on the `API` tab.
* [OSDEV-917](https://opensupplyhub.atlassian.net/browse/OSDEV-917) My Account Menu. Update order of the settings tabs. `NON-admin` user sees: My Facility / My Lists / Settings / Logout and `Admin` user sees: Dashboard / My Facility / My Lists / Settings / Logout
* [OSDEV-728](https://opensupplyhub.atlassian.net/browse/OSDEV-728) - Include `sector` data in the response of the `api/facilities/` API endpoint for the GET request, similar to what is provided in the `api/facilities/{id}` API endpoint.
* [OSDEV-802](https://opensupplyhub.atlassian.net/browse/OSDEV-802) - Distinguish API user and contributor id in the error message that pass to the Rollbar.

### Release instructions:
* Update code.
* Apply DB migrations up to the latest one.


## Release 1.9.0

## Introduction
* Product name: Open Supply Hub
* Release date: February 24, 2024

### Database changes
#### Migrations:
* 0135_disable_duplicates_and_lowercase_all_emails.py - implementing all emails to lowercase and disables duplicates
* 0136_remove_indexing_unnecessary_emails.py - This migration replaces the old `index_activity_reports_info` and `index_approved_claim` functions with similar ones that do not index emails.
* 0137_add_renewal_period_field.py - add new field to api_apilimit table & rename existing one.
Updated existing users api_apilimit records renewal_period value.
* 0138_remove_ppe_fields.py - This migration removes the PPE fields from the Facility, FacilityIndex, FacilityListItem, FacilityListItemTemp, HistoricalFacility models.
* 0139_remove_ppe_switch.py - This migration removes the ppe switch.
* 0140_remove_indexing_ppe_fields.py - This migration updates indexing functions to not index PPE fields.

#### Scheme changes
* [OSDEV-835](https://opensupplyhub.atlassian.net/browse/OSDEV-835) - Since the FacilityIndex model is primarily used to store cached facility data and display it publicly via the `/facilities/{id}` API endpoint, only public data can be shown. Therefore, caching emails to the FacilityIndex model was removed from the PostgreSQL indexing functions. All instances where emails are publicly displayed have been removed. The only remaining field is `ppe_contact_email`, but all functionality and code related to PPE will be deleted in this [OSDEV-562](https://opensupplyhub.atlassian.net/browse/OSDEV-562) ticket.
* [OSDEV-562](https://opensupplyhub.atlassian.net/browse/OSDEV-562) - Remove PPE fields (ppe_product_types, ppe_contact_email, ppe_contact_phone, ppe_website, ppe) from the `api_facility`, `api_facilityindex`, `api_facilitylistitem`, `api_facilitylistitemtemp`, `api_historicalfacility`. Remove this fields from indexing processes.

### Code/API changes
* [OSDEV-562](https://opensupplyhub.atlassian.net/browse/OSDEV-562) - Remove code related to PPE (ppe_product_types, ppe_contact_email, ppe_contact_phone, ppe_website, ppe) field from `/src/app`
* [OSDEV-562](https://opensupplyhub.atlassian.net/browse/OSDEV-562) - Remove code related to PPE (ppe_product_types, ppe_contact_email, ppe_contact_phone, ppe_website, ppe) field from `/src/dedupe-hub`
* [OSDEV 562](https://opensupplyhub.atlassian.net/browse/OSDEV-562) Remove code related to PPE (ppe_product_types, ppe_contact_email, ppe_contact_phone, ppe_website, ppe) from `/src/django`

### Architecture/Environment changes
* [OSDEV-829](https://opensupplyhub.atlassian.net/browse/OSDEV-673) Makes `minimum-ratio: 1` It allows to push code with less than 1% diff from main.

### Bugfix
* [OSDEV-848](https://opensupplyhub.atlassian.net/browse/OSDEV-848) When a user tries to create an account with an email that exists in the DB but with a different case of letters, the system returns "An error prevented signing up". Has been fixed to "A user with that email already exists."
* [OSDEV-673](https://opensupplyhub.atlassian.net/browse/OSDEV-673) When a user calls the endpoint `facility/id/history`, instead of a response, receives the error "TypeError: the JSON object must be str, bytes or bytearray, not list", in particular, this happened with the PK20190913BBJ2Y facility. A list with one element (a dictionary) was passed to the function, so an error occurred when trying to index the list with a string. Fixed.

### What's new
* API. Include token and call info on API settings tab.[OSDEV-752](https://opensupplyhub.atlassian.net/browse/OSDEV-752). Users can access a tab called `API` in account settings.From this tab, they can generate/retrieve their token and see their `API call allowance`, `current call count` and their `renewal period`.
* Make login non-case sensitive. [OSDEV-628](https://opensupplyhub.atlassian.net/browse/OSDEV-628). When the user creates an account email saving in lowercase. User  could login with any variations of casing as long as the characters are the same.
* API. Enable token generation based on API permissions in Django. [OSDEV-729](https://opensupplyhub.atlassian.net/browse/OSDEV-729). Updated Settings page to show/hide token tab by user groups. Forbid access to generate token for API if user didn't have permission groups.
* [OSDEV-219](https://opensupplyhub.atlassian.net/browse/OSDEV-219). Data moderator can merge potential match facilities from Confirm / Reject screen.
* [OSDEV-835](https://opensupplyhub.atlassian.net/browse/OSDEV-835) - Remove the display of emails in the `activity_reports` section of the `facilities/{id}` API endpoint, as email information is private.
* [OSDEV-525](https://opensupplyhub.atlassian.net/browse/OSDEV-525). Add Latitude and Longitude labels on facility page.
* API. Add a flag on API Limit page to indicate if package renews monthly or yearly. [OSDEV-781](https://opensupplyhub.atlassian.net/browse/OSDEV-781) Updated logic to support montly & yearly limitation count reset for API calls.

### Release instructions:
* Update code.
* Apply DB migrations up to the latest one.
* Run the index_facilities_new management command.


## Release 1.8.0

## Introduction
* Product name: Open Supply Hub
* Release date: January 27, 2024

### Code/API changes
* [OSDEV-690](https://opensupplyhub.atlassian.net/browse/OSDEV-690) - Correct all existing lint errors to ensure that code quality checks pass successfully via GitHub Actions and can detect new linting errors but not the old ones.
* [OSDEV-719](https://opensupplyhub.atlassian.net/browse/OSDEV-719) Introduce FacilityDownloadSerializerEmbedMode FacilityDownloadSerializer, replace FacilityIndexDownloadSerializer with combination of FacilityDownloadSerializerEmbedMode and FacilityDownloadSerializer
* [OSDEV-732](https://opensupplyhub.atlassian.net/browse/OSDEV-732) Fix issue with circular dependencies between `util.js` and `constants.jsx` modules in React app

### Architecture/Environment changes
* [OSDEV-690](https://opensupplyhub.atlassian.net/browse/OSDEV-690) - Configure running the code quality workflow as part of the continuous integration (CI) for each commit to a pull request. Both frontend (FE) and backend (BE) tests are executed, along with their respective linters. Additionally, `shellcheck` is applied to scripts within the scripts folder.
* [OSDEV-691](https://opensupplyhub.atlassian.net/browse/OSDEV-691) - Implement parallel job running for BE, FE, and bash script code quality checks. Three new scripts were created and can be used to run the same checks during local development to verify BE, FE, and bash scripts in the ./scripts folder.
* [OSDEV-692](https://opensupplyhub.atlassian.net/browse/OSDEV-691) - Implement code coverage checks for the React and Django apps using `barecheck/code-coverage-action` and generated code coverage `lcov` files. For the React app, code coverage is based on Jest tests, and for the Django app, it is based on unittest tests. If code coverage decreases, the job fails, preventing the PR from merging.
* [OSDEV-740](https://opensupplyhub.atlassian.net/browse/OSDEV-740) - Setup module for mocking Redux store (`redux-mock-store"`)
* [OSDEV-733](https://opensupplyhub.atlassian.net/browse/OSDEV-733) - Setup React test library module (`@testing-library`)

### Bugfix
* [OSDEV-718](https://opensupplyhub.atlassian.net/browse/OSDEV-718) - Fixed issue with user profile populating to other components.
* [OSDEV-727](https://opensupplyhub.atlassian.net/browse/OSDEV-720) - Downloading facilities with for Bangladesh is working again [https://opensupplyhub.org/facilities?countries=BD&sectors=Apparel](https://opensupplyhub.org/facilities?countries=BD&sectors=Apparel)

### What's new
* [OSDEV-241](https://opensupplyhub.atlassian.net/browse/OSDEV-241) - Searches with accented characters return results for accented and non accented characters.

### Database changes
#### Migrations:
* 0134_remove_sources_without_contributor -  Remove records from the Source table where the contributor is null and remove all data related to these records

### Release instructions:
* Update code
* Run migration up to 0134


## Release 1.7.3

## Introduction
* Product name: Open Supply Hub
* Release date: January 12, 2024

### Bugfix
* [OSDEV-736](https://opensupplyhub.atlassian.net/browse/OSDEV-736) Removed logic to handle text only match response data as it already removed from matching functionality in Dedupe Hub. Previously it bring an error on response for user when potential match happened.

## Release 1.7.2

## Introduction
* Product name: Open Supply Hub
* Release date: January 09, 2024

### Bugfix
* [OSDEV-721](https://opensupplyhub.atlassian.net/browse/OSDEV-721) Fixed issue with potential match logic when get facility data of match, previously it take facility id from Facility List Item, but it's wrong for Potential Match status as there is always NULL, facility id should be taken from Facility Match record in this case of Potential Match status.

## Release 1.7.1

## Introduction
* Product name: Open Supply Hub
* Release date: December 21, 2023

### Bugfix
* Fixed issue with Facility Upload API error by covered a case when facility object didn't exist (create=false) & updated timeout value while waiting to produce kafka topic message [OSDEV-713](https://opensupplyhub.atlassian.net/browse/OSDEV-713)
* [OSDEV-714](https://opensupplyhub.atlassian.net/browse/OSDEV-714) - Users can now use the map on the search page simultaneously without missing any tiles. Before fixing this issue, if the map requested tiles that weren't cached, one user might not receive all the tiles. With the bug fixed, the tile generation logic can handle multiple requests at the same time, ensuring all users get the tiles they need for the map based on their search requests.

### Code/API changes
* [OSDEV-714](https://opensupplyhub.atlassian.net/browse/OSDEV-714) - `select_for_update` and `get_or_create` have been implemented in the `retrieve_cached_tile` function to ensure that if another thread attempts to `select_for_update()`, it will block at the `get_or_create()` until the first thread's transaction commits. The `get_tile` function, which serves as an API endpoint handler for tile generation, was implemented as an atomic transaction to facilitate the use of `select_for_update()` and maintain the lock until the end of the transaction. This approach helps to prevent crashes from parallel requests attempting to create a cache record with the same primary key, corresponding to the full URL path.
* [OSDEV-711](https://opensupplyhub.atlassian.net/browse/OSDEV-711) - Make JS code related to load testing for tile generation more universal so that they can work with the HAR file provided by the developer. For that, the `ZOOM_HAR_PATH` environment variable was introduced. More test cases for tile generation were added to test the environment close to production, focusing on densely saturated regions with facilities, such as China and India. The README.md file for the load tests was updated to reflect the changes made.

## Release 1.7.0

## Introduction
* Product name: Open Supply Hub
* Release date: December 19, 2023

### Database changes
#### Migrations:
* 0130_introduce_separate_data_gathering_functions_for_the_index_table_columns - This migration:
    - rename `api_facilityindexnew` -> `api_facilityindex`
    - introduces separate data-gathering functions for the `api_facilityindexnew` table columns and makes the `index_facilities` and `index_facilities_by` procedures use them.
    This migration is irreversible.
* 0131_introduce_sql_triggers_instead_of_django_signals - This migration introduces SQL triggers instead of Django signals. The migration is revertable.
* 0132_add_moderation_mode_field - This migration adds the field `is_moderation_mode` to table `api_user`.
* 0133_introduce_tile_caching - This migration creates the TileCache table and the DynamicSetting table. This migration is reversible.

#### Scheme changes
* [OSDEV-622](https://opensupplyhub.atlassian.net/browse/OSDEV-622) - Separate data-gathering functions were created for the `api_facilityindexnew` table columns to collect data independently of the main procedure. The `index_facilities` and `index_facilities_by` procedures were updated to use new separate functions for collecting data for the `api_facilityindexnew` table columns that require long SQL queries.
* [OSDEV-595](https://opensupplyhub.atlassian.net/browse/OSDEV-595) - Rename FacilityIndexNew to FacilityIndex
* [OSDEV-623](https://opensupplyhub.atlassian.net/browse/OSDEV-623), [OSDEV-624](https://opensupplyhub.atlassian.net/browse/OSDEV-624), [OSDEV-638](https://opensupplyhub.atlassian.net/browse/OSDEV-638) - New SQL triggers have been introduced to handle changes in the `api_contributor`, `api_extendedfield`, `api_facility`, `api_facilityclaim`, `api_facilitylistitem`, `api_facilitymatch`, `api_source`, and `api_facilitylist` tables at the database level. This change is essential for the future functionality of DedupeHub, which will communicate directly with the database. All the Django signals have been removed. Additionally, reindexing of the necessary columns of the index table has been transferred to these triggers, eliminating the need for the large SQL procedure previously used in conjunction with Django signals.
* [OSDEV-637](https://opensupplyhub.atlassian.net/browse/OSDEV-637) - Add field `is_moderation_mode` to table `api_user`.
* [OSDEV-687](https://opensupplyhub.atlassian.net/browse/OSDEV-687) - The TileCache table was created to store cached tiles, and the DynamicSetting table was established to dynamically control app settings, specifically the expiration time of cached tiles.

### Code/API changes
* Update copy for "example" entries for List & Description fields & Contributor list page:
    - Update copy of Facility List example to: example: **Your Organization’s Name** Facility List June 2023
    - Update copy of Facility Description example to: example: This is the **Your Organization’s Name** list of suppliers for their retail products valid from Jan 2023 to June 2023
    - Update copy of rejected message to: "This list was rejected and will not be processed."
[OSDEV-640](https://opensupplyhub.atlassian.net/browse/OSDEV-640)
* In the Facility Claim Request form the field 'Preferred method of contact' has been done not mandatory. - [OSDEV-560](https://opensupplyhub.atlassian.net/browse/OSDEV-560)
* The new parameter `is_moderation_mode` has been added to GET and POST requests of the `/user-profile/{ID}/` API endpoint. - [OSDEV-637](https://opensupplyhub.atlassian.net/browse/OSDEV-637)
* [OSDEV-687](https://opensupplyhub.atlassian.net/browse/OSDEV-687) - Implement cache logic for the get_tile view to either use a cached tile or generate a new tile for caching. When a user interacts with the map and makes a new request for a tile, the system checks if the requested tile, identified by its path, is already cached in the database. If the tile is already cached in the TileCache table, the cached tile binary data is retrieved and returned, avoiding the need to regenerate the tile for improved performance. Each cached tile has a default expiration period of 604,800 seconds (7 days). However, the admin can reconfigure this duration in the Django admin panel.
* Delete all Jenkins-related files since Jenkins is no longer in use.
* Move the maintenance page to the project repository, specifically to `src/maintenance`, to track the history of its changes.

### Architecture/Environment changes
* Remove FacilityDownloadSerializer and replace it with FacilityIndexDownloadSerializer
* Add a special Django management command, `install_db_exts`, that will install all the necessary PostgreSQL extensions for the database based on the required DB extensions for the 1.7.0 release.
* Create the `reset_database` Django management command that resets the database and repopulates it with fixture data, including facilities and matches. Update the `scripts/reset_database` shell script to include the call to this command, making it available for local development when it needs to be run inside the failed Django container for the first time. Also, rename shell scripts and affected management commands to enhance readability.

### Bugfix
* Increase amount of facilities downloaded to 100 per red and reduce time per request in 4-5 times
Fix issue with exceeding API requests. [OSDEV-557](https://opensupplyhub.atlassian.net/browse/OSDEV-442)

### What's new
* Updated copy for "example" entries for List & Description fields & Contributor list page
[OSDEV-640](https://opensupplyhub.atlassian.net/browse/OSDEV-640)
* The field 'Preferred method of contact' has been done not mandatory in the Facility Claim Request form. When the user fills this form he/she can skip this field. - [OSDEV-560](https://opensupplyhub.atlassian.net/browse/OSDEV-560)
* Data Moderator Profile. Implement the ability to activate the Merge function on the Facility Search page. - [OSDEV-637](https://opensupplyhub.atlassian.net/browse/OSDEV-637)
* [OSDEV-302](https://opensupplyhub.atlassian.net/browse/OSDEV-302), [OSDEV-667](https://opensupplyhub.atlassian.net/browse/OSDEV-667) - Enable data moderators to trigger merges from the search results screen. Checkboxes were added to the search page right before each item in the search results to allow users to select facilities for merging. A "Merge" button was also implemented to open the Merge modal window, where all the data about the selected facilities is downloaded.
* [OSDEV-684](https://opensupplyhub.atlassian.net/browse/OSDEV-684) Removed Google Translate Plug-In in the system & UI Element

### Release instructions:
* apply migrations up to 0133_introduce_tile_caching
* apply command index_facilities_new


## Release 1.6.1

## Introduction
* Product name: Open Supply Hub
* Release date: November 8, 2023

### Database changes
#### Migrations:
- 0130_facility_index_gin_index - implement indexes for fields on "api_facilityindexnew" table related to tile generation

#### Scheme changes
* indexing fields in api_facilityindexnew
    * contrib_types
    * contributors_id
    * lists

### Architecture/Environment changes
* Reconfigure CPU resources so that every worker uses 2 cores - [OSDEV-657](https://opensupplyhub.atlassian.net/browse/OSDEV-657)
* Add Code Quality pipelines

### Bugfix
* Implement indexing of fields related to tile generation in api_facilityindexnew table [OSDEV-654](https://opensupplyhub.atlassian.net/browse/OSDEV-654)

### Release instructions:
- apply migrations up to 0130_facility_index_gin_index


## Release 1.6.0

## Introduction
* Product name: Open Supply Hub
* Release date: November 4, 2023

### Database changes
#### Migrations:
- 0126_add_tables_a_b_test - add tables api_facilitylistitemtemp & api_facilitymatchtemp for A/B Test purpose
- 0127_search_by_private_contributor_types - add contributor types from non-public lists to api_facilityindexnew table
- 0128_custom_text_implementation - creates custom_text SQL functions and updated index_facilities and index_facilities_by to use it
- 0129_delete_facility_index - removes api_facilityindex table

#### Scheme changes
* introduce fields to api_facility_list_items
    * raw_json:JSON
    * raw_header:Text
* introduce table api_facilitylistitemfield - key-value storage for both mandatory and custom facility list item fields.
* introduce procedure custom_text - evaluates array required for advanced search by custom fields
* update index_facilities and index_facilities_by procedures to evaluate custom_text add custom_text_serach using custom_text from above
* introduce tables api_facilitylistitemtemp & api_facilitymatchtemp as a copy of api_facilitylistitem & api_facilitymatch for A/B Test to store match results
* remove api_facilityindex table

### Code/API changes
* Endpoint /contributor-lists/ has been deprecated
* The new endpoint /contributor-lists-sorted/ has been created: View Facility Lists that are both active and approved filtered by Contributor sorted by creation date and changed response type to list of objects.
- [OSDEV-218](https://opensupplyhub.atlassian.net/browse/OSDEV-218)
* Connect new tables (api_facilitylistitemtemp & api_facilitymatchtemp) to existing parsing & geocoding result storing
* Trigger matching process on Dedupe Hub through Kafka Producer on Django side
- [OSDEV-507](https://opensupplyhub.atlassian.net/browse/OSDEV-507)

### Architecture/Environment changes
* Update rollbar token - [OSDEV-581](https://opensupplyhub.atlassian.net/browse/OSHUB-581)
* Deployed Dedupe Hub standalone service & Kafka event streaming service for A/B Test purpose - [OSDEV-507](https://opensupplyhub.atlassian.net/browse/OSDEV-507)
* Kafka added to infrastructure (AWS MSK) - [OSDEV-428](https://opensupplyhub.atlassian.net/browse/OSDEV-428)
* Dedupe Hub service added to ECS Cluster - [OSDEV-430](https://opensupplyhub.atlassian.net/browse/OSDEV-430)
* Infrastructure environments not depended on python (django app environment) - [OSDEV-424](https://opensupplyhub.atlassian.net/browse/OSDEV-424)
* Reworked algorithm to manage DNS records - [OSDEV-414](https://opensupplyhub.atlassian.net/browse/OSDEV-414)
* Update AWS Terraform provider, move from Azavea repo & upgrade few modules for Terraform - [OSDEV-405](https://opensupplyhub.atlassian.net/browse/OSDEV-405)
* Replaced usage of FacilityIndex model by FacilityIndexNew.
* Removed FacilityIndex model
* Removed function get_custom_text
* Removed function index_custom_text from transactions
* Removed function index_extended_fields from transactions
* Removed function index_facilities from transactions
* Removed function index_sectors from transactions
* Removed get_sector_dict from transactions

### Bugfix
* Make search by non-public contributor types available [OSDEV-307](https://opensupplyhub.atlassian.net/browse/OSDEV-307)
* Make possibility to create embed map configuration for constributors with more than 2500 facilities [OSDEV-585](https://opensupplyhub.atlassian.net/browse/OSDEV-585)
* Make possibility to save data facilities even if they have no stored location [OSDEV-596](https://opensupplyhub.atlassian.net/browse/OSDEV-596)

### What's new
* Update README.md with the most recent information - [OSDEV-580](https://opensupplyhub.atlassian.net/browse/OSHUB-580)
* Update Rollbar's post_server_item tokens - [OSDEV-581](https://opensupplyhub.atlassian.net/browse/OSHUB-581)
* Contributor Lists. Order lists from a contributor by newest to oldest list - [OSDEV-218](https://opensupplyhub.atlassian.net/browse/OSDEV-218)

### Release instructions:
- apply migrations up to 0124_itroduce_raw_json
- execute command fill_raw_json
- apply migrations up to 0129_delete_facility_index
- apply command index_facilities_new<|MERGE_RESOLUTION|>--- conflicted
+++ resolved
@@ -23,14 +23,9 @@
 * [OSDEV-1069](https://opensupplyhub.atlassian.net/browse/OSDEV-1069) - The following changes have been made:
     * Changed the Postgres Docker image for the database to use the official one and make the local database setup platform-agnostic, so it doesn't depend on the processor architecture.
     * Built the PostGIS program from source and installed it to avoid LLVM-related errors inside the database Docker container during local development.
-<<<<<<< HEAD
 * Make tile generation endpoint transaction-less and remove `CREATE TEMP TABLE` statement.
 * Added command `reindex_database`.
-=======
 * [OSDEV-1089](https://opensupplyhub.atlassian.net/browse/OSDEV-1089) Change format gunicurn logs not pass IP address to AWS CloudWatch.
-* Added command `reindex_database`
-
->>>>>>> b07af4c7
 
 ### Bugfix
 * [OSDEV-1019](https://opensupplyhub.atlassian.net/browse/OSDEV-1019) - Fixed an error message to 'Your account is not verified. Check your email for a confirmation link.' when a user tries to log in with an uppercase letter in the email address and their account has not been activated through the confirmation link.
