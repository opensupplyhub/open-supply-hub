# Release Notes
All notable changes to this project will be documented in this file.

This project adheres to [Semantic Versioning](http://semver.org/spec/v2.0.0.html). The format is based on the `RELEASE-NOTES-TEMPLATE.md` file.

## Release 2.5.0

## Introduction
* Product name: Open Supply Hub
* Release date: May 31, 2025

### Code/API changes
* [OSDEV-2017](https://opensupplyhub.atlassian.net/browse/OSDEV-2017) - CSRF (Cross-Site Request Forgery) protection has been disabled across the application. CSRF middleware has been removed from the request pipeline. All affected endpoints are now accessible without requiring CSRF tokens.

### Architecture/Environment changes
* [OSDEV-1992](https://opensupplyhub.atlassian.net/browse/OSDEV-1992) - Provisioned a dedicated EC2 instance to host WireGuard VPN service, enabling authorized users to bypass AWS WAF when accessing the RBA instance.

### Bugfix
* [OSDEV-1882](https://opensupplyhub.atlassian.net/browse/OSDEV-1882) - Fixed an issue where the scroll position was not resetting to the top when navigating to the `Upload` page related to the list upload functionality.
* Updated the `Deploy to AWS` GitHub workflow to rely on the required `deploy-env` input instead of inferring the `environment` from the tag name. Previously, this approach was necessary because the `[Release] Deploy` workflow did not trigger `Deploy to AWS` via the API with the specified `environment` - it only created a tag that triggered the workflow automatically. With the latest changes, the `environment` is now explicitly passed in the `[Release] Deploy` workflow. It has also been confirmed that no branch or input combination can result in an undefined `environment`. As a result, the fallback to `None` for the `environment` value was removed from the `Deploy to AWS` workflow.
* [OSDEV-1981](https://opensupplyhub.atlassian.net/browse/OSDEV-1981) - Fixed an issue where the `updated_at` field in the `api_facility` table was not modified when related dependency data changed, resulting in outdated or invalid data being stored in `OpenSearch`.
* [OSDEV-1939](https://opensupplyhub.atlassian.net/browse/OSDEV-1939) - Disable the submit button during SLC contribution submission or update to prevent duplicate requests. Implemented a basic throttle class `DuplicateThrottle` to prevent duplicate data for `POST` and `PATCH` requests on the `production-location` endpoints.

### What's new
* [OSDEV-1998](https://opensupplyhub.atlassian.net/browse/OSDEV-1998) - The following changes were made:
    * Added an additional "Data Cleaning Service" subheader to the "How It Works" > "Premium Features" section.
    * Updated the list of supported languages/countries under the "globe" icon (added support for Chinese and changed the order).
    * Removed the Twitter icon from the social media icons/links in the footer.
* [OSDEV-1122](https://opensupplyhub.atlassian.net/browse/OSDEV-1122) - The following changes were made:
    * Updated the behavior of the `Suggest an Edit` button on production location profile pages. The button now opens the Production Location Information page of the SLC workflow in a new tab, allowing users to suggest edits without having to re-search for the facility.
    * Fixed redirection for unauthenticated users. If a user is not logged in and clicks `Suggest an Edit` button they are now redirected to the correct workflow step after logging in, instead of being taken to the home page. This fix applies to all steps within the Contribute workflow.

### Release instructions:
* Ensure that the following commands are included in the `post_deployment` command:
    * `migrate`
    * `reindex_database`


## Release 2.4.0

## Introduction
* Product name: Open Supply Hub
* Release date: May 17, 2025

### Code/API changes
* [OSDEV-1952](https://opensupplyhub.atlassian.net/browse/OSDEV-1952) - Added support for including `parent_company_os_id` when creating or updating a production location. This field can now be submitted via the API (`POST /api/facilities/`, `POST /api/v1/production-locations/`, `PATCH /api/v1/production-locations/{os_id}/`) or through list uploads. The `parent_company_os_id` values are stored as standalone fields in the `api_extendedfields` table.

### Architecture/Environment changes
* [OSDEV-1960](https://opensupplyhub.atlassian.net/browse/OSDEV-1960) - Disabled deletion protection and final snapshot creation for the RDS instance when it is deleted in the pre-prod environment.
* [OSDEV-1949](https://opensupplyhub.atlassian.net/browse/OSDEV-1949) - Attached whitelist rules and deny rules and infrastructure changes:
    - Bump Terraform version from 1.4.0 to 1.5.0
    - Made `waf_enabled` terraform flag variable.
    - Enabled AWS WAF for all environments, including RBA.
    - Created a separate job `detach-waf-if-needed` in Deploy to AWS action. This is needed to prevent Terraform race condition when it tries to delete the AWS WAF before AWS has fully detached it from the CloudFront distribution, even though `web_acl_id` is set to`null`.
    - Applied validation in the `init-and-plan` action if `ip_denylist` and `ip_whitelist` are present. Only whitelist or denylist should be defined per environment.
* [OSDEV-1746](https://opensupplyhub.atlassian.net/browse/OSDEV-1746) - Implemented auto-scaling to dynamically adjust the Django instance count based on load metrics for cost-efficient resource utilization and high availability.
* The subdomain `a.os-hub.net` was removed from the CORS_ALLOWED_ORIGIN_REGEXES list in the Django application. This change was made because the subdomain was deleted from AWS Route 53 and is no longer in use.
* [OSDEV-1947](https://opensupplyhub.atlassian.net/browse/OSDEV-1947) - The following changes have been made:
    * Introduced infrastructure changes to support deployment of the RBA environment. Included it in the CD pipelines in the same way as Production and Staging, which means the RBA environment can now be deployed via Git tags just like Production and Staging.
    * Created the `export_csv_enabled` infrastructure switch to disable the Amazon EventBridge scheduler for the CSV export job in the RBA environment, as exporting the database to CSV is not needed in that environment.

### Bugfix
* [OSDEV-1947](https://opensupplyhub.atlassian.net/browse/OSDEV-1947) - Fixed a bug related to an incorrect environment check in the FE app, which attempted to identify the local environment by comparing it with `development`. However, the environment had been renamed to `local` some time ago and was no longer passed as `development` from the BE during local development.

### What's new
* [OSDEV-1953](https://opensupplyhub.atlassian.net/browse/OSDEV-1953) - Implemented UI logic to display parent company OS ID fields as links on the production location profile page, directing to the corresponding production location pages in a new tab.

### Release instructions:
* Ensure that the following commands are included in the `post_deployment` command:
    * `migrate`
    * `reindex_database`


## Release 2.3.0

## Introduction
* Product name: Open Supply Hub
* Release date: May 3, 2025

### Database changes

#### Migrations:
<<<<<<< HEAD
* 0168_introduce_show_additional_identifiers_switch.py - This migration introduces a new switch called `show_additional_identifiers`, which will be used on the production location profile page to show or hide additional identifiers of the production location.
* 0169_add_facility_download_limit - This migration introduces the `api_facilitydownloadlimit` table for the `FacilityDownloadLimit` model to collect facility downloads data for a user.

#### Schema changes
* [OSDEV-1865](https://opensupplyhub.atlassian.net/browse/OSDEV-1865) - The `FacilityDownloadLimit` model has been created. This model includes such fields: id, user_id, last
=======
* 0169_introduce_show_additional_identifiers_switch.py - This migration introduces a new switch called `show_additional_identifiers`, which will be used on the production location profile page to show or hide additional identifiers of the production location.
>>>>>>> 28c1a38f

### Code/API changes
* [OSDEV-1926](https://opensupplyhub.atlassian.net/browse/OSDEV-1926) - Introduced support for submitting additional identifiers when uploading a new production location or modifying an existing one. Additional identifiers can now be added via the API (POST `api/facilities/`, POST `api/v1/production-locations/`, PATCH `api/v1/production-locations/{os_id}/`) or through list uploads. The system currently supports three types of identifiers: DUNS (Data Universal Numbering System), LEI (Legal Entity Identifier), and RBA Online ID. The provided identifiers are stored as standalone fields in the `api_extendedfields` table.
* [OSDEV-1927](https://opensupplyhub.atlassian.net/browse/OSDEV-1927) - Added additional identifiers (DUNS , RBA Online ID and LEI) to the GET `/v1/production-locations/` and GET `/v1/production-locations/{os_id}/` endpoints.
* [OSDEV-1892](https://opensupplyhub.atlassian.net/browse/OSDEV-1892) - Implemented access restrictions for the `GET /v1/moderation-events/` and `GET /v1/moderation-events/{moderation_id}` endpoints so that only the contribution owner or a moderator can access them. Updated the `Logstash` configuration for the `moderation-events` index to include the `contributor_email` field when sending data to `OpenSearch`.

### Architecture/Environment changes
* [OSDEV-1935](https://opensupplyhub.atlassian.net/browse/OSDEV-1935) - Added terraform module for creating IAM roles in production and test AWS accounts to enable integration with Vanta auditor.
* [OSDEV-1895](https://opensupplyhub.atlassian.net/browse/OSDEV-1895) - Updated the rules to send the `csrftoken` cookie with the `HttpOnly` flag to the user. Implemented logic to retrieve the `csrftoken` upon user login and save it to `localStorage`. Added functionality to set the `csrftoken` from `localStorage` in Axios headers.

### Bugfix
* [OSDEV-1943](https://opensupplyhub.atlassian.net/browse/OSDEV-1943) - Fixed flickering behavior when opening the SLC form to contribute to an existing production location by marking fields as touched if they match the fetched data, ensuring smoother UI during re-renders.
* [OSDEV-1930](https://opensupplyhub.atlassian.net/browse/OSDEV-1930) - Updated the styles of primary and secondary text in the data points UI and the location details contributor drawer on the location profile page, as well as the hash in the React error boundary component, to prevent overflow on the page or within its field location. Replaced the deprecated `word-wrap` CSS property with the supported `overflow-wrap` CSS property.
* [OSDEV-1914](https://opensupplyhub.atlassian.net/browse/OSDEV-1914) - The following changes have been made:
    * Fixed an issue with fuzzy search on fields containing long text. Replaced the `match` query with `match_phrase` (with a configurable `slop` parameter) for such cases to improve accuracy for the GET `/api/v1/production-locations/` endpoint.
    * Replaced regular text with a toast component to display server errors when fetching potential matches on the Contribution Record page of the Moderation queue dashboard.
* [OSDEV-1886](https://opensupplyhub.atlassian.net/browse/OSDEV-1886)
    * Fixed the script to run within the Destroy Environment GitHub workflow to delete the Lambda@Edge functions before destroying the infrastructure.
    * Implemented prevention of forced script termination during the deletion of Lambda@Edge functions. The exit code is now managed internally, ensuring proper handling without abrupt script termination.

### What's new
* [OSDEV-1930](https://opensupplyhub.atlassian.net/browse/OSDEV-1930) - Implemented front-end logic to display additional identifiers such as RBA, LEI, and DUNS IDs as data points on the production location profile page, once the `show_additional_identifiers` feature flag is returned with a true value from the backend.

### Release instructions:
* Ensure that the following commands are included in the `post_deployment` command:
    * `migrate`
    * `reindex_database`
* Run `[Release] Deploy` pipeline for the target environment with the flag `Clear the custom OpenSearch indexes and templates` set to true - to update the index mapping for the `production-locations` index after adding the new fields `rba_id`, `duns_id`, `lei_id` and for the `moderation-events` index after adding the new field `contributor_email`.


## Release 2.2.1

## Introduction
* Product name: Open Supply Hub
* Release date: April 25, 2025

### Database changes

#### Migrations:
* 0168_introduce_a_switch_to_block_location_downloads.py - This migration introduces a new switch called `block_location_downloads`, which will be used to block the usage of the `api/facilities-downloads/` GET endpoint when necessary.

### Code/API changes
* [OSDEV-1961](https://opensupplyhub.atlassian.net/browse/OSDEV-1961) - Implemented logic to utilize the `block_location_downloads` switch. When enabled, it restricts access to the `api/facilities-downloads/` GET endpoint to prevent bulk downloads.

### Architecture/Environment changes
* [OSDEV-1961](https://opensupplyhub.atlassian.net/browse/OSDEV-1961) - Enabled IP address logging for the Django ECS task.

### Release instructions:
* Ensure that the following commands are included in the `post_deployment` command:
    * `migrate`
    * `reindex_database`


## Release 2.2.0

## Introduction
* Product name: Open Supply Hub
* Release date: April 19, 2025

### Code/API changes
* [OSDEV-1894](https://opensupplyhub.atlassian.net/browse/OSDEV-1894) - Enabled `Secure` attribute of csrf token and session id.
* [OSDEV-1201](https://opensupplyhub.atlassian.net/browse/OSDEV-1201) - Added support of `geo_polygon` parameter for GET `v1/production-locations` endpoint.

### Architecture/Environment changes
* [OSDEV-1896](https://opensupplyhub.atlassian.net/browse/OSDEV-1896) - The session cookie is limited to 24 hours. After this period, the user session expires, and the user needs to log in again.
* [OSDEV-1897](https://opensupplyhub.atlassian.net/browse/OSDEV-1897) - A Lambda@Edge function was added to dynamically set the following response headers on the CloudFront side, depending on whether embed mode is active:
    * `X-Frame-Options: DENY`
    * `Content-Security-Policy: frame-ancestors 'none'`

### Bugfix
* [OSDEV-1893](https://opensupplyhub.atlassian.net/browse/OSDEV-1893) - Prevented sending a claim request to `/api/facilities/{os_id}/claim/` for facilities that are pending or approved. Added BE validators to handle incoming claim data.
* [OSDEV-1933](https://opensupplyhub.atlassian.net/browse/OSDEV-1933) - Fixed typo errors in the resource names of the OpenSupplyHubTest-AnonymizedDatabaseDump cluster.

### What's new
* [OSDEV-1865](https://opensupplyhub.atlassian.net/browse/OSDEV-1865) - 1000 records per download + 10 downloads of facility data per month has been added for a registered free user.
* [OSDEV-1706](https://opensupplyhub.atlassian.net/browse/OSDEV-1706) - Implemented backend error handling for SLC form submission and created the UI to display post-submit errors in a user-friendly way. Aligned SLC form validation with backend rules to ensure maximum consistency.

### Release instructions:
* Ensure that the following commands are included in the `post_deployment` command:
    * `migrate`
    * `reindex_database`


## Release 2.1.0

## Introduction
* Product name: Open Supply Hub
* Release date: April 5, 2025

### Architecture/Environment changes
* [OSDEV-1899](https://opensupplyhub.atlassian.net/browse/OSDEV-1899) - Switched from using the `latest` tags to static versions for both `bitnami/kafka` and `bitnami/zookeeper`, which resolved compatibility issues during local & CI setup. Using pinned versions ensures stability and prevents unexpected behavior from upstream image changes.

### Bugfix
* [OSDEV-1747](https://opensupplyhub.atlassian.net/browse/OSDEV-1747) - The pages `My Claimed Facilities`, `Claimed Facility Details`, `My Lists`, and `My Lists/id` are now accessible only to authorized users. Additionally, styles have been refactored, an `InputSelect` component has been moved to the separate file, and input styling on the `Claimed Facility Details` page has been fixed.
* [OSDEV-1886](https://opensupplyhub.atlassian.net/browse/OSDEV-1886) - Created the script to run within the Destroy Environment GitHub workflow to delete the Lambda@Edge function before destroying the infrastructure. This ensures that Terraform can remove the infrastructure without encountering errors related to deleting a replicated function.
* [OSDEV-1830](https://opensupplyhub.atlassian.net/browse/OSDEV-1830) - Updated implementation for `Production Location Info` page to input any values for `Location Type` and `Processing Type`, except when the sector is `Apparel` — in that case, enforce taxonomy filters.
* [OSDEV-1861](https://opensupplyhub.atlassian.net/browse/OSDEV-1861) - On the `My Claimed Facilities` page, the help text font size was increased to `21px`, and the margin for the `FIND MY PRODUCTION LOCATION` button was increased to `16px` to improve readability.
* [OSDEV-1904](https://opensupplyhub.atlassian.net/browse/OSDEV-1904) - The `step-by step` instructions link on the List upload page has been updated to `/resources/preparing-data`.

### What's new
* [OSDEV-1842](https://opensupplyhub.atlassian.net/browse/OSDEV-1842) - Removed the pre-filled information in the `Additional Information` section of the SLC `ProductionLocationInfo` page.

### Release instructions:
* Ensure that the following commands are included in the `post_deployment` command:
    * `migrate`
    * `reindex_database`


## Release 2.0.0

## Introduction
* Product name: Open Supply Hub
* Release date: March 22, 2025

### Database changes

#### Migrations:
* 0167_add_moderationevent_action_reason_text_fields.py - This migration adds new fields `action_reason_text_cleaned` and  `action_reason_text_raw` to the existing table `api_moderationevent`.

#### Schema changes
* [OSDEV-1782](https://opensupplyhub.atlassian.net/browse/OSDEV-1782) - Added new fields `action_reason_text_cleaned` and `action_reason_text_raw` to the `api_moderationevent` table to store text messages received when a moderator takes an action on a moderation event.

### Code/API changes
* [OSDEV-1782](https://opensupplyhub.atlassian.net/browse/OSDEV-1782) - Added additional validation for the fields `action_reason_text_cleaned` and `action_reason_text_raw` when using the `PATCH api/v1/moderation-events/{moderation_id}` endpoint. These fields are required in the request body when the status field is set to 'REJECTED'. The minimum length for the values of these fields is 30 characters.
Also was added sanitization on the server side by using the `Django-Bleach` library for the HTML content that is stored in the `action_reason_text_raw` field. The bleach filter was applied to the `action_reason_text_raw` value in the `slc_contribution_rejected_body.html` template.

### Architecture/Environment changes
* [OSDEV-1832](https://opensupplyhub.atlassian.net/browse/OSDEV-1832) - Increased the memory allocation for the `DedupeHub` container from `12GB` to `16GB` in terraform deployment configuration to address memory overload issues during facility reindexing for `Production` & `Pre-Production` environments.
* [OSDEV-899](https://opensupplyhub.atlassian.net/browse/OSDEV-899) - Splitted the Django container into two components: FE (React) and BE (Django). Requests to the frontend (React) will be processed by the CDN (CloudFront), while requests to the API will be redirected to the Django container. This approach will allow for more efficient use of ECS cluster computing resources and improve frontend performance.

  The following endpoints will be redirected to the Django container:
  * tile/*
  * api/*
  * /api-auth/*
  * /api-token-auth/*
  * /api-feature-flags/*
  * /web/environment.js
  * /admin/*
  * /health-check/*
  * /rest-auth/*
  * /user-login/*
  * /user-logout/*
  * /user-signup/*
  * /user-profile/*
  * /user-api-info/*
  * /admin
  * /static/admin/*
  * /static/django_extensions/*
  * /static/drf-yasg/*
  * /static/gis/*
  * /static/rest_framework/*
  * /static/static/*
  * /static/staticfiles.json

  All other traffic will be redirected to the React application.

### Bugfix
* [OSDEV-1806](https://opensupplyhub.atlassian.net/browse/OSDEV-1806) - Refactored the Parent Company field validation. The field is now validated as a regular character field.
* [OSDEV-1787](https://opensupplyhub.atlassian.net/browse/OSDEV-1787) - The tooltip messages for the Claim button have been removed for all statuses of moderation events on the `Contribution Record` page and changed according to the design on `Thanks for adding data for this production location` pop-up. Changed tooltip text for pending badge if existing production location has pending claim status or has been claimed already.
* [OSDEV-1789](https://opensupplyhub.atlassian.net/browse/OSDEV-1789) - Fixed an issue where the scroll position was not resetting to the top when navigating through SLC workflow pages.
* [OSDEV-1795](https://opensupplyhub.atlassian.net/browse/OSDEV-1795) - Resolved database connection issue after PostgreSQL 16.3 upgrade by upgrading pg8000 module version.
* [OSDEV-1803](https://opensupplyhub.atlassian.net/browse/OSDEV-1803) - Updated text from `Facility Type` to `Location Type` and `Facility Name` to `Location Name` on the SLC `Thank You for Your Submission` page.
* [OSDEV-1769](https://opensupplyhub.atlassian.net/browse/OSDEV-1769) - Fixed the response for potential matches for POST `api/facilities/?create=true`: applied an array of potential matches instead of returning a single potential match.
* [OSDEV-1838](https://opensupplyhub.atlassian.net/browse/OSDEV-1838) - Fixed an issue where the router redirected to an unsupported page when the OS ID contained a forward slash. The fix was implemented by encoding the OS ID value using the `encodeURIComponent()` function before passing it as a URL parameter.
* [OSDEV-1840](https://opensupplyhub.atlassian.net/browse/OSDEV-1840) - Fixed the snapshot status checking procedure. This will prevent a crash when trying to restore a database from an inaccessible snapshot.
* [OSDEV-1831](https://opensupplyhub.atlassian.net/browse/OSDEV-1831) - Updated copies of tooltips on the “Thank you for adding data” pop-up. The texts vary depending on the claim status for a particular location.
* [OSDEV-1827](https://opensupplyhub.atlassian.net/browse/OSDEV-1827) - Fixed the condition logic for the email template when approving a contribution to an existing production location that has either been claimed or has a pending claim request.
* [OSDEV-1781](https://opensupplyhub.atlassian.net/browse/OSDEV-1781) - A clear error messages for the number of workers field have been added to the SLC form and Claimed Facility Details page.
* [OSDEV-1747](https://opensupplyhub.atlassian.net/browse/OSDEV-1747) - All SLC pages have been made accessible only to authorized users.

### What's new
* [OSDEV-1814](https://opensupplyhub.atlassian.net/browse/OSDEV-1814) - Added toggle switch button for production location info page to render additional data if necessary. If toggle switch button is inactive (default behavior), additional data won't be send to the server along with name, address and country.
* [OSDEV-1782](https://opensupplyhub.atlassian.net/browse/OSDEV-1782) - Added a confirmation dialog window that appears when a user tries to reject a moderation event. The dialog includes a WYSIWYG text editor where entering a message of at least 30 characters is required to confirm the rejection. If a user does not enter the required number of characters, the 'Reject' button is disabled, and a tooltip with a clear message appears when the mouse hovers over it.
* [OSDEV-1786](https://opensupplyhub.atlassian.net/browse/OSDEV-1786) - Linked "My Claimed Facilities" page to SLC if no claimed production locations found, changed search button text.
* [OSDEV-1607](https://opensupplyhub.atlassian.net/browse/OSDEV-1607) - Enabled SLC flow.
* [OSDEV-1864](https://opensupplyhub.atlassian.net/browse/OSDEV-1864) - Disabled the 'Submit/Update' button on the SLC Production Location Information page when the `disable_list_uploading` feature flag is active.
* [OSDEV-1867](https://opensupplyhub.atlassian.net/browse/OSDEV-1867) - Updated the 'Messy Data' link on the `Contribute` page and `List Upload` page to direct users to the `Data Cleaning Service splash` page instead of the old `Preparing Data` page.

### Release instructions:
* Ensure that the following commands are included in the `post_deployment` command:
    * `migrate`
    * `reindex_database`


## Release 1.31.0

## Introduction
* Product name: Open Supply Hub
* Release date: March 8, 2025

### Bugfix
* [OSDEV-1777](https://opensupplyhub.atlassian.net/browse/OSDEV-1777) - A consistent URL style was established across all pages of the SLC workflow. After the changes, the URL begins from `/contribute/single-location/`.
* [OSDEV-1678](https://opensupplyhub.atlassian.net/browse/OSDEV-1678) - Added asterisks next to each required form field (Name, Address, and Country) on the "Production Location Information" page. Highlighted an empty field and displayed an error message if it loses focus.
* [OSDEV-1778](https://opensupplyhub.atlassian.net/browse/OSDEV-1778) - Fixed the validation for number of workers field in POST, PATCH production locations API. The min field must be less than or equal to the max field.

### What's new
* [OSDEV-1764](https://opensupplyhub.atlassian.net/browse/OSDEV-1764) - Added a new claiming email for the Moderation queue/SLC workflow, which is sent once a data moderator creates a new location based on the moderation event the customer submitted through the SLC workflow.
* [OSDEV-1721](https://opensupplyhub.atlassian.net/browse/OSDEV-1721) - Added new email templates for Moderation/SLC workflow:
    * Email #1 SLC additional contribution to existing production location - Pending moderation.
    * Email #2 SLC contribution - Moderation complete. APPROVED.
    * Email #3 SLC contribution - Moderation complete. REJECTED.
    * Email #4 SLC new production location contribution - Pending moderation.

### Release instructions:
* Ensure that the following commands are included in the `post_deployment` command:
    * `migrate`
    * `reindex_database`


## Release 1.30.0

## Introduction
* Product name: Open Supply Hub
* Release date: March 01, 2025

### Database changes
* [OSDEV-1662](https://opensupplyhub.atlassian.net/browse/OSDEV-1662) - Added a new field, `action_perform_by`, to the `api_moderationevent` table so we can handle and store moderation actions user data.

#### Migrations:
* 0166_add_moderationevent_action_perform_by.py - This migration added a new field, `action_perform_by`, to the existing table `api_moderationevent`.

### Code/API changes
* [OSDEV-1577](https://opensupplyhub.atlassian.net/browse/OSDEV-1577) - Added geo-bounding box query support to the GET `/api/v1/production-locations/` endpoint. To filter production locations whose geopoints fall within the bounding box, it is necessary to specify valid values for the parameters `geo_bounding_box[top]`, `geo_bounding_box[left]`, `geo_bounding_box[bottom]`, and `geo_bounding_box[right]`.

    The validation rules are as follows:
    * All coordinates of the geo-boundary box (top, left, bottom, right) must be provided.
    * All values must be integers.
    * The top and bottom coordinates must be between -90 and 90.
    * The left and right coordinates must be between -180 and 180.
    * The top must be greater than the bottom.
    * The right must be greater than the left.
* [OSDEV-1662](https://opensupplyhub.atlassian.net/browse/OSDEV-1662) - Updated Logstash mapping configuration to handle the new `action_perform_by` field for OpenSearch.
* [OSDEV-1748](https://opensupplyhub.atlassian.net/browse/OSDEV-1748) - Aligned SLC with current v1/production-locations validation. Removed validation for `number_of_workers` min >= max.

### Architecture/Environment changes
* [OSDEV-1515](https://opensupplyhub.atlassian.net/browse/OSDEV-1515) - Removed `rds_allow_major_version_upgrade` and `rds_apply_immediately` from the environment tfvars files (e.g., terraform-production.tfvars) to set them to `false` again, as the default values in `/deployment/terraform/variables.tf` are `false`. This is necessary to prevent unintended PostgreSQL major version upgrades since the target PostgreSQL 16.3 version has been reached.
* [OSDEV-1692](https://opensupplyhub.atlassian.net/browse/OSDEV-1692) - Update cache dependencies due to Ubuntu 20 image runner deprecation. See [link](https://github.blog/changelog/2024-12-05-notice-of-upcoming-releases-and-breaking-changes-for-github-actions/#actions-cache-v1-v2-and-actions-toolkit-cache-package-closing-down).
* [OSDEV-1580](https://opensupplyhub.atlassian.net/browse/OSDEV-1580) - The new architecture diagram of the OS Hub platform has been created in response to the penetration testing that will be conducted in February 2025. The diagram has been placed in the root of the `./doc/system_design/` folder, replacing the old diagrams that have been moved to the `./doc/system_design/archived/` folder as they are no longer valid. A new `./doc/system_design/README.md` file has also been created, with a reference to the new architecture/network diagram.
* [OSDEV-1785](https://opensupplyhub.atlassian.net/browse/OSDEV-1785) - Forked the aiokafka repository to the Open Supply Hub GitHub account, reverted to v0.8.0, and created a kafka-python-2.0.3 [branch](https://github.com/opensupplyhub/aiokafka/tree/kafka-python-2.0.3). Pinned kafka-python to v2.0.3 ([released](https://pypi.org/project/kafka-python/#history) on Feb 13, 2025) in the Dockerfile to install aiokafka from the forked repository and verified the local installation.

### Bugfix
* [OSDEV-1698](https://opensupplyhub.atlassian.net/browse/OSDEV-1698) - SLC: Refactored the "Submit Another Location" button link to direct users to the search-by-name-and-address form at /contribute/single-location?tab=name-address.
* [OSDEV-1700](https://opensupplyhub.atlassian.net/browse/OSDEV-1700) - SLC: Keep only one previous OS ID in the search result if it matches the search query.
* [OSDEV-1697](https://opensupplyhub.atlassian.net/browse/OSDEV-1697) - Added a redirect to the main page upon closing the SLC modal window to prevent the creation of multiple moderation events.
* [OSDEV-1695](https://opensupplyhub.atlassian.net/browse/OSDEV-1695) - [SLC] Enabled the claim button for updated production locations when a moderation event has a pending status. Disabled claim button explicitly if production location has pending claim status.
* [OSDEV-1701](https://opensupplyhub.atlassian.net/browse/OSDEV-1701) - Refactored "Go Back" button in production location info page.
* [OSDEV-1672](https://opensupplyhub.atlassian.net/browse/OSDEV-1672) - SLC. Implement collecting contribution data page (FE) - All Multi-Selects on the page have been fixed. They resize based on the number of items selected.
* [OSDEV-1549](https://opensupplyhub.atlassian.net/browse/OSDEV-1549) - Added Django serialization check for all fields from the request body based on [the API specification](https://opensupplyhub.github.io/open-supply-hub-api-docs/) for POST and PATCH v1/production-locations endpoint, and appropriate errors return according to the request body schema in the API spec.
* [OSDEV-1696](https://opensupplyhub.atlassian.net/browse/OSDEV-1696) - Added loader on single production location fetch; added error handling; added cleanup hook to clear production location data on component unmount.
* [OSDEV-1653](https://opensupplyhub.atlassian.net/browse/OSDEV-1653) - Added asterisks next to each required form field (Name, Address, and Country) on the "Search by Name and Address" tab. Highlighted an empty field and displayed an error message if it loses focus. Added proper styles for the error messages.
* [OSDEV-1699](https://opensupplyhub.atlassian.net/browse/OSDEV-1699) - The scroll position has been fixed from the bottom to the top after navigating from the bottom of the `Search results` page (press the `Select` button) to `Product Location Information`.
* [OSDEV-1589](https://opensupplyhub.atlassian.net/browse/OSDEV-1589) - Fixed layout issue on new `contribute` page.
* [OSDEV-1739](https://opensupplyhub.atlassian.net/browse/OSDEV-1739) - Applied state cleanup on modal unmount to prevent the same dialog from appearing when clicking on a different production location.
* [OSDEV-1744](https://opensupplyhub.atlassian.net/browse/OSDEV-1744) - Fixed the issue where the text `by user ID:` appeared even when `user_id` was `null` in Contribution Record page.
* [OSDEV-1779](https://opensupplyhub.atlassian.net/browse/OSDEV-1779) - SLC. Made Parent Company field as regular text field and apply snake_case keys to standard keys (e.g. `location_type`, `number_of_workers`, `parent_company`, `processing_type` and `product_type`) in request payload from production location info page to conform API specs.
* [OSDEV-1745](https://opensupplyhub.atlassian.net/browse/OSDEV-1745) - The `Search by Name and Address` tab was defined as default on the Production Location Search page.

### What's new
* [OSDEV-1662](https://opensupplyhub.atlassian.net/browse/OSDEV-1662) - Added a new field, `action_perform_by`, to the moderation event. This data appears on the Contribution Record page when a moderator perform any actions like `APPROVED` or `REJECTED`.

### Release instructions:
* Ensure that the following commands are included in the `post_deployment` command:
    * `migrate`
    * `reindex_database`
* Run `[Release] Deploy` pipeline for the target environment with the flag `Clear the custom OpenSearch indexes and templates` set to true - to update the index mapping for the `moderation-events` index after adding the new field `action_perform_by`. The `production-locations` will also be affected since it will clean all of our custom indexes and templates within the OpenSearch cluster.


## Release 1.29.0

## Introduction
* Product name: Open Supply Hub
* Release date: February 8, 2025

### Database changes
* [OSDEV-1515](https://opensupplyhub.atlassian.net/browse/OSDEV-1515) - Upgraded the PostgreSQL version from 13 to 16 for the database used in local development, DB anonymization, DB restore setup, and environments in the AWS cloud. Additionally, the pg_trgm extension has been upgraded to version 1.6 based on the available extension version for PostgreSQL 16.3 in AWS RDS. For more information, see [Extensions supported for RDS for PostgreSQL 16](https://docs.aws.amazon.com/AmazonRDS/latest/PostgreSQLReleaseNotes/postgresql-extensions.html#postgresql-extensions-16x).
* [OSDEV-1558](https://opensupplyhub.atlassian.net/browse/OSDEV-1558) - Added a new field, `action_type`, to the `api_moderationevent` table so we can handle and store moderation actions.

#### Migrations:
* 0163_refresh_pg_statistic_and_upgrade_postgres_extensions.py - Updated the SQL script within the migration that upgrades the DB extension versions to handle previously failure cases when a higher version is available for upgrade or when the extension is not installed. This is primarily useful for local development or DB resets in the Development environment, where migrations are applied from scratch, one by one. This fix will not negatively affect other environments, as the migration has already been applied and will not be reapplied. Additionally, the changes are backward compatible.
* 0164_refresh_pg_statistic_and_upgrade_postgres_extensions_after_db_upgrade_to_postgres_16.py - This migration refreshes the `pg_statistic` table after the upgrade to PostgreSQL 16 and upgrades the pg_trgm extension to version 1.6. The SQL script within the migration that upgrades the DB extension versions handles previously failure cases where a higher version is available for upgrade or where the extension is not installed.
* 0165_add_moderationevent_action_type.py - This migration added a new field, `action_type`, to the existing table `api_moderationevent`.

### Code/API changes
* [OSDEV-1581](https://opensupplyhub.atlassian.net/browse/OSDEV-1581) - Added support for Geohex grid aggregation to the GET `/api/v1/production-locations/` endpoint. To receive the Geohex grid aggregation list in the response, it is necessary to pass the `aggregation` parameter with a value of `geohex_grid` and optionally specify `geohex_grid_precision` with an integer between 0 and 15. If `geohex_grid_precision` is not defined, the default value of 5 will be used.
* [OSDEV-1558](https://opensupplyhub.atlassian.net/browse/OSDEV-1558) - Updated Logstash mapping configuration to handle the new `action_type` field for OpenSearch.

### Bugfix
* Some of the resources related to the Development AWS environment still have the `stg` prefix, which can be confusing since we also have a Staging environment with the same prefix. To clarify the resource names, including the database instance, the prefix has been updated from `stg` to `dev` for the development environment.

### What's new
* [OSDEV-1374](https://opensupplyhub.atlassian.net/browse/OSDEV-1374) - Implemented integration for the `Search results` page to show results of searching by name and address (`/contribute/production-location/search`):
    - Connected GET `v1/production-locations`.
    - Routing between pages `Production Location Search`,`Search returned no results`, `Production Location Information`, `Search results`, and `I don't see my Location` pop-up is configured.
    - Max result limit set to 100.
* [OSDEV-1365](https://opensupplyhub.atlassian.net/browse/OSDEV-1365) - SLC: Integrate collecting contribution data page.
* [OSDEV-1370](https://opensupplyhub.atlassian.net/browse/OSDEV-1370) - SLC: Connect Backend API submission with "Thank for Submitting" screen
    - Integrated `POST /v1/production-locations/` in `/contribute/production-location/info/` page.
    - Integrated `PATCH /v1/production-locations/` in `/contribute/production-location/{os_id}/info/` page.
    - Production location info page is now rendered using two routes: /contribute/production-location/info/ and /contribute/production-location/{os_id}/info/. First route for creating new production location, second is for updating existing one.
    - Implemented error popup on error response for `PATCH | POST /v1/production-locations/`.
    - Implemented error popup on error response for `GET /v1/moderation-events/{moderation_id}`.
    - Integrated "Thank for Submitting" modal dialog. When popup is appeared, path parameter `{moderation-id}` will be attached to `/contribute/production-location/{os_id}/info/` or `/contribute/production-location/info/`.
    - Implemented temporary saving of moderation events in local storage for a seamless user experience.
    - Created separate mobile and desktop layouts for "Thank for Submitting" modal dialog.
    - Created link to claim from "Thank for Submitting" modal dialog only if production location is available for claim and moderation event is not pending.
    - Implemented serializing and validation production location fields before passing to the "Thank for Submitting" modal dialog.
    - Refactored routing between search results page and production location info page. Search parameters are now stored in the Redux state, so the 'Go Back' button in production location info page will lead to the previous search.
* [OSDEV-1558](https://opensupplyhub.atlassian.net/browse/OSDEV-1558) - Added a new field, `action_type`, to the moderation event. This data appears on the Contribution Record page when a moderator creates a new location or matches it to an existing one.

### Release instructions:
* Ensure that the following commands are included in the `post_deployment` command:
    * `migrate`
    * `reindex_database`
* Run `[Release] Deploy` pipeline for the target environment with the flag `Clear the custom OpenSearch indexes and templates` set to true - to update the index mapping for the `moderation-events` index after adding the new field `action_type`. The `production-locations` will also be affected since it will clean all of our custom indexes and templates within the OpenSearch cluster.
* This release will upgrade PostgreSQL from version 13 to version 16.
    * The upgrade will be performed automatically by Terrafrom and AWS, but some steps need to be completed **before** and **after** the upgrade. Please refer to [the Confluence article](https://opensupplyhub.atlassian.net/wiki/spaces/SD/pages/640155649/PostgreSQL+database+upgrade+from+version+13+to+version+16) for detailed instructions.
    * Steps to be completed before the upgrade are marked with the statement: "**This should be done before deploying the upgraded database.**". Post-upgrade tasks can be found under the [After the PostgreSQL major version upgrade](https://opensupplyhub.atlassian.net/wiki/spaces/SD/pages/640155649/PostgreSQL+database+upgrade+from+version+13+to+version+16#After-the-PostgreSQL-major-version-upgrade) section.
    * In case of an unsuccessful release along with the database upgrade, follow the instructions under the [Guide for rolling back the PostgreSQL major version upgrade](https://opensupplyhub.atlassian.net/wiki/spaces/SD/pages/640155649/PostgreSQL+database+upgrade+from+version+13+to+version+16#Guide-for-rolling-back-the-PostgreSQL-major-version-upgrade) section.


## Release 1.28.1

## Introduction
* Product name: Open Supply Hub
* Release date: January 31, 2025

### Bugfix
* [OSDEV-1626](https://opensupplyhub.atlassian.net/browse/OSDEV-1626) - Temporarily hid the new contribution page `Add Location Data` and re-enabled the old navigation to the `List Upload` page via the `/contribute` path.


## Release 1.28.0

## Introduction
* Product name: Open Supply Hub
* Release date: January 25, 2025

### Database changes
* [OSDEV-1514](https://opensupplyhub.atlassian.net/browse/OSDEV-1514) - Upgraded the PostgreSQL version from 12 to 13 for the database used in local development, DB anonymization, DB restore setup, and environments in the AWS cloud. Additionally, the postgis and pg_trgm extensions have been upgraded to versions 3.4.2 and 1.5, respectively, based on the available extension versions for PostgreSQL 13.15 in AWS RDS. For more information, see [Extensions supported for RDS for PostgreSQL 13](https://docs.aws.amazon.com/AmazonRDS/latest/PostgreSQLReleaseNotes/postgresql-extensions.html#postgresql-extensions-13x). Allowed major version upgrades and activated the `apply immediately` flag to perform the PostgreSQL major version upgrade in AWS.

#### Migrations:
* 0163_refresh_pg_statistic_and_upgrade_postgres_extensions.py - This migration refreshes the `pg_statistic` table after the upgrade to PostgreSQL 13 and upgrades the postgis and pg_trgm extensions to versions 3.4.2 and 1.5, respectively.

### Code/API changes
* [OSDEV-1514](https://opensupplyhub.atlassian.net/browse/OSDEV-1514) - Corrected spelling mistakes in the `src/anon-tools/do_dump.sh` file and in the name of the folder `database_anonymizer_sheduled_task`. Removed the unused `src/anon-tools/anon.sql` file and the redundant `src/anon-tools/initdb.sql` file. Removed commented-out code in the `src/anon-tools/Dockerfile.dump` and `deployment/terraform/database_anonymizer_scheduled_task/docker/database_anonymizer.py` files.
* [OSDEV-1523](https://opensupplyhub.atlassian.net/browse/OSDEV-1523) - Updated `export_csv.py` to enable uploading to Google Drive and implemented cursor-based pagination for the export.

### Architecture/Environment changes
* [OSDEV-1514](https://opensupplyhub.atlassian.net/browse/OSDEV-1514) - Introduced `rds_allow_major_version_upgrade` and `rds_apply_immediately` Terraform variables to enable or disable major version upgrades and the `apply immediately` flag, depending on the environment.
* [OSDEV-1523](https://opensupplyhub.atlassian.net/browse/OSDEV-1523) - Added a new batch job that triggers the export_csv.py command on the first day of each month to upload bulk data of production locations to Google Drive.

### What's new
* [OSDEV-40](https://opensupplyhub.atlassian.net/browse/OSDEV-40) - Created new page for `/contribute` to choose between multiple & single location upload. Replaced current multiple list upload to `/contribute/multiple-locations`. Changed `Upload Data` to `Add Data` text.
* [OSDEV-1117](https://opensupplyhub.atlassian.net/browse/OSDEV-1117) - Implemented integration of Contribution Record Page (`/dashboard/moderation-queue/contribution-record/{moderation_id}`):
    - Connected GET `api/v1/moderation-events/{moderation_id}/`.
    - Connected GET `api/v1/production-locations?name={productionLocationName}&country={countryCode}&address={address}` to get potential matches using OpenSearch engine.
    - Connected PATCH `/v1/moderation-events/{moderation_id}/` (for Reject button).
    - Connected POST `/v1/moderation-events/{moderation_id}/production-locations/` (for Create New Location button).
    - Connected PATCH `/v1/moderation-events/{moderation_id}/production-locations/{os_id}/` (for Confirm potential match button).
    - UI improvements:
        - Added a toast component to display notifications during moderation event updates.
        - Introduced a backdrop to prevent accidental clicks on other buttons during the update process.
    - Applied Django Signal for moderation-events OpenSearch index.
* [OSDEV-1524](https://opensupplyhub.atlassian.net/browse/OSDEV-1524) - Updated salutations in automated emails to ensure a consistent and professional experience of communication from OS Hub.
* [OSDEV-1129](https://opensupplyhub.atlassian.net/browse/OSDEV-1129) - The UI for the results page for name and address search was implemented. It includes the following screens:
    * Successful Search: If the search is successful, the results screen displays a list of production locations. Each item includes the following information about the production location: name, OS ID, address, and country name. Users can either select a specific production location or press the "I don’t see my Location" button, which triggers a confirmation dialog window.
    * Confirmation Dialog Window: In this window, users can confirm that no correct location was found using the provided search parameters. They can either proceed to create a new production location or return to the search.
    * Unsuccessful Search: If the search is unsuccessful, an explanation is provided along with two options: return to the search or add a new production location.
* [OSDEV-1579](https://opensupplyhub.atlassian.net/browse/OSDEV-1579) - Updated the API limit automated email to remove an outdated link referring to OAR and improve the languate for clarity. With this update the contributor will be informed of the correct process to follow if they have reached their API calls limit.

### Release instructions:
* Ensure that the following commands are included in the `post_deployment` command:
    * `migrate`
    * `reindex_database`
* This release will upgrade PostgreSQL from version 12 to version 13.
    * The upgrade will be performed automatically by Terrafrom and AWS, but some steps need to be completed **before** and **after** the upgrade. Please refer to [the Confluence article](https://opensupplyhub.atlassian.net/wiki/spaces/SD/pages/620134402/PostgreSQL+database+upgrade+from+version+12+to+version+13) for detailed instructions.
    * Steps to be completed before the upgrade are marked with the statement: "**This should be done before deploying the upgraded database.**". Post-upgrade tasks can be found under the [After the PostgreSQL major version upgrade](https://opensupplyhub.atlassian.net/wiki/spaces/SD/pages/620134402/PostgreSQL+database+upgrade+from+version+12+to+version+13#After-the-PostgreSQL-major-version-upgrade) section.
    * In case of an unsuccessful release along with the database upgrade, follow the instructions under the [Guide for rolling back the PostgreSQL major version upgrade](https://opensupplyhub.atlassian.net/wiki/spaces/SD/pages/620134402/PostgreSQL+database+upgrade+from+version+12+to+version+13#Guide-for-rolling-back-the-PostgreSQL-major-version-upgrade) section.


## Release 1.27.0

## Introduction
* Product name: Open Supply Hub
* Release date: January 11, 2025

### Database changes
#### Migrations:

#### Schema changes

### Code/API changes
* [OSDEV-1409](https://opensupplyhub.atlassian.net/browse/OSDEV-1409) - Introduced a new PATCH `/api/v1/moderation-events/{moderation_id}/production-locations/{os_id}/` endpoint. This endpoint allows the creation of a new contribution for an existing production location based on the provided moderation event.
* [OSDEV-1336](https://opensupplyhub.atlassian.net/browse/OSDEV-1336) - Introduced a new PATCH `/api/v1/production-locations/{os_id}/` endpoint based on the API v1 specification. This endpoint allows the creation of a new moderation event for updating the production location with the given details. Basically, the endpoint can be used to contribute to an existing location.
* [OSDEV-1336](https://opensupplyhub.atlassian.net/browse/OSDEV-1336) - Dynamic mapping for the new fields in the `moderation-events` index has been disabled for those that don't have an explicit mapping defined. This change helps avoid indexing conflicts, such as when a field is initially indexed with one data type (e.g., long), but later an entry with a different data type for the same field is indexed, causing the entire entry to fail indexing. After this change, fields with an explicit mapping will be indexed, while other fields will not be indexed or searchable, but will still be displayed in the document.

### Architecture/Environment changes

### Bugfix
* [OSDEV-1492](https://opensupplyhub.atlassian.net/browse/OSDEV-1492) - Fixed an issue where invalid manually entered dates were not validated on the UI, resulting in API errors with message “The request query is invalid.” on `Moderation Queue` page. Invalid dates are now trimmed and properly handled.
* [OSDEV-1493](https://opensupplyhub.atlassian.net/browse/OSDEV-1493) - Fixed an issue where the backend sorts countries not by `name` but by their `alpha-2 codes` in `GET /api/v1/moderation-events/` endpoint.
* [OSDEV-1532](https://opensupplyhub.atlassian.net/browse/OSDEV-1532) - Fixed the date range picker on the `Moderation Queue` page. A Data Moderator can change the Before date even if an Error message is displayed.
* [OSDEV-1533](https://opensupplyhub.atlassian.net/browse/OSDEV-1533) - The presentation of the `Moderation Decision Date` in the `Moderation Queue` table has been corrected. If the "status_change_date" is missing in the object, it now displays as "N/A".
* [OSDEV-1196](https://opensupplyhub.atlassian.net/browse/OSDEV-1196) - The `?sort_by=contributors_desc` query parameter is only appended to URLs on the `/facilities` page and is excluded from all other pages. The error caused by the property type that occurred during local test execution has been resolved.
* [OSDEV-1397](https://opensupplyhub.atlassian.net/browse/OSDEV-1397) - GET `/api/parent-companies/` request has been removed from the Open Supply Hub page and ClaimFacility component. Parent Company Select is a regular input field that allows the creation of multiple parent company names for filter on this page.
* [OSDEV-1556](https://opensupplyhub.atlassian.net/browse/OSDEV-1556) - Fixed validation of `os_id` for PATCH `/api/v1/moderation-events/{moderation_id}/production-locations/{os_id}/` endpoint.
* [OSDEV-1563](https://opensupplyhub.atlassian.net/browse/OSDEV-1563) - Fixed updating of the moderation decision date after moderation event approval.

### What's new
* [OSDEV-1376](https://opensupplyhub.atlassian.net/browse/OSDEV-1376) - Updated automated emails for closure reports (report_result) to remove the term "Rejected" for an improved user experience. Added link to Closure Policy and instructions for submitting a Reopening Report to make the process easier to understand for users.
* [OSDEV-1383](https://opensupplyhub.atlassian.net/browse/OSDEV-1383) - Edited text of the automated email that notifies a contributor when one of their facilities has been claimed. The new text provides more information to the contributor to understand the claim process and how they can encourage more of their facilities to claim their profile.
* [OSDEV-1474](https://opensupplyhub.atlassian.net/browse/OSDEV-1474) - Added contributor type value to response of `/api/contributors/` endpoint.
* [OSDEV-1130](https://opensupplyhub.atlassian.net/browse/OSDEV-1130) A new page, `Production Location Information`, has been implemented. It includes the following inputs:
    * Required and pre-fillable fields:
        - Name
        - Address
        - Country
    * Additional information section: Fields for optional contributions from the owner or manager of the production location, including sector(s), product type(s), location type(s), processing type(s), number of workers, and parent company.
The page also features `Go Back` and `Submit` buttons for navigation and form submission.

### Release instructions:
* Ensure that the following commands are included in the `post_deployment` command:
    * `migrate`
    * `reindex_database`
* Run `[Release] Deploy` pipeline for the target environment with the flag `Clear the custom OpenSearch indexes and templates` set to true - to refresh the index mappings for the `moderation-events` index after disabling dynamic mapping for the new fields that don't have an explicit mapping defined. The `production-locations` will also be affected since it will clean all of our custom indexes and templates within the OpenSearch cluster


## Release 1.26.0

## Introduction
* Product name: Open Supply Hub
* Release date: December 14, 2024

### Database changes
#### Migrations:
* 0162_update_moderationevent_table_fields.py - This migration updates the ModerationEvent table and its constraints.

#### Schema changes
* [OSDEV-1158](https://opensupplyhub.atlassian.net/browse/OSDEV-1158) - The following updates to the ModerationEvent table have been made:
    1. Set `uuid` as the primary key.
    2. Make `geocode_result` field optional. It can be blank if lat and lng
    have been provided by user.
    3. Remove redundant `blank=False` and `null=False` constraints, as these are
    the default values for model fields in Django and do not need to be
    explicitly set.
    4. Make `contributor` field non-nullable, as the field should not be left
    empty. It is required to have information about the contributor.
    5. Allow `claim` field to be blank. This change reflects the fact that
    a moderation event may not always be related to a claim, so the field can
    be left empty.

### Code/API changes
* [OSDEV-1453](https://opensupplyhub.atlassian.net/browse/OSDEV-1453) - The `detail` keyword instead of `message` has been applied in error response objects for V1 endpoints.
* [OSDEV-1346](https://opensupplyhub.atlassian.net/browse/OSDEV-1346) - Disabled null values from the response of the OpenSearch. Disabled possible null `os_id`, `claim_id` and `source` from `PATCH /api/v1/moderation-events/{moderation_id}/` response.
* [OSDEV-1410](https://opensupplyhub.atlassian.net/browse/OSDEV-1410) - Introduced a new POST `/api/v1/moderation-events/{moderation_id}/production-locations/` endpoint
* [OSDEV-1449](https://opensupplyhub.atlassian.net/browse/OSDEV-1449) - **Breaking changes** to the following endpoints:
  - GET `v1/moderation-events/`
  - GET `v1/production-locations/`

  **Changes include:**
  - Refactored `sort_by` parameter to improve sorting functionality.
  - Split `search_after` parameter into `search_after_value` and `search_after_id` for better pagination control.

* [OSDEV-1158](https://opensupplyhub.atlassian.net/browse/OSDEV-1158) - The following features and improvements have been made:
    1. Introduced a new POST `/api/v1/production-locations/` endpoint based on the API v1 specification. This endpoint allows the creation of a new moderation event for the production location creation with the given details.
    2. Removed redundant redefinition of paths via the `as_view` method for all the v1 API endpoints since they are already defined via `DefaultRouter`.
* [OSDEV-1468](https://opensupplyhub.atlassian.net/browse/OSDEV-1468) - Limit the `page` parameter to `100` for the GET `/api/facilities/` endpoint. This will help prevent system downtimes, as larger pages (OFFSET) make it harder for the database to retrieve data, especially considering the large amount of data we have.

### Architecture/Environment changes
* [OSDEV-1170](https://opensupplyhub.atlassian.net/browse/OSDEV-1170) - Added the ability to automatically create a dump from the latest shared snapshot of the anonymized database from Production environment for use in the Test and Pre-Prod environments.
* In light of recent instances(on 12/03/2024 UTC and 12/04/2024 UTC) where the current RDS disk storage space limit was reached in Production, the RDS storage size has been increased to `256 GB` in the Production, Test, and Pre-prod environments to accommodate the processing of larger volumes of data. The configurations for the Test and Pre-prod environments have also been updated to maintain parity with the Production environment.
* Right-sized the resources for Django containers across all environments and the RDS instance in the Production and Preprod environments. This will result in a savings of approximately $2,481. The following changes have been made:
    - Production:
        - RDS instance type was changed from `db.m6in.8xlarge` to `db.m6in.4xlarge`.
        - ECS tasks for Django containers: the number was reduced from `12` to `10`, and memory was reduced from `8GB` to `4GB`.
    - Preprod:
        - RDS instance type was changed from `db.m6in.8xlarge` to `db.m6in.4xlarge`.
        - ECS tasks for Django containers: the number was reduced from `12` to `10`, and memory was reduced from `8GB` to `4GB`.
        - These changes were made to maintain parity with the Production environment, as it is a copy of that environment.
    - Staging:
        - ECS tasks for Django containers: memory was reduced from `8GB` to `2GB`.
    - Test:
        - ECS tasks for Django containers: memory was reduced from `8GB` to `4GB`.
    - Development:
        - ECS tasks for Django containers: memory was reduced from `8GB` to `1GB`, and CPU was reduced from `1 vCPU` to `0.5 vCPU`.

### Bugfix
* [OSDEV-1388](https://opensupplyhub.atlassian.net/browse/OSDEV-1388) - The waiter from boto3 cannot wait more than half an hour so we replaced it with our own.
* It was found that clearing OpenSearch indexes didn’t work properly because the templates weren’t cleared. After updating the index mappings within the index template files, the index template remained unchanged because only the indexes were deleted during deployment, not both the indexes and their templates. This caused conflicts and prevented developers' updates from being applied to the OpenSearch indexes.
This issue has been fixed by adding additional requests to delete the appropriate index templates to the `clear_opensearch.sh.tpl` script, which is triggered when clearing OpenSearch during deployment to any environment.
* [OSDEV-1482](https://opensupplyhub.atlassian.net/browse/OSDEV-1482) - The `GET api/v1/moderation-events/{moderation_id}` endpoint returns a single response instead of an array containing one item.
* [OSDEV-1511](https://opensupplyhub.atlassian.net/browse/OSDEV-1511) - Updated google maps api version to 3.57 for ReactLeafletGoogleLayer component (3.51 not supported).

### What's new
* [OSDEV-1132](https://opensupplyhub.atlassian.net/browse/OSDEV-1132) - Added FE for the "thanks for submitting" screen when user submits production location's data.
* [OSDEV-1373](https://opensupplyhub.atlassian.net/browse/OSDEV-1373) - The tab `Search by Name and Address.` on the Production Location Search screen has been implemented. There are three required properties (name, address, country). The "Search" button becomes clickable after filling out inputs, creates a link with parameters, and allows users to proceed to the results screen.
* [OSDEV-1175](https://opensupplyhub.atlassian.net/browse/OSDEV-1175) - New Moderation Queue Page was integrated with `GET api/v1/moderation-events/` endpoint that include pagination, sorting and filtering.

### Release instructions:
* Ensure that the following commands are included in the `post_deployment` command:
    * `migrate`
    * `reindex_database`
* Run `[Release] Deploy` pipeline for the target environment with the flag `Clear the custom OpenSearch indexes and templates` set to true - to refresh the index mappings for the `production-locations` and `moderation-events` indexes after fixing the process of clearing the custom OpenSearch indexes. It will clean all of our custom indexes and templates within the OpenSearch cluster.


## Release 1.25.0

## Introduction
* Product name: Open Supply Hub
* Release date: November 30, 2024

### Database changes
#### Migrations:
* 0159_alter_status_of_moderation_events_table.py - This migration alters status of api_moderationevent table.
* 0160_allow_null_parsing_errors_in_facilitylist.py - This migration allows empty parsing_errors in api_facilitylist.
* 0161_create_disable_list_uploading_switch.py - This migration creates disable_list_uploading switch in the Django admin panel and record in the waffle_switch table.

#### Schema changes
* [OSDEV-1346](https://opensupplyhub.atlassian.net/browse/OSDEV-1346) - Alter status options for api_moderationevent table.
* [OSDEV-1411](https://opensupplyhub.atlassian.net/browse/OSDEV-1411) - Allows empty parsing_errors in api_facilitylist.

### Code/API changes
* [OSDEV-1346](https://opensupplyhub.atlassian.net/browse/OSDEV-1346) - Create GET request for `v1/moderation-events` endpoint.
* [OSDEV-1429](https://opensupplyhub.atlassian.net/browse/OSDEV-1429) - The list upload switcher has been created to disable the `Submit` button on the List Contribute page through the Switch page in the Django admin panel during the release process. Implemented a check on the list upload endpoint.
* [OSDEV-1332](https://opensupplyhub.atlassian.net/browse/OSDEV-1332) - Introduced new `PATCH api/v1/moderation-events/{moderation_id}` endpoint
to modify moderation event `status`.
* [OSDEV-1347](https://opensupplyhub.atlassian.net/browse/OSDEV-1347) - Create GET request for `v1/moderation-events/{moderation_id}` endpoint.
* Update `/v1/production-locations/{os_id}` endpoint to return a single object instead of multiple objects. Also, add unit tests for the `ProductionLocationsViewSet`.
* The RDS instance has been upgraded as follows: for `production` and `preprod`, it is now `db.m6in.8xlarge`, and for `test`, it has been upgraded to `db.t3.xlarge`.
* [OSDEV-1467](https://opensupplyhub.atlassian.net/browse/OSDEV-1467) - Implemented disabling endpoint `POST /api/facilities/` during the release process. It is raising an error message with status code 503.

### Architecture/Environment changes
* Increased the memory for the Dedupe Hub instance from 8GB to 12GB in the `production` and `pre-prod` environments to reduce the risk of container overload and minimize the need for reindexing in the future.

### Bugfix
* [OSDEV-1448](https://opensupplyhub.atlassian.net/browse/OSDEV-1448) - The map on the production location’s profile and the production location marker have been fixed. Improved the handling of SQL query parameters for better execution accuracy.
* [OSDEV-1411](https://opensupplyhub.atlassian.net/browse/OSDEV-1411) - Django Admin: Fixed an issue when updating the facility list with an empty array in the `parsing errors` field.

### Release instructions:
* Ensure that the following commands are included in the `post_deployment` command:
    * `migrate`
    * `reindex_database`


## Release 1.24.0

## Introduction
* Product name: Open Supply Hub
* Release date: November 16, 2024

### Code/API changes
* [OSDEV-1335](https://opensupplyhub.atlassian.net/browse/OSDEV-1335) - Explicitly set the number of shards and the number of replicas for the "production locations" and "moderation events" OpenSearch indexes. Based on the OpenSearch documentation, a storage size of 10–30 GB is preferred for workloads that prioritize low search latency. Additionally, having too many small shards can unnecessarily exhaust memory by storing excessive metadata. Currently, the "production locations" index utilizes 651.9 MB, including replicas, while the "moderation events" index is empty. This indicates that one shard and one replica should be sufficient for the "production locations" and "moderation events" indexes.
* Moved all the files related to the OpenSearch service to the existing `src/django/api/services/opensearch` folder within the `api` app of the Django application. This should make it easier to navigate through the files and clarify the location of all OpenSearch service-related files in one place within the `api` app in Django.

### Architecture/Environment changes
* The OpenSearch version has been increased to 2.15.
* [OSDEV-1335](https://opensupplyhub.atlassian.net/browse/OSDEV-1335) - The new "moderation events" Logstash pipeline has been configured and implemented to collect moderation event data from the current PostgreSQL database and save it to OpenSearch. This setup allows for fast searches on the moderation events data.
* [OSDEV-1387](https://opensupplyhub.atlassian.net/browse/OSDEV-1387) - The SQL query for generating tiles from PostgreSQL+PostGIS has been reimplemented to avoid using the JOIN + GROUP BY clause. This change reduces the number of subqueries and their asymptotic complexity. Additionally, an option to set an upper limit on facility counts in the 'count' clause has been introduced, capped at 100, which doubles the query's performance. Throttling has been removed for tile generation endpoints.
* [OSDEV-1171](https://opensupplyhub.atlassian.net/browse/OSDEV-1171) - RDS instances for `staging` and `test` have beed decreased to `db.t3.large`
* Playwright has been introduced as the main framework for end-to-end testing:
    * Added a new Playwright testing service to the Docker configuration
    * Implemented initial test cases to verify core functionality
    * Integrated Playwright tests into the CI pipeline via GitHub Actions
    * Added necessary configuration files and dependencies for the e2e testing project
* The RDS instance for `production` has been upgraded to `db.m6in.4xlarge` and configured to operate in a single Availability Zone.

### Bugfix
* [OSDEV-1335](https://opensupplyhub.atlassian.net/browse/OSDEV-1335) - Fixed the assertion in the test for the `country.rb` filter of the "production locations" Logstash pipeline. The main issue was with the evaluation of statements in the Ruby block. Since only the last statement is evaluated in a Ruby block, all the checks were grouped into one chain of logical statements and returned as a `result` variable at the end.

### What's new
* [OSDEV-1116](https://opensupplyhub.atlassian.net/browse/OSDEV-1116) - A new Contribution Record Page has been developed to enable quick identification and moderation of contributions. This page includes two main sections: Moderation Event Data and Potential Matches, along with a set of buttons designed to facilitate the moderation process.
* [OSDEV-1120](https://opensupplyhub.atlassian.net/browse/OSDEV-1120) - A new Moderation Queue Dashboard page has been introduced, featuring three essential components:
    * Moderation Events Table: Allows users to view and manage moderation events more effectively.
    * Filtering Options: Multiple filter fields enable users to customize the displayed events based on different criteria, making it easier to find specific events.
    * Download Excel Button: Provides the ability to export the list of displayed moderation events as an XLSX file for offline analysis and record-keeping.

### Release instructions:
* The following steps should be completed while deploying to Staging or Production:
    1. Run the `[Release] Deploy` pipeline for these environments with the flag 'Clear OpenSearch indexes' set to true. This will allow Logstash to refill OpenSearch since the OpenSearch instance will be recreated due to the version increase. It is also necessary due to changes in the OpenSearch index settings.
    2. Open the triggered `Deploy to AWS` workflow and ensure that the `apply` job is completed. **Right after** finishing the `apply` job, follow these instructions, which should be the last steps in setting up the recreated OpenSearch instance:
        - Copy the ARN of the `terraform_ci` user from the AWS IAM console.
            - Navigate to the AWS console's search input, type "IAM", and open the IAM console.
            - In the IAM console, find and click on the "Users" tab.
            - In the list of available users, locate the `terraform_ci` user, click on it, and on that page, you will find its ARN.
        - After copying this value, go to the AWS OpenSearch console in the same way you accessed the IAM console.
        - Open the available domains and locate the domain for the corresponding environment. Open it, then navigate to the security configuration and click "Edit".
        - Find the section titled "Fine-grained access control", and under this section, you will find an "IAM ARN" input field. Paste the copied ARN into this field and save the changes. It may take several minutes to apply. Make sure that the "Configuration change status" field has green status.
    3. Then, return to the running `Deploy to AWS` workflow and ensure that the logs for `clear_opensearch` job do not contain errors related to access for deleting the OpenSearch index or lock files in EFS storage. In case of **an access error**, simply rerun the `Deploy to AWS` workflow manually from the appropriate release Git tag.


## Release 1.23.0

## Introduction
* Product name: Open Supply Hub
* Release date: November 02, 2024

### Database changes
#### Migrations:
* 0158_create_moderation_events_table.py - This migration creates api_moderationevent table for Moderation Queue.

#### Schema changes
* [OSDEV-1229](https://opensupplyhub.atlassian.net/browse/OSDEV-1229) - Created Moderation Events Postgres table to track moderation events in the database.

### Code/API changes
* Throttling has been introduced for tiles/* endpoints, limiting requests to 300 per minute.
* [OSDEV-1328](https://opensupplyhub.atlassian.net/browse/OSDEV-1328) The OpenSearch tokenizer has been changed to `lowercase` to get better search results when querying the GET /v1/production-locations/ endpoint.

### Architecture/Environment changes
* Resource allocation has been optimized for the staging environment. The number of ECS tasks for the Django app has been reduced from 6 to 4, while maintaining system stability.

### Release instructions:
* Ensure that the following commands are included in the `post_deployment` command:
    * `migrate`
* Run `[Release] Deploy` pipeline for an existing environment with the flag 'Clear OpenSearch indexes' set to true - to let the tokenizer parse full text into words with new configurations.


## Release 1.22.0

## Introduction
* Product name: Open Supply Hub
* Release date: October 19, 2024

### Database changes
#### Migrations:
* 0156_introduce_list_level_parsing_errors - This migration introduces the parsing_errors field for the FacilityList model to collect list-level and internal errors logged during the background parsing of the list.
* 0157_delete_endpoint_switcher_for_list_uploads - This migration deletes the `use_old_upload_list_endpoint` switcher that was necessary to toggle between the old and new list upload endpoints.

#### Schema changes
* [OSDEV-1039](https://opensupplyhub.atlassian.net/browse/OSDEV-1039) - Since the `use_old_upload_list_endpoint` switcher is no longer necessary for the list upload, it has been deleted from the DB. Additionally, the `parsing_errors` field has been added to the FacilityList model.

### Code/API changes
* [OSDEV-1102](https://opensupplyhub.atlassian.net/browse/OSDEV-1102) - API. Propagate production location updates to OpenSearch data source via refreshing `updated_at` field in `api_facility` table. Triggered updated_at field in such actions: transfer to alternate facility, claim facility, approve, reject and deny claim, claim details, merge facilities, match facility (promote, split).
* [OSDEV-1039](https://opensupplyhub.atlassian.net/browse/OSDEV-1039) - Deleted the `facility_list_items.json` fixture from the Django app since it is no longer needed, having been replaced with real CSV files. Additionally, other important changes have been implemented in the Django app and deployment:
    * Adjusted all code that used the `facility_list_items.json` fixture and removed the unused matching logic from the Django app, as it is no longer necessary and was connected to that fixture.
    * Updated the reset database step in the `restore_database` job of the Deploy to AWS GitHub workflow to upload CSV location list files to S3 for parsing during the DB reset.

### Architecture/Environment changes
* [OSDEV-1325](https://opensupplyhub.atlassian.net/browse/OSDEV-1325)
  * __Deploy to AWS__ pipeline will init from __[Release] Deploy__ pipeline and get deployment parameters, such as cleaning OpenSearch indexes, by trigger.
* [OSDEV-1372](https://opensupplyhub.atlassian.net/browse/OSDEV-1372)
  * Changed the base image in the Django app Dockerfile to use a Debian 11 instead of Debian 10 as the PostgreSQL 13 repository support for Debian 10 has been ended.
  * Always build a docker image for the amd64 platform so that the image in the local environment fully corresponds to the one in production.
* [OSDEV-1172](https://opensupplyhub.atlassian.net/browse/OSDEV-1172)
  * Added the ability to restore a database from a snapshot.
* [OSDEV-1388](https://opensupplyhub.atlassian.net/browse/OSDEV-1388)
  * Increased timeout to wait for copying anonymized shared snapshot.

### Bugfix
* Fixed a bug related to environment variable management:
    * Removed the `py_environment` Terraform variable, as it appeared to be a duplicate of the `environment` variable.
    * Passed the correct environment values to the ECS task definition for the Django containers in all environments, especially in the Preprod and Development environments, to avoid misunderstandings and incorrect interpretations of the values previously passed via `py_environment`.
    * Introduced a *Local* environment specifically for local development to avoid duplicating variable values with the AWS-hosted *Development* environment.
* [OSDEV-1039](https://opensupplyhub.atlassian.net/browse/OSDEV-1039) - Made the list parsing asynchronous and increased the list upload limit to 10,000 facilities per list to reduce manual work for moderators when they split large lists into smaller ones. The following architectural and code changes have been made:
    1. Renamed the previously copied `api/facility-lists/createlist` POST endpoint to the `api/facility-lists` POST endpoint. Deleted the old implementation of the `api/facility-lists` POST endpoint along with the `use_old_upload_list_endpoint` switcher that was necessary to toggle between the old and new list upload endpoints.
    2. Removed the triggering of ContriCleaner from the `api/facility-lists` POST endpoint and moved it to the async parse AWS batch job to reduce the load on the endpoint. Introduced a `parsing_errors` field for the FacilityList model to collect list-level and internal errors logged during the background parsing of the list.
    3. Established a connection between the EC2 instance within the AWS batch job and the S3 bucket where all the uploaded list files are saved. This is necessary because the parse job retrieves a particular list from the S3 bucket via Django.
    4. Deleted redundant code from the previous implementation of the list item parsing.
    5. Adjusted Django, ContriCleaner, and integration tests. Regarding integration tests, the `facility_list_items.json` fixture was converted to concrete CSV lists, which were connected to the `facility_lists.json` fixture to upload them to the DB while creating the test DB for the integration tests. This is necessary because the parsing function that triggers ContriCleaner can only work with real files, not facility list items as it did previously.
    6. Refactored the ContributeForm component in the front-end app.
    7. The list page has been adjusted to work with asynchronous parsing, and a new dialog window has been added to notify users about the list parsing process, indicating that they need to wait.
    8. Introduced a UI to display list parsing errors on the list page after the page refresh.

### What's new
* [OSDEV-1127](https://opensupplyhub.atlassian.net/browse/OSDEV-1127) - It was implemented the Production Location Search screen that has two tabs: "Search by OS ID" and "Search by Name and Address." Each tab adds a query parameter (`?tab=os-id` and `?tab=name-address`) to the URL when active, allowing for redirection to the selected tab. On the "Search by OS ID" tab, users see an input field where they can enter an OS ID. After entering the full OS ID (15 characters), the "Search By ID" button becomes clickable, allowing users to proceed to the results screen. There are two possible outcomes:
    * Successful Search: If the search is successful, the results screen displays information about the production location, including its name, OS ID, previous OS ID (If they exist), address, and country name. Users can then choose to either return to the search by name and address or add data and claim the location.
    * Unsuccessful Search: If the search is unsuccessful, an explanation is provided, along with two options: return to the search by name and address or search for another OS ID.

    Each results screen also includes a "Back to ID search" button at the top.

### Release instructions:
* Before deploying to an existing environment, clear OpenSearch to ensure it can receive any missed changes and properly start the update process.
* Ensure that the `migrate` command is included in the `post_deployment` command.


## Release 1.21.0

## Introduction
* Product name: Open Supply Hub
* Release date: September 21, 2024

### Code/API changes
* [OSDEV-1126](https://opensupplyhub.atlassian.net/browse/OSDEV-1126) - Added the `historical_os_id` field to the response from the `v1/production-locations` endpoint if the searched production location contains this data. Modified the search query for `os_id` so that the search is conducted in both the `os_id` and `historical_os_id` fields in the OpenSearch production-locations index.
To make this possible, the `sync_production_locations.sql` script, which generates data for the production-locations index, was modified to include the selection of `historical_os_id_value` from the `api_facilityalias` table.
Additionally, a `historical_os_id` filter was added to the `sync_production_locations.conf`, ensuring that the `historical_os_id` is included in the index document only when the `historical_os_id_value` is not empty.

### Architecture/Environment changes
* [OSDEV-1177](https://opensupplyhub.atlassian.net/browse/OSDEV-1177)
  * Improved OpenSearch indexes cleanup step in the `Deploy to AWS` and `DB - Apply Anonymized DB` pipelines to use script templates so that changes can be made in one place rather than in each pipeline separately
  * Stop/start Logstash and clearing OpenSearch indexes moved to separate jobs of `Deploy to AWS` and `DB - Apply Anonymized DB` pipelines.
  * Stop/start Logstash and clearing OpenSearch indexes now runs on ubuntu-latest runner.
  * The automated deployment to AWS after creating tags for `sandbox` and `production` was temporarily prevented (until the implementation of [OSDEV-1325](https://opensupplyhub.atlassian.net/browse/OSDEV-1325)).

### Bugfix
* [OSDEV-1177](https://opensupplyhub.atlassian.net/browse/OSDEV-1177) - The following changes have been made:
    * Removed the if clause in the DB. Apply the Anonymized DB workflow to activate stopping Logstash.
    * Corrected grammar mistakes in the description of the job steps for stopping Logstash and clearing OpenSearch for the `DB - Apply Anonymized DB` and `Deploy to AWS` GitHub workflows.

### What's new
* [OSDEV-1225](https://opensupplyhub.atlassian.net/browse/OSDEV-1225) - The auto email responses for `Approved` and `Rejected` statuses have been updated to improve user experience. A user receives an email updating them on the status of their list and the next steps they need to take.

### Release instructions:
* Ensure that the following commands are included in the `post_deployment` command:
    * `migrate`
* After running the `Release [Deploy]` workflow for both the `sandbox` and `production` environments, the responsible person must manually run the `Deploy to AWS` workflow, ensuring that the `Clear OpenSearch indexes` option is checked for each environment.
Note: This instruction updates item 3 of the ['Release to Production and Sandbox'](https://github.com/opensupplyhub/open-supply-hub/blob/main/doc/release/RELEASE-PROTOCOL.md#release-to-production-and-sandbox) section of the RELEASE-PROTOCOL.


## Release 1.20.0

## Introduction
* Product name: Open Supply Hub
* Release date: September 7, 2024

### Database changes
#### Migrations:
* 0155_remove_verification_method_column_from_facility_claim - This migration replaces the old `index_approved_claim` function with a new one that does not index the `verification_method` and `phone_number` fields. Additionally, it removes the `verification_method` and `phone_number` fields from the FacilityClaim model and the respective history table.

#### Schema changes
* [OSDEV-1092](https://opensupplyhub.atlassian.net/browse/OSDEV-1092) - Since the `verification_method` and `phone_number` fields are no longer necessary for the claim form and aren't used anywhere in the codebase, they have been deleted from the FacilityClaim model and the respective history table.

### Code/API changes
* [OSDEV-1045](https://opensupplyhub.atlassian.net/browse/OSDEV-1045) - Added flag `highlightBackground` to the DashboardFacilityCard component to highlight background for claimed facilities only on the Merge moderation screen. Added the `get_is_claimed` method to the `FacilityIndexDetailsSerializer` that returns a boolean value depending on whether the facility has an approved claim or not.
* [OSDEV-1167](https://opensupplyhub.atlassian.net/browse/OSDEV-1167) - Search. Update field names in Open Search. The following parameter/field names in the API schema for GET api/v1/production-locations has been changed:
    - `name_local` -> `local_name`
    - `url` -> `business_url`
    - `lon` -> `lng`
* [OSDEV-1025](https://opensupplyhub.atlassian.net/browse/OSDEV-1025) - Added the `get_is_claimed` method to the `FacilityMatchSerializer` that returns a boolean value depending on whether the matched facility has an approved claim or not.
* [OSDEV-1092](https://opensupplyhub.atlassian.net/browse/OSDEV-1092) - Modified the serialized output of the `FacilityClaimDetailsSerializer`:
    * Removed the `verification_method` and `phone_number` fields.
    * Added `facility_website`, `sector`, `facility_workers_count`, and `facility_name_native_language`.
* [OSDEV-1101](https://opensupplyhub.atlassian.net/browse/OSDEV-1101) - API v1/production-locations. Extend the country object to include alpha-3 code, numeric code, and country name.

### Architecture/Environment changes
* [OSDEV-1153](https://opensupplyhub.atlassian.net/browse/OSDEV-1153) - Created integration tests for the OpenSearch and for new `/api/v1/production-locations/` API endpoint.
* [OSDEV-1177](https://opensupplyhub.atlassian.net/browse/OSDEV-1177) - Implemented clearing OpenSearch and stopping Logstash during Postgres DB restore/reset in pre-prod/test/dev environments to freshly populate OpenSearch with data from the restored or reset Postgres DB.

### What's new
* [OSDEV-1045](https://opensupplyhub.atlassian.net/browse/OSDEV-1045) - The color of the facility panel for claimed facilities in the Merge moderation screen has been changed to green.
* [OSDEV-1025](https://opensupplyhub.atlassian.net/browse/OSDEV-1025) - Added the claim badge to the facility details on the C/R moderation screen when the facility has an approved claim.
* [OSDEV-1092](https://opensupplyhub.atlassian.net/browse/OSDEV-1092) - On the Facility Claims Details page, fields have been updated to show only those that could be uploaded as part of the claim form:
    * Removed deprecated fields: Phone Number, Company Name, Facility Parent Company / Supplier Group, Facility Description, and Verification Method.
    * Added new fields: Sector(s), Production Location's Website, Number of Workers, and Local Language Name.
    * Renamed fields:
        * 'Facility' to 'Location Name',
        * 'Claim Contributor' to 'Claimant Account',
        * 'Job Title' to 'Claimant Title',
        * 'Email' to 'Account Email',
        * 'Website' to 'Claimant's Website',
        * 'LinkedIn Profile' to 'Production Location's LinkedIn'.

### Release instructions:
* Before deploying to an existing environment, manually delete the related EFS storage, OpenSearch domain, and stop all tasks of the Logstash service in the appropriate ECS cluster. This is necessary to apply the new mapping for the production-locations OpenSearch index.

* Ensure that the following commands are included in the `post_deployment` command:
    * `migrate`
    * `index_facilities_new`


## Release 1.19.0

## Introduction
* Product name: Open Supply Hub
* Release date: August 24, 2024

### Code/API changes
* [OSDEV-1006](https://opensupplyhub.atlassian.net/browse/OSDEV-1006) - Create new "api/v1/production-locations" endpoint.
* [OSDEV-633](https://opensupplyhub.atlassian.net/browse/OSDEV-633) - Modified the `sectors` endpoint to return either a list of sectors or sectors grouped by their sector groups, depending on the query parameters passed to the request. Possible parameters include:
    * `embed` (optional): If present, returns a flat list of sectors submitted by a specific contributor.
    * `contributor` (optional): If embed is provided, this parameter must be included to filter sectors submitted by a specific contributor.
    * `grouped` (optional): If present, returns sectors grouped by their sector groups.
* [OSDEV-1184](https://opensupplyhub.atlassian.net/browse/OSDEV-1184) - Handle validation errors for size, sort_by and order_by parameters of "api/v1/production-locations" endpoint.
* [OSDEV-982](https://opensupplyhub.atlassian.net/browse/OSDEV-982) - Search, API. Add OS ID query parameter to v1/production-locations. Implement "api/v1/production-locations/{os_id}" endpoint.
* [OSDEV-1103](https://opensupplyhub.atlassian.net/browse/OSDEV-1103) - Enabled accent-insensitive search for `name` and `address` fields of production location by designing the index mapping to do ASCII folding for search tokens. Additionally, there were changed query_type for the `name` and `name_local` fields from `terms` to `match`.

### Architecture/Environment changes
* [OSDEV-1165](https://opensupplyhub.atlassian.net/browse/OSDEV-1165) - Updated the release protocol to include information about quick fixes and how to perform them. Additionally, updated the GitFlow diagram to visually depict this process.
* Updated the `RELEASE-PROTOCOL.md` file to include information about OpenSearch and Logstash, stating that their functionality should also be checked after deployment.
* [OSDEV-1169](https://opensupplyhub.atlassian.net/browse/OSDEV-1169) - Activated deployment database-anonymizer to production.
* [OSDEV-1197](https://opensupplyhub.atlassian.net/browse/OSDEV-1197) - Upgrade Kafka tools to version 3.8.0

### Bugfix
* [OSDEV-1048](https://opensupplyhub.atlassian.net/browse/OSDEV-1048) - Fixed error "User Cannot read properties of undefined (reading 'length')".
* [OSDEV-1180](https://opensupplyhub.atlassian.net/browse/OSDEV-1180) - Introduced a 10,000-download limit check on the api/facilities-downloads API endpoint to prevent non-API users from downloading more than 10,000 production locations.
* [OSDEV-1178](https://opensupplyhub.atlassian.net/browse/OSDEV-1178) - Added null check for claimStatuses array that fixes JS error on Dashboard/Facility Claims page.

### What's new
* [OSDEV-633](https://opensupplyhub.atlassian.net/browse/OSDEV-633) - Added a nested select to the Sectors filter. The main selection is the group name of related sectors. By pressing the header, a user can select all related sectors from this group. To view the list of related sectors, it's necessary to press the "carrot" icon next to the group heading. This action allows a user to choose a single sector from the grouped list. Additionally, entering text into the search filter displays only the filtered sectors within the opened groups.

### Release instructions:
* Before deploying to an existing environment, manually delete the related EFS storage, OpenSearch domain, and stop all tasks of the Logstash service in the appropriate ECS cluster. This is necessary to apply the new mapping for the production-locations OpenSearch index.


## Release 1.18.0

## Introduction
* Product name: Open Supply Hub
* Release date: August 10, 2024

### Database changes
#### Migrations:
* 0152_delete_tilecache_and_dynamicsetting - removed unused `api_tilecache` and `api_dynamicsetting` tables.
* 0153_add_sector_group_table - creates the `SectorGroup` model and populates it with the sector groups names.
* 0154_associate_sectors_with_groups - associates sectors with sector groups.

#### Schema changes
* [OSDEV-1142](https://opensupplyhub.atlassian.net/browse/OSDEV-1142) - Technical Debt. Remove unused `api_tilecache` and `api_dynamicsetting` tables. Migration has been created, removed related data in the code base.
* [OSDEV-360](https://opensupplyhub.atlassian.net/browse/OSDEV-360) - The following changes have been implemented:
    * A new table, `api_sectorgroup`, has been introduced and populated with sector group names.
    * A new field named `groups` has been added to the `Sector` model to establish a many-to-many relationship between the `api_sector` and the `api_sectorgroup` tables.

### Code/API changes
* [OSDEV-1005](https://opensupplyhub.atlassian.net/browse/OSDEV-1005) - Disconnect location deletion propagation to the OpenSearch cluster while the Django tests are running, as it is outside the scope of Django unit testing.

### Architecture/Environment changes
* [OSDEV-1005](https://opensupplyhub.atlassian.net/browse/OSDEV-1005) - Enable deployment of the Logstash and OpenSearch infra to AWS environments.
* [OSDEV-1156](https://opensupplyhub.atlassian.net/browse/OSDEV-1156) - The following changes have been made:
    * Defined memory and CPU configurations for Logstash and instance types for OpenSearch in each AWS environment. The memory and CPU configurations for Logstash have been set uniformly across all environments. After an investigation, it was found that the minimally sufficient requirements are 0.25 CPU and 2 GB of memory for proper Logstash operation, even with the production database. [This documentation](https://www.elastic.co/guide/en/logstash/current/jvm-settings.html) about JVM settings in the Logstash app was used to determine the appropriate resource settings. Regarding OpenSearch, the least powerful instance type was used for the Dev, Staging, and Test environments since high OpenSearch performance is not required there. For the Prod and Pre-prod environments, the minimally recommended general-purpose instance type, `m6g.large.search`, was selected. Research showed that it can process document deletions in 0.04 seconds, which is relatively fast compared to the 0.1-0.2 seconds on the `t3.small.search` instance type used for Dev, Staging, and Test. This decision was based on [this AWS Blog article](https://aws.amazon.com/blogs/aws-cloud-financial-management/better-together-graviton-2-and-gp3-with-amazon-opensearch-service/).
    * The OpenSearch instance type was parameterized.
    * The JVM direct memory consumption in the Logstash app was decreased to 512 MB to fit into two gigabytes of memory, which is the maximum available for 0.25 CPU. Total memory usage was calculated based on the formula in [this section](https://www.elastic.co/guide/en/logstash/current/jvm-settings.html#memory-size-calculation) of the Logstash JVM settings documentation.
* Updated the OpenSearch domain name to the environment-dependent Terraform (TF) local variable in the resources of the OpenSearch access policy. Utilized the `aws_opensearch_domain_policy` resource since the `access_policies` parameter on `aws_opensearch_domain` does not validate the policy correctly after its updates. See [the discussion on GitHub](https://github.com/hashicorp/terraform-provider-aws/issues/26433).

### Bugfix
* Ensure that the OpenSearch domain name is unique for each environment to avoid conflicts when provisioning domains across different environments.
* [OSDEV-1176](https://opensupplyhub.atlassian.net/browse/OSDEV-1176) - Fixed a spelling mistake in the label for the password field on the LogIn page. After the fix, the label reads "Password".
* [OSDEV-1178](https://opensupplyhub.atlassian.net/browse/OSDEV-1178) - Fixed error "Something went wrong" error after clicking on Dashboard -> View Facility Claims.

### What's new
* [OSDEV-1144](https://opensupplyhub.atlassian.net/browse/OSDEV-1144) - Claims emails. Updated text for approval, revocation, and denial emails.
* [OSDEV-360](https://opensupplyhub.atlassian.net/browse/OSDEV-360) - On the admin dashboard, functionality has been added to allow Admins to add, remove, or modify sector groups. In the `Sectors` tab, Admins can now adjust the related sector groups for each sector. Each sector must be associated with at least one group.
* [OSDEV-1005](https://opensupplyhub.atlassian.net/browse/OSDEV-1005) - Implement the propagation of production location deletions from the PostgreSQL database to the OpenSearch cluster. After this fix, the locations that were deleted will be excluded from the response of the `v1/production-location` GET API endpoint.

### Release instructions:
* Ensure that the following commands are included in the `post_deployment` command:
    * `migrate`


## Release 1.17.0

## Introduction
* Product name: Open Supply Hub
* Release date: July 27, 2024

### Database changes
#### Migrations:
* 0151_replace_index_number_of_workers - replace function `index_number_of_workers` to use one source of truth for both`number_of_workers` & `extended_fields`.

### Bugfix
* [OSDEV-1145](https://opensupplyhub.atlassian.net/browse/OSDEV-1145) - Error message appearing as red dot with no context. Error display has been fixed. Simplified displaying logic of errors. Changed error property type.
* [OSDEV-576](https://opensupplyhub.atlassian.net/browse/OSDEV-576) - Implemented one source of truth to Search query source & Production Location Details page source for field `number_of_workers`.
* [OSDEV-1146](https://opensupplyhub.atlassian.net/browse/OSDEV-1146) - Fixed issue with missed header & data for Claim Decision column while downloaded Facility Claims data in xlsx format.

### What's new
* [OSDEV-1090](https://opensupplyhub.atlassian.net/browse/OSDEV-1090) - Claims. Remove extra product type field on Claimed Facility Details page.
* [OSDEV-273](https://opensupplyhub.atlassian.net/browse/OSDEV-273) - Facility Claims. Implement filtering by Country and Status. Set 'pending' claim status as a default filter.
* [OSDEV-1083](https://opensupplyhub.atlassian.net/browse/OSDEV-1083) - Implemented a 'toggle password visibility' feature in the login, registration, reset password and user profile forms.
* The legacy `_template` API endpoint was disabled via the configuration file in favor of the new `_index_template` API endpoint, since the composable index template is used for OpenSearch. The `legacy_template` was set to `false` to start using the defined composable index template in the `production_locations.json` file. This change is necessary to avoid omitting the `production_locations.json` index template for the `production-locations` index defined in the Logstash app and to enforce the OpenSearch cluster to use the explicit mapping for the `production-locations` index.

### Release instructions:
* Ensure that the following commands are included in the `post_deployment` command:
    * `migrate`
    * `index_facilities_new`


## Release 1.16.0

## Introduction
* Product name: Open Supply Hub
* Release date: July 13, 2024

### Code/API changes
* [OSDEV-1100](https://opensupplyhub.atlassian.net/browse/OSDEV-1100) - Replaced all mentions of "facility" and "facilities" with the new production location naming in the Logstash app. Renamed `location` field in the production locations index to `coordinates`.
* [OSDEV-705](https://opensupplyhub.atlassian.net/browse/OSDEV-705) - Created an additional `RowCoordinatesSerializer` in the ContriCleaner to handle coordinate values ("lat" and "lng"). Moved the conversion of "lat" and "lng" into float point numbers from `FacilityListViewSet` to this serializer.
* Introduced a general format for all Python logs by updating the Django `LOGGING` constant. Disabled propagation for the `django` logger to the `root` logger to avoid log duplication. Removed unnecessary calls to the `basicConfig` method since only the configuration defined in the `LOGGING` constant in the settings.py file is considered valid by the current Django app.

### Bugfix
* [OSDEV-705](https://opensupplyhub.atlassian.net/browse/OSDEV-705) - Fixed the error “could not convert string to float” that occurred when a list contained columns for “lat” and “lng” and only some of the rows in these columns had data. As a result, rows are processed regardless of whether the values for “lat” and “lng” are present and valid, invalid, or empty.

### What's new
* [OSDEV-981](https://opensupplyhub.atlassian.net/browse/OSDEV-981) Reporting. History of contributor uploads. Created a new report with details about the contributor:
    * including name, ID, contributor type;
    * first upload, including date of the first upload and time since the first upload in days;
    * most recent (or “last”) upload, including date of the last upload and time since the last upload in days;
    * total (or “lifetime”) uploads and a calculation for uploads per year (= lifetime uploads = total uploads / (current year - first upload year); if “first upload year” = “current year”, then use 1 in denominator). This data is ordered based on the “date of last upload” column so that contributors who have recently contributed data are at the top of the report.
* [OSDEV-1105](https://opensupplyhub.atlassian.net/browse/OSDEV-1105) - Contribution. Allow commas in list name and update error message.
* [OSDEV-272](https://opensupplyhub.atlassian.net/browse/OSDEV-272) - Facility Claims Page. Implement ascending/descending and alphabetic sort on FE. Applied proper sorting for lower case/upper case/accented strings.
* [OSDEV-1036](https://opensupplyhub.atlassian.net/browse/OSDEV-1036) - Claims. Add a sortable "claim decision" column to claims admin page.
* [OSDEV-1053](https://opensupplyhub.atlassian.net/browse/OSDEV-1053) - Updated email notification about the claim submission.


## Release 1.15.0

## Introduction
* Product name: Open Supply Hub
* Release date: June 29, 2024

### Database changes
#### Migrations:
* 0150_introduce_function_formatting_number_to_percent - adds add_percent_to_number to DB and drop
drop_calc_column_func.

### Code/API changes
* [OSDEV-1004](https://opensupplyhub.atlassian.net/browse/OSDEV-1004) - The following changes have been made to the Logstash and OpenSearch services:
    * Prepared the SQL script to collect all the necessary data for the `v1/facilities` API endpoint according to the new API specification. Agreed upon and established a prioritization scale for gathering data related to the name, address, sector, parent_company, product_type, facility_type, processing_type, number_of_workers and location fields as follows:
        * Data from the approved claim.
        * Promoted matches (considered as promoted facility list items).
        * The most recently contributed data.
    * For the country field, the same prioritization scale has been utilized except for 'Data from the approved claims' because the claimant cannot update the country in any way.
    * Introduced a new set of Ruby scripts to filter and reorganize the incoming data at the Logstash app level, avoiding complex database queries that could lead to high database load.
    * Updated the `facilities` index template for OpenSearch to define how new fields within the facility documents are stored and indexed by OpenSearch.
    * Set up the main Logstash pipeline to run every 15 minutes.
    * Introduced ingress and egress rules for the Opensearch and Logstash.
    * Parameterized database credentials for the logstash configs input.
    * Parameterized OpenSearch domain for the logstash configs output.
    * Specified the ARN of an IAM role to be used as the master user for the OpenSearch domain.
    * Set EFS access point permissions for logstash:root user.
    * Utilized environment variables to disable authentication for OpenSearch during local development, as the authentication isn't necessary.

    All changes have been made to meet the API specification requirements for `v1/facilities` API endpoint as closely as possible.

### Architecture/Environment changes
* For the job `clean_ecr_repositories` of Destroy Environment action, it was added a new line to the script responsible for deleting ECR repositories, specifically targeting the `opensupplyhub-logstash` repository.
* The `reindex_database` and `index_facilities_new` commands have been removed from the `post_deployment` command.

### Bugfix
* [OSDEV-1098](https://opensupplyhub.atlassian.net/browse/OSDEV-1098) Reporting. A columns values in the report "Contributor type by %" are not cumulative. The SQL for the report has been rewritten in such a way that first calculates the monthly counts, then computes the cumulative counts for each month, and finally applies the add_percent_to_number function to get the desired percentages. This gives us the accumulated values for each month.

### What's new
* [OSDEV-1071](https://opensupplyhub.atlassian.net/browse/OSDEV-1071)  Replaced the term "facility" with "production location" in the claims banners
* [OSDEV-933](https://opensupplyhub.atlassian.net/browse/OSDEV-933) Facility Claims. Add "what is claims" screen. `What is claims` page with radio buttons has been added that explains more about the claim. Updated title and link text for not logged in user who wants to claim a production location.
* [OSDEV-1088](https://opensupplyhub.atlassian.net/browse/OSDEV-1088) - Collecting users' public IP addresses in the Rollbar error tracker has been disabled to meet GDPR compliance.

### Release instructions:
* Update code.


## Release 1.14.0

## Introduction
* Product name: Open Supply Hub
* Release date: June 15, 2024

### Database changes
#### Migrations:
* 0146_add_facility_workers_count_new_field_to_facilityclaim - adds the facility_workers_count_new field to the FacilityClaim model.
* 0147_copy_facility_workers_count_to_facility_workers_count_new - copies the data from the facility_workers_count field to the facility_workers_count_new field.
* 0148_remove_facility_workers_count_field_from_facilityclaim - removes the facility_workers_count field from the FacilityClaim model.
* 0149_rename_facility_workers_count_new_to_facility_workers_count - renames the facility_workers_count_new field to facility_workers_count.

#### Schema changes
* [OSDEV-1084](https://opensupplyhub.atlassian.net/browse/OSDEV-1084) - To enable adding a range for the number of workers during the claiming process, the type of the `facility_workers_count` field in the `FacilityClaim` table was changed from `IntegerField` to `CharField`.

### Architecture/Environment changes
* [OSDEV-1069](https://opensupplyhub.atlassian.net/browse/OSDEV-1069) - The following changes have been made:
    * Changed the Postgres Docker image for the database to use the official one and make the local database setup platform-agnostic, so it doesn't depend on the processor architecture.
    * Built the PostGIS program from source and installed it to avoid LLVM-related errors inside the database Docker container during local development.
* [OSDEV-1072](https://opensupplyhub.atlassian.net/browse/OSDEV-1072) - The following changes have been made:
    * Added building database-anonymizer container to the pipeline.
    * Pushing the database-anonymizer container to the repo is turned off until the database anonymizing scheduled task will be deployed to the production.
* [OSDEV-1089](https://opensupplyhub.atlassian.net/browse/OSDEV-1089) Change format gunicurn logs not pass IP address to AWS CloudWatch.
* Added command `reindex_database`
* [OSDEV-1075](https://opensupplyhub.atlassian.net/browse/OSDEV-1075) - The following changes have been made:
    * All resources created via batch job will be tagged
* [OSDEV-1089](https://opensupplyhub.atlassian.net/browse/OSDEV-1089) Change format gunicurn logs not pass IP address to AWS CloudWatch.
* Make tile generation endpoint transaction-less and remove `CREATE TEMP TABLE` statement.
* Added command `reindex_database`.
* [OSDEV-1089](https://opensupplyhub.atlassian.net/browse/OSDEV-1089) Change format gunicurn logs not pass IP address to AWS CloudWatch.
* Removed calling command `clean_facilitylistitems` from the `post_deployment` command.
* Added calling command `reindex_database` from the `post_deployment` command.
* Added calling command `index_facilities_new` from the `post_deployment` command.
* An additional loop was added to the `run_cli_task` script that repeatedly checks the status of an AWS ECS task, waiting for it to stop.

### Bugfix
* [OSDEV-1019](https://opensupplyhub.atlassian.net/browse/OSDEV-1019) - Fixed an error message to 'Your account is not verified. Check your email for a confirmation link.' when a user tries to log in with an uppercase letter in the email address and their account has not been activated through the confirmation link.
* Added the `--if-exists` flag to all calls of the `pg_restore` command to eliminate spam errors when it tries to delete resources that don't exist just because the DB can be empty. Improved the section of the README about applying the database dump locally. Specifically, SQL queries have been added to delete all the tables and recreate an empty database schema to avoid conflicts during the database dump restore.

### What's new
* [OSDEV-1030](https://opensupplyhub.atlassian.net/browse/OSDEV-1030) - The following changes have been made:
    * Replaced the "Donate" button with a "Blog" button in the header
    * Added links to the "Blog" and "Careers" pages in the footer
* [OSDEV-939](https://opensupplyhub.atlassian.net/browse/OSDEV-939) - The following changes have been made:
    * Created new steps `Supporting Documentation` & `Additional Data` for `Facility Claim Request` page.
    * Added popup for successfully submitted claim.
* [OSDEV-1084](https://opensupplyhub.atlassian.net/browse/OSDEV-1084) - Enable adding a range for the number of workers during the claiming process, either after pressing the “I want to claim this production location” link or on the Claimed Facility Details page.

### Release instructions:
* Update code.


## Release 1.13.0

## Introduction
* Product name: Open Supply Hub
* Release date: June 01, 2024

### Database changes
#### Migrations:
* 0145_new_functions_for_clean_facilitylistitems_command - introduced new sql functions for `clean_facilitylistitems` command:
    - drop_table_triggers
    - remove_items_where_facility_id_is_null
    - remove_old_pending_matches
    - remove_items_without_matches_and_related_facilities

### Code/API changes
* [OSDEV-994](https://opensupplyhub.atlassian.net/browse/OSDEV-994) API. Update to pass all merge events to user based on contrib id. A non-admin API user makes:
- a GET call to /moderation-events/merge/
and receives information about merges that have occurred for all contributors.
- a GET call to /moderation-events/merge/?contributors=<id_number_x>&contributors=<id_number_y>&contributors=<id_number_z>
and receives information about merges that have occurred for the contributors with the specified IDs.

### Architecture/Environment changes
* [OSDEV-1003](https://opensupplyhub.atlassian.net/browse/OSDEV-1003) - Added automatic building for the Logstash Docker image in the `Deploy to AWS` workflow. Refactored the `Deploy to AWS` workflow to remove redundant setting values for `build-args` of the `docker/build-push-action` action in cases where the values are not used.
* [OSDEV-1004](https://opensupplyhub.atlassian.net/browse/OSDEV-1004) - Prepared the local environment setup for the Logstash and OpenSearch services to enable local development. Created a script to start the project from scratch with a database populated with sample data.
* [OSDEV-1054](https://opensupplyhub.atlassian.net/browse/OSDEV-1054) - Added a Django command `clean_facilitylistitems` that make next steps:
    - drop table triggers;
    - remove facilitylistitems where facility_id is null;
    - remove facilitylistitems with potential match status more than thirty days;
    - remove facilitylistitems without matches and related facilities;
    - create table triggers;
    - run indexing facilities
* [OSDEV-878](https://opensupplyhub.atlassian.net/browse/OSDEV-878) - Added a Django command `post_deployment` that runs Django migrations during the deployment process. This command can be expanded to include other post-deployment tasks. Used the `post_deployment` command in the `post_deploy` job of the Deploy to AWS workflow.

### Bugfix
* [OSDEV-1056](https://opensupplyhub.atlassian.net/browse/OSDEV-1056) - Refactor OS Hub member's email anonymization.
* [OSDEV-1022](https://opensupplyhub.atlassian.net/browse/OSDEV-1022) - Fix updating facility claim for user. Bring the format of extended field values to the same format as for List / API upload during processing. This has been done because extending fields processing is happening both for List / API uploading and claim update.
* [OSDEV-788](https://opensupplyhub.atlassian.net/browse/OSDEV-788) - Re-written logic for New_Facility/Automatic_Match/Potential_Match when we collect & save data for FacilityListItemTemp/FacilityMatchTemp. That fixed issue with option `create` equal `False` for API requests.
* [OSDEV-1027](https://opensupplyhub.atlassian.net/browse/OSDEV-1027) - Fix rendering of the Average Lead Time section

### What's new
* [OSDEV-1049](https://opensupplyhub.atlassian.net/browse/OSDEV-1049) Update Release protocol.
* [OSDEV-922](https://opensupplyhub.atlassian.net/browse/OSDEV-922) Consent Message. Update wording of consent opt in message on Open Supply Hub. A user who verifies Open Supply Hub for the first time can see the updated message.
* [OSDEV-1068](https://opensupplyhub.atlassian.net/browse/OSDEV-1068) - Created report that shows the number of records from the api_facilitymatch table for contributors: 2060, 1045, 685, 3356

### Release instructions:
* Update code.
* Apply DB migrations up to the latest one.


## Release 1.12.0

## Introduction
* Product name: Open Supply Hub
* Release date: May 18, 2024

### Database changes
#### Migrations:
* 0143_create_facility_claim_attachment_table.py - create api_facilityclaimattachments table to store claimant attachments per facility claim
* 0144_remove_unnecessary_columns_from_facility_claim.py - This migration replaces the old `index_approved_claim` function with a similar one that does not index the `preferred_contact_method` field. Additionally, the migration removes `email` and `preferred_contact_method` from the `FacilityClaim` model and the respective history table.

#### Schema changes
* [OSDEV-931](https://opensupplyhub.atlassian.net/browse/OSDEV-931) - Since `email` and `preferred_contact_method` are no longer necessary for the claim form, they have been removed from the `FacilityClaim` model and the respective history table. Additionally, the old `index_approved_claim` function has been replaced with a similar one that does not index the `preferred_contact_method` field.

### Code/API changes
* [OSDEV-1021](https://opensupplyhub.atlassian.net/browse/OSDEV-1021) Update the release protocol. The release protocol has been updated with the recent changes. Has been added the section about reloading DedupeHub and QA notification.
* [OSDEV-997](https://opensupplyhub.atlassian.net/browse/OSDEV-997) - A new method, `message_claimant`, was added to the `FacilityClaimViewSet` for handling a POST request on the url-path `message-claimant` for messages to the claimant.
Mail templates for the message to the claimant and the claims team signature were also added.

### Architecture/Environment changes
* [OSDEV-897](https://opensupplyhub.atlassian.net/browse/OSDEV-897) FE(React) app. An appropriate local Docker environment is configured for the application. A local Docker environment has been created for the React application. Renamed the `app` folder to `react` to be clearer in the project. Replaced name in the code base. Removed unnecessary commands.
* [OSDEV-862](https://opensupplyhub.atlassian.net/browse/OSDEV-862) Fix `DB - Save Anonymized DB` / `DB - Apply Anonymized DB` workflows:
  - run actions on self-hosted runners to eliminate `lack of storage` issue that happens on github's runners.
  - use the `Test` environment for  `DB - Save Anonymized DB` action
* [OSDEV-989](https://opensupplyhub.atlassian.net/browse/OSDEV-989) - The Strategy pattern was utilized to consolidate the processing of new facilities received from both API requests and list uploads. The code responsible for executing this processing was refactored, and new classes were implemented:
    * ProcessingFacility - abstract class for facility processing
    * ProcessingFacilityList - class to process a facility list
    * ProcessingFacilityAPI - class to process a facility from an API request
    * ProcessingFacilityExecutor - class defines which interface to execute for the processing of a facility
* Resource allocation has been optimized for the Test environment. The number of ECS tasks in the Test environment has been reduced from 4 to 2, while maintaining system stability.
* [OSDEV-870](https://opensupplyhub.atlassian.net/browse/OSDEV-870) - In `docker-compose` for the `api-app`  added dependency that helps to fix connection with the database during tests pipelines for Dedupe-Hub:
* [OSDEV-1001](https://opensupplyhub.atlassian.net/browse/OSDEV-1001) - Deploy OpenSearch service to OS Hub infrastructure.
```
database:
    condition: service_healthy
```
* [OSDEV-1024](https://opensupplyhub.atlassian.net/browse/OSDEV-1024) - Dedupe Hub. Revise service configurations and refine gazetteer retraining. Remove option `--reload` & decrease number of workers in Dedupe Hub service configuration. Refactor initial rebuilding of gazetteer.
* [OSDEV-885](https://opensupplyhub.atlassian.net/browse/OSDEV-885) - Implement option to reset database for `Dev`, `Test` and `Pre-prod` environmet to `Deploy to AWS` pipleine
* [OSDEV-1002](https://opensupplyhub.atlassian.net/browse/OSDEV-1002) - The following changes have been done:
    * Prepared initial AWS infrastructure via Terraform for the Logstash service, including configuring AWS EFS storage to save the pointer of the last run for the jdbc plugin. Essentially, after deploying updated Terraform code to an environment, ECS task definition, ECR repository, ECS service, along with EFS storage, will be set up for Logstash to function.
    * Moved the PoC solution of the Logstash + Elasticsearch setup to the repository to avoid losing it. Further work is needed as the solution requires development and is not functioning smoothly.
* In response to recent stability observations of the staging environment, resource allocation has been optimized by reducing the number of ECS tasks from 8 to 6 for the Django app instances, thus maintaining system stability.

### Bugfix
* [OSDEV-870](https://opensupplyhub.atlassian.net/browse/OSDEV-870) - The returning confirm/reject URLs were fixed when a facility has been matched. Changes were made to the Dedupe-Hub to prevent adding rows with empty fields to the `api_facilitymatch` and `api_facilitymatchtemp` tables when the count of matches is more than one.
* [OSDEV-744](https://opensupplyhub.atlassian.net/browse/OSDEV-744) - API. When user want to confirm/reject potential_match it didn't found a match through `id`, was fixed by provided valid `id` from `api_facilitymatch` table.
* [OSDEV-1052](https://opensupplyhub.atlassian.net/browse/OSDEV-1052) - Replace data@opensupplyhub by claims@opensupplyhub in the Frontend

### What's new
* [OSDEV-975](https://opensupplyhub.atlassian.net/browse/OSDEV-975) Reporting. Number of facilities with at least one extended field.`Facilities with Extended Field Data` report has been rewritten from Django ORM to SQL to optimize and speed up time of the report generation. Added two columns `With At Least 1 Extended Field` and `Sector`.
* [OSDEV-945](https://opensupplyhub.atlassian.net/browse/OSDEV-945) - Facility Claim. Update text of claim link on profile to "I want to claim this production location".
* [OSDEV-745](https://opensupplyhub.atlassian.net/browse/OSDEV-745) - New "Portuguese" translated resources option added to international menu.
* [OSDEV-944](https://opensupplyhub.atlassian.net/browse/OSDEV-944) - Facility claims. Short-term new screen for claim documentation.
* [OSDEV-931](https://opensupplyhub.atlassian.net/browse/OSDEV-931) - The following features have been implemented:
    * Made the Email field in the claim form uneditable, setting the claimer's email as the default value for this field.
    * Removed the _Preferred method of contact_ field from both the claim form and the claim details page in the admin dashboard.
    * Implemented redirecting a user to the claim page after navigating to the login page via the CTA link on the claim page for unauthorized users and successful login.
* [OSDEV-997](https://opensupplyhub.atlassian.net/browse/OSDEV-997) - Facility Claims. A new button, 'Message Claimant' has been added to the update status controls on the Facility Claim Details page. After successfully sending a message, the message text is recorded in the Claim Review Notes.

### Release instructions:
* Update code.
* Apply DB migrations up to the latest one.
* Run the index_facilities_new management command.


## Release 1.11.0

## Introduction
* Product name: Open Supply Hub
* Release date: April 20, 2024

### Code/API changes
* [OSDEV-923](https://opensupplyhub.atlassian.net/browse/OSDEV-923) [Uptime] Added more logs around API/List uploads & Dedupe Hub match processing
* [OSDEV-606](https://opensupplyhub.atlassian.net/browse/OSDEV-606) Contributor Sort: Allow for ascending sort of contributors on the Map page. The sort_by parameter submits type of sorting order for facilities. Default sorting will be primary by public contributors count descending and secondary by name ascending/descending and contributors count ascending.

### Architecture/Environment changes
* [OSDEV-990](https://opensupplyhub.atlassian.net/browse/OSDEV-990) - Implement a ContriCleaner facade class to simplify interaction with client code. With this change, the client code only needs to instantiate the ContriCleaner class, pass the input data, and then call the `process_data` method without the need to define strategies or other details. This abstraction helps streamline the process and encapsulate complexity.
* [OSDEV-991](https://opensupplyhub.atlassian.net/browse/OSDEV-991) - Implement a chain of pre-validation and serialization handlers in the ContriCleaner to streamline data processing. Additionally, refactor the CompositeRowSerializer to set up leaf serializers using a specialized method, ensuring loose coupling between the CompositeRowSerializer and leaf serializers. Lastly, separate serialization and validation tasks from parsing in the ContriCleaner library for improved modularity and maintainability.
* [OSDEV-1000](https://opensupplyhub.atlassian.net/browse/OSDEV-1000) - A new class `ProcessingFacility` was created that will be responsible for managing the processing of new facilities from both API requests and list uploads. The functionality of processing a new facility received from an API request, which was previously in `facilities_view_set.py`, has been moved to `processing_facility.py`.
* [OSDEV-1007](https://opensupplyhub.atlassian.net/browse/OSDEV-1007) - The functionality of processing a new facility received from list uploads, which was previously in `facility_list_view_set.py`, has been moved to `create_facility.py`.
* [OSDEV-927](https://opensupplyhub.atlassian.net/browse/OSDEV-927) - Reduce resources allocated for bastions to t3.nano.
* [OSDEV-805](https://opensupplyhub.atlassian.net/browse/OSDEV-805) - Make Environment and project tag to be applied to all resources by defaul.
* [OSDEV-862](https://opensupplyhub.atlassian.net/browse/OSDEV-862) - Add `Save Anonymized DB` and `Apply Anonymized DB` actions that provde possibility to save anonymized dump to S3 bucket and then resotre Test or Pre-Prod environment from dump stored on S3.
* [OSDEV-859](https://opensupplyhub.atlassian.net/browse/OSDEV-859) - Creates task-definitation for scheduled task that
  * creates temporary postgresdb instance from latest production snaphsot in the `test` AWS account
  * run anonymization query
  * saves anonymized snapshot and removes the instance
* In response to recent stability observations, resource allocation has been optimized, reducing the number of ECS tasks in both production and pre-production environments from 16 to 12, maintaining system stability.

### Bugfix
* [OSDEV-996](https://opensupplyhub.atlassian.net/browse/OSDEV-996) The default sorting order for embedded maps was broken (changed to Descending by # Contributors). The default sorting order for embedded maps has been fixed (changed it back to Ascending by Name).
* [OSDEV-857](https://opensupplyhub.atlassian.net/browse/OSDEV-857) [Bug] Pre-prod isn't deleted by the 'terraform destroy' script. Command for destroying repositories on AWS pre-prod has been added.
* [OSDEV-888](https://opensupplyhub.atlassian.net/browse/OSDEV-888) - Facility Profile. An error occurs when trying to open a facility from the Status Reports page. The error occurred due to activity reports with the status `pending` containing fields with `null` values and these values pass to the `format_date` function as an argument. Modified the `get_activity_reports` method in the `FacilityIndexDetailsSerializer` to prevent passing a falsy `date` argument into the `format_date` function.
* [OSDEV-984](https://opensupplyhub.atlassian.net/browse/OSDEV-984) - Facility list upload. Header validation is failing, even though all the required columns and data are filled. Prepared basic implementation for ContriCleaner to validate headers (required fields) on early stage.
* [OSDEV-660](https://opensupplyhub.atlassian.net/browse/OSDEV-660) - Remove punctuation issues with duplicated commas and double quotes while facility list uploading.
* [OSDEV-986](https://opensupplyhub.atlassian.net/browse/OSDEV-986) - Fix the population of the custom data points uploaded via lists. Ensure that the full list header is saved in the database, and that the raw data for each facility list item is saved as a string of strings, with each value separated by a comma. This way, it helps maintain backward compatibility with the functionality responsible for displaying custom data points on the embedded maps. Also, revert to the previous default logic, which saves the sector as `Unspecified` when sector, sector_product_type, or product_type have empty values.
* [OSDEV-966](https://opensupplyhub.atlassian.net/browse/OSDEV-966) - Character limit validation has been implemented in the ContriCleaner library for name, address, and sector values. It enforces a maximum length of 200 characters for both the name and address values, and restricts sector values to 50 characters each. This fix addresses the issue where user uploads containing such invalid data caused requests to fail with unexpected errors.

### What's new
* [OSDEV-974](https://opensupplyhub.atlassian.net/browse/OSDEV-974) Reporting. Contributor type by %. Admin sees in the report data for the percent of data contributors on the platform by type (this should be in percent format with two decimal places shown), only accounts that have contributed data, the data should be ordered by most recent to oldest month and display mid-month values.
* [OSDEV-912](https://opensupplyhub.atlassian.net/browse/OSDEV-912) Facility Claim. Disable editing of name and address. The Facility name (English language) & Address fields of the claim details page have been removed and cannot be edited by the claimant.
* [OSDEV-571](https://opensupplyhub.atlassian.net/browse/OSDEV-571) Claimed Facility Details. Make the "Sector" field a dropdown instead of free text field. The `Sector` field became a dropdown that is pre-populated with the platform’s sector list from Django.
* [OSDEV-962](https://opensupplyhub.atlassian.net/browse/OSDEV-962) Update Release protocol. The Release protocol has been updated after the automatization of manual processes such as creating a release branch, restoring DB, deploy to AWS.
* [OSDEV-972](https://opensupplyhub.atlassian.net/browse/OSDEV-972) Reporting. Updating "Facility Uploads" report. Joined one table from two reports and added columns.New table with such columns:
`month`, `Total # of list uploads` in a given month (these are uploads that come from external contributors, NOT OS Hub team members), `# of public list uploads` in a given month (these are uploads that come from OS Hub team members AND have “[Public List]” in the contributor name), `Total facility listItems` uploaded in a given month, `# of Facilities` from Public Lists, `Total Facilities w/ status = new facility`, `# Public List Facilities w/ status = new facility`. Data is ordered from most recent to oldest
* [OSDEV-913](https://opensupplyhub.atlassian.net/browse/OSDEV-913) Claim. Updated the submitted claim auto-reply message for email template.
* [OSDEV-914](https://opensupplyhub.atlassian.net/browse/OSDEV-914) Claim. Updated the approved claim auto-reply message for email template

### Release instructions:
* Update code.


## Release 1.10.0

## Introduction
* Product name: Open Supply Hub
* Release date: March 23, 2024

### Database changes
#### Migrations:
* 0141_delete_contributor_webhooks.py - deletes `ContributorWebhook` model
* 0142_introduce_temporary_endpoint_switcher_for_list_uploads.py - This migration introduces a temporary API endpoint switcher for list uploads.

#### Schema changes
* [OSDEV-893](https://opensupplyhub.atlassian.net/browse/OSDEV-893) - Introduce a temporary API endpoint switcher for list uploads to enable switching to the old list upload API endpoint if the new endpoint affects production uptime.

### Code/API changes
* [OSDEV-832](https://opensupplyhub.atlassian.net/browse/OSDEV-832) API. Provide admins with a way to retrieve a user's call count in real time. Admin can see the report `API requests by user` with the number of successful and unsuccessful requests a user has made up to the current date.
* [OSDEV-831](https://opensupplyhub.atlassian.net/browse/OSDEV-831) - API. Handle Geocode errors w/ system error code when upload facility using endpoint.

### Architecture/Environment changes
* [OSDEV-693](https://opensupplyhub.atlassian.net/browse/OSDEV-693) Implement a GitHub action that applies migrations on given environment. Run migrations for `Test` environment via CLI command.
* [OSDEV-910](https://opensupplyhub.atlassian.net/browse/OSDEV-910) Add separated code quality pipelines for contricleaner, countries, django-api and frontend. After checking, it creates a code coverage report showing each particular app's code coverage. Add separated code quality jobs for code formatters.
* [OSDEV-702](https://opensupplyhub.atlassian.net/browse/OSDEV-702) Integrate a new module named `contricleaner` separately, designed to parse and validate data from various sources such as json, csv, and xls.
Move `countries` to a separate module so that it becomes possible to use both `django` and `contricleaner`.
* [OSDEV-893](https://opensupplyhub.atlassian.net/browse/OSDEV-893) - Implement CSV and XLSX file parser strategies in the ContriCleaner library, and incorporate preliminary cleanup during parsing.
* [OSDEV-915](https://opensupplyhub.atlassian.net/browse/OSDEV-915) Upgrade Kafka tools to version 3.5.2
* [OSDEV-877](https://opensupplyhub.atlassian.net/browse/OSDEV-877) Make migration run as part of "Deploy to AWS" workflow
* [OSDEV-851](https://opensupplyhub.atlassian.net/browse/OSDEV-851) Place 'terraform.tfvar' files to repository and move sensitive info to private repository opensupplyhub/ci-deployment/
* [OSDEV-938](https://opensupplyhub.atlassian.net/browse/OSDEV-938) Move cleanup helper functions to the serializer
* [OSDEV-851](https://opensupplyhub.atlassian.net/browse/OSDEV-851) Place 'terraform.tfvar' files to repository and move sensitive info to private repository opensupplyhub/ci-deployment
* [OSDEV-894](https://opensupplyhub.atlassian.net/browse/OSDEV-894) Implement Contricleaner library into create facility API endpoint (`facilities_view_set.py`)
* [OSDEV-536](https://opensupplyhub.atlassian.net/browse/OSDEV-536) In the Contricleaner library, implement parsing of fields `sector_product_type`, `sector`, and `product_type` based on commas and vertical bars.
* [OSDEV-760](https://opensupplyhub.atlassian.net/browse/OSDEV-760) In the Contricleaner library, implement parsing of fields `facility_type_processing_type`, `facility_type`, and `processing_type` based on commas and vertical bars.
* [OSDEV-893](https://opensupplyhub.atlassian.net/browse/OSDEV-893) - Implement the ContriCleaner parser for parsing facility lists immediately after list upload.

### Bugfix
* [OSDEV-549](https://opensupplyhub.atlassian.net/browse/OSDEV-549) Facility Search. Search button overlaps dropdown items. Dropdown items in search were made not to overlapping with button and containers in `Potential matches table` and `Find facility` search. The `isSideBarSearch` flag has been added to all search components to render properly regarding the place where the select is rendering.
* [OSDEV-943](https://opensupplyhub.atlassian.net/browse/OSDEV-943) Verified badges. The claim/verified icon on profiles is cut off at the bottom. The icons have been fixed and show properly.
* [OSDEV-716](https://opensupplyhub.atlassian.net/browse/OSDEV-716) Search. Lost refresh icon. The refresh icon has been made visible.
* [OSDEV-918](https://opensupplyhub.atlassian.net/browse/OSDEV-918) - ContriBot. New lists are not populating in Monday board and are not sent to slack. Added validation to throw an error for users who upload a facility list with `|` in the description field.
* [OSDEV-644](https://opensupplyhub.atlassian.net/browse/OSDEV-644) Error when trying to delete a facility with only one contributor in case that logic to clear FacilityClaimReviewNote table records missed.

### What's new
*  [OSDEV-861](https://opensupplyhub.atlassian.net/browse/OSDEV-861) API. The `API Notifications` tab has been removed so that users do not get confused about what it is, since the functionality does not exist for them. `Token:` as a header has been added above the API key on the `API` tab.
* [OSDEV-917](https://opensupplyhub.atlassian.net/browse/OSDEV-917) My Account Menu. Update order of the settings tabs. `NON-admin` user sees: My Facility / My Lists / Settings / Logout and `Admin` user sees: Dashboard / My Facility / My Lists / Settings / Logout
* [OSDEV-728](https://opensupplyhub.atlassian.net/browse/OSDEV-728) - Include `sector` data in the response of the `api/facilities/` API endpoint for the GET request, similar to what is provided in the `api/facilities/{id}` API endpoint.
* [OSDEV-802](https://opensupplyhub.atlassian.net/browse/OSDEV-802) - Distinguish API user and contributor id in the error message that pass to the Rollbar.

### Release instructions:
* Update code.
* Apply DB migrations up to the latest one.


## Release 1.9.0

## Introduction
* Product name: Open Supply Hub
* Release date: February 24, 2024

### Database changes
#### Migrations:
* 0135_disable_duplicates_and_lowercase_all_emails.py - implementing all emails to lowercase and disables duplicates
* 0136_remove_indexing_unnecessary_emails.py - This migration replaces the old `index_activity_reports_info` and `index_approved_claim` functions with similar ones that do not index emails.
* 0137_add_renewal_period_field.py - add new field to api_apilimit table & rename existing one.
Updated existing users api_apilimit records renewal_period value.
* 0138_remove_ppe_fields.py - This migration removes the PPE fields from the Facility, FacilityIndex, FacilityListItem, FacilityListItemTemp, HistoricalFacility models.
* 0139_remove_ppe_switch.py - This migration removes the ppe switch.
* 0140_remove_indexing_ppe_fields.py - This migration updates indexing functions to not index PPE fields.

#### Schema changes
* [OSDEV-835](https://opensupplyhub.atlassian.net/browse/OSDEV-835) - Since the FacilityIndex model is primarily used to store cached facility data and display it publicly via the `/facilities/{id}` API endpoint, only public data can be shown. Therefore, caching emails to the FacilityIndex model was removed from the PostgreSQL indexing functions. All instances where emails are publicly displayed have been removed. The only remaining field is `ppe_contact_email`, but all functionality and code related to PPE will be deleted in this [OSDEV-562](https://opensupplyhub.atlassian.net/browse/OSDEV-562) ticket.
* [OSDEV-562](https://opensupplyhub.atlassian.net/browse/OSDEV-562) - Remove PPE fields (ppe_product_types, ppe_contact_email, ppe_contact_phone, ppe_website, ppe) from the `api_facility`, `api_facilityindex`, `api_facilitylistitem`, `api_facilitylistitemtemp`, `api_historicalfacility`. Remove this fields from indexing processes.

### Code/API changes
* [OSDEV-562](https://opensupplyhub.atlassian.net/browse/OSDEV-562) - Remove code related to PPE (ppe_product_types, ppe_contact_email, ppe_contact_phone, ppe_website, ppe) field from `/src/app`
* [OSDEV-562](https://opensupplyhub.atlassian.net/browse/OSDEV-562) - Remove code related to PPE (ppe_product_types, ppe_contact_email, ppe_contact_phone, ppe_website, ppe) field from `/src/dedupe-hub`
* [OSDEV 562](https://opensupplyhub.atlassian.net/browse/OSDEV-562) Remove code related to PPE (ppe_product_types, ppe_contact_email, ppe_contact_phone, ppe_website, ppe) from `/src/django`

### Architecture/Environment changes
* [OSDEV-829](https://opensupplyhub.atlassian.net/browse/OSDEV-673) Makes `minimum-ratio: 1` It allows to push code with less than 1% diff from main.

### Bugfix
* [OSDEV-848](https://opensupplyhub.atlassian.net/browse/OSDEV-848) When a user tries to create an account with an email that exists in the DB but with a different case of letters, the system returns "An error prevented signing up". Has been fixed to "A user with that email already exists."
* [OSDEV-673](https://opensupplyhub.atlassian.net/browse/OSDEV-673) When a user calls the endpoint `facility/id/history`, instead of a response, receives the error "TypeError: the JSON object must be str, bytes or bytearray, not list", in particular, this happened with the PK20190913BBJ2Y facility. A list with one element (a dictionary) was passed to the function, so an error occurred when trying to index the list with a string. Fixed.

### What's new
* API. Include token and call info on API settings tab.[OSDEV-752](https://opensupplyhub.atlassian.net/browse/OSDEV-752). Users can access a tab called `API` in account settings.From this tab, they can generate/retrieve their token and see their `API call allowance`, `current call count` and their `renewal period`.
* Make login non-case sensitive. [OSDEV-628](https://opensupplyhub.atlassian.net/browse/OSDEV-628). When the user creates an account email saving in lowercase. User  could login with any variations of casing as long as the characters are the same.
* API. Enable token generation based on API permissions in Django. [OSDEV-729](https://opensupplyhub.atlassian.net/browse/OSDEV-729). Updated Settings page to show/hide token tab by user groups. Forbid access to generate token for API if user didn't have permission groups.
* [OSDEV-219](https://opensupplyhub.atlassian.net/browse/OSDEV-219). Data moderator can merge potential match facilities from Confirm / Reject screen.
* [OSDEV-835](https://opensupplyhub.atlassian.net/browse/OSDEV-835) - Remove the display of emails in the `activity_reports` section of the `facilities/{id}` API endpoint, as email information is private.
* [OSDEV-525](https://opensupplyhub.atlassian.net/browse/OSDEV-525). Add Latitude and Longitude labels on facility page.
* API. Add a flag on API Limit page to indicate if package renews monthly or yearly. [OSDEV-781](https://opensupplyhub.atlassian.net/browse/OSDEV-781) Updated logic to support montly & yearly limitation count reset for API calls.

### Release instructions:
* Update code.
* Apply DB migrations up to the latest one.
* Run the index_facilities_new management command.


## Release 1.8.0

## Introduction
* Product name: Open Supply Hub
* Release date: January 27, 2024

### Code/API changes
* [OSDEV-690](https://opensupplyhub.atlassian.net/browse/OSDEV-690) - Correct all existing lint errors to ensure that code quality checks pass successfully via GitHub Actions and can detect new linting errors but not the old ones.
* [OSDEV-719](https://opensupplyhub.atlassian.net/browse/OSDEV-719) Introduce FacilityDownloadSerializerEmbedMode FacilityDownloadSerializer, replace FacilityIndexDownloadSerializer with combination of FacilityDownloadSerializerEmbedMode and FacilityDownloadSerializer
* [OSDEV-732](https://opensupplyhub.atlassian.net/browse/OSDEV-732) Fix issue with circular dependencies between `util.js` and `constants.jsx` modules in React app

### Architecture/Environment changes
* [OSDEV-690](https://opensupplyhub.atlassian.net/browse/OSDEV-690) - Configure running the code quality workflow as part of the continuous integration (CI) for each commit to a pull request. Both frontend (FE) and backend (BE) tests are executed, along with their respective linters. Additionally, `shellcheck` is applied to scripts within the scripts folder.
* [OSDEV-691](https://opensupplyhub.atlassian.net/browse/OSDEV-691) - Implement parallel job running for BE, FE, and bash script code quality checks. Three new scripts were created and can be used to run the same checks during local development to verify BE, FE, and bash scripts in the ./scripts folder.
* [OSDEV-692](https://opensupplyhub.atlassian.net/browse/OSDEV-691) - Implement code coverage checks for the React and Django apps using `barecheck/code-coverage-action` and generated code coverage `lcov` files. For the React app, code coverage is based on Jest tests, and for the Django app, it is based on unittest tests. If code coverage decreases, the job fails, preventing the PR from merging.
* [OSDEV-740](https://opensupplyhub.atlassian.net/browse/OSDEV-740) - Setup module for mocking Redux store (`redux-mock-store"`)
* [OSDEV-733](https://opensupplyhub.atlassian.net/browse/OSDEV-733) - Setup React test library module (`@testing-library`)

### Bugfix
* [OSDEV-718](https://opensupplyhub.atlassian.net/browse/OSDEV-718) - Fixed issue with user profile populating to other components.
* [OSDEV-727](https://opensupplyhub.atlassian.net/browse/OSDEV-720) - Downloading facilities with for Bangladesh is working again [https://opensupplyhub.org/facilities?countries=BD&sectors=Apparel](https://opensupplyhub.org/facilities?countries=BD&sectors=Apparel)

### What's new
* [OSDEV-241](https://opensupplyhub.atlassian.net/browse/OSDEV-241) - Searches with accented characters return results for accented and non accented characters.

### Database changes
#### Migrations:
* 0134_remove_sources_without_contributor -  Remove records from the Source table where the contributor is null and remove all data related to these records

### Release instructions:
* Update code
* Run migration up to 0134


## Release 1.7.3

## Introduction
* Product name: Open Supply Hub
* Release date: January 12, 2024

### Bugfix
* [OSDEV-736](https://opensupplyhub.atlassian.net/browse/OSDEV-736) Removed logic to handle text only match response data as it already removed from matching functionality in Dedupe Hub. Previously it bring an error on response for user when potential match happened.

## Release 1.7.2

## Introduction
* Product name: Open Supply Hub
* Release date: January 09, 2024

### Bugfix
* [OSDEV-721](https://opensupplyhub.atlassian.net/browse/OSDEV-721) Fixed issue with potential match logic when get facility data of match, previously it take facility id from Facility List Item, but it's wrong for Potential Match status as there is always NULL, facility id should be taken from Facility Match record in this case of Potential Match status.

## Release 1.7.1

## Introduction
* Product name: Open Supply Hub
* Release date: December 21, 2023

### Bugfix
* Fixed issue with Facility Upload API error by covered a case when facility object didn't exist (create=false) & updated timeout value while waiting to produce kafka topic message [OSDEV-713](https://opensupplyhub.atlassian.net/browse/OSDEV-713)
* [OSDEV-714](https://opensupplyhub.atlassian.net/browse/OSDEV-714) - Users can now use the map on the search page simultaneously without missing any tiles. Before fixing this issue, if the map requested tiles that weren't cached, one user might not receive all the tiles. With the bug fixed, the tile generation logic can handle multiple requests at the same time, ensuring all users get the tiles they need for the map based on their search requests.

### Code/API changes
* [OSDEV-714](https://opensupplyhub.atlassian.net/browse/OSDEV-714) - `select_for_update` and `get_or_create` have been implemented in the `retrieve_cached_tile` function to ensure that if another thread attempts to `select_for_update()`, it will block at the `get_or_create()` until the first thread's transaction commits. The `get_tile` function, which serves as an API endpoint handler for tile generation, was implemented as an atomic transaction to facilitate the use of `select_for_update()` and maintain the lock until the end of the transaction. This approach helps to prevent crashes from parallel requests attempting to create a cache record with the same primary key, corresponding to the full URL path.
* [OSDEV-711](https://opensupplyhub.atlassian.net/browse/OSDEV-711) - Make JS code related to load testing for tile generation more universal so that they can work with the HAR file provided by the developer. For that, the `ZOOM_HAR_PATH` environment variable was introduced. More test cases for tile generation were added to test the environment close to production, focusing on densely saturated regions with facilities, such as China and India. The README.md file for the load tests was updated to reflect the changes made.


## Release 1.7.0

## Introduction
* Product name: Open Supply Hub
* Release date: December 19, 2023

### Database changes
#### Migrations:
* 0130_introduce_separate_data_gathering_functions_for_the_index_table_columns - This migration:
    - rename `api_facilityindexnew` -> `api_facilityindex`
    - introduces separate data-gathering functions for the `api_facilityindexnew` table columns and makes the `index_facilities` and `index_facilities_by` procedures use them.
    This migration is irreversible.
* 0131_introduce_sql_triggers_instead_of_django_signals - This migration introduces SQL triggers instead of Django signals. The migration is revertable.
* 0132_add_moderation_mode_field - This migration adds the field `is_moderation_mode` to table `api_user`.
* 0133_introduce_tile_caching - This migration creates the TileCache table and the DynamicSetting table. This migration is reversible.

#### Schema changes
* [OSDEV-622](https://opensupplyhub.atlassian.net/browse/OSDEV-622) - Separate data-gathering functions were created for the `api_facilityindexnew` table columns to collect data independently of the main procedure. The `index_facilities` and `index_facilities_by` procedures were updated to use new separate functions for collecting data for the `api_facilityindexnew` table columns that require long SQL queries.
* [OSDEV-595](https://opensupplyhub.atlassian.net/browse/OSDEV-595) - Rename FacilityIndexNew to FacilityIndex
* [OSDEV-623](https://opensupplyhub.atlassian.net/browse/OSDEV-623), [OSDEV-624](https://opensupplyhub.atlassian.net/browse/OSDEV-624), [OSDEV-638](https://opensupplyhub.atlassian.net/browse/OSDEV-638) - New SQL triggers have been introduced to handle changes in the `api_contributor`, `api_extendedfield`, `api_facility`, `api_facilityclaim`, `api_facilitylistitem`, `api_facilitymatch`, `api_source`, and `api_facilitylist` tables at the database level. This change is essential for the future functionality of DedupeHub, which will communicate directly with the database. All the Django signals have been removed. Additionally, reindexing of the necessary columns of the index table has been transferred to these triggers, eliminating the need for the large SQL procedure previously used in conjunction with Django signals.
* [OSDEV-637](https://opensupplyhub.atlassian.net/browse/OSDEV-637) - Add field `is_moderation_mode` to table `api_user`.
* [OSDEV-687](https://opensupplyhub.atlassian.net/browse/OSDEV-687) - The TileCache table was created to store cached tiles, and the DynamicSetting table was established to dynamically control app settings, specifically the expiration time of cached tiles.

### Code/API changes
* Update copy for "example" entries for List & Description fields & Contributor list page:
    - Update copy of Facility List example to: example: **Your Organization’s Name** Facility List June 2023
    - Update copy of Facility Description example to: example: This is the **Your Organization’s Name** list of suppliers for their retail products valid from Jan 2023 to June 2023
    - Update copy of rejected message to: "This list was rejected and will not be processed."
[OSDEV-640](https://opensupplyhub.atlassian.net/browse/OSDEV-640)
* In the Facility Claim Request form the field 'Preferred method of contact' has been done not mandatory. - [OSDEV-560](https://opensupplyhub.atlassian.net/browse/OSDEV-560)
* The new parameter `is_moderation_mode` has been added to GET and POST requests of the `/user-profile/{ID}/` API endpoint. - [OSDEV-637](https://opensupplyhub.atlassian.net/browse/OSDEV-637)
* [OSDEV-687](https://opensupplyhub.atlassian.net/browse/OSDEV-687) - Implement cache logic for the get_tile view to either use a cached tile or generate a new tile for caching. When a user interacts with the map and makes a new request for a tile, the system checks if the requested tile, identified by its path, is already cached in the database. If the tile is already cached in the TileCache table, the cached tile binary data is retrieved and returned, avoiding the need to regenerate the tile for improved performance. Each cached tile has a default expiration period of 604,800 seconds (7 days). However, the admin can reconfigure this duration in the Django admin panel.
* Delete all Jenkins-related files since Jenkins is no longer in use.
* Move the maintenance page to the project repository, specifically to `src/maintenance`, to track the history of its changes.

### Architecture/Environment changes
* Remove FacilityDownloadSerializer and replace it with FacilityIndexDownloadSerializer
* Add a special Django management command, `install_db_exts`, that will install all the necessary PostgreSQL extensions for the database based on the required DB extensions for the 1.7.0 release.
* Create the `reset_database` Django management command that resets the database and repopulates it with fixture data, including facilities and matches. Update the `scripts/reset_database` shell script to include the call to this command, making it available for local development when it needs to be run inside the failed Django container for the first time. Also, rename shell scripts and affected management commands to enhance readability.

### Bugfix
* Increase amount of facilities downloaded to 100 per red and reduce time per request in 4-5 times
Fix issue with exceeding API requests. [OSDEV-557](https://opensupplyhub.atlassian.net/browse/OSDEV-442)

### What's new
* Updated copy for "example" entries for List & Description fields & Contributor list page
[OSDEV-640](https://opensupplyhub.atlassian.net/browse/OSDEV-640)
* The field 'Preferred method of contact' has been done not mandatory in the Facility Claim Request form. When the user fills this form he/she can skip this field. - [OSDEV-560](https://opensupplyhub.atlassian.net/browse/OSDEV-560)
* Data Moderator Profile. Implement the ability to activate the Merge function on the Facility Search page. - [OSDEV-637](https://opensupplyhub.atlassian.net/browse/OSDEV-637)
* [OSDEV-302](https://opensupplyhub.atlassian.net/browse/OSDEV-302), [OSDEV-667](https://opensupplyhub.atlassian.net/browse/OSDEV-667) - Enable data moderators to trigger merges from the search results screen. Checkboxes were added to the search page right before each item in the search results to allow users to select facilities for merging. A "Merge" button was also implemented to open the Merge modal window, where all the data about the selected facilities is downloaded.
* [OSDEV-684](https://opensupplyhub.atlassian.net/browse/OSDEV-684) Removed Google Translate Plug-In in the system & UI Element

### Release instructions:
* apply migrations up to 0133_introduce_tile_caching
* apply command index_facilities_new


## Release 1.6.1

## Introduction
* Product name: Open Supply Hub
* Release date: November 8, 2023

### Database changes
#### Migrations:
- 0130_facility_index_gin_index - implement indexes for fields on "api_facilityindexnew" table related to tile generation

#### Schema changes
* indexing fields in api_facilityindexnew
    * contrib_types
    * contributors_id
    * lists

### Architecture/Environment changes
* Reconfigure CPU resources so that every worker uses 2 cores - [OSDEV-657](https://opensupplyhub.atlassian.net/browse/OSDEV-657)
* Add Code Quality pipelines

### Bugfix
* Implement indexing of fields related to tile generation in api_facilityindexnew table [OSDEV-654](https://opensupplyhub.atlassian.net/browse/OSDEV-654)

### Release instructions:
- apply migrations up to 0130_facility_index_gin_index


## Release 1.6.0

## Introduction
* Product name: Open Supply Hub
* Release date: November 4, 2023

### Database changes
#### Migrations:
- 0126_add_tables_a_b_test - add tables api_facilitylistitemtemp & api_facilitymatchtemp for A/B Test purpose
- 0127_search_by_private_contributor_types - add contributor types from non-public lists to api_facilityindexnew table
- 0128_custom_text_implementation - creates custom_text SQL functions and updated index_facilities and index_facilities_by to use it
- 0129_delete_facility_index - removes api_facilityindex table

#### Schema changes
* introduce fields to api_facility_list_items
    * raw_json:JSON
    * raw_header:Text
* introduce table api_facilitylistitemfield - key-value storage for both mandatory and custom facility list item fields.
* introduce procedure custom_text - evaluates array required for advanced search by custom fields
* update index_facilities and index_facilities_by procedures to evaluate custom_text add custom_text_serach using custom_text from above
* introduce tables api_facilitylistitemtemp & api_facilitymatchtemp as a copy of api_facilitylistitem & api_facilitymatch for A/B Test to store match results
* remove api_facilityindex table

### Code/API changes
* Endpoint /contributor-lists/ has been deprecated
* The new endpoint /contributor-lists-sorted/ has been created: View Facility Lists that are both active and approved filtered by Contributor sorted by creation date and changed response type to list of objects.
- [OSDEV-218](https://opensupplyhub.atlassian.net/browse/OSDEV-218)
* Connect new tables (api_facilitylistitemtemp & api_facilitymatchtemp) to existing parsing & geocoding result storing
* Trigger matching process on Dedupe Hub through Kafka Producer on Django side
- [OSDEV-507](https://opensupplyhub.atlassian.net/browse/OSDEV-507)

### Architecture/Environment changes
* Update rollbar token - [OSDEV-581](https://opensupplyhub.atlassian.net/browse/OSHUB-581)
* Deployed Dedupe Hub standalone service & Kafka event streaming service for A/B Test purpose - [OSDEV-507](https://opensupplyhub.atlassian.net/browse/OSDEV-507)
* Kafka added to infrastructure (AWS MSK) - [OSDEV-428](https://opensupplyhub.atlassian.net/browse/OSDEV-428)
* Dedupe Hub service added to ECS Cluster - [OSDEV-430](https://opensupplyhub.atlassian.net/browse/OSDEV-430)
* Infrastructure environments not depended on python (django app environment) - [OSDEV-424](https://opensupplyhub.atlassian.net/browse/OSDEV-424)
* Reworked algorithm to manage DNS records - [OSDEV-414](https://opensupplyhub.atlassian.net/browse/OSDEV-414)
* Update AWS Terraform provider, move from Azavea repo & upgrade few modules for Terraform - [OSDEV-405](https://opensupplyhub.atlassian.net/browse/OSDEV-405)
* Replaced usage of FacilityIndex model by FacilityIndexNew.
* Removed FacilityIndex model
* Removed function get_custom_text
* Removed function index_custom_text from transactions
* Removed function index_extended_fields from transactions
* Removed function index_facilities from transactions
* Removed function index_sectors from transactions
* Removed get_sector_dict from transactions

### Bugfix
* Make search by non-public contributor types available [OSDEV-307](https://opensupplyhub.atlassian.net/browse/OSDEV-307)
* Make possibility to create embed map configuration for constributors with more than 2500 facilities [OSDEV-585](https://opensupplyhub.atlassian.net/browse/OSDEV-585)
* Make possibility to save data facilities even if they have no stored location [OSDEV-596](https://opensupplyhub.atlassian.net/browse/OSDEV-596)

### What's new
* Update README.md with the most recent information - [OSDEV-580](https://opensupplyhub.atlassian.net/browse/OSHUB-580)
* Update Rollbar's post_server_item tokens - [OSDEV-581](https://opensupplyhub.atlassian.net/browse/OSHUB-581)
* Contributor Lists. Order lists from a contributor by newest to oldest list - [OSDEV-218](https://opensupplyhub.atlassian.net/browse/OSDEV-218)

### Release instructions:
- apply migrations up to 0124_itroduce_raw_json
- execute command fill_raw_json
- apply migrations up to 0129_delete_facility_index
- apply command index_facilities_new<|MERGE_RESOLUTION|>--- conflicted
+++ resolved
@@ -2,6 +2,37 @@
 All notable changes to this project will be documented in this file.
 
 This project adheres to [Semantic Versioning](http://semver.org/spec/v2.0.0.html). The format is based on the `RELEASE-NOTES-TEMPLATE.md` file.
+
+## Release 2.6.0
+
+## Introduction
+* Product name: Open Supply Hub
+* Release date: July 14, 2025
+
+### Database changes
+* *Describe high-level database changes.*
+
+#### Migrations:
+* 0169_add_facility_download_limit - This migration introduces the `api_facilitydownloadlimit` table for the `FacilityDownloadLimit` model to collect facility downloads data for a user.
+
+#### Schema changes
+* [OSDEV-1865](https://opensupplyhub.atlassian.net/browse/OSDEV-1865) - The `FacilityDownloadLimit` model has been created. This model includes such fields: id, user_id, last_download_time, allowed_downloads, allowed_records_number, last_download_time, download_count.
+
+### Code/API changes
+* *Describe code/API changes here.*
+
+### Architecture/Environment changes
+* *Describe architecture/environment changes here.*
+
+### Bugfix
+* *Describe bugfix here.*
+
+### What's new
+* [OSDEV-1865](https://opensupplyhub.atlassian.net/browse/OSDEV-1865) - 1000 records per download + 10 downloads of facility data per month has been added for a registered free user.
+
+### Release instructions:
+* *Provide release instructions here.*
+
 
 ## Release 2.5.0
 
@@ -80,15 +111,11 @@
 ### Database changes
 
 #### Migrations:
-<<<<<<< HEAD
 * 0168_introduce_show_additional_identifiers_switch.py - This migration introduces a new switch called `show_additional_identifiers`, which will be used on the production location profile page to show or hide additional identifiers of the production location.
 * 0169_add_facility_download_limit - This migration introduces the `api_facilitydownloadlimit` table for the `FacilityDownloadLimit` model to collect facility downloads data for a user.
 
 #### Schema changes
-* [OSDEV-1865](https://opensupplyhub.atlassian.net/browse/OSDEV-1865) - The `FacilityDownloadLimit` model has been created. This model includes such fields: id, user_id, last
-=======
 * 0169_introduce_show_additional_identifiers_switch.py - This migration introduces a new switch called `show_additional_identifiers`, which will be used on the production location profile page to show or hide additional identifiers of the production location.
->>>>>>> 28c1a38f
 
 ### Code/API changes
 * [OSDEV-1926](https://opensupplyhub.atlassian.net/browse/OSDEV-1926) - Introduced support for submitting additional identifiers when uploading a new production location or modifying an existing one. Additional identifiers can now be added via the API (POST `api/facilities/`, POST `api/v1/production-locations/`, PATCH `api/v1/production-locations/{os_id}/`) or through list uploads. The system currently supports three types of identifiers: DUNS (Data Universal Numbering System), LEI (Legal Entity Identifier), and RBA Online ID. The provided identifiers are stored as standalone fields in the `api_extendedfields` table.
