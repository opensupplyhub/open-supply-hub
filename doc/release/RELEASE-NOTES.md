# Release Notes
All notable changes to this project will be documented in this file.

This project adheres to [Semantic Versioning](http://semver.org/spec/v2.0.0.html). The format is based on the `RELEASE-NOTES-TEMPLATE.md` file.

## Release 1.28.0

## Introduction
* Product name: Open Supply Hub
* Release date: January 25, 2025

### Database changes
#### Migrations:

#### Scheme changes

### Code/API changes

### Architecture/Environment changes

### Bugfix

### What's new
* [OSDEV-40](https://opensupplyhub.atlassian.net/browse/OSDEV-40) - Created new page for `/contribute` to choose between multiple & single location upload. Replaced current multiple list upload to `/contribute/multiple-locations`. Changed `Upload Data` to `Add Data` text.
<<<<<<< HEAD
* [OSDEV-1524](https://opensupplyhub.atlassian.net/browse/OSDEV-1524) - Updated salutations in automated emails to ensure a consistent and professional experience of communication from OS Hub.
=======
* [OSDEV-1129](https://opensupplyhub.atlassian.net/browse/OSDEV-1129) - The UI for the results page for name and address search was implemented. It includes the following screens:
    * Successful Search: If the search is successful, the results screen displays a list of production locations. Each item includes the following information about the production location: name, OS ID, address, and country name. Users can either select a specific production location or press the "I don’t see my Location" button, which triggers a confirmation dialog window.
    * Confirmation Dialog Window: In this window, users can confirm that no correct location was found using the provided search parameters. They can either proceed to create a new production location or return to the search.
    * Unsuccessful Search: If the search is unsuccessful, an explanation is provided along with two options: return to the search or add a new production location.
>>>>>>> 47a74ec3

### Release instructions:
* Ensure that the following commands are included in the `post_deployment` command:
    * `migrate`
    * `reindex_database`


## Release 1.27.0

## Introduction
* Product name: Open Supply Hub
* Release date: January 11, 2025

### Database changes
#### Migrations:

#### Scheme changes

### Code/API changes
* [OSDEV-1409](https://opensupplyhub.atlassian.net/browse/OSDEV-1409) - Introduced a new PATCH `/api/v1/moderation-events/{moderation_id}/production-locations/{os_id}/` endpoint. This endpoint allows the creation of a new contribution for an existing production location based on the provided moderation event.
* [OSDEV-1336](https://opensupplyhub.atlassian.net/browse/OSDEV-1336) - Introduced a new PATCH `/api/v1/production-locations/{os_id}/` endpoint based on the API v1 specification. This endpoint allows the creation of a new moderation event for updating the production location with the given details. Basically, the endpoint can be used to contribute to an existing location.
* [OSDEV-1336](https://opensupplyhub.atlassian.net/browse/OSDEV-1336) - Dynamic mapping for the new fields in the `moderation-events` index has been disabled for those that don't have an explicit mapping defined. This change helps avoid indexing conflicts, such as when a field is initially indexed with one data type (e.g., long), but later an entry with a different data type for the same field is indexed, causing the entire entry to fail indexing. After this change, fields with an explicit mapping will be indexed, while other fields will not be indexed or searchable, but will still be displayed in the document.

### Architecture/Environment changes

### Bugfix
* [OSDEV-1492](https://opensupplyhub.atlassian.net/browse/OSDEV-1492) - Fixed an issue where invalid manually entered dates were not validated on the UI, resulting in API errors with message “The request query is invalid.” on `Moderation Queue` page. Invalid dates are now trimmed and properly handled.
* [OSDEV-1493](https://opensupplyhub.atlassian.net/browse/OSDEV-1493) - Fixed an issue where the backend sorts countries not by `name` but by their `alpha-2 codes` in `GET /api/v1/moderation-events/` endpoint.
* [OSDEV-1532](https://opensupplyhub.atlassian.net/browse/OSDEV-1532) - Fixed the date range picker on the `Moderation Queue` page. A Data Moderator can change the Before date even if an Error message is displayed.
* [OSDEV-1533](https://opensupplyhub.atlassian.net/browse/OSDEV-1533) - The presentation of the `Moderation Decision Date` in the `Moderation Queue` table has been corrected. If the "status_change_date" is missing in the object, it now displays as "N/A".
* [OSDEV-1397](https://opensupplyhub.atlassian.net/browse/OSDEV-1397) - GET `/api/parent-companies/` request has been removed from the Open Supply Hub page and ClaimFacility component. Parent Company Select is a regular input field that allows the creation of multiple parent company names for filter on this page.
* [OSDEV-1556](https://opensupplyhub.atlassian.net/browse/OSDEV-1556) - Fixed validation of `os_id` for PATCH `/api/v1/moderation-events/{moderation_id}/production-locations/{os_id}/` endpoint.
* [OSDEV-1563](https://opensupplyhub.atlassian.net/browse/OSDEV-1563) - Fixed updating of the moderation decision date after moderation event approval.

### What's new
* [OSDEV-1376](https://opensupplyhub.atlassian.net/browse/OSDEV-1376) - Updated automated emails for closure reports (report_result) to remove the term "Rejected" for an improved user experience. Added link to Closure Policy and instructions for submitting a Reopening Report to make the process easier to understand for users.
* [OSDEV-1383](https://opensupplyhub.atlassian.net/browse/OSDEV-1383) - Edited text of the automated email that notifies a contributor when one of their facilities has been claimed. The new text provides more information to the contributor to understand the claim process and how they can encourage more of their facilities to claim their profile.
* [OSDEV-1474](https://opensupplyhub.atlassian.net/browse/OSDEV-1474) - Added contributor type value to response of `/api/contributors/` endpoint.
* [OSDEV-1130](https://opensupplyhub.atlassian.net/browse/OSDEV-1130) A new page, `Production Location Information`, has been implemented. It includes the following inputs:
    * Required and pre-fillable fields:
        - Name
        - Address
        - Country
    * Additional information section: Fields for optional contributions from the owner or manager of the production location, including sector(s), product type(s), location type(s), processing type(s), number of workers, and parent company.
The page also features `Go Back` and `Submit` buttons for navigation and form submission.

### Release instructions:
* Ensure that the following commands are included in the `post_deployment` command:
    * `migrate`
    * `reindex_database`
* Run `[Release] Deploy` pipeline for the target environment with the flag `Clear the custom OpenSearch indexes and templates` set to true - to refresh the index mappings for the `moderation-events` index after disabling dynamic mapping for the new fields that don't have an explicit mapping defined. The `production-locations` will also be affected since it will clean all of our custom indexes and templates within the OpenSearch cluster


## Release 1.26.0

## Introduction
* Product name: Open Supply Hub
* Release date: December 14, 2024

### Database changes
#### Migrations:
* 0162_update_moderationevent_table_fields.py - This migration updates the ModerationEvent table and its constraints.

#### Scheme changes
* [OSDEV-1158](https://opensupplyhub.atlassian.net/browse/OSDEV-1158) - The following updates to the ModerationEvent table have been made:
    1. Set `uuid` as the primary key.
    2. Make `geocode_result` field optional. It can be blank if lat and lng
    have been provided by user.
    3. Remove redundant `blank=False` and `null=False` constraints, as these are
    the default values for model fields in Django and do not need to be
    explicitly set.
    4. Make `contributor` field non-nullable, as the field should not be left
    empty. It is required to have information about the contributor.
    5. Allow `claim` field to be blank. This change reflects the fact that
    a moderation event may not always be related to a claim, so the field can
    be left empty.

### Code/API changes
* [OSDEV-1453](https://opensupplyhub.atlassian.net/browse/OSDEV-1453) - The `detail` keyword instead of `message` has been applied in error response objects for V1 endpoints.
* [OSDEV-1346](https://opensupplyhub.atlassian.net/browse/OSDEV-1346) - Disabled null values from the response of the OpenSearch. Disabled possible null `os_id`, `claim_id` and `source` from `PATCH /api/v1/moderation-events/{moderation_id}/` response.
* [OSDEV-1410](https://opensupplyhub.atlassian.net/browse/OSDEV-1410) - Introduced a new POST `/api/v1/moderation-events/{moderation_id}/production-locations/` endpoint
* [OSDEV-1449](https://opensupplyhub.atlassian.net/browse/OSDEV-1449) - **Breaking changes** to the following endpoints:
  - GET `v1/moderation-events/`
  - GET `v1/production-locations/`

  **Changes include:**
  - Refactored `sort_by` parameter to improve sorting functionality.
  - Split `search_after` parameter into `search_after_value` and `search_after_id` for better pagination control.

* [OSDEV-1158](https://opensupplyhub.atlassian.net/browse/OSDEV-1158) - The following features and improvements have been made:
    1. Introduced a new POST `/api/v1/production-locations/` endpoint based on the API v1 specification. This endpoint allows the creation of a new moderation event for the production location creation with the given details.
    2. Removed redundant redefinition of paths via the `as_view` method for all the v1 API endpoints since they are already defined via `DefaultRouter`.
* [OSDEV-1468](https://opensupplyhub.atlassian.net/browse/OSDEV-1468) - Limit the `page` parameter to `100` for the GET `/api/facilities/` endpoint. This will help prevent system downtimes, as larger pages (OFFSET) make it harder for the database to retrieve data, especially considering the large amount of data we have.

### Architecture/Environment changes
* [OSDEV-1170](https://opensupplyhub.atlassian.net/browse/OSDEV-1170) - Added the ability to automatically create a dump from the latest shared snapshot of the anonymized database from Production environment for use in the Test and Pre-Prod environments.
* In light of recent instances(on 12/03/2024 UTC and 12/04/2024 UTC) where the current RDS disk storage space limit was reached in Production, the RDS storage size has been increased to `256 GB` in the Production, Test, and Pre-prod environments to accommodate the processing of larger volumes of data. The configurations for the Test and Pre-prod environments have also been updated to maintain parity with the Production environment.
* Right-sized the resources for Django containers across all environments and the RDS instance in the Production and Preprod environments. This will result in a savings of approximately $2,481. The following changes have been made:
    - Production:
        - RDS instance type was changed from `db.m6in.8xlarge` to `db.m6in.4xlarge`.
        - ECS tasks for Django containers: the number was reduced from `12` to `10`, and memory was reduced from `8GB` to `4GB`.
    - Preprod:
        - RDS instance type was changed from `db.m6in.8xlarge` to `db.m6in.4xlarge`.
        - ECS tasks for Django containers: the number was reduced from `12` to `10`, and memory was reduced from `8GB` to `4GB`.
        - These changes were made to maintain parity with the Production environment, as it is a copy of that environment.
    - Staging:
        - ECS tasks for Django containers: memory was reduced from `8GB` to `2GB`.
    - Test:
        - ECS tasks for Django containers: memory was reduced from `8GB` to `4GB`.
    - Development:
        - ECS tasks for Django containers: memory was reduced from `8GB` to `1GB`, and CPU was reduced from `1 vCPU` to `0.5 vCPU`.

### Bugfix
* [OSDEV-1388](https://opensupplyhub.atlassian.net/browse/OSDEV-1388) - The waiter from boto3 cannot wait more than half an hour so we replaced it with our own.
* It was found that clearing OpenSearch indexes didn’t work properly because the templates weren’t cleared. After updating the index mappings within the index template files, the index template remained unchanged because only the indexes were deleted during deployment, not both the indexes and their templates. This caused conflicts and prevented developers' updates from being applied to the OpenSearch indexes.
This issue has been fixed by adding additional requests to delete the appropriate index templates to the `clear_opensearch.sh.tpl` script, which is triggered when clearing OpenSearch during deployment to any environment.
* [OSDEV-1482](https://opensupplyhub.atlassian.net/browse/OSDEV-1482) - The `GET api/v1/moderation-events/{moderation_id}` endpoint returns a single response instead of an array containing one item.
* [OSDEV-1511](https://opensupplyhub.atlassian.net/browse/OSDEV-1511) - Updated google maps api version to 3.57 for ReactLeafletGoogleLayer component (3.51 not supported).

### What's new
* [OSDEV-1132](https://opensupplyhub.atlassian.net/browse/OSDEV-1132) - Added FE for the "thanks for submitting" screen when user submits production location's data.
* [OSDEV-1373](https://opensupplyhub.atlassian.net/browse/OSDEV-1373) - The tab `Search by Name and Address.` on the Production Location Search screen has been implemented. There are three required properties (name, address, country). The "Search" button becomes clickable after filling out inputs, creates a link with parameters, and allows users to proceed to the results screen.
* [OSDEV-1175](https://opensupplyhub.atlassian.net/browse/OSDEV-1175) - New Moderation Queue Page was integrated with `GET api/v1/moderation-events/` endpoint that include pagination, sorting and filtering.

### Release instructions:
* Ensure that the following commands are included in the `post_deployment` command:
    * `migrate`
    * `reindex_database`
* Run `[Release] Deploy` pipeline for the target environment with the flag `Clear the custom OpenSearch indexes and templates` set to true - to refresh the index mappings for the `production-locations` and `moderation-events` indexes after fixing the process of clearing the custom OpenSearch indexes. It will clean all of our custom indexes and templates within the OpenSearch cluster.


## Release 1.25.0

## Introduction
* Product name: Open Supply Hub
* Release date: November 30, 2024

### Database changes
#### Migrations:
* 0159_alter_status_of_moderation_events_table.py - This migration alters status of api_moderationevent table.
* 0160_allow_null_parsing_errors_in_facilitylist.py - This migration allows empty parsing_errors in api_facilitylist.
* 0161_create_disable_list_uploading_switch.py - This migration creates disable_list_uploading switch in the Django admin panel and record in the waffle_switch table.

#### Scheme changes
* [OSDEV-1346](https://opensupplyhub.atlassian.net/browse/OSDEV-1346) - Alter status options for api_moderationevent table.
* [OSDEV-1411](https://opensupplyhub.atlassian.net/browse/OSDEV-1411) - Allows empty parsing_errors in api_facilitylist.

### Code/API changes
* [OSDEV-1346](https://opensupplyhub.atlassian.net/browse/OSDEV-1346) - Create GET request for `v1/moderation-events` endpoint.
* [OSDEV-1429](https://opensupplyhub.atlassian.net/browse/OSDEV-1429) - The list upload switcher has been created to disable the `Submit` button on the List Contribute page through the Switch page in the Django admin panel during the release process. Implemented a check on the list upload endpoint.
* [OSDEV-1332](https://opensupplyhub.atlassian.net/browse/OSDEV-1332) - Introduced new `PATCH api/v1/moderation-events/{moderation_id}` endpoint
to modify moderation event `status`.
* [OSDEV-1347](https://opensupplyhub.atlassian.net/browse/OSDEV-1347) - Create GET request for `v1/moderation-events/{moderation_id}` endpoint.
* Update `/v1/production-locations/{os_id}` endpoint to return a single object instead of multiple objects. Also, add unit tests for the `ProductionLocationsViewSet`.
* The RDS instance has been upgraded as follows: for `production` and `preprod`, it is now `db.m6in.8xlarge`, and for `test`, it has been upgraded to `db.t3.xlarge`.
* [OSDEV-1467](https://opensupplyhub.atlassian.net/browse/OSDEV-1467) - Implemented disabling endpoint `POST /api/facilities/` during the release process. It is raising an error message with status code 503.

### Architecture/Environment changes
* Increased the memory for the Dedupe Hub instance from 8GB to 12GB in the `production` and `pre-prod` environments to reduce the risk of container overload and minimize the need for reindexing in the future.

### Bugfix
* [OSDEV-1448](https://opensupplyhub.atlassian.net/browse/OSDEV-1448) - The map on the production location’s profile and the production location marker have been fixed. Improved the handling of SQL query parameters for better execution accuracy.
* [OSDEV-1411](https://opensupplyhub.atlassian.net/browse/OSDEV-1411) - Django Admin: Fixed an issue when updating the facility list with an empty array in the `parsing errors` field.

### Release instructions:
* Ensure that the following commands are included in the `post_deployment` command:
    * `migrate`
    * `reindex_database`


## Release 1.24.0

## Introduction
* Product name: Open Supply Hub
* Release date: November 16, 2024

### Code/API changes
* [OSDEV-1335](https://opensupplyhub.atlassian.net/browse/OSDEV-1335) - Explicitly set the number of shards and the number of replicas for the "production locations" and "moderation events" OpenSearch indexes. Based on the OpenSearch documentation, a storage size of 10–30 GB is preferred for workloads that prioritize low search latency. Additionally, having too many small shards can unnecessarily exhaust memory by storing excessive metadata. Currently, the "production locations" index utilizes 651.9 MB, including replicas, while the "moderation events" index is empty. This indicates that one shard and one replica should be sufficient for the "production locations" and "moderation events" indexes.
* Moved all the files related to the OpenSearch service to the existing `src/django/api/services/opensearch` folder within the `api` app of the Django application. This should make it easier to navigate through the files and clarify the location of all OpenSearch service-related files in one place within the `api` app in Django.

### Architecture/Environment changes
* The OpenSearch version has been increased to 2.15.
* [OSDEV-1335](https://opensupplyhub.atlassian.net/browse/OSDEV-1335) - The new "moderation events" Logstash pipeline has been configured and implemented to collect moderation event data from the current PostgreSQL database and save it to OpenSearch. This setup allows for fast searches on the moderation events data.
* [OSDEV-1387](https://opensupplyhub.atlassian.net/browse/OSDEV-1387) - The SQL query for generating tiles from PostgreSQL+PostGIS has been reimplemented to avoid using the JOIN + GROUP BY clause. This change reduces the number of subqueries and their asymptotic complexity. Additionally, an option to set an upper limit on facility counts in the 'count' clause has been introduced, capped at 100, which doubles the query's performance. Throttling has been removed for tile generation endpoints.
* [OSDEV-1171](https://opensupplyhub.atlassian.net/browse/OSDEV-1171) - RDS instances for `staging` and `test` have beed decreased to `db.t3.large`
* Playwright has been introduced as the main framework for end-to-end testing:
    * Added a new Playwright testing service to the Docker configuration
    * Implemented initial test cases to verify core functionality
    * Integrated Playwright tests into the CI pipeline via GitHub Actions
    * Added necessary configuration files and dependencies for the e2e testing project
* The RDS instance for `production` has been upgraded to `db.m6in.4xlarge` and configured to operate in a single Availability Zone.

### Bugfix
* [OSDEV-1335](https://opensupplyhub.atlassian.net/browse/OSDEV-1335) - Fixed the assertion in the test for the `country.rb` filter of the "production locations" Logstash pipeline. The main issue was with the evaluation of statements in the Ruby block. Since only the last statement is evaluated in a Ruby block, all the checks were grouped into one chain of logical statements and returned as a `result` variable at the end.

### What's new
* [OSDEV-1116](https://opensupplyhub.atlassian.net/browse/OSDEV-1116) - A new Contribution Record Page has been developed to enable quick identification and moderation of contributions. This page includes two main sections: Moderation Event Data and Potential Matches, along with a set of buttons designed to facilitate the moderation process.
* [OSDEV-1120](https://opensupplyhub.atlassian.net/browse/OSDEV-1120) - A new Moderation Queue Dashboard page has been introduced, featuring three essential components:
    * Moderation Events Table: Allows users to view and manage moderation events more effectively.
    * Filtering Options: Multiple filter fields enable users to customize the displayed events based on different criteria, making it easier to find specific events.
    * Download Excel Button: Provides the ability to export the list of displayed moderation events as an XLSX file for offline analysis and record-keeping.

### Release instructions:
* The following steps should be completed while deploying to Staging or Production:
    1. Run the `[Release] Deploy` pipeline for these environments with the flag 'Clear OpenSearch indexes' set to true. This will allow Logstash to refill OpenSearch since the OpenSearch instance will be recreated due to the version increase. It is also necessary due to changes in the OpenSearch index settings.
    2. Open the triggered `Deploy to AWS` workflow and ensure that the `apply` job is completed. **Right after** finishing the `apply` job, follow these instructions, which should be the last steps in setting up the recreated OpenSearch instance:
        - Copy the ARN of the `terraform_ci` user from the AWS IAM console.
            - Navigate to the AWS console's search input, type "IAM", and open the IAM console.
            - In the IAM console, find and click on the "Users" tab.
            - In the list of available users, locate the `terraform_ci` user, click on it, and on that page, you will find its ARN.
        - After copying this value, go to the AWS OpenSearch console in the same way you accessed the IAM console.
        - Open the available domains and locate the domain for the corresponding environment. Open it, then navigate to the security configuration and click "Edit".
        - Find the section titled "Fine-grained access control", and under this section, you will find an "IAM ARN" input field. Paste the copied ARN into this field and save the changes. It may take several minutes to apply. Make sure that the "Configuration change status" field has green status.
    3. Then, return to the running `Deploy to AWS` workflow and ensure that the logs for `clear_opensearch` job do not contain errors related to access for deleting the OpenSearch index or lock files in EFS storage. In case of **an access error**, simply rerun the `Deploy to AWS` workflow manually from the appropriate release Git tag.


## Release 1.23.0

## Introduction
* Product name: Open Supply Hub
* Release date: November 02, 2024

### Database changes
#### Migrations:
* 0158_create_moderation_events_table.py - This migration creates api_moderationevent table for Moderation Queue.

#### Scheme changes
* [OSDEV-1229](https://opensupplyhub.atlassian.net/browse/OSDEV-1229) - Created Moderation Events Postgres table to track moderation events in the database.

### Code/API changes
* Throttling has been introduced for tiles/* endpoints, limiting requests to 300 per minute.
* [OSDEV-1328](https://opensupplyhub.atlassian.net/browse/OSDEV-1328) The OpenSearch tokenizer has been changed to `lowercase` to get better search results when querying the GET /v1/production-locations/ endpoint.

### Architecture/Environment changes
* Resource allocation has been optimized for the staging environment. The number of ECS tasks for the Django app has been reduced from 6 to 4, while maintaining system stability.

### Release instructions:
* Ensure that the following commands are included in the `post_deployment` command:
    * `migrate`
* Run `[Release] Deploy` pipeline for an existing environment with the flag 'Clear OpenSearch indexes' set to true - to let the tokenizer parse full text into words with new configurations.


## Release 1.22.0

## Introduction
* Product name: Open Supply Hub
* Release date: October 19, 2024

### Database changes
#### Migrations:
* 0156_introduce_list_level_parsing_errors - This migration introduces the parsing_errors field for the FacilityList model to collect list-level and internal errors logged during the background parsing of the list.
* 0157_delete_endpoint_switcher_for_list_uploads - This migration deletes the `use_old_upload_list_endpoint` switcher that was necessary to toggle between the old and new list upload endpoints.

#### Scheme changes
* [OSDEV-1039](https://opensupplyhub.atlassian.net/browse/OSDEV-1039) - Since the `use_old_upload_list_endpoint` switcher is no longer necessary for the list upload, it has been deleted from the DB. Additionally, the `parsing_errors` field has been added to the FacilityList model.

### Code/API changes
* [OSDEV-1102](https://opensupplyhub.atlassian.net/browse/OSDEV-1102) - API. Propagate production location updates to OpenSearch data source via refreshing `updated_at` field in `api_facility` table. Triggered updated_at field in such actions: transfer to alternate facility, claim facility, approve, reject and deny claim, claim details, merge facilities, match facility (promote, split).
* [OSDEV-1039](https://opensupplyhub.atlassian.net/browse/OSDEV-1039) - Deleted the `facility_list_items.json` fixture from the Django app since it is no longer needed, having been replaced with real CSV files. Additionally, other important changes have been implemented in the Django app and deployment:
    * Adjusted all code that used the `facility_list_items.json` fixture and removed the unused matching logic from the Django app, as it is no longer necessary and was connected to that fixture.
    * Updated the reset database step in the `restore_database` job of the Deploy to AWS GitHub workflow to upload CSV location list files to S3 for parsing during the DB reset.

### Architecture/Environment changes
* [OSDEV-1325](https://opensupplyhub.atlassian.net/browse/OSDEV-1325)
  * __Deploy to AWS__ pipeline will init from __[Release] Deploy__ pipeline and get deployment parameters, such as cleaning OpenSearch indexes, by trigger.
* [OSDEV-1372](https://opensupplyhub.atlassian.net/browse/OSDEV-1372)
  * Changed the base image in the Django app Dockerfile to use a Debian 11 instead of Debian 10 as the PostgreSQL 13 repository support for Debian 10 has been ended.
  * Always build a docker image for the amd64 platform so that the image in the local environment fully corresponds to the one in production.
* [OSDEV-1172](https://opensupplyhub.atlassian.net/browse/OSDEV-1172)
  * Added the ability to restore a database from a snapshot.
* [OSDEV-1388](https://opensupplyhub.atlassian.net/browse/OSDEV-1388)
  * Increased timeout to wait for copying anonymized shared snapshot.

### Bugfix
* Fixed a bug related to environment variable management:
    * Removed the `py_environment` Terraform variable, as it appeared to be a duplicate of the `environment` variable.
    * Passed the correct environment values to the ECS task definition for the Django containers in all environments, especially in the Preprod and Development environments, to avoid misunderstandings and incorrect interpretations of the values previously passed via `py_environment`.
    * Introduced a *Local* environment specifically for local development to avoid duplicating variable values with the AWS-hosted *Development* environment.
* [OSDEV-1039](https://opensupplyhub.atlassian.net/browse/OSDEV-1039) - Made the list parsing asynchronous and increased the list upload limit to 10,000 facilities per list to reduce manual work for moderators when they split large lists into smaller ones. The following architectural and code changes have been made:
    1. Renamed the previously copied `api/facility-lists/createlist` POST endpoint to the `api/facility-lists` POST endpoint. Deleted the old implementation of the `api/facility-lists` POST endpoint along with the `use_old_upload_list_endpoint` switcher that was necessary to toggle between the old and new list upload endpoints.
    2. Removed the triggering of ContriCleaner from the `api/facility-lists` POST endpoint and moved it to the async parse AWS batch job to reduce the load on the endpoint. Introduced a `parsing_errors` field for the FacilityList model to collect list-level and internal errors logged during the background parsing of the list.
    3. Established a connection between the EC2 instance within the AWS batch job and the S3 bucket where all the uploaded list files are saved. This is necessary because the parse job retrieves a particular list from the S3 bucket via Django.
    4. Deleted redundant code from the previous implementation of the list item parsing.
    5. Adjusted Django, ContriCleaner, and integration tests. Regarding integration tests, the `facility_list_items.json` fixture was converted to concrete CSV lists, which were connected to the `facility_lists.json` fixture to upload them to the DB while creating the test DB for the integration tests. This is necessary because the parsing function that triggers ContriCleaner can only work with real files, not facility list items as it did previously.
    6. Refactored the ContributeForm component in the front-end app.
    7. The list page has been adjusted to work with asynchronous parsing, and a new dialog window has been added to notify users about the list parsing process, indicating that they need to wait.
    8. Introduced a UI to display list parsing errors on the list page after the page refresh.

### What's new
* [OSDEV-1127](https://opensupplyhub.atlassian.net/browse/OSDEV-1127) - It was implemented the Production Location Search screen that has two tabs: "Search by OS ID" and "Search by Name and Address." Each tab adds a query parameter (`?tab=os-id` and `?tab=name-address`) to the URL when active, allowing for redirection to the selected tab. On the "Search by OS ID" tab, users see an input field where they can enter an OS ID. After entering the full OS ID (15 characters), the "Search By ID" button becomes clickable, allowing users to proceed to the results screen. There are two possible outcomes:
    * Successful Search: If the search is successful, the results screen displays information about the production location, including its name, OS ID, previous OS ID (If they exist), address, and country name. Users can then choose to either return to the search by name and address or add data and claim the location.
    * Unsuccessful Search: If the search is unsuccessful, an explanation is provided, along with two options: return to the search by name and address or search for another OS ID.

    Each results screen also includes a "Back to ID search" button at the top.

### Release instructions:
* Before deploying to an existing environment, clear OpenSearch to ensure it can receive any missed changes and properly start the update process.
* Ensure that the `migrate` command is included in the `post_deployment` command.


## Release 1.21.0

## Introduction
* Product name: Open Supply Hub
* Release date: September 21, 2024

### Code/API changes
* [OSDEV-1126](https://opensupplyhub.atlassian.net/browse/OSDEV-1126) - Added the `historical_os_id` field to the response from the `v1/production-locations` endpoint if the searched production location contains this data. Modified the search query for `os_id` so that the search is conducted in both the `os_id` and `historical_os_id` fields in the OpenSearch production-locations index.
To make this possible, the `sync_production_locations.sql` script, which generates data for the production-locations index, was modified to include the selection of `historical_os_id_value` from the `api_facilityalias` table.
Additionally, a `historical_os_id` filter was added to the `sync_production_locations.conf`, ensuring that the `historical_os_id` is included in the index document only when the `historical_os_id_value` is not empty.

### Architecture/Environment changes
* [OSDEV-1177](https://opensupplyhub.atlassian.net/browse/OSDEV-1177)
  * Improved OpenSearch indexes cleanup step in the `Deploy to AWS` and `DB - Apply Anonymized DB` pipelines to use script templates so that changes can be made in one place rather than in each pipeline separately
  * Stop/start Logstash and clearing OpenSearch indexes moved to separate jobs of `Deploy to AWS` and `DB - Apply Anonymized DB` pipelines.
  * Stop/start Logstash and clearing OpenSearch indexes now runs on ubuntu-latest runner.
  * The automated deployment to AWS after creating tags for `sandbox` and `production` was temporarily prevented (until the implementation of [OSDEV-1325](https://opensupplyhub.atlassian.net/browse/OSDEV-1325)).

### Bugfix
* [OSDEV-1177](https://opensupplyhub.atlassian.net/browse/OSDEV-1177) - The following changes have been made:
    * Removed the if clause in the DB. Apply the Anonymized DB workflow to activate stopping Logstash.
    * Corrected grammar mistakes in the description of the job steps for stopping Logstash and clearing OpenSearch for the `DB - Apply Anonymized DB` and `Deploy to AWS` GitHub workflows.

### What's new
* [OSDEV-1225](https://opensupplyhub.atlassian.net/browse/OSDEV-1225) - The auto email responses for `Approved` and `Rejected` statuses have been updated to improve user experience. A user receives an email updating them on the status of their list and the next steps they need to take.

### Release instructions:
* Ensure that the following commands are included in the `post_deployment` command:
    * `migrate`
* After running the `Release [Deploy]` workflow for both the `sandbox` and `production` environments, the responsible person must manually run the `Deploy to AWS` workflow, ensuring that the `Clear OpenSearch indexes` option is checked for each environment.
Note: This instruction updates item 3 of the ['Release to Production and Sandbox'](https://github.com/opensupplyhub/open-supply-hub/blob/main/doc/release/RELEASE-PROTOCOL.md#release-to-production-and-sandbox) section of the RELEASE-PROTOCOL.


## Release 1.20.0

## Introduction
* Product name: Open Supply Hub
* Release date: September 7, 2024

### Database changes
#### Migrations:
* 0155_remove_verification_method_column_from_facility_claim - This migration replaces the old `index_approved_claim` function with a new one that does not index the `verification_method` and `phone_number` fields. Additionally, it removes the `verification_method` and `phone_number` fields from the FacilityClaim model and the respective history table.

#### Scheme changes
* [OSDEV-1092](https://opensupplyhub.atlassian.net/browse/OSDEV-1092) - Since the `verification_method` and `phone_number` fields are no longer necessary for the claim form and aren't used anywhere in the codebase, they have been deleted from the FacilityClaim model and the respective history table.

### Code/API changes
* [OSDEV-1045](https://opensupplyhub.atlassian.net/browse/OSDEV-1045) - Added flag `highlightBackground` to the DashboardFacilityCard component to highlight background for claimed facilities only on the Merge moderation screen. Added the `get_is_claimed` method to the `FacilityIndexDetailsSerializer` that returns a boolean value depending on whether the facility has an approved claim or not.
* [OSDEV-1167](https://opensupplyhub.atlassian.net/browse/OSDEV-1167) - Search. Update field names in Open Search. The following parameter/field names in the API schema for GET api/v1/production-locations has been changed:
    - `name_local` -> `local_name`
    - `url` -> `business_url`
    - `lon` -> `lng`
* [OSDEV-1025](https://opensupplyhub.atlassian.net/browse/OSDEV-1025) - Added the `get_is_claimed` method to the `FacilityMatchSerializer` that returns a boolean value depending on whether the matched facility has an approved claim or not.
* [OSDEV-1092](https://opensupplyhub.atlassian.net/browse/OSDEV-1092) - Modified the serialized output of the `FacilityClaimDetailsSerializer`:
    * Removed the `verification_method` and `phone_number` fields.
    * Added `facility_website`, `sector`, `facility_workers_count`, and `facility_name_native_language`.
* [OSDEV-1101](https://opensupplyhub.atlassian.net/browse/OSDEV-1101) - API v1/production-locations. Extend the country object to include alpha-3 code, numeric code, and country name.

### Architecture/Environment changes
* [OSDEV-1153](https://opensupplyhub.atlassian.net/browse/OSDEV-1153) - Created integration tests for the OpenSearch and for new `/api/v1/production-locations/` API endpoint.
* [OSDEV-1177](https://opensupplyhub.atlassian.net/browse/OSDEV-1177) - Implemented clearing OpenSearch and stopping Logstash during Postgres DB restore/reset in pre-prod/test/dev environments to freshly populate OpenSearch with data from the restored or reset Postgres DB.

### What's new
* [OSDEV-1045](https://opensupplyhub.atlassian.net/browse/OSDEV-1045) - The color of the facility panel for claimed facilities in the Merge moderation screen has been changed to green.
* [OSDEV-1025](https://opensupplyhub.atlassian.net/browse/OSDEV-1025) - Added the claim badge to the facility details on the C/R moderation screen when the facility has an approved claim.
* [OSDEV-1092](https://opensupplyhub.atlassian.net/browse/OSDEV-1092) - On the Facility Claims Details page, fields have been updated to show only those that could be uploaded as part of the claim form:
    * Removed deprecated fields: Phone Number, Company Name, Facility Parent Company / Supplier Group, Facility Description, and Verification Method.
    * Added new fields: Sector(s), Production Location's Website, Number of Workers, and Local Language Name.
    * Renamed fields:
        * 'Facility' to 'Location Name',
        * 'Claim Contributor' to 'Claimant Account',
        * 'Job Title' to 'Claimant Title',
        * 'Email' to 'Account Email',
        * 'Website' to 'Claimant's Website',
        * 'LinkedIn Profile' to 'Production Location's LinkedIn'.

### Release instructions:
* Before deploying to an existing environment, manually delete the related EFS storage, OpenSearch domain, and stop all tasks of the Logstash service in the appropriate ECS cluster. This is necessary to apply the new mapping for the production-locations OpenSearch index.

* Ensure that the following commands are included in the `post_deployment` command:
    * `migrate`
    * `index_facilities_new`


## Release 1.19.0

## Introduction
* Product name: Open Supply Hub
* Release date: August 24, 2024

### Code/API changes
* [OSDEV-1006](https://opensupplyhub.atlassian.net/browse/OSDEV-1006) - Create new "api/v1/production-locations" endpoint.
* [OSDEV-633](https://opensupplyhub.atlassian.net/browse/OSDEV-633) - Modified the `sectors` endpoint to return either a list of sectors or sectors grouped by their sector groups, depending on the query parameters passed to the request. Possible parameters include:
    * `embed` (optional): If present, returns a flat list of sectors submitted by a specific contributor.
    * `contributor` (optional): If embed is provided, this parameter must be included to filter sectors submitted by a specific contributor.
    * `grouped` (optional): If present, returns sectors grouped by their sector groups.
* [OSDEV-1184](https://opensupplyhub.atlassian.net/browse/OSDEV-1184) - Handle validation errors for size, sort_by and order_by parameters of "api/v1/production-locations" endpoint.
* [OSDEV-982](https://opensupplyhub.atlassian.net/browse/OSDEV-982) - Search, API. Add OS ID query parameter to v1/production-locations. Implement "api/v1/production-locations/{os_id}" endpoint.
* [OSDEV-1103](https://opensupplyhub.atlassian.net/browse/OSDEV-1103) - Enabled accent-insensitive search for `name` and `address` fields of production location by designing the index mapping to do ASCII folding for search tokens. Additionally, there were changed query_type for the `name` and `name_local` fields from `terms` to `match`.

### Architecture/Environment changes
* [OSDEV-1165](https://opensupplyhub.atlassian.net/browse/OSDEV-1165) - Updated the release protocol to include information about quick fixes and how to perform them. Additionally, updated the GitFlow diagram to visually depict this process.
* Updated the `RELEASE-PROTOCOL.md` file to include information about OpenSearch and Logstash, stating that their functionality should also be checked after deployment.
* [OSDEV-1169](https://opensupplyhub.atlassian.net/browse/OSDEV-1169) - Activated deployment database-anonymizer to production.
* [OSDEV-1197](https://opensupplyhub.atlassian.net/browse/OSDEV-1197) - Upgrade Kafka tools to version 3.8.0

### Bugfix
* [OSDEV-1048](https://opensupplyhub.atlassian.net/browse/OSDEV-1048) - Fixed error "User Cannot read properties of undefined (reading 'length')".
* [OSDEV-1180](https://opensupplyhub.atlassian.net/browse/OSDEV-1180) - Introduced a 10,000-download limit check on the api/facilities-downloads API endpoint to prevent non-API users from downloading more than 10,000 production locations.
* [OSDEV-1178](https://opensupplyhub.atlassian.net/browse/OSDEV-1178) - Added null check for claimStatuses array that fixes JS error on Dashboard/Facility Claims page.

### What's new
* [OSDEV-633](https://opensupplyhub.atlassian.net/browse/OSDEV-633) - Added a nested select to the Sectors filter. The main selection is the group name of related sectors. By pressing the header, a user can select all related sectors from this group. To view the list of related sectors, it's necessary to press the "carrot" icon next to the group heading. This action allows a user to choose a single sector from the grouped list. Additionally, entering text into the search filter displays only the filtered sectors within the opened groups.

### Release instructions:
* Before deploying to an existing environment, manually delete the related EFS storage, OpenSearch domain, and stop all tasks of the Logstash service in the appropriate ECS cluster. This is necessary to apply the new mapping for the production-locations OpenSearch index.


## Release 1.18.0

## Introduction
* Product name: Open Supply Hub
* Release date: August 10, 2024

### Database changes
#### Migrations:
* 0152_delete_tilecache_and_dynamicsetting - removed unused `api_tilecache` and `api_dynamicsetting` tables.
* 0153_add_sector_group_table - creates the `SectorGroup` model and populates it with the sector groups names.
* 0154_associate_sectors_with_groups - associates sectors with sector groups.

#### Scheme changes
* [OSDEV-1142](https://opensupplyhub.atlassian.net/browse/OSDEV-1142) - Technical Debt. Remove unused `api_tilecache` and `api_dynamicsetting` tables. Migration has been created, removed related data in the code base.
* [OSDEV-360](https://opensupplyhub.atlassian.net/browse/OSDEV-360) - The following changes have been implemented:
    * A new table, `api_sectorgroup`, has been introduced and populated with sector group names.
    * A new field named `groups` has been added to the `Sector` model to establish a many-to-many relationship between the `api_sector` and the `api_sectorgroup` tables.

### Code/API changes
* [OSDEV-1005](https://opensupplyhub.atlassian.net/browse/OSDEV-1005) - Disconnect location deletion propagation to the OpenSearch cluster while the Django tests are running, as it is outside the scope of Django unit testing.

### Architecture/Environment changes
* [OSDEV-1005](https://opensupplyhub.atlassian.net/browse/OSDEV-1005) - Enable deployment of the Logstash and OpenSearch infra to AWS environments.
* [OSDEV-1156](https://opensupplyhub.atlassian.net/browse/OSDEV-1156) - The following changes have been made:
    * Defined memory and CPU configurations for Logstash and instance types for OpenSearch in each AWS environment. The memory and CPU configurations for Logstash have been set uniformly across all environments. After an investigation, it was found that the minimally sufficient requirements are 0.25 CPU and 2 GB of memory for proper Logstash operation, even with the production database. [This documentation](https://www.elastic.co/guide/en/logstash/current/jvm-settings.html) about JVM settings in the Logstash app was used to determine the appropriate resource settings. Regarding OpenSearch, the least powerful instance type was used for the Dev, Staging, and Test environments since high OpenSearch performance is not required there. For the Prod and Pre-prod environments, the minimally recommended general-purpose instance type, `m6g.large.search`, was selected. Research showed that it can process document deletions in 0.04 seconds, which is relatively fast compared to the 0.1-0.2 seconds on the `t3.small.search` instance type used for Dev, Staging, and Test. This decision was based on [this AWS Blog article](https://aws.amazon.com/blogs/aws-cloud-financial-management/better-together-graviton-2-and-gp3-with-amazon-opensearch-service/).
    * The OpenSearch instance type was parameterized.
    * The JVM direct memory consumption in the Logstash app was decreased to 512 MB to fit into two gigabytes of memory, which is the maximum available for 0.25 CPU. Total memory usage was calculated based on the formula in [this section](https://www.elastic.co/guide/en/logstash/current/jvm-settings.html#memory-size-calculation) of the Logstash JVM settings documentation.
* Updated the OpenSearch domain name to the environment-dependent Terraform (TF) local variable in the resources of the OpenSearch access policy. Utilized the `aws_opensearch_domain_policy` resource since the `access_policies` parameter on `aws_opensearch_domain` does not validate the policy correctly after its updates. See [the discussion on GitHub](https://github.com/hashicorp/terraform-provider-aws/issues/26433).

### Bugfix
* Ensure that the OpenSearch domain name is unique for each environment to avoid conflicts when provisioning domains across different environments.
* [OSDEV-1176](https://opensupplyhub.atlassian.net/browse/OSDEV-1176) - Fixed a spelling mistake in the label for the password field on the LogIn page. After the fix, the label reads "Password".
* [OSDEV-1178](https://opensupplyhub.atlassian.net/browse/OSDEV-1178) - Fixed error "Something went wrong" error after clicking on Dashboard -> View Facility Claims.

### What's new
* [OSDEV-1144](https://opensupplyhub.atlassian.net/browse/OSDEV-1144) - Claims emails. Updated text for approval, revocation, and denial emails.
* [OSDEV-360](https://opensupplyhub.atlassian.net/browse/OSDEV-360) - On the admin dashboard, functionality has been added to allow Admins to add, remove, or modify sector groups. In the `Sectors` tab, Admins can now adjust the related sector groups for each sector. Each sector must be associated with at least one group.
* [OSDEV-1005](https://opensupplyhub.atlassian.net/browse/OSDEV-1005) - Implement the propagation of production location deletions from the PostgreSQL database to the OpenSearch cluster. After this fix, the locations that were deleted will be excluded from the response of the `v1/production-location` GET API endpoint.

### Release instructions:
* Ensure that the following commands are included in the `post_deployment` command:
    * `migrate`


## Release 1.17.0

## Introduction
* Product name: Open Supply Hub
* Release date: July 27, 2024

### Database changes
#### Migrations:
* 0151_replace_index_number_of_workers - replace function `index_number_of_workers` to use one source of truth for both`number_of_workers` & `extended_fields`.

#### Scheme changes
* *Describe scheme changes here.*

### Code/API changes
* *Describe code/API changes here.*

### Architecture/Environment changes
* *Describe architecture/environment changes here.*

### Bugfix
* [OSDEV-1145](https://opensupplyhub.atlassian.net/browse/OSDEV-1145) - Error message appearing as red dot with no context. Error display has been fixed. Simplified displaying logic of errors. Changed error property type.
* [OSDEV-576](https://opensupplyhub.atlassian.net/browse/OSDEV-576) - Implemented one source of truth to Search query source & Production Location Details page source for field `number_of_workers`.
* [OSDEV-1146](https://opensupplyhub.atlassian.net/browse/OSDEV-1146) - Fixed issue with missed header & data for Claim Decision column while downloaded Facility Claims data in xlsx format.

### What's new
* [OSDEV-1090](https://opensupplyhub.atlassian.net/browse/OSDEV-1090) - Claims. Remove extra product type field on Claimed Facility Details page.
* [OSDEV-273](https://opensupplyhub.atlassian.net/browse/OSDEV-273) - Facility Claims. Implement filtering by Country and Status. Set 'pending' claim status as a default filter.
* [OSDEV-1083](https://opensupplyhub.atlassian.net/browse/OSDEV-1083) - Implemented a 'toggle password visibility' feature in the login, registration, reset password and user profile forms.
* The legacy `_template` API endpoint was disabled via the configuration file in favor of the new `_index_template` API endpoint, since the composable index template is used for OpenSearch. The `legacy_template` was set to `false` to start using the defined composable index template in the `production_locations.json` file. This change is necessary to avoid omitting the `production_locations.json` index template for the `production-locations` index defined in the Logstash app and to enforce the OpenSearch cluster to use the explicit mapping for the `production-locations` index.

### Release instructions:
* Ensure that the following commands are included in the `post_deployment` command:
    * `migrate`
    * `index_facilities_new`


## Release 1.16.0

## Introduction
* Product name: Open Supply Hub
* Release date: July 13, 2024

### Database changes
#### Migrations:
* *Describe migrations here.*

#### Scheme changes
* *Describe scheme changes here.*

### Code/API changes
* [OSDEV-1100](https://opensupplyhub.atlassian.net/browse/OSDEV-1100) - Replaced all mentions of "facility" and "facilities" with the new production location naming in the Logstash app. Renamed `location` field in the production locations index to `coordinates`.
* [OSDEV-705](https://opensupplyhub.atlassian.net/browse/OSDEV-705) - Created an additional `RowCoordinatesSerializer` in the ContriCleaner to handle coordinate values ("lat" and "lng"). Moved the conversion of "lat" and "lng" into float point numbers from `FacilityListViewSet` to this serializer.
* Introduced a general format for all Python logs by updating the Django `LOGGING` constant. Disabled propagation for the `django` logger to the `root` logger to avoid log duplication. Removed unnecessary calls to the `basicConfig` method since only the configuration defined in the `LOGGING` constant in the settings.py file is considered valid by the current Django app.

### Architecture/Environment changes
* *Describe architecture/environment changes here.*

### Bugfix
* [OSDEV-705](https://opensupplyhub.atlassian.net/browse/OSDEV-705) - Fixed the error “could not convert string to float” that occurred when a list contained columns for “lat” and “lng” and only some of the rows in these columns had data. As a result, rows are processed regardless of whether the values for “lat” and “lng” are present and valid, invalid, or empty.

### What's new
* [OSDEV-981](https://opensupplyhub.atlassian.net/browse/OSDEV-981) Reporting. History of contributor uploads. Created a new report with details about the contributor:
    * including name, ID, contributor type;
    * first upload, including date of the first upload and time since the first upload in days;
    * most recent (or “last”) upload, including date of the last upload and time since the last upload in days;
    * total (or “lifetime”) uploads and a calculation for uploads per year (= lifetime uploads = total uploads / (current year - first upload year); if “first upload year” = “current year”, then use 1 in denominator). This data is ordered based on the “date of last upload” column so that contributors who have recently contributed data are at the top of the report.
* [OSDEV-1105](https://opensupplyhub.atlassian.net/browse/OSDEV-1105) - Contribution. Allow commas in list name and update error message.
* [OSDEV-272](https://opensupplyhub.atlassian.net/browse/OSDEV-272) - Facility Claims Page. Implement ascending/descending and alphabetic sort on FE. Applied proper sorting for lower case/upper case/accented strings.
* [OSDEV-1036](https://opensupplyhub.atlassian.net/browse/OSDEV-1036) - Claims. Add a sortable "claim decision" column to claims admin page.
* [OSDEV-1053](https://opensupplyhub.atlassian.net/browse/OSDEV-1053) - Updated email notification about the claim submission.

### Release instructions:
* *Provide release instructions here.*


## Release 1.15.0

## Introduction
* Product name: Open Supply Hub
* Release date: June 29, 2024

### Database changes
#### Migrations:
* 0150_introduce_function_formatting_number_to_percent - adds add_percent_to_number to DB and drop
drop_calc_column_func.

### Code/API changes
* [OSDEV-1004](https://opensupplyhub.atlassian.net/browse/OSDEV-1004) - The following changes have been made to the Logstash and OpenSearch services:
    * Prepared the SQL script to collect all the necessary data for the `v1/facilities` API endpoint according to the new API specification. Agreed upon and established a prioritization scale for gathering data related to the name, address, sector, parent_company, product_type, facility_type, processing_type, number_of_workers and location fields as follows:
        * Data from the approved claim.
        * Promoted matches (considered as promoted facility list items).
        * The most recently contributed data.
    * For the country field, the same prioritization scale has been utilized except for 'Data from the approved claims' because the claimant cannot update the country in any way.
    * Introduced a new set of Ruby scripts to filter and reorganize the incoming data at the Logstash app level, avoiding complex database queries that could lead to high database load.
    * Updated the `facilities` index template for OpenSearch to define how new fields within the facility documents are stored and indexed by OpenSearch.
    * Set up the main Logstash pipeline to run every 15 minutes.
    * Introduced ingress and egress rules for the Opensearch and Logstash.
    * Parameterized database credentials for the logstash configs input.
    * Parameterized OpenSearch domain for the logstash configs output.
    * Specified the ARN of an IAM role to be used as the master user for the OpenSearch domain.
    * Set EFS access point permissions for logstash:root user.
    * Utilized environment variables to disable authentication for OpenSearch during local development, as the authentication isn't necessary.

    All changes have been made to meet the API specification requirements for `v1/facilities` API endpoint as closely as possible.

### Architecture/Environment changes
* For the job `clean_ecr_repositories` of Destroy Environment action, it was added a new line to the script responsible for deleting ECR repositories, specifically targeting the `opensupplyhub-logstash` repository.
* The `reindex_database` and `index_facilities_new` commands have been removed from the `post_deployment` command.

### Bugfix
* [OSDEV-1098](https://opensupplyhub.atlassian.net/browse/OSDEV-1098) Reporting. A columns values in the report "Contributor type by %" are not cumulative. The SQL for the report has been rewritten in such a way that first calculates the monthly counts, then computes the cumulative counts for each month, and finally applies the add_percent_to_number function to get the desired percentages. This gives us the accumulated values for each month.

### What's new
* [OSDEV-1071](https://opensupplyhub.atlassian.net/browse/OSDEV-1071)  Replaced the term "facility" with "production location" in the claims banners
* [OSDEV-933](https://opensupplyhub.atlassian.net/browse/OSDEV-933) Facility Claims. Add "what is claims" screen. `What is claims` page with radio buttons has been added that explains more about the claim. Updated title and link text for not logged in user who wants to claim a production location.
* [OSDEV-1088](https://opensupplyhub.atlassian.net/browse/OSDEV-1088) - Collecting users' public IP addresses in the Rollbar error tracker has been disabled to meet GDPR compliance.

### Release instructions:
* Update code.


## Release 1.14.0

## Introduction
* Product name: Open Supply Hub
* Release date: June 15, 2024

### Database changes
#### Migrations:
* 0146_add_facility_workers_count_new_field_to_facilityclaim - adds the facility_workers_count_new field to the FacilityClaim model.
* 0147_copy_facility_workers_count_to_facility_workers_count_new - copies the data from the facility_workers_count field to the facility_workers_count_new field.
* 0148_remove_facility_workers_count_field_from_facilityclaim - removes the facility_workers_count field from the FacilityClaim model.
* 0149_rename_facility_workers_count_new_to_facility_workers_count - renames the facility_workers_count_new field to facility_workers_count.

#### Scheme changes
* [OSDEV-1084](https://opensupplyhub.atlassian.net/browse/OSDEV-1084) - To enable adding a range for the number of workers during the claiming process, the type of the `facility_workers_count` field in the `FacilityClaim` table was changed from `IntegerField` to `CharField`.

### Architecture/Environment changes
* [OSDEV-1069](https://opensupplyhub.atlassian.net/browse/OSDEV-1069) - The following changes have been made:
    * Changed the Postgres Docker image for the database to use the official one and make the local database setup platform-agnostic, so it doesn't depend on the processor architecture.
    * Built the PostGIS program from source and installed it to avoid LLVM-related errors inside the database Docker container during local development.
* [OSDEV-1072](https://opensupplyhub.atlassian.net/browse/OSDEV-1072) - The following changes have been made:
    * Added building database-anonymizer container to the pipeline.
    * Pushing the database-anonymizer container to the repo is turned off until the database anonymizing scheduled task will be deployed to the production.
* [OSDEV-1089](https://opensupplyhub.atlassian.net/browse/OSDEV-1089) Change format gunicurn logs not pass IP address to AWS CloudWatch.
* Added command `reindex_database`
* [OSDEV-1075](https://opensupplyhub.atlassian.net/browse/OSDEV-1075) - The following changes have been made:
    * All resources created via batch job will be tagged
* [OSDEV-1089](https://opensupplyhub.atlassian.net/browse/OSDEV-1089) Change format gunicurn logs not pass IP address to AWS CloudWatch.
* Make tile generation endpoint transaction-less and remove `CREATE TEMP TABLE` statement.
* Added command `reindex_database`.
* [OSDEV-1089](https://opensupplyhub.atlassian.net/browse/OSDEV-1089) Change format gunicurn logs not pass IP address to AWS CloudWatch.
* Removed calling command `clean_facilitylistitems` from the `post_deployment` command.
* Added calling command `reindex_database` from the `post_deployment` command.
* Added calling command `index_facilities_new` from the `post_deployment` command.
* An additional loop was added to the `run_cli_task` script that repeatedly checks the status of an AWS ECS task, waiting for it to stop.

### Bugfix
* [OSDEV-1019](https://opensupplyhub.atlassian.net/browse/OSDEV-1019) - Fixed an error message to 'Your account is not verified. Check your email for a confirmation link.' when a user tries to log in with an uppercase letter in the email address and their account has not been activated through the confirmation link.
* Added the `--if-exists` flag to all calls of the `pg_restore` command to eliminate spam errors when it tries to delete resources that don't exist just because the DB can be empty. Improved the section of the README about applying the database dump locally. Specifically, SQL queries have been added to delete all the tables and recreate an empty database schema to avoid conflicts during the database dump restore.

### What's new
* [OSDEV-1030](https://opensupplyhub.atlassian.net/browse/OSDEV-1030) - The following changes have been made:
    * Replaced the "Donate" button with a "Blog" button in the header
    * Added links to the "Blog" and "Careers" pages in the footer
* [OSDEV-939](https://opensupplyhub.atlassian.net/browse/OSDEV-939) - The following changes have been made:
    * Created new steps `Supporting Documentation` & `Additional Data` for `Facility Claim Request` page.
    * Added popup for successfully submitted claim.
* [OSDEV-1084](https://opensupplyhub.atlassian.net/browse/OSDEV-1084) - Enable adding a range for the number of workers during the claiming process, either after pressing the “I want to claim this production location” link or on the Claimed Facility Details page.

### Release instructions:
* Update code.


## Release 1.13.0

## Introduction
* Product name: Open Supply Hub
* Release date: June 01, 2024

### Database changes
#### Migrations:
* 0145_new_functions_for_clean_facilitylistitems_command - introduced new sql functions for `clean_facilitylistitems` command:
    - drop_table_triggers
    - remove_items_where_facility_id_is_null
    - remove_old_pending_matches
    - remove_items_without_matches_and_related_facilities

### Code/API changes
* [OSDEV-994](https://opensupplyhub.atlassian.net/browse/OSDEV-994) API. Update to pass all merge events to user based on contrib id. A non-admin API user makes:
- a GET call to /moderation-events/merge/
and receives information about merges that have occurred for all contributors.
- a GET call to /moderation-events/merge/?contributors=<id_number_x>&contributors=<id_number_y>&contributors=<id_number_z>
and receives information about merges that have occurred for the contributors with the specified IDs.

### Architecture/Environment changes
* [OSDEV-1003](https://opensupplyhub.atlassian.net/browse/OSDEV-1003) - Added automatic building for the Logstash Docker image in the `Deploy to AWS` workflow. Refactored the `Deploy to AWS` workflow to remove redundant setting values for `build-args` of the `docker/build-push-action` action in cases where the values are not used.
* [OSDEV-1004](https://opensupplyhub.atlassian.net/browse/OSDEV-1004) - Prepared the local environment setup for the Logstash and OpenSearch services to enable local development. Created a script to start the project from scratch with a database populated with sample data.
* [OSDEV-1054](https://opensupplyhub.atlassian.net/browse/OSDEV-1054) - Added a Django command `clean_facilitylistitems` that make next steps:
    - drop table triggers;
    - remove facilitylistitems where facility_id is null;
    - remove facilitylistitems with potential match status more than thirty days;
    - remove facilitylistitems without matches and related facilities;
    - create table triggers;
    - run indexing facilities
* [OSDEV-878](https://opensupplyhub.atlassian.net/browse/OSDEV-878) - Added a Django command `post_deployment` that runs Django migrations during the deployment process. This command can be expanded to include other post-deployment tasks. Used the `post_deployment` command in the `post_deploy` job of the Deploy to AWS workflow.

### Bugfix
* [OSDEV-1056](https://opensupplyhub.atlassian.net/browse/OSDEV-1056) - Refactor OS Hub member's email anonymization.
* [OSDEV-1022](https://opensupplyhub.atlassian.net/browse/OSDEV-1022) - Fix updating facility claim for user. Bring the format of extended field values to the same format as for List / API upload during processing. This has been done because extending fields processing is happening both for List / API uploading and claim update.
* [OSDEV-788](https://opensupplyhub.atlassian.net/browse/OSDEV-788) - Re-written logic for New_Facility/Automatic_Match/Potential_Match when we collect & save data for FacilityListItemTemp/FacilityMatchTemp. That fixed issue with option `create` equal `False` for API requests.
* [OSDEV-1027](https://opensupplyhub.atlassian.net/browse/OSDEV-1027) - Fix rendering of the Average Lead Time section

### What's new
* [OSDEV-1049](https://opensupplyhub.atlassian.net/browse/OSDEV-1049) Update Release protocol.
* [OSDEV-922](https://opensupplyhub.atlassian.net/browse/OSDEV-922) Consent Message. Update wording of consent opt in message on Open Supply Hub. A user who verifies Open Supply Hub for the first time can see the updated message.
* [OSDEV-1068](https://opensupplyhub.atlassian.net/browse/OSDEV-1068) - Created report that shows the number of records from the api_facilitymatch table for contributors: 2060, 1045, 685, 3356

### Release instructions:
* Update code.
* Apply DB migrations up to the latest one.


## Release 1.12.0

## Introduction
* Product name: Open Supply Hub
* Release date: May 18, 2024

### Database changes
#### Migrations:
* 0143_create_facility_claim_attachment_table.py - create api_facilityclaimattachments table to store claimant attachments per facility claim
* 0144_remove_unnecessary_columns_from_facility_claim.py - This migration replaces the old `index_approved_claim` function with a similar one that does not index the `preferred_contact_method` field. Additionally, the migration removes `email` and `preferred_contact_method` from the `FacilityClaim` model and the respective history table.

#### Scheme changes
* [OSDEV-931](https://opensupplyhub.atlassian.net/browse/OSDEV-931) - Since `email` and `preferred_contact_method` are no longer necessary for the claim form, they have been removed from the `FacilityClaim` model and the respective history table. Additionally, the old `index_approved_claim` function has been replaced with a similar one that does not index the `preferred_contact_method` field.

### Code/API changes
* [OSDEV-1021](https://opensupplyhub.atlassian.net/browse/OSDEV-1021) Update the release protocol. The release protocol has been updated with the recent changes. Has been added the section about reloading DedupeHub and QA notification.
* [OSDEV-997](https://opensupplyhub.atlassian.net/browse/OSDEV-997) - A new method, `message_claimant`, was added to the `FacilityClaimViewSet` for handling a POST request on the url-path `message-claimant` for messages to the claimant.
Mail templates for the message to the claimant and the claims team signature were also added.

### Architecture/Environment changes
* [OSDEV-897](https://opensupplyhub.atlassian.net/browse/OSDEV-897) FE(React) app. An appropriate local Docker environment is configured for the application. A local Docker environment has been created for the React application. Renamed the `app` folder to `react` to be clearer in the project. Replaced name in the code base. Removed unnecessary commands.
* [OSDEV-862](https://opensupplyhub.atlassian.net/browse/OSDEV-862) Fix `DB - Save Anonymized DB` / `DB - Apply Anonymized DB` workflows:
  - run actions on self-hosted runners to eliminate `lack of storage` issue that happens on github's runners.
  - use the `Test` environment for  `DB - Save Anonymized DB` action
* [OSDEV-989](https://opensupplyhub.atlassian.net/browse/OSDEV-989) - The Strategy pattern was utilized to consolidate the processing of new facilities received from both API requests and list uploads. The code responsible for executing this processing was refactored, and new classes were implemented:
    * ProcessingFacility - abstract class for facility processing
    * ProcessingFacilityList - class to process a facility list
    * ProcessingFacilityAPI - class to process a facility from an API request
    * ProcessingFacilityExecutor - class defines which interface to execute for the processing of a facility
* Resource allocation has been optimized for the Test environment. The number of ECS tasks in the Test environment has been reduced from 4 to 2, while maintaining system stability.
* [OSDEV-870](https://opensupplyhub.atlassian.net/browse/OSDEV-870) - In `docker-compose` for the `api-app`  added dependency that helps to fix connection with the database during tests pipelines for Dedupe-Hub:
* [OSDEV-1001](https://opensupplyhub.atlassian.net/browse/OSDEV-1001) - Deploy OpenSearch service to OS Hub infrastructure.
```
database:
    condition: service_healthy
```
* [OSDEV-1024](https://opensupplyhub.atlassian.net/browse/OSDEV-1024) - Dedupe Hub. Revise service configurations and refine gazetteer retraining. Remove option `--reload` & decrease number of workers in Dedupe Hub service configuration. Refactor initial rebuilding of gazetteer.
* [OSDEV-885](https://opensupplyhub.atlassian.net/browse/OSDEV-885) - Implement option to reset database for `Dev`, `Test` and `Pre-prod` environmet to `Deploy to AWS` pipleine
* [OSDEV-1002](https://opensupplyhub.atlassian.net/browse/OSDEV-1002) - The following changes have been done:
    * Prepared initial AWS infrastructure via Terraform for the Logstash service, including configuring AWS EFS storage to save the pointer of the last run for the jdbc plugin. Essentially, after deploying updated Terraform code to an environment, ECS task definition, ECR repository, ECS service, along with EFS storage, will be set up for Logstash to function.
    * Moved the PoC solution of the Logstash + Elasticsearch setup to the repository to avoid losing it. Further work is needed as the solution requires development and is not functioning smoothly.
* In response to recent stability observations of the staging environment, resource allocation has been optimized by reducing the number of ECS tasks from 8 to 6 for the Django app instances, thus maintaining system stability.

### Bugfix
* [OSDEV-870](https://opensupplyhub.atlassian.net/browse/OSDEV-870) - The returning confirm/reject URLs were fixed when a facility has been matched. Changes were made to the Dedupe-Hub to prevent adding rows with empty fields to the `api_facilitymatch` and `api_facilitymatchtemp` tables when the count of matches is more than one.
* [OSDEV-744](https://opensupplyhub.atlassian.net/browse/OSDEV-744) - API. When user want to confirm/reject potential_match it didn't found a match through `id`, was fixed by provided valid `id` from `api_facilitymatch` table.
* [OSDEV-1052](https://opensupplyhub.atlassian.net/browse/OSDEV-1052) - Replace data@opensupplyhub by claims@opensupplyhub in the Frontend

### What's new
* [OSDEV-975](https://opensupplyhub.atlassian.net/browse/OSDEV-975) Reporting. Number of facilities with at least one extended field.`Facilities with Extended Field Data` report has been rewritten from Django ORM to SQL to optimize and speed up time of the report generation. Added two columns `With At Least 1 Extended Field` and `Sector`.
* [OSDEV-945](https://opensupplyhub.atlassian.net/browse/OSDEV-945) - Facility Claim. Update text of claim link on profile to "I want to claim this production location".
* [OSDEV-745](https://opensupplyhub.atlassian.net/browse/OSDEV-745) - New "Portuguese" translated resources option added to international menu.
* [OSDEV-944](https://opensupplyhub.atlassian.net/browse/OSDEV-944) - Facility claims. Short-term new screen for claim documentation.
* [OSDEV-931](https://opensupplyhub.atlassian.net/browse/OSDEV-931) - The following features have been implemented:
    * Made the Email field in the claim form uneditable, setting the claimer's email as the default value for this field.
    * Removed the _Preferred method of contact_ field from both the claim form and the claim details page in the admin dashboard.
    * Implemented redirecting a user to the claim page after navigating to the login page via the CTA link on the claim page for unauthorized users and successful login.
* [OSDEV-997](https://opensupplyhub.atlassian.net/browse/OSDEV-997) - Facility Claims. A new button, 'Message Claimant' has been added to the update status controls on the Facility Claim Details page. After successfully sending a message, the message text is recorded in the Claim Review Notes.

### Release instructions:
* Update code.
* Apply DB migrations up to the latest one.
* Run the index_facilities_new management command.


## Release 1.11.0

## Introduction
* Product name: Open Supply Hub
* Release date: April 20, 2024

### Code/API changes
* [OSDEV-923](https://opensupplyhub.atlassian.net/browse/OSDEV-923) [Uptime] Added more logs around API/List uploads & Dedupe Hub match processing
* [OSDEV-606](https://opensupplyhub.atlassian.net/browse/OSDEV-606) Contributor Sort: Allow for ascending sort of contributors on the Map page. The sort_by parameter submits type of sorting order for facilities. Default sorting will be primary by public contributors count descending and secondary by name ascending/descending and contributors count ascending.

### Architecture/Environment changes
* [OSDEV-990](https://opensupplyhub.atlassian.net/browse/OSDEV-990) - Implement a ContriCleaner facade class to simplify interaction with client code. With this change, the client code only needs to instantiate the ContriCleaner class, pass the input data, and then call the `process_data` method without the need to define strategies or other details. This abstraction helps streamline the process and encapsulate complexity.
* [OSDEV-991](https://opensupplyhub.atlassian.net/browse/OSDEV-991) - Implement a chain of pre-validation and serialization handlers in the ContriCleaner to streamline data processing. Additionally, refactor the CompositeRowSerializer to set up leaf serializers using a specialized method, ensuring loose coupling between the CompositeRowSerializer and leaf serializers. Lastly, separate serialization and validation tasks from parsing in the ContriCleaner library for improved modularity and maintainability.
* [OSDEV-1000](https://opensupplyhub.atlassian.net/browse/OSDEV-1000) - A new class `ProcessingFacility` was created that will be responsible for managing the processing of new facilities from both API requests and list uploads. The functionality of processing a new facility received from an API request, which was previously in `facilities_view_set.py`, has been moved to `processing_facility.py`.
* [OSDEV-1007](https://opensupplyhub.atlassian.net/browse/OSDEV-1007) - The functionality of processing a new facility received from list uploads, which was previously in `facility_list_view_set.py`, has been moved to `create_facility.py`.
* [OSDEV-927](https://opensupplyhub.atlassian.net/browse/OSDEV-927) - Reduce resources allocated for bastions to t3.nano.
* [OSDEV-805](https://opensupplyhub.atlassian.net/browse/OSDEV-805) - Make Environment and project tag to be applied to all resources by defaul.
* [OSDEV-862](https://opensupplyhub.atlassian.net/browse/OSDEV-862) - Add `Save Anonymized DB` and `Apply Anonymized DB` actions that provde possibility to save anonymized dump to S3 bucket and then resotre Test or Pre-Prod environment from dump stored on S3.
* [OSDEV-859](https://opensupplyhub.atlassian.net/browse/OSDEV-859) - Creates task-definitation for scheduled task that
  * creates temporary postgresdb instance from latest production snaphsot in the `test` AWS account
  * run anonymization query
  * saves anonymized snapshot and removes the instance
* In response to recent stability observations, resource allocation has been optimized, reducing the number of ECS tasks in both production and pre-production environments from 16 to 12, maintaining system stability.

### Bugfix
* [OSDEV-996](https://opensupplyhub.atlassian.net/browse/OSDEV-996) The default sorting order for embedded maps was broken (changed to Descending by # Contributors). The default sorting order for embedded maps has been fixed (changed it back to Ascending by Name).
* [OSDEV-857](https://opensupplyhub.atlassian.net/browse/OSDEV-857) [Bug] Pre-prod isn't deleted by the 'terraform destroy' script. Command for destroying repositories on AWS pre-prod has been added.
* [OSDEV-888](https://opensupplyhub.atlassian.net/browse/OSDEV-888) - Facility Profile. An error occurs when trying to open a facility from the Status Reports page. The error occurred due to activity reports with the status `pending` containing fields with `null` values and these values pass to the `format_date` function as an argument. Modified the `get_activity_reports` method in the `FacilityIndexDetailsSerializer` to prevent passing a falsy `date` argument into the `format_date` function.
* [OSDEV-984](https://opensupplyhub.atlassian.net/browse/OSDEV-984) - Facility list upload. Header validation is failing, even though all the required columns and data are filled. Prepared basic implementation for ContriCleaner to validate headers (required fields) on early stage.
* [OSDEV-660](https://opensupplyhub.atlassian.net/browse/OSDEV-660) - Remove punctuation issues with duplicated commas and double quotes while facility list uploading.
* [OSDEV-986](https://opensupplyhub.atlassian.net/browse/OSDEV-986) - Fix the population of the custom data points uploaded via lists. Ensure that the full list header is saved in the database, and that the raw data for each facility list item is saved as a string of strings, with each value separated by a comma. This way, it helps maintain backward compatibility with the functionality responsible for displaying custom data points on the embedded maps. Also, revert to the previous default logic, which saves the sector as `Unspecified` when sector, sector_product_type, or product_type have empty values.
* [OSDEV-966](https://opensupplyhub.atlassian.net/browse/OSDEV-966) - Character limit validation has been implemented in the ContriCleaner library for name, address, and sector values. It enforces a maximum length of 200 characters for both the name and address values, and restricts sector values to 50 characters each. This fix addresses the issue where user uploads containing such invalid data caused requests to fail with unexpected errors.

### What's new
* [OSDEV-974](https://opensupplyhub.atlassian.net/browse/OSDEV-974) Reporting. Contributor type by %. Admin sees in the report data for the percent of data contributors on the platform by type (this should be in percent format with two decimal places shown), only accounts that have contributed data, the data should be ordered by most recent to oldest month and display mid-month values.
* [OSDEV-912](https://opensupplyhub.atlassian.net/browse/OSDEV-912) Facility Claim. Disable editing of name and address. The Facility name (English language) & Address fields of the claim details page have been removed and cannot be edited by the claimant.
* [OSDEV-571](https://opensupplyhub.atlassian.net/browse/OSDEV-571) Claimed Facility Details. Make the "Sector" field a dropdown instead of free text field. The `Sector` field became a dropdown that is pre-populated with the platform’s sector list from Django.
* [OSDEV-962](https://opensupplyhub.atlassian.net/browse/OSDEV-962) Update Release protocol. The Release protocol has been updated after the automatization of manual processes such as creating a release branch, restoring DB, deploy to AWS.
* [OSDEV-972](https://opensupplyhub.atlassian.net/browse/OSDEV-972) Reporting. Updating "Facility Uploads" report. Joined one table from two reports and added columns.New table with such columns:
`month`, `Total # of list uploads` in a given month (these are uploads that come from external contributors, NOT OS Hub team members), `# of public list uploads` in a given month (these are uploads that come from OS Hub team members AND have “[Public List]” in the contributor name), `Total facility listItems` uploaded in a given month, `# of Facilities` from Public Lists, `Total Facilities w/ status = new facility`, `# Public List Facilities w/ status = new facility`. Data is ordered from most recent to oldest
* [OSDEV-913](https://opensupplyhub.atlassian.net/browse/OSDEV-913) Claim. Updated the submitted claim auto-reply message for email template.
* [OSDEV-914](https://opensupplyhub.atlassian.net/browse/OSDEV-914) Claim. Updated the approved claim auto-reply message for email template

### Release instructions:
* Update code.


## Release 1.10.0

## Introduction
* Product name: Open Supply Hub
* Release date: March 23, 2024

### Database changes
#### Migrations:
* 0141_delete_contributor_webhooks.py - deletes `ContributorWebhook` model
* 0142_introduce_temporary_endpoint_switcher_for_list_uploads.py - This migration introduces a temporary API endpoint switcher for list uploads.

#### Scheme changes
* [OSDEV-893](https://opensupplyhub.atlassian.net/browse/OSDEV-893) - Introduce a temporary API endpoint switcher for list uploads to enable switching to the old list upload API endpoint if the new endpoint affects production uptime.

### Code/API changes
* [OSDEV-832](https://opensupplyhub.atlassian.net/browse/OSDEV-832) API. Provide admins with a way to retrieve a user's call count in real time. Admin can see the report `API requests by user` with the number of successful and unsuccessful requests a user has made up to the current date.
* [OSDEV-831](https://opensupplyhub.atlassian.net/browse/OSDEV-831) - API. Handle Geocode errors w/ system error code when upload facility using endpoint.

### Architecture/Environment changes
* [OSDEV-693](https://opensupplyhub.atlassian.net/browse/OSDEV-693) Implement a GitHub action that applies migrations on given environment. Run migrations for `Test` environment via CLI command.
* [OSDEV-910](https://opensupplyhub.atlassian.net/browse/OSDEV-910) Add separated code quality pipelines for contricleaner, countries, django-api and frontend. After checking, it creates a code coverage report showing each particular app's code coverage. Add separated code quality jobs for code formatters.
* [OSDEV-702](https://opensupplyhub.atlassian.net/browse/OSDEV-702) Integrate a new module named `contricleaner` separately, designed to parse and validate data from various sources such as json, csv, and xls.
Move `countries` to a separate module so that it becomes possible to use both `django` and `contricleaner`.
* [OSDEV-893](https://opensupplyhub.atlassian.net/browse/OSDEV-893) - Implement CSV and XLSX file parser strategies in the ContriCleaner library, and incorporate preliminary cleanup during parsing.
* [OSDEV-915](https://opensupplyhub.atlassian.net/browse/OSDEV-915) Upgrade Kafka tools to version 3.5.2
* [OSDEV-877](https://opensupplyhub.atlassian.net/browse/OSDEV-877) Make migration run as part of "Deploy to AWS" workflow
* [OSDEV-851](https://opensupplyhub.atlassian.net/browse/OSDEV-851) Place 'terraform.tfvar' files to repository and move sensitive info to private repository opensupplyhub/ci-deployment/
* [OSDEV-938](https://opensupplyhub.atlassian.net/browse/OSDEV-938) Move cleanup helper functions to the serializer
* [OSDEV-851](https://opensupplyhub.atlassian.net/browse/OSDEV-851) Place 'terraform.tfvar' files to repository and move sensitive info to private repository opensupplyhub/ci-deployment
* [OSDEV-894](https://opensupplyhub.atlassian.net/browse/OSDEV-894) Implement Contricleaner library into create facility API endpoint (`facilities_view_set.py`)
* [OSDEV-536](https://opensupplyhub.atlassian.net/browse/OSDEV-536) In the Contricleaner library, implement parsing of fields `sector_product_type`, `sector`, and `product_type` based on commas and vertical bars.
* [OSDEV-760](https://opensupplyhub.atlassian.net/browse/OSDEV-760) In the Contricleaner library, implement parsing of fields `facility_type_processing_type`, `facility_type`, and `processing_type` based on commas and vertical bars.
* [OSDEV-893](https://opensupplyhub.atlassian.net/browse/OSDEV-893) - Implement the ContriCleaner parser for parsing facility lists immediately after list upload.

### Bugfix
* [OSDEV-549](https://opensupplyhub.atlassian.net/browse/OSDEV-549) Facility Search. Search button overlaps dropdown items. Dropdown items in search were made not to overlapping with button and containers in `Potential matches table` and `Find facility` search. The `isSideBarSearch` flag has been added to all search components to render properly regarding the place where the select is rendering.
* [OSDEV-943](https://opensupplyhub.atlassian.net/browse/OSDEV-943) Verified badges. The claim/verified icon on profiles is cut off at the bottom. The icons have been fixed and show properly.
* [OSDEV-716](https://opensupplyhub.atlassian.net/browse/OSDEV-716) Search. Lost refresh icon. The refresh icon has been made visible.
* [OSDEV-918](https://opensupplyhub.atlassian.net/browse/OSDEV-918) - ContriBot. New lists are not populating in Monday board and are not sent to slack. Added validation to throw an error for users who upload a facility list with `|` in the description field.
* [OSDEV-644](https://opensupplyhub.atlassian.net/browse/OSDEV-644) Error when trying to delete a facility with only one contributor in case that logic to clear FacilityClaimReviewNote table records missed.

### What's new
*  [OSDEV-861](https://opensupplyhub.atlassian.net/browse/OSDEV-861) API. The `API Notifications` tab has been removed so that users do not get confused about what it is, since the functionality does not exist for them. `Token:` as a header has been added above the API key on the `API` tab.
* [OSDEV-917](https://opensupplyhub.atlassian.net/browse/OSDEV-917) My Account Menu. Update order of the settings tabs. `NON-admin` user sees: My Facility / My Lists / Settings / Logout and `Admin` user sees: Dashboard / My Facility / My Lists / Settings / Logout
* [OSDEV-728](https://opensupplyhub.atlassian.net/browse/OSDEV-728) - Include `sector` data in the response of the `api/facilities/` API endpoint for the GET request, similar to what is provided in the `api/facilities/{id}` API endpoint.
* [OSDEV-802](https://opensupplyhub.atlassian.net/browse/OSDEV-802) - Distinguish API user and contributor id in the error message that pass to the Rollbar.

### Release instructions:
* Update code.
* Apply DB migrations up to the latest one.


## Release 1.9.0

## Introduction
* Product name: Open Supply Hub
* Release date: February 24, 2024

### Database changes
#### Migrations:
* 0135_disable_duplicates_and_lowercase_all_emails.py - implementing all emails to lowercase and disables duplicates
* 0136_remove_indexing_unnecessary_emails.py - This migration replaces the old `index_activity_reports_info` and `index_approved_claim` functions with similar ones that do not index emails.
* 0137_add_renewal_period_field.py - add new field to api_apilimit table & rename existing one.
Updated existing users api_apilimit records renewal_period value.
* 0138_remove_ppe_fields.py - This migration removes the PPE fields from the Facility, FacilityIndex, FacilityListItem, FacilityListItemTemp, HistoricalFacility models.
* 0139_remove_ppe_switch.py - This migration removes the ppe switch.
* 0140_remove_indexing_ppe_fields.py - This migration updates indexing functions to not index PPE fields.

#### Scheme changes
* [OSDEV-835](https://opensupplyhub.atlassian.net/browse/OSDEV-835) - Since the FacilityIndex model is primarily used to store cached facility data and display it publicly via the `/facilities/{id}` API endpoint, only public data can be shown. Therefore, caching emails to the FacilityIndex model was removed from the PostgreSQL indexing functions. All instances where emails are publicly displayed have been removed. The only remaining field is `ppe_contact_email`, but all functionality and code related to PPE will be deleted in this [OSDEV-562](https://opensupplyhub.atlassian.net/browse/OSDEV-562) ticket.
* [OSDEV-562](https://opensupplyhub.atlassian.net/browse/OSDEV-562) - Remove PPE fields (ppe_product_types, ppe_contact_email, ppe_contact_phone, ppe_website, ppe) from the `api_facility`, `api_facilityindex`, `api_facilitylistitem`, `api_facilitylistitemtemp`, `api_historicalfacility`. Remove this fields from indexing processes.

### Code/API changes
* [OSDEV-562](https://opensupplyhub.atlassian.net/browse/OSDEV-562) - Remove code related to PPE (ppe_product_types, ppe_contact_email, ppe_contact_phone, ppe_website, ppe) field from `/src/app`
* [OSDEV-562](https://opensupplyhub.atlassian.net/browse/OSDEV-562) - Remove code related to PPE (ppe_product_types, ppe_contact_email, ppe_contact_phone, ppe_website, ppe) field from `/src/dedupe-hub`
* [OSDEV 562](https://opensupplyhub.atlassian.net/browse/OSDEV-562) Remove code related to PPE (ppe_product_types, ppe_contact_email, ppe_contact_phone, ppe_website, ppe) from `/src/django`

### Architecture/Environment changes
* [OSDEV-829](https://opensupplyhub.atlassian.net/browse/OSDEV-673) Makes `minimum-ratio: 1` It allows to push code with less than 1% diff from main.

### Bugfix
* [OSDEV-848](https://opensupplyhub.atlassian.net/browse/OSDEV-848) When a user tries to create an account with an email that exists in the DB but with a different case of letters, the system returns "An error prevented signing up". Has been fixed to "A user with that email already exists."
* [OSDEV-673](https://opensupplyhub.atlassian.net/browse/OSDEV-673) When a user calls the endpoint `facility/id/history`, instead of a response, receives the error "TypeError: the JSON object must be str, bytes or bytearray, not list", in particular, this happened with the PK20190913BBJ2Y facility. A list with one element (a dictionary) was passed to the function, so an error occurred when trying to index the list with a string. Fixed.

### What's new
* API. Include token and call info on API settings tab.[OSDEV-752](https://opensupplyhub.atlassian.net/browse/OSDEV-752). Users can access a tab called `API` in account settings.From this tab, they can generate/retrieve their token and see their `API call allowance`, `current call count` and their `renewal period`.
* Make login non-case sensitive. [OSDEV-628](https://opensupplyhub.atlassian.net/browse/OSDEV-628). When the user creates an account email saving in lowercase. User  could login with any variations of casing as long as the characters are the same.
* API. Enable token generation based on API permissions in Django. [OSDEV-729](https://opensupplyhub.atlassian.net/browse/OSDEV-729). Updated Settings page to show/hide token tab by user groups. Forbid access to generate token for API if user didn't have permission groups.
* [OSDEV-219](https://opensupplyhub.atlassian.net/browse/OSDEV-219). Data moderator can merge potential match facilities from Confirm / Reject screen.
* [OSDEV-835](https://opensupplyhub.atlassian.net/browse/OSDEV-835) - Remove the display of emails in the `activity_reports` section of the `facilities/{id}` API endpoint, as email information is private.
* [OSDEV-525](https://opensupplyhub.atlassian.net/browse/OSDEV-525). Add Latitude and Longitude labels on facility page.
* API. Add a flag on API Limit page to indicate if package renews monthly or yearly. [OSDEV-781](https://opensupplyhub.atlassian.net/browse/OSDEV-781) Updated logic to support montly & yearly limitation count reset for API calls.

### Release instructions:
* Update code.
* Apply DB migrations up to the latest one.
* Run the index_facilities_new management command.


## Release 1.8.0

## Introduction
* Product name: Open Supply Hub
* Release date: January 27, 2024

### Code/API changes
* [OSDEV-690](https://opensupplyhub.atlassian.net/browse/OSDEV-690) - Correct all existing lint errors to ensure that code quality checks pass successfully via GitHub Actions and can detect new linting errors but not the old ones.
* [OSDEV-719](https://opensupplyhub.atlassian.net/browse/OSDEV-719) Introduce FacilityDownloadSerializerEmbedMode FacilityDownloadSerializer, replace FacilityIndexDownloadSerializer with combination of FacilityDownloadSerializerEmbedMode and FacilityDownloadSerializer
* [OSDEV-732](https://opensupplyhub.atlassian.net/browse/OSDEV-732) Fix issue with circular dependencies between `util.js` and `constants.jsx` modules in React app

### Architecture/Environment changes
* [OSDEV-690](https://opensupplyhub.atlassian.net/browse/OSDEV-690) - Configure running the code quality workflow as part of the continuous integration (CI) for each commit to a pull request. Both frontend (FE) and backend (BE) tests are executed, along with their respective linters. Additionally, `shellcheck` is applied to scripts within the scripts folder.
* [OSDEV-691](https://opensupplyhub.atlassian.net/browse/OSDEV-691) - Implement parallel job running for BE, FE, and bash script code quality checks. Three new scripts were created and can be used to run the same checks during local development to verify BE, FE, and bash scripts in the ./scripts folder.
* [OSDEV-692](https://opensupplyhub.atlassian.net/browse/OSDEV-691) - Implement code coverage checks for the React and Django apps using `barecheck/code-coverage-action` and generated code coverage `lcov` files. For the React app, code coverage is based on Jest tests, and for the Django app, it is based on unittest tests. If code coverage decreases, the job fails, preventing the PR from merging.
* [OSDEV-740](https://opensupplyhub.atlassian.net/browse/OSDEV-740) - Setup module for mocking Redux store (`redux-mock-store"`)
* [OSDEV-733](https://opensupplyhub.atlassian.net/browse/OSDEV-733) - Setup React test library module (`@testing-library`)

### Bugfix
* [OSDEV-718](https://opensupplyhub.atlassian.net/browse/OSDEV-718) - Fixed issue with user profile populating to other components.
* [OSDEV-727](https://opensupplyhub.atlassian.net/browse/OSDEV-720) - Downloading facilities with for Bangladesh is working again [https://opensupplyhub.org/facilities?countries=BD&sectors=Apparel](https://opensupplyhub.org/facilities?countries=BD&sectors=Apparel)

### What's new
* [OSDEV-241](https://opensupplyhub.atlassian.net/browse/OSDEV-241) - Searches with accented characters return results for accented and non accented characters.

### Database changes
#### Migrations:
* 0134_remove_sources_without_contributor -  Remove records from the Source table where the contributor is null and remove all data related to these records

### Release instructions:
* Update code
* Run migration up to 0134


## Release 1.7.3

## Introduction
* Product name: Open Supply Hub
* Release date: January 12, 2024

### Bugfix
* [OSDEV-736](https://opensupplyhub.atlassian.net/browse/OSDEV-736) Removed logic to handle text only match response data as it already removed from matching functionality in Dedupe Hub. Previously it bring an error on response for user when potential match happened.

## Release 1.7.2

## Introduction
* Product name: Open Supply Hub
* Release date: January 09, 2024

### Bugfix
* [OSDEV-721](https://opensupplyhub.atlassian.net/browse/OSDEV-721) Fixed issue with potential match logic when get facility data of match, previously it take facility id from Facility List Item, but it's wrong for Potential Match status as there is always NULL, facility id should be taken from Facility Match record in this case of Potential Match status.

## Release 1.7.1

## Introduction
* Product name: Open Supply Hub
* Release date: December 21, 2023

### Bugfix
* Fixed issue with Facility Upload API error by covered a case when facility object didn't exist (create=false) & updated timeout value while waiting to produce kafka topic message [OSDEV-713](https://opensupplyhub.atlassian.net/browse/OSDEV-713)
* [OSDEV-714](https://opensupplyhub.atlassian.net/browse/OSDEV-714) - Users can now use the map on the search page simultaneously without missing any tiles. Before fixing this issue, if the map requested tiles that weren't cached, one user might not receive all the tiles. With the bug fixed, the tile generation logic can handle multiple requests at the same time, ensuring all users get the tiles they need for the map based on their search requests.

### Code/API changes
* [OSDEV-714](https://opensupplyhub.atlassian.net/browse/OSDEV-714) - `select_for_update` and `get_or_create` have been implemented in the `retrieve_cached_tile` function to ensure that if another thread attempts to `select_for_update()`, it will block at the `get_or_create()` until the first thread's transaction commits. The `get_tile` function, which serves as an API endpoint handler for tile generation, was implemented as an atomic transaction to facilitate the use of `select_for_update()` and maintain the lock until the end of the transaction. This approach helps to prevent crashes from parallel requests attempting to create a cache record with the same primary key, corresponding to the full URL path.
* [OSDEV-711](https://opensupplyhub.atlassian.net/browse/OSDEV-711) - Make JS code related to load testing for tile generation more universal so that they can work with the HAR file provided by the developer. For that, the `ZOOM_HAR_PATH` environment variable was introduced. More test cases for tile generation were added to test the environment close to production, focusing on densely saturated regions with facilities, such as China and India. The README.md file for the load tests was updated to reflect the changes made.

## Release 1.7.0

## Introduction
* Product name: Open Supply Hub
* Release date: December 19, 2023

### Database changes
#### Migrations:
* 0130_introduce_separate_data_gathering_functions_for_the_index_table_columns - This migration:
    - rename `api_facilityindexnew` -> `api_facilityindex`
    - introduces separate data-gathering functions for the `api_facilityindexnew` table columns and makes the `index_facilities` and `index_facilities_by` procedures use them.
    This migration is irreversible.
* 0131_introduce_sql_triggers_instead_of_django_signals - This migration introduces SQL triggers instead of Django signals. The migration is revertable.
* 0132_add_moderation_mode_field - This migration adds the field `is_moderation_mode` to table `api_user`.
* 0133_introduce_tile_caching - This migration creates the TileCache table and the DynamicSetting table. This migration is reversible.

#### Scheme changes
* [OSDEV-622](https://opensupplyhub.atlassian.net/browse/OSDEV-622) - Separate data-gathering functions were created for the `api_facilityindexnew` table columns to collect data independently of the main procedure. The `index_facilities` and `index_facilities_by` procedures were updated to use new separate functions for collecting data for the `api_facilityindexnew` table columns that require long SQL queries.
* [OSDEV-595](https://opensupplyhub.atlassian.net/browse/OSDEV-595) - Rename FacilityIndexNew to FacilityIndex
* [OSDEV-623](https://opensupplyhub.atlassian.net/browse/OSDEV-623), [OSDEV-624](https://opensupplyhub.atlassian.net/browse/OSDEV-624), [OSDEV-638](https://opensupplyhub.atlassian.net/browse/OSDEV-638) - New SQL triggers have been introduced to handle changes in the `api_contributor`, `api_extendedfield`, `api_facility`, `api_facilityclaim`, `api_facilitylistitem`, `api_facilitymatch`, `api_source`, and `api_facilitylist` tables at the database level. This change is essential for the future functionality of DedupeHub, which will communicate directly with the database. All the Django signals have been removed. Additionally, reindexing of the necessary columns of the index table has been transferred to these triggers, eliminating the need for the large SQL procedure previously used in conjunction with Django signals.
* [OSDEV-637](https://opensupplyhub.atlassian.net/browse/OSDEV-637) - Add field `is_moderation_mode` to table `api_user`.
* [OSDEV-687](https://opensupplyhub.atlassian.net/browse/OSDEV-687) - The TileCache table was created to store cached tiles, and the DynamicSetting table was established to dynamically control app settings, specifically the expiration time of cached tiles.

### Code/API changes
* Update copy for "example" entries for List & Description fields & Contributor list page:
    - Update copy of Facility List example to: example: **Your Organization’s Name** Facility List June 2023
    - Update copy of Facility Description example to: example: This is the **Your Organization’s Name** list of suppliers for their retail products valid from Jan 2023 to June 2023
    - Update copy of rejected message to: "This list was rejected and will not be processed."
[OSDEV-640](https://opensupplyhub.atlassian.net/browse/OSDEV-640)
* In the Facility Claim Request form the field 'Preferred method of contact' has been done not mandatory. - [OSDEV-560](https://opensupplyhub.atlassian.net/browse/OSDEV-560)
* The new parameter `is_moderation_mode` has been added to GET and POST requests of the `/user-profile/{ID}/` API endpoint. - [OSDEV-637](https://opensupplyhub.atlassian.net/browse/OSDEV-637)
* [OSDEV-687](https://opensupplyhub.atlassian.net/browse/OSDEV-687) - Implement cache logic for the get_tile view to either use a cached tile or generate a new tile for caching. When a user interacts with the map and makes a new request for a tile, the system checks if the requested tile, identified by its path, is already cached in the database. If the tile is already cached in the TileCache table, the cached tile binary data is retrieved and returned, avoiding the need to regenerate the tile for improved performance. Each cached tile has a default expiration period of 604,800 seconds (7 days). However, the admin can reconfigure this duration in the Django admin panel.
* Delete all Jenkins-related files since Jenkins is no longer in use.
* Move the maintenance page to the project repository, specifically to `src/maintenance`, to track the history of its changes.

### Architecture/Environment changes
* Remove FacilityDownloadSerializer and replace it with FacilityIndexDownloadSerializer
* Add a special Django management command, `install_db_exts`, that will install all the necessary PostgreSQL extensions for the database based on the required DB extensions for the 1.7.0 release.
* Create the `reset_database` Django management command that resets the database and repopulates it with fixture data, including facilities and matches. Update the `scripts/reset_database` shell script to include the call to this command, making it available for local development when it needs to be run inside the failed Django container for the first time. Also, rename shell scripts and affected management commands to enhance readability.

### Bugfix
* Increase amount of facilities downloaded to 100 per red and reduce time per request in 4-5 times
Fix issue with exceeding API requests. [OSDEV-557](https://opensupplyhub.atlassian.net/browse/OSDEV-442)

### What's new
* Updated copy for "example" entries for List & Description fields & Contributor list page
[OSDEV-640](https://opensupplyhub.atlassian.net/browse/OSDEV-640)
* The field 'Preferred method of contact' has been done not mandatory in the Facility Claim Request form. When the user fills this form he/she can skip this field. - [OSDEV-560](https://opensupplyhub.atlassian.net/browse/OSDEV-560)
* Data Moderator Profile. Implement the ability to activate the Merge function on the Facility Search page. - [OSDEV-637](https://opensupplyhub.atlassian.net/browse/OSDEV-637)
* [OSDEV-302](https://opensupplyhub.atlassian.net/browse/OSDEV-302), [OSDEV-667](https://opensupplyhub.atlassian.net/browse/OSDEV-667) - Enable data moderators to trigger merges from the search results screen. Checkboxes were added to the search page right before each item in the search results to allow users to select facilities for merging. A "Merge" button was also implemented to open the Merge modal window, where all the data about the selected facilities is downloaded.
* [OSDEV-684](https://opensupplyhub.atlassian.net/browse/OSDEV-684) Removed Google Translate Plug-In in the system & UI Element

### Release instructions:
* apply migrations up to 0133_introduce_tile_caching
* apply command index_facilities_new


## Release 1.6.1

## Introduction
* Product name: Open Supply Hub
* Release date: November 8, 2023

### Database changes
#### Migrations:
- 0130_facility_index_gin_index - implement indexes for fields on "api_facilityindexnew" table related to tile generation

#### Scheme changes
* indexing fields in api_facilityindexnew
    * contrib_types
    * contributors_id
    * lists

### Architecture/Environment changes
* Reconfigure CPU resources so that every worker uses 2 cores - [OSDEV-657](https://opensupplyhub.atlassian.net/browse/OSDEV-657)
* Add Code Quality pipelines

### Bugfix
* Implement indexing of fields related to tile generation in api_facilityindexnew table [OSDEV-654](https://opensupplyhub.atlassian.net/browse/OSDEV-654)

### Release instructions:
- apply migrations up to 0130_facility_index_gin_index


## Release 1.6.0

## Introduction
* Product name: Open Supply Hub
* Release date: November 4, 2023

### Database changes
#### Migrations:
- 0126_add_tables_a_b_test - add tables api_facilitylistitemtemp & api_facilitymatchtemp for A/B Test purpose
- 0127_search_by_private_contributor_types - add contributor types from non-public lists to api_facilityindexnew table
- 0128_custom_text_implementation - creates custom_text SQL functions and updated index_facilities and index_facilities_by to use it
- 0129_delete_facility_index - removes api_facilityindex table

#### Scheme changes
* introduce fields to api_facility_list_items
    * raw_json:JSON
    * raw_header:Text
* introduce table api_facilitylistitemfield - key-value storage for both mandatory and custom facility list item fields.
* introduce procedure custom_text - evaluates array required for advanced search by custom fields
* update index_facilities and index_facilities_by procedures to evaluate custom_text add custom_text_serach using custom_text from above
* introduce tables api_facilitylistitemtemp & api_facilitymatchtemp as a copy of api_facilitylistitem & api_facilitymatch for A/B Test to store match results
* remove api_facilityindex table

### Code/API changes
* Endpoint /contributor-lists/ has been deprecated
* The new endpoint /contributor-lists-sorted/ has been created: View Facility Lists that are both active and approved filtered by Contributor sorted by creation date and changed response type to list of objects.
- [OSDEV-218](https://opensupplyhub.atlassian.net/browse/OSDEV-218)
* Connect new tables (api_facilitylistitemtemp & api_facilitymatchtemp) to existing parsing & geocoding result storing
* Trigger matching process on Dedupe Hub through Kafka Producer on Django side
- [OSDEV-507](https://opensupplyhub.atlassian.net/browse/OSDEV-507)

### Architecture/Environment changes
* Update rollbar token - [OSDEV-581](https://opensupplyhub.atlassian.net/browse/OSHUB-581)
* Deployed Dedupe Hub standalone service & Kafka event streaming service for A/B Test purpose - [OSDEV-507](https://opensupplyhub.atlassian.net/browse/OSDEV-507)
* Kafka added to infrastructure (AWS MSK) - [OSDEV-428](https://opensupplyhub.atlassian.net/browse/OSDEV-428)
* Dedupe Hub service added to ECS Cluster - [OSDEV-430](https://opensupplyhub.atlassian.net/browse/OSDEV-430)
* Infrastructure environments not depended on python (django app environment) - [OSDEV-424](https://opensupplyhub.atlassian.net/browse/OSDEV-424)
* Reworked algorithm to manage DNS records - [OSDEV-414](https://opensupplyhub.atlassian.net/browse/OSDEV-414)
* Update AWS Terraform provider, move from Azavea repo & upgrade few modules for Terraform - [OSDEV-405](https://opensupplyhub.atlassian.net/browse/OSDEV-405)
* Replaced usage of FacilityIndex model by FacilityIndexNew.
* Removed FacilityIndex model
* Removed function get_custom_text
* Removed function index_custom_text from transactions
* Removed function index_extended_fields from transactions
* Removed function index_facilities from transactions
* Removed function index_sectors from transactions
* Removed get_sector_dict from transactions

### Bugfix
* Make search by non-public contributor types available [OSDEV-307](https://opensupplyhub.atlassian.net/browse/OSDEV-307)
* Make possibility to create embed map configuration for constributors with more than 2500 facilities [OSDEV-585](https://opensupplyhub.atlassian.net/browse/OSDEV-585)
* Make possibility to save data facilities even if they have no stored location [OSDEV-596](https://opensupplyhub.atlassian.net/browse/OSDEV-596)

### What's new
* Update README.md with the most recent information - [OSDEV-580](https://opensupplyhub.atlassian.net/browse/OSHUB-580)
* Update Rollbar's post_server_item tokens - [OSDEV-581](https://opensupplyhub.atlassian.net/browse/OSHUB-581)
* Contributor Lists. Order lists from a contributor by newest to oldest list - [OSDEV-218](https://opensupplyhub.atlassian.net/browse/OSDEV-218)

### Release instructions:
- apply migrations up to 0124_itroduce_raw_json
- execute command fill_raw_json
- apply migrations up to 0129_delete_facility_index
- apply command index_facilities_new<|MERGE_RESOLUTION|>--- conflicted
+++ resolved
@@ -22,14 +22,11 @@
 
 ### What's new
 * [OSDEV-40](https://opensupplyhub.atlassian.net/browse/OSDEV-40) - Created new page for `/contribute` to choose between multiple & single location upload. Replaced current multiple list upload to `/contribute/multiple-locations`. Changed `Upload Data` to `Add Data` text.
-<<<<<<< HEAD
 * [OSDEV-1524](https://opensupplyhub.atlassian.net/browse/OSDEV-1524) - Updated salutations in automated emails to ensure a consistent and professional experience of communication from OS Hub.
-=======
 * [OSDEV-1129](https://opensupplyhub.atlassian.net/browse/OSDEV-1129) - The UI for the results page for name and address search was implemented. It includes the following screens:
     * Successful Search: If the search is successful, the results screen displays a list of production locations. Each item includes the following information about the production location: name, OS ID, address, and country name. Users can either select a specific production location or press the "I don’t see my Location" button, which triggers a confirmation dialog window.
     * Confirmation Dialog Window: In this window, users can confirm that no correct location was found using the provided search parameters. They can either proceed to create a new production location or return to the search.
     * Unsuccessful Search: If the search is unsuccessful, an explanation is provided along with two options: return to the search or add a new production location.
->>>>>>> 47a74ec3
 
 ### Release instructions:
 * Ensure that the following commands are included in the `post_deployment` command:
