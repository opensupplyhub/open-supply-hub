--- conflicted
+++ resolved
@@ -22,13 +22,10 @@
     - `url` -> `business_url`
     - `lon` -> `lng`
 * [OSDEV-1025](https://opensupplyhub.atlassian.net/browse/OSDEV-1025) - Added the `get_is_claimed` method to the `FacilityMatchSerializer` that returns a boolean value depending on whether the matched facility has an approved claim or not.
-<<<<<<< HEAD
 * [OSDEV-1092](https://opensupplyhub.atlassian.net/browse/OSDEV-1092) - Modified the serialized output of the `FacilityClaimDetailsSerializer`:
     * Removed the `verification_method` and `phone_number` fields.
     * Added `facility_website`, `sector`, `facility_workers_count`, and `facility_name_native_language`.
-=======
 * [OSDEV-1101](https://opensupplyhub.atlassian.net/browse/OSDEV-1101) - API v1/production-locations. Extend the country object to include alpha-3 code, numeric code, and country name.
->>>>>>> 78043d55
 
 ### Architecture/Environment changes
 * [OSDEV-1153](https://opensupplyhub.atlassian.net/browse/OSDEV-1153) - Created integration tests for the OpenSearch and for new `/api/v1/production-locations/` API endpoint.
