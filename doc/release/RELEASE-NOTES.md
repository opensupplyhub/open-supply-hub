--- conflicted
+++ resolved
@@ -26,11 +26,9 @@
 
 ### Bugfix
 * [OSDEV-1747](https://opensupplyhub.atlassian.net/browse/OSDEV-1747) - The pages `My Claimed Facilities`, `Claimed Facility Details`, `My Lists`, and `My Lists/id` are now accessible only to authorized users. Additionally, styles have been refactored, an `InputSelect` component has been moved to the separate file, and input styling on the `Claimed Facility Details` page has been fixed.
-<<<<<<< HEAD
 * [OSDEV-1886](https://opensupplyhub.atlassian.net/browse/OSDEV-1886) - Deleting Lambda@Edge function before destroying infrastructure. These changes are necessary so that infrastructure can be deleted using Terraform without receiving an error about a problem deleting a replicated function.
-=======
 * [OSDEV-1830](https://opensupplyhub.atlassian.net/browse/OSDEV-1830) - Updated implementation for `Production Location Info` page to input any values for `Location Type` and `Processing Type`, except when the sector is `Apparel` — in that case, enforce taxonomy filters.
->>>>>>> f53950e0
+
 
 ### What's new
 * *Describe what's new here. The changes that can impact user experience should be listed in this section.*
