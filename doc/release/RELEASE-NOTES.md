--- conflicted
+++ resolved
@@ -13,11 +13,8 @@
 * *Describe high-level database changes.*
 
 #### Migrations:
-<<<<<<< HEAD
-* 0168_add_facility_download_limit - This migration introduces the `api_facilitydownloadlimit` table for the `FacilityDownloadLimit` model to collect facility downloads data for a user.
-=======
 * 0168_introduce_show_additional_identifiers_switch.py - This migration introduces a new switch called `show_additional_identifiers`, which will be used on the production location profile page to show or hide additional identifiers of the production location.
->>>>>>> 17d0e349
+* 0169_add_facility_download_limit - This migration introduces the `api_facilitydownloadlimit` table for the `FacilityDownloadLimit` model to collect facility downloads data for a user.
 
 #### Schema changes
 * [OSDEV-1865](https://opensupplyhub.atlassian.net/browse/OSDEV-1865) - The `FacilityDownloadLimit` model has been created. This model includes such fields: id, user_id, last
