--- conflicted
+++ resolved
@@ -23,13 +23,11 @@
 * [OSDEV-1069](https://opensupplyhub.atlassian.net/browse/OSDEV-1069) - The following changes have been made:
     * Changed the Postgres Docker image for the database to use the official one and make the local database setup platform-agnostic, so it doesn't depend on the processor architecture.
     * Built the PostGIS program from source and installed it to avoid LLVM-related errors inside the database Docker container during local development.
-<<<<<<< HEAD
 * [OSDEV-1072](https://opensupplyhub.atlassian.net/browse/OSDEV-1072) - The following changes have been made:
     * Added building database-anonymizer container to the pipeline.
     * Pushing the database-anonymizer container to the repo is turned off until the database anonymizing scheduled task will be deployed to the production.
 * [OSDEV-1089](https://opensupplyhub.atlassian.net/browse/OSDEV-1089) Change format gunicurn logs not pass IP address to AWS CloudWatch.
 * Added command `reindex_database`
-=======
 * [OSDEV-1075](https://opensupplyhub.atlassian.net/browse/OSDEV-1075) - The following changes have been made:
     * All resources created via batch job will be tagged
 * [OSDEV-1089](https://opensupplyhub.atlassian.net/browse/OSDEV-1089) Change format gunicurn logs not pass IP address to AWS CloudWatch.
@@ -38,7 +36,6 @@
 * [OSDEV-1089](https://opensupplyhub.atlassian.net/browse/OSDEV-1089) Change format gunicurn logs not pass IP address to AWS CloudWatch.
 * Removed calling command `clean_facilitylistitems` from the `post_deployment` command.
 * Added calling command `reindex_database` from the `post_deployment` command.
->>>>>>> 6ec6ec97
 
 ### Bugfix
 * [OSDEV-1019](https://opensupplyhub.atlassian.net/browse/OSDEV-1019) - Fixed an error message to 'Your account is not verified. Check your email for a confirmation link.' when a user tries to log in with an uppercase letter in the email address and their account has not been activated through the confirmation link.
