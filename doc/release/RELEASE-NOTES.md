--- conflicted
+++ resolved
@@ -36,7 +36,6 @@
     - Connected GET `v1/production-locations`.
     - Routing between pages `Production Location Search`,`Search returned no results`, `Production Location Information`, `Search results`, and `I don't see my Location` pop-up is configured.
     - Max result limit set to 100.
-<<<<<<< HEAD
 * [OSDEV-1365](https://opensupplyhub.atlassian.net/browse/OSDEV-1365) - SLC: Integrate collecting contribution data page.
 * [OSDEV-1370](https://opensupplyhub.atlassian.net/browse/OSDEV-1370) - SLC: Connect Backend API submission with "Thank for Submitting" screen
     - Integrated `POST /v1/production-locations/` in `/contribute/production-location/info/` page.
@@ -50,10 +49,7 @@
     - Created link to claim from "Thank for Submitting" modal dialog only if production location is available for claim and moderation event is not pending.
     - Implemented serializing and validation production location fields before passing to the "Thank for Submitting" modal dialog.
     - Refactored routing between search results page and production location info page. Search parameters are now stored in the Redux state, so the 'Go Back' button in production location info page will lead to the previous search.
-=======
 * [OSDEV-1558](https://opensupplyhub.atlassian.net/browse/OSDEV-1558) - Added a new field, `action_type`, to the moderation event. This data appears on the Contribution Record page when a moderator creates a new location or matches it to an existing one.
-
->>>>>>> d5ce0e86
 
 ### Release instructions:
 * Ensure that the following commands are included in the `post_deployment` command:
