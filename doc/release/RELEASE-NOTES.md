--- conflicted
+++ resolved
@@ -3,18 +3,48 @@
 
 This project adheres to [Semantic Versioning](http://semver.org/spec/v2.0.0.html). The format is based on the `RELEASE-NOTES-TEMPLATE.md` file.
 
-
-## Release 1.19.0
-
-## Introduction
-* Product name: Open Supply Hub
-* Release date: August 24, 2024
+## Release 1.20.0
+
+## Introduction
+* Product name: Open Supply Hub
+* Release date: September , 2024
+
+### Database changes
+#### Migrations:
+* *Describe migrations here.*
+
+#### Scheme changes
+* *Describe scheme changes here.*
 
 ### Code/API changes
 * [OSDEV-1167](https://opensupplyhub.atlassian.net/browse/OSDEV-1167) - Search. Update field names in Open Search. The following parameter/field names in the API schema has been changed:
     - `name_local` -> `local_name`
     - `url` -> `business_url`
     - `lon` -> `lng`
+
+### Architecture/Environment changes
+* *Describe architecture/environment changes here.*
+
+### Bugfix
+* *Describe bugfix here.*
+
+### What's new
+* *Describe what's new here. The changes that can impact user experience should be listed in this section.*
+
+### Release instructions:
+* Recreate index with new schema:
+    1. Before deploying to the env, especially for Production and Staging, you must first delete the opensearch production location index through ІС2 bastion.
+    2. Delete the IFS storage from the ran file or the file through the ІС2 bastion instance.
+    3. Start deploying changes to the env.
+
+
+## Release 1.19.0
+
+## Introduction
+* Product name: Open Supply Hub
+* Release date: August 24, 2024
+
+### Code/API changes
 * [OSDEV-1006](https://opensupplyhub.atlassian.net/browse/OSDEV-1006) - Create new "api/v1/production-locations" endpoint.
 * [OSDEV-633](https://opensupplyhub.atlassian.net/browse/OSDEV-633) - Modified the `sectors` endpoint to return either a list of sectors or sectors grouped by their sector groups, depending on the query parameters passed to the request. Possible parameters include:
     * `embed` (optional): If present, returns a flat list of sectors submitted by a specific contributor.
@@ -39,14 +69,7 @@
 * [OSDEV-633](https://opensupplyhub.atlassian.net/browse/OSDEV-633) - Added a nested select to the Sectors filter. The main selection is the group name of related sectors. By pressing the header, a user can select all related sectors from this group. To view the list of related sectors, it's necessary to press the "carrot" icon next to the group heading. This action allows a user to choose a single sector from the grouped list. Additionally, entering text into the search filter displays only the filtered sectors within the opened groups.
 
 ### Release instructions:
-<<<<<<< HEAD
-* Recreate index with new schema:
-    1. Before deploying to the env, especially for Production and Staging, you must first delete the opensearch production location index through ІС2 bastion.
-    2. Delete the IFS storage from the ran file or the file through the ІС2 bastion instance.
-    3. Start deploying changes to the env.
-=======
 * Before deploying to an existing environment, manually delete the related EFS storage, OpenSearch domain, and stop all tasks of the Logstash service in the appropriate ECS cluster. This is necessary to apply the new mapping for the production-locations OpenSearch index.
->>>>>>> 50725d6c
 
 
 ## Release 1.18.0
