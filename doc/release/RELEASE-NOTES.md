--- conflicted
+++ resolved
@@ -31,13 +31,10 @@
 * [OSDEV-1662](https://opensupplyhub.atlassian.net/browse/OSDEV-1662) - Updated Logstash mapping configuration to handle the new `action_perform_by` field for OpenSearch.
 
 ### Architecture/Environment changes
-<<<<<<< HEAD
 * *Describe architecture/environment changes here.*
 
 ### Bugfix
 * [OSDEV-1549](https://opensupplyhub.atlassian.net/browse/OSDEV-1549) - Added Django serialization check for all fields from the request body based on [the API specification](https://opensupplyhub.github.io/open-supply-hub-api-docs/) for POST and PATCH v1/production-locations endpoint, and appropriate errors return according to the request body schema in the API spec.
-=======
->>>>>>> b7a30ce9
 * [OSDEV-1515](https://opensupplyhub.atlassian.net/browse/OSDEV-1515) - Removed `rds_allow_major_version_upgrade` and `rds_apply_immediately` from the environment tfvars files (e.g., terraform-production.tfvars) to set them to `false` again, as the default values in `/deployment/terraform/variables.tf` are `false`. This is necessary to prevent unintended PostgreSQL major version upgrades since the target PostgreSQL 16.3 version has been reached.
 * [OSDEV-899](https://opensupplyhub.atlassian.net/browse/OSDEV-899) - With this task, we split the Django container into two components: FE (React) and BE (Django). Requests to the frontend (React) will be processed by the CDN (CloudFront), while requests to the API will be redirected to the Django container. This approach will allow for more efficient use of ECS cluster computing resources and improve frontend performance.
 
