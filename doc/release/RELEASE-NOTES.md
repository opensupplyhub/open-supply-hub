# Release Notes
All notable changes to this project will be documented in this file.

This project adheres to [Semantic Versioning](http://semver.org/spec/v2.0.0.html). The format is based on the `RELEASE-NOTES-TEMPLATE.md` file.


## Release 1.17.0

## Introduction
* Product name: Open Supply Hub
* Release date: July 27, 2024

### Database changes
#### Migrations:
* 0151_replace_index_number_of_workers - replace function `index_number_of_workers` to use one source of truth for both`number_of_workers` & `extended_fields`.

#### Scheme changes
* *Describe scheme changes here.*

### Code/API changes
* *Describe code/API changes here.*

### Architecture/Environment changes
* *Describe architecture/environment changes here.*

### Bugfix
<<<<<<< HEAD
* [OSDEV-1145](https://opensupplyhub.atlassian.net/browse/OSDEV-1145) - Error message appearing as red dot with no context.

=======
* [OSDEV-576](https://opensupplyhub.atlassian.net/browse/OSDEV-576) - Implemented one source of truth to Search query source & Production Location Details page source for field `number_of_workers`.
>>>>>>> 813b4b3c
### What's new
* [OSDEV-1090](https://opensupplyhub.atlassian.net/browse/OSDEV-1090) - Claims. Remove extra product type field on Claimed Facility Details page.
* [OSDEV-273](https://opensupplyhub.atlassian.net/browse/OSDEV-273) - Facility Claims. Implement filtering by Country and Status. Set 'pending' claim status as a default filter.
* [OSDEV-1083](https://opensupplyhub.atlassian.net/browse/OSDEV-1083) - Implemented a 'toggle password visibility' feature in the login, registration, reset password and user profile forms.

### Release instructions:
* Ensure that the following commands are included in the `post_deployment` command:
    * `migrate`
    * `index_facilities_new`


## Release 1.16.0

## Introduction
* Product name: Open Supply Hub
* Release date: July 13, 2024

### Database changes
#### Migrations:
* *Describe migrations here.*

#### Scheme changes
* *Describe scheme changes here.*

### Code/API changes
* [OSDEV-1100](https://opensupplyhub.atlassian.net/browse/OSDEV-1100) - Replaced all mentions of "facility" and "facilities" with the new production location naming in the Logstash app. Renamed `location` field in the production locations index to `coordinates`.
* [OSDEV-705](https://opensupplyhub.atlassian.net/browse/OSDEV-705) - Created an additional `RowCoordinatesSerializer` in the ContriCleaner to handle coordinate values ("lat" and "lng"). Moved the conversion of "lat" and "lng" into float point numbers from `FacilityListViewSet` to this serializer.
* Introduced a general format for all Python logs by updating the Django `LOGGING` constant. Disabled propagation for the `django` logger to the `root` logger to avoid log duplication. Removed unnecessary calls to the `basicConfig` method since only the configuration defined in the `LOGGING` constant in the settings.py file is considered valid by the current Django app.

### Architecture/Environment changes
* *Describe architecture/environment changes here.*

### Bugfix
* [OSDEV-705](https://opensupplyhub.atlassian.net/browse/OSDEV-705) - Fixed the error “could not convert string to float” that occurred when a list contained columns for “lat” and “lng” and only some of the rows in these columns had data. As a result, rows are processed regardless of whether the values for “lat” and “lng” are present and valid, invalid, or empty.

### What's new
* [OSDEV-981](https://opensupplyhub.atlassian.net/browse/OSDEV-981) Reporting. History of contributor uploads. Created a new report with details about the contributor:
    * including name, ID, contributor type;
    * first upload, including date of the first upload and time since the first upload in days;
    * most recent (or “last”) upload, including date of the last upload and time since the last upload in days;
    * total (or “lifetime”) uploads and a calculation for uploads per year (= lifetime uploads = total uploads / (current year - first upload year); if “first upload year” = “current year”, then use 1 in denominator). This data is ordered based on the “date of last upload” column so that contributors who have recently contributed data are at the top of the report.
* [OSDEV-1105](https://opensupplyhub.atlassian.net/browse/OSDEV-1105) - Contribution. Allow commas in list name and update error message.
* [OSDEV-272](https://opensupplyhub.atlassian.net/browse/OSDEV-272) - Facility Claims Page. Implement ascending/descending and alphabetic sort on FE. Applied proper sorting for lower case/upper case/accented strings.
* [OSDEV-1036](https://opensupplyhub.atlassian.net/browse/OSDEV-1036) - Claims. Add a sortable "claim decision" column to claims admin page.
* [OSDEV-1053](https://opensupplyhub.atlassian.net/browse/OSDEV-1053) - Updated email notification about the claim submission.

### Release instructions:
* *Provide release instructions here.*


## Release 1.15.0

## Introduction
* Product name: Open Supply Hub
* Release date: June 29, 2024

### Database changes
#### Migrations:
* 0150_introduce_function_formatting_number_to_percent - adds add_percent_to_number to DB and drop
drop_calc_column_func.

### Code/API changes
* [OSDEV-1004](https://opensupplyhub.atlassian.net/browse/OSDEV-1004) - The following changes have been made to the Logstash and OpenSearch services:
    * Prepared the SQL script to collect all the necessary data for the `v1/facilities` API endpoint according to the new API specification. Agreed upon and established a prioritization scale for gathering data related to the name, address, sector, parent_company, product_type, facility_type, processing_type, number_of_workers and location fields as follows:
        * Data from the approved claim.
        * Promoted matches (considered as promoted facility list items).
        * The most recently contributed data.
    * For the country field, the same prioritization scale has been utilized except for 'Data from the approved claims' because the claimant cannot update the country in any way.
    * Introduced a new set of Ruby scripts to filter and reorganize the incoming data at the Logstash app level, avoiding complex database queries that could lead to high database load.
    * Updated the `facilities` index template for OpenSearch to define how new fields within the facility documents are stored and indexed by OpenSearch.
    * Set up the main Logstash pipeline to run every 15 minutes.
    * Introduced ingress and egress rules for the Opensearch and Logstash.
    * Parameterized database credentials for the logstash configs input.
    * Parameterized OpenSearch domain for the logstash configs output.
    * Specified the ARN of an IAM role to be used as the master user for the OpenSearch domain.
    * Set EFS access point permissions for logstash:root user.
    * Utilized environment variables to disable authentication for OpenSearch during local development, as the authentication isn't necessary.

    All changes have been made to meet the API specification requirements for `v1/facilities` API endpoint as closely as possible.

### Architecture/Environment changes
* For the job `clean_ecr_repositories` of Destroy Environment action, it was added a new line to the script responsible for deleting ECR repositories, specifically targeting the `opensupplyhub-logstash` repository.
* The `reindex_database` and `index_facilities_new` commands have been removed from the `post_deployment` command.

### Bugfix
* [OSDEV-1098](https://opensupplyhub.atlassian.net/browse/OSDEV-1098) Reporting. A columns values in the report "Contributor type by %" are not cumulative. The SQL for the report has been rewritten in such a way that first calculates the monthly counts, then computes the cumulative counts for each month, and finally applies the add_percent_to_number function to get the desired percentages. This gives us the accumulated values for each month.

### What's new
* [OSDEV-1071](https://opensupplyhub.atlassian.net/browse/OSDEV-1071)  Replaced the term "facility" with "production location" in the claims banners
* [OSDEV-933](https://opensupplyhub.atlassian.net/browse/OSDEV-933) Facility Claims. Add "what is claims" screen. `What is claims` page with radio buttons has been added that explains more about the claim. Updated title and link text for not logged in user who wants to claim a production location.
* [OSDEV-1088](https://opensupplyhub.atlassian.net/browse/OSDEV-1088) - Collecting users' public IP addresses in the Rollbar error tracker has been disabled to meet GDPR compliance.

### Release instructions:
* Update code.


## Release 1.14.0

## Introduction
* Product name: Open Supply Hub
* Release date: June 15, 2024

### Database changes
#### Migrations:
* 0146_add_facility_workers_count_new_field_to_facilityclaim - adds the facility_workers_count_new field to the FacilityClaim model.
* 0147_copy_facility_workers_count_to_facility_workers_count_new - copies the data from the facility_workers_count field to the facility_workers_count_new field.
* 0148_remove_facility_workers_count_field_from_facilityclaim - removes the facility_workers_count field from the FacilityClaim model.
* 0149_rename_facility_workers_count_new_to_facility_workers_count - renames the facility_workers_count_new field to facility_workers_count.

#### Scheme changes
* [OSDEV-1084](https://opensupplyhub.atlassian.net/browse/OSDEV-1084) - To enable adding a range for the number of workers during the claiming process, the type of the `facility_workers_count` field in the `FacilityClaim` table was changed from `IntegerField` to `CharField`.

### Architecture/Environment changes
* [OSDEV-1069](https://opensupplyhub.atlassian.net/browse/OSDEV-1069) - The following changes have been made:
    * Changed the Postgres Docker image for the database to use the official one and make the local database setup platform-agnostic, so it doesn't depend on the processor architecture.
    * Built the PostGIS program from source and installed it to avoid LLVM-related errors inside the database Docker container during local development.
* [OSDEV-1072](https://opensupplyhub.atlassian.net/browse/OSDEV-1072) - The following changes have been made:
    * Added building database-anonymizer container to the pipeline.
    * Pushing the database-anonymizer container to the repo is turned off until the database anonymizing scheduled task will be deployed to the production.
* [OSDEV-1089](https://opensupplyhub.atlassian.net/browse/OSDEV-1089) Change format gunicurn logs not pass IP address to AWS CloudWatch.
* Added command `reindex_database`
* [OSDEV-1075](https://opensupplyhub.atlassian.net/browse/OSDEV-1075) - The following changes have been made:
    * All resources created via batch job will be tagged
* [OSDEV-1089](https://opensupplyhub.atlassian.net/browse/OSDEV-1089) Change format gunicurn logs not pass IP address to AWS CloudWatch.
* Make tile generation endpoint transaction-less and remove `CREATE TEMP TABLE` statement.
* Added command `reindex_database`.
* [OSDEV-1089](https://opensupplyhub.atlassian.net/browse/OSDEV-1089) Change format gunicurn logs not pass IP address to AWS CloudWatch.
* Removed calling command `clean_facilitylistitems` from the `post_deployment` command.
* Added calling command `reindex_database` from the `post_deployment` command.
* Added calling command `index_facilities_new` from the `post_deployment` command.
* An additional loop was added to the `run_cli_task` script that repeatedly checks the status of an AWS ECS task, waiting for it to stop.

### Bugfix
* [OSDEV-1019](https://opensupplyhub.atlassian.net/browse/OSDEV-1019) - Fixed an error message to 'Your account is not verified. Check your email for a confirmation link.' when a user tries to log in with an uppercase letter in the email address and their account has not been activated through the confirmation link.
* Added the `--if-exists` flag to all calls of the `pg_restore` command to eliminate spam errors when it tries to delete resources that don't exist just because the DB can be empty. Improved the section of the README about applying the database dump locally. Specifically, SQL queries have been added to delete all the tables and recreate an empty database schema to avoid conflicts during the database dump restore.

### What's new
* [OSDEV-1030](https://opensupplyhub.atlassian.net/browse/OSDEV-1030) - The following changes have been made:
    * Replaced the "Donate" button with a "Blog" button in the header
    * Added links to the "Blog" and "Careers" pages in the footer
* [OSDEV-939](https://opensupplyhub.atlassian.net/browse/OSDEV-939) - The following changes have been made:
    * Created new steps `Supporting Documentation` & `Additional Data` for `Facility Claim Request` page.
    * Added popup for successfully submitted claim.
* [OSDEV-1084](https://opensupplyhub.atlassian.net/browse/OSDEV-1084) - Enable adding a range for the number of workers during the claiming process, either after pressing the “I want to claim this production location” link or on the Claimed Facility Details page.

### Release instructions:
* Update code.


## Release 1.13.0

## Introduction
* Product name: Open Supply Hub
* Release date: June 01, 2024

### Database changes
#### Migrations:
* 0145_new_functions_for_clean_facilitylistitems_command - introduced new sql functions for `clean_facilitylistitems` command:
    - drop_table_triggers
    - remove_items_where_facility_id_is_null
    - remove_old_pending_matches
    - remove_items_without_matches_and_related_facilities

### Code/API changes
* [OSDEV-994](https://opensupplyhub.atlassian.net/browse/OSDEV-994) API. Update to pass all merge events to user based on contrib id. A non-admin API user makes:
- a GET call to /moderation-events/merge/
and receives information about merges that have occurred for all contributors.
- a GET call to /moderation-events/merge/?contributors=<id_number_x>&contributors=<id_number_y>&contributors=<id_number_z>
and receives information about merges that have occurred for the contributors with the specified IDs.

### Architecture/Environment changes
* [OSDEV-1003](https://opensupplyhub.atlassian.net/browse/OSDEV-1003) - Added automatic building for the Logstash Docker image in the `Deploy to AWS` workflow. Refactored the `Deploy to AWS` workflow to remove redundant setting values for `build-args` of the `docker/build-push-action` action in cases where the values are not used.
* [OSDEV-1004](https://opensupplyhub.atlassian.net/browse/OSDEV-1004) - Prepared the local environment setup for the Logstash and OpenSearch services to enable local development. Created a script to start the project from scratch with a database populated with sample data.
* [OSDEV-1054](https://opensupplyhub.atlassian.net/browse/OSDEV-1054) - Added a Django command `clean_facilitylistitems` that make next steps:
    - drop table triggers;
    - remove facilitylistitems where facility_id is null;
    - remove facilitylistitems with potential match status more than thirty days;
    - remove facilitylistitems without matches and related facilities;
    - create table triggers;
    - run indexing facilities
* [OSDEV-878](https://opensupplyhub.atlassian.net/browse/OSDEV-878) - Added a Django command `post_deployment` that runs Django migrations during the deployment process. This command can be expanded to include other post-deployment tasks. Used the `post_deployment` command in the `post_deploy` job of the Deploy to AWS workflow.

### Bugfix
* [OSDEV-1056](https://opensupplyhub.atlassian.net/browse/OSDEV-1056) - Refactor OS Hub member's email anonymization.
* [OSDEV-1022](https://opensupplyhub.atlassian.net/browse/OSDEV-1022) - Fix updating facility claim for user. Bring the format of extended field values to the same format as for List / API upload during processing. This has been done because extending fields processing is happening both for List / API uploading and claim update.
* [OSDEV-788](https://opensupplyhub.atlassian.net/browse/OSDEV-788) - Re-written logic for New_Facility/Automatic_Match/Potential_Match when we collect & save data for FacilityListItemTemp/FacilityMatchTemp. That fixed issue with option `create` equal `False` for API requests.
* [OSDEV-1027](https://opensupplyhub.atlassian.net/browse/OSDEV-1027) - Fix rendering of the Average Lead Time section

### What's new
* [OSDEV-1049](https://opensupplyhub.atlassian.net/browse/OSDEV-1049) Update Release protocol.
* [OSDEV-922](https://opensupplyhub.atlassian.net/browse/OSDEV-922) Consent Message. Update wording of consent opt in message on Open Supply Hub. A user who verifies Open Supply Hub for the first time can see the updated message.
* [OSDEV-1068](https://opensupplyhub.atlassian.net/browse/OSDEV-1068) - Created report that shows the number of records from the api_facilitymatch table for contributors: 2060, 1045, 685, 3356

### Release instructions:
* Update code.
* Apply DB migrations up to the latest one.


## Release 1.12.0

## Introduction
* Product name: Open Supply Hub
* Release date: May 18, 2024

### Database changes
#### Migrations:
* 0143_create_facility_claim_attachment_table.py - create api_facilityclaimattachments table to store claimant attachments per facility claim
* 0144_remove_unnecessary_columns_from_facility_claim.py - This migration replaces the old `index_approved_claim` function with a similar one that does not index the `preferred_contact_method` field. Additionally, the migration removes `email` and `preferred_contact_method` from the `FacilityClaim` model and the respective history table.

#### Scheme changes
* [OSDEV-931](https://opensupplyhub.atlassian.net/browse/OSDEV-931) - Since `email` and `preferred_contact_method` are no longer necessary for the claim form, they have been removed from the `FacilityClaim` model and the respective history table. Additionally, the old `index_approved_claim` function has been replaced with a similar one that does not index the `preferred_contact_method` field.

### Code/API changes
* [OSDEV-1021](https://opensupplyhub.atlassian.net/browse/OSDEV-1021) Update the release protocol. The release protocol has been updated with the recent changes. Has been added the section about reloading DedupeHub and QA notification.
* [OSDEV-997](https://opensupplyhub.atlassian.net/browse/OSDEV-997) - A new method, `message_claimant`, was added to the `FacilityClaimViewSet` for handling a POST request on the url-path `message-claimant` for messages to the claimant.
Mail templates for the message to the claimant and the claims team signature were also added.

### Architecture/Environment changes
* [OSDEV-897](https://opensupplyhub.atlassian.net/browse/OSDEV-897) FE(React) app. An appropriate local Docker environment is configured for the application. A local Docker environment has been created for the React application. Renamed the `app` folder to `react` to be clearer in the project. Replaced name in the code base. Removed unnecessary commands.
* [OSDEV-862](https://opensupplyhub.atlassian.net/browse/OSDEV-862) Fix `DB - Save Anonymized DB` / `DB - Apply Anonymized DB` workflows:
  - run actions on self-hosted runners to eliminate `lack of storage` issue that happens on github's runners.
  - use the `Test` environment for  `DB - Save Anonymized DB` action
* [OSDEV-989](https://opensupplyhub.atlassian.net/browse/OSDEV-989) - The Strategy pattern was utilized to consolidate the processing of new facilities received from both API requests and list uploads. The code responsible for executing this processing was refactored, and new classes were implemented:
    * ProcessingFacility - abstract class for facility processing
    * ProcessingFacilityList - class to process a facility list
    * ProcessingFacilityAPI - class to process a facility from an API request
    * ProcessingFacilityExecutor - class defines which interface to execute for the processing of a facility
* Resource allocation has been optimized for the Test environment. The number of ECS tasks in the Test environment has been reduced from 4 to 2, while maintaining system stability.
* [OSDEV-870](https://opensupplyhub.atlassian.net/browse/OSDEV-870) - In `docker-compose` for the `api-app`  added dependency that helps to fix connection with the database during tests pipelines for Dedupe-Hub:
* [OSDEV-1001](https://opensupplyhub.atlassian.net/browse/OSDEV-1001) - Deploy OpenSearch service to OS Hub infrastructure.
```
database:
    condition: service_healthy
```
* [OSDEV-1024](https://opensupplyhub.atlassian.net/browse/OSDEV-1024) - Dedupe Hub. Revise service configurations and refine gazetteer retraining. Remove option `--reload` & decrease number of workers in Dedupe Hub service configuration. Refactor initial rebuilding of gazetteer.
* [OSDEV-885](https://opensupplyhub.atlassian.net/browse/OSDEV-885) - Implement option to reset database for `Dev`, `Test` and `Pre-prod` environmet to `Deploy to AWS` pipleine
* [OSDEV-1002](https://opensupplyhub.atlassian.net/browse/OSDEV-1002) - The following changes have been done:
    * Prepared initial AWS infrastructure via Terraform for the Logstash service, including configuring AWS EFS storage to save the pointer of the last run for the jdbc plugin. Essentially, after deploying updated Terraform code to an environment, ECS task definition, ECR repository, ECS service, along with EFS storage, will be set up for Logstash to function.
    * Moved the PoC solution of the Logstash + Elasticsearch setup to the repository to avoid losing it. Further work is needed as the solution requires development and is not functioning smoothly.
* In response to recent stability observations of the staging environment, resource allocation has been optimized by reducing the number of ECS tasks from 8 to 6 for the Django app instances, thus maintaining system stability.

### Bugfix
* [OSDEV-870](https://opensupplyhub.atlassian.net/browse/OSDEV-870) - The returning confirm/reject URLs were fixed when a facility has been matched. Changes were made to the Dedupe-Hub to prevent adding rows with empty fields to the `api_facilitymatch` and `api_facilitymatchtemp` tables when the count of matches is more than one.
* [OSDEV-744](https://opensupplyhub.atlassian.net/browse/OSDEV-744) - API. When user want to confirm/reject potential_match it didn't found a match through `id`, was fixed by provided valid `id` from `api_facilitymatch` table.
* [OSDEV-1052](https://opensupplyhub.atlassian.net/browse/OSDEV-1052) - Replace data@opensupplyhub by claims@opensupplyhub in the Frontend

### What's new
* [OSDEV-975](https://opensupplyhub.atlassian.net/browse/OSDEV-975) Reporting. Number of facilities with at least one extended field.`Facilities with Extended Field Data` report has been rewritten from Django ORM to SQL to optimize and speed up time of the report generation. Added two columns `With At Least 1 Extended Field` and `Sector`.
* [OSDEV-945](https://opensupplyhub.atlassian.net/browse/OSDEV-945) - Facility Claim. Update text of claim link on profile to "I want to claim this production location".
* [OSDEV-745](https://opensupplyhub.atlassian.net/browse/OSDEV-745) - New "Portuguese" translated resources option added to international menu.
* [OSDEV-944](https://opensupplyhub.atlassian.net/browse/OSDEV-944) - Facility claims. Short-term new screen for claim documentation.
* [OSDEV-931](https://opensupplyhub.atlassian.net/browse/OSDEV-931) - The following features have been implemented:
    * Made the Email field in the claim form uneditable, setting the claimer's email as the default value for this field.
    * Removed the _Preferred method of contact_ field from both the claim form and the claim details page in the admin dashboard.
    * Implemented redirecting a user to the claim page after navigating to the login page via the CTA link on the claim page for unauthorized users and successful login.
* [OSDEV-997](https://opensupplyhub.atlassian.net/browse/OSDEV-997) - Facility Claims. A new button, 'Message Claimant' has been added to the update status controls on the Facility Claim Details page. After successfully sending a message, the message text is recorded in the Claim Review Notes.

### Release instructions:
* Update code.
* Apply DB migrations up to the latest one.
* Run the index_facilities_new management command.


## Release 1.11.0

## Introduction
* Product name: Open Supply Hub
* Release date: April 20, 2024

### Code/API changes
* [OSDEV-923](https://opensupplyhub.atlassian.net/browse/OSDEV-923) [Uptime] Added more logs around API/List uploads & Dedupe Hub match processing
* [OSDEV-606](https://opensupplyhub.atlassian.net/browse/OSDEV-606) Contributor Sort: Allow for ascending sort of contributors on the Map page. The sort_by parameter submits type of sorting order for facilities. Default sorting will be primary by public contributors count descending and secondary by name ascending/descending and contributors count ascending.

### Architecture/Environment changes
* [OSDEV-990](https://opensupplyhub.atlassian.net/browse/OSDEV-990) - Implement a ContriCleaner facade class to simplify interaction with client code. With this change, the client code only needs to instantiate the ContriCleaner class, pass the input data, and then call the `process_data` method without the need to define strategies or other details. This abstraction helps streamline the process and encapsulate complexity.
* [OSDEV-991](https://opensupplyhub.atlassian.net/browse/OSDEV-991) - Implement a chain of pre-validation and serialization handlers in the ContriCleaner to streamline data processing. Additionally, refactor the CompositeRowSerializer to set up leaf serializers using a specialized method, ensuring loose coupling between the CompositeRowSerializer and leaf serializers. Lastly, separate serialization and validation tasks from parsing in the ContriCleaner library for improved modularity and maintainability.
* [OSDEV-1000](https://opensupplyhub.atlassian.net/browse/OSDEV-1000) - A new class `ProcessingFacility` was created that will be responsible for managing the processing of new facilities from both API requests and list uploads. The functionality of processing a new facility received from an API request, which was previously in `facilities_view_set.py`, has been moved to `processing_facility.py`.
* [OSDEV-1007](https://opensupplyhub.atlassian.net/browse/OSDEV-1007) - The functionality of processing a new facility received from list uploads, which was previously in `facility_list_view_set.py`, has been moved to `create_facility.py`.
* [OSDEV-927](https://opensupplyhub.atlassian.net/browse/OSDEV-927) - Reduce resources allocated for bastions to t3.nano.
* [OSDEV-805](https://opensupplyhub.atlassian.net/browse/OSDEV-805) - Make Environment and project tag to be applied to all resources by defaul.
* [OSDEV-862](https://opensupplyhub.atlassian.net/browse/OSDEV-862) - Add `Save Anonymized DB` and `Apply Anonymized DB` actions that provde possibility to save anonymized dump to S3 bucket and then resotre Test or Pre-Prod environment from dump stored on S3.
* [OSDEV-859](https://opensupplyhub.atlassian.net/browse/OSDEV-859) - Creates task-definitation for scheduled task that
  * creates temporary postgresdb instance from latest production snaphsot in the `test` AWS account
  * run anonymization query
  * saves anonymized snapshot and removes the instance
* In response to recent stability observations, resource allocation has been optimized, reducing the number of ECS tasks in both production and pre-production environments from 16 to 12, maintaining system stability.

### Bugfix
* [OSDEV-996](https://opensupplyhub.atlassian.net/browse/OSDEV-996) The default sorting order for embedded maps was broken (changed to Descending by # Contributors). The default sorting order for embedded maps has been fixed (changed it back to Ascending by Name).
* [OSDEV-857](https://opensupplyhub.atlassian.net/browse/OSDEV-857) [Bug] Pre-prod isn't deleted by the 'terraform destroy' script. Command for destroying repositories on AWS pre-prod has been added.
* [OSDEV-888](https://opensupplyhub.atlassian.net/browse/OSDEV-888) - Facility Profile. An error occurs when trying to open a facility from the Status Reports page. The error occurred due to activity reports with the status `pending` containing fields with `null` values and these values pass to the `format_date` function as an argument. Modified the `get_activity_reports` method in the `FacilityIndexDetailsSerializer` to prevent passing a falsy `date` argument into the `format_date` function.
* [OSDEV-984](https://opensupplyhub.atlassian.net/browse/OSDEV-984) - Facility list upload. Header validation is failing, even though all the required columns and data are filled. Prepared basic implementation for ContriCleaner to validate headers (required fields) on early stage.
* [OSDEV-660](https://opensupplyhub.atlassian.net/browse/OSDEV-660) - Remove punctuation issues with duplicated commas and double quotes while facility list uploading.
* [OSDEV-986](https://opensupplyhub.atlassian.net/browse/OSDEV-986) - Fix the population of the custom data points uploaded via lists. Ensure that the full list header is saved in the database, and that the raw data for each facility list item is saved as a string of strings, with each value separated by a comma. This way, it helps maintain backward compatibility with the functionality responsible for displaying custom data points on the embedded maps. Also, revert to the previous default logic, which saves the sector as `Unspecified` when sector, sector_product_type, or product_type have empty values.
* [OSDEV-966](https://opensupplyhub.atlassian.net/browse/OSDEV-966) - Character limit validation has been implemented in the ContriCleaner library for name, address, and sector values. It enforces a maximum length of 200 characters for both the name and address values, and restricts sector values to 50 characters each. This fix addresses the issue where user uploads containing such invalid data caused requests to fail with unexpected errors.

### What's new
* [OSDEV-974](https://opensupplyhub.atlassian.net/browse/OSDEV-974) Reporting. Contributor type by %. Admin sees in the report data for the percent of data contributors on the platform by type (this should be in percent format with two decimal places shown), only accounts that have contributed data, the data should be ordered by most recent to oldest month and display mid-month values.
* [OSDEV-912](https://opensupplyhub.atlassian.net/browse/OSDEV-912) Facility Claim. Disable editing of name and address. The Facility name (English language) & Address fields of the claim details page have been removed and cannot be edited by the claimant.
* [OSDEV-571](https://opensupplyhub.atlassian.net/browse/OSDEV-571) Claimed Facility Details. Make the "Sector" field a dropdown instead of free text field. The `Sector` field became a dropdown that is pre-populated with the platform’s sector list from Django.
* [OSDEV-962](https://opensupplyhub.atlassian.net/browse/OSDEV-962) Update Release protocol. The Release protocol has been updated after the automatization of manual processes such as creating a release branch, restoring DB, deploy to AWS.
* [OSDEV-972](https://opensupplyhub.atlassian.net/browse/OSDEV-972) Reporting. Updating "Facility Uploads" report. Joined one table from two reports and added columns.New table with such columns:
`month`, `Total # of list uploads` in a given month (these are uploads that come from external contributors, NOT OS Hub team members), `# of public list uploads` in a given month (these are uploads that come from OS Hub team members AND have “[Public List]” in the contributor name), `Total facility listItems` uploaded in a given month, `# of Facilities` from Public Lists, `Total Facilities w/ status = new facility`, `# Public List Facilities w/ status = new facility`. Data is ordered from most recent to oldest
* [OSDEV-913](https://opensupplyhub.atlassian.net/browse/OSDEV-913) Claim. Updated the submitted claim auto-reply message for email template.
* [OSDEV-914](https://opensupplyhub.atlassian.net/browse/OSDEV-914) Claim. Updated the approved claim auto-reply message for email template

### Release instructions:
* Update code.


## Release 1.10.0

## Introduction
* Product name: Open Supply Hub
* Release date: March 23, 2024

### Database changes
#### Migrations:
* 0141_delete_contributor_webhooks.py - deletes `ContributorWebhook` model
* 0142_introduce_temporary_endpoint_switcher_for_list_uploads.py - This migration introduces a temporary API endpoint switcher for list uploads.

#### Scheme changes
* [OSDEV-893](https://opensupplyhub.atlassian.net/browse/OSDEV-893) - Introduce a temporary API endpoint switcher for list uploads to enable switching to the old list upload API endpoint if the new endpoint affects production uptime.

### Code/API changes
* [OSDEV-832](https://opensupplyhub.atlassian.net/browse/OSDEV-832) API. Provide admins with a way to retrieve a user's call count in real time. Admin can see the report `API requests by user` with the number of successful and unsuccessful requests a user has made up to the current date.
* [OSDEV-831](https://opensupplyhub.atlassian.net/browse/OSDEV-831) - API. Handle Geocode errors w/ system error code when upload facility using endpoint.

### Architecture/Environment changes
* [OSDEV-693](https://opensupplyhub.atlassian.net/browse/OSDEV-693) Implement a GitHub action that applies migrations on given environment. Run migrations for `Test` environment via CLI command.
* [OSDEV-910](https://opensupplyhub.atlassian.net/browse/OSDEV-910) Add separated code quality pipelines for contricleaner, countries, django-api and frontend. After checking, it creates a code coverage report showing each particular app's code coverage. Add separated code quality jobs for code formatters.
* [OSDEV-702](https://opensupplyhub.atlassian.net/browse/OSDEV-702) Integrate a new module named `contricleaner` separately, designed to parse and validate data from various sources such as json, csv, and xls.
Move `countries` to a separate module so that it becomes possible to use both `django` and `contricleaner`.
* [OSDEV-893](https://opensupplyhub.atlassian.net/browse/OSDEV-893) - Implement CSV and XLSX file parser strategies in the ContriCleaner library, and incorporate preliminary cleanup during parsing.
* [OSDEV-915](https://opensupplyhub.atlassian.net/browse/OSDEV-915) Upgrade Kafka tools to version 3.5.2
* [OSDEV-877](https://opensupplyhub.atlassian.net/browse/OSDEV-877) Make migration run as part of "Deploy to AWS" workflow
* [OSDEV-851](https://opensupplyhub.atlassian.net/browse/OSDEV-851) Place 'terraform.tfvar' files to repository and move sensitive info to private repository opensupplyhub/ci-deployment/
* [OSDEV-938](https://opensupplyhub.atlassian.net/browse/OSDEV-938) Move cleanup helper functions to the serializer
* [OSDEV-851](https://opensupplyhub.atlassian.net/browse/OSDEV-851) Place 'terraform.tfvar' files to repository and move sensitive info to private repository opensupplyhub/ci-deployment
* [OSDEV-894](https://opensupplyhub.atlassian.net/browse/OSDEV-894) Implement Contricleaner library into create facility API endpoint (`facilities_view_set.py`)
* [OSDEV-536](https://opensupplyhub.atlassian.net/browse/OSDEV-536) In the Contricleaner library, implement parsing of fields `sector_product_type`, `sector`, and `product_type` based on commas and vertical bars.
* [OSDEV-760](https://opensupplyhub.atlassian.net/browse/OSDEV-760) In the Contricleaner library, implement parsing of fields `facility_type_processing_type`, `facility_type`, and `processing_type` based on commas and vertical bars.
* [OSDEV-893](https://opensupplyhub.atlassian.net/browse/OSDEV-893) - Implement the ContriCleaner parser for parsing facility lists immediately after list upload.

### Bugfix
* [OSDEV-549](https://opensupplyhub.atlassian.net/browse/OSDEV-549) Facility Search. Search button overlaps dropdown items. Dropdown items in search were made not to overlapping with button and containers in `Potential matches table` and `Find facility` search. The `isSideBarSearch` flag has been added to all search components to render properly regarding the place where the select is rendering.
* [OSDEV-943](https://opensupplyhub.atlassian.net/browse/OSDEV-943) Verified badges. The claim/verified icon on profiles is cut off at the bottom. The icons have been fixed and show properly.
* [OSDEV-716](https://opensupplyhub.atlassian.net/browse/OSDEV-716) Search. Lost refresh icon. The refresh icon has been made visible.
* [OSDEV-918](https://opensupplyhub.atlassian.net/browse/OSDEV-918) - ContriBot. New lists are not populating in Monday board and are not sent to slack. Added validation to throw an error for users who upload a facility list with `|` in the description field.
* [OSDEV-644](https://opensupplyhub.atlassian.net/browse/OSDEV-644) Error when trying to delete a facility with only one contributor in case that logic to clear FacilityClaimReviewNote table records missed.

### What's new
*  [OSDEV-861](https://opensupplyhub.atlassian.net/browse/OSDEV-861) API. The `API Notifications` tab has been removed so that users do not get confused about what it is, since the functionality does not exist for them. `Token:` as a header has been added above the API key on the `API` tab.
* [OSDEV-917](https://opensupplyhub.atlassian.net/browse/OSDEV-917) My Account Menu. Update order of the settings tabs. `NON-admin` user sees: My Facility / My Lists / Settings / Logout and `Admin` user sees: Dashboard / My Facility / My Lists / Settings / Logout
* [OSDEV-728](https://opensupplyhub.atlassian.net/browse/OSDEV-728) - Include `sector` data in the response of the `api/facilities/` API endpoint for the GET request, similar to what is provided in the `api/facilities/{id}` API endpoint.
* [OSDEV-802](https://opensupplyhub.atlassian.net/browse/OSDEV-802) - Distinguish API user and contributor id in the error message that pass to the Rollbar.

### Release instructions:
* Update code.
* Apply DB migrations up to the latest one.


## Release 1.9.0

## Introduction
* Product name: Open Supply Hub
* Release date: February 24, 2024

### Database changes
#### Migrations:
* 0135_disable_duplicates_and_lowercase_all_emails.py - implementing all emails to lowercase and disables duplicates
* 0136_remove_indexing_unnecessary_emails.py - This migration replaces the old `index_activity_reports_info` and `index_approved_claim` functions with similar ones that do not index emails.
* 0137_add_renewal_period_field.py - add new field to api_apilimit table & rename existing one.
Updated existing users api_apilimit records renewal_period value.
* 0138_remove_ppe_fields.py - This migration removes the PPE fields from the Facility, FacilityIndex, FacilityListItem, FacilityListItemTemp, HistoricalFacility models.
* 0139_remove_ppe_switch.py - This migration removes the ppe switch.
* 0140_remove_indexing_ppe_fields.py - This migration updates indexing functions to not index PPE fields.

#### Scheme changes
* [OSDEV-835](https://opensupplyhub.atlassian.net/browse/OSDEV-835) - Since the FacilityIndex model is primarily used to store cached facility data and display it publicly via the `/facilities/{id}` API endpoint, only public data can be shown. Therefore, caching emails to the FacilityIndex model was removed from the PostgreSQL indexing functions. All instances where emails are publicly displayed have been removed. The only remaining field is `ppe_contact_email`, but all functionality and code related to PPE will be deleted in this [OSDEV-562](https://opensupplyhub.atlassian.net/browse/OSDEV-562) ticket.
* [OSDEV-562](https://opensupplyhub.atlassian.net/browse/OSDEV-562) - Remove PPE fields (ppe_product_types, ppe_contact_email, ppe_contact_phone, ppe_website, ppe) from the `api_facility`, `api_facilityindex`, `api_facilitylistitem`, `api_facilitylistitemtemp`, `api_historicalfacility`. Remove this fields from indexing processes.

### Code/API changes
* [OSDEV-562](https://opensupplyhub.atlassian.net/browse/OSDEV-562) - Remove code related to PPE (ppe_product_types, ppe_contact_email, ppe_contact_phone, ppe_website, ppe) field from `/src/app`
* [OSDEV-562](https://opensupplyhub.atlassian.net/browse/OSDEV-562) - Remove code related to PPE (ppe_product_types, ppe_contact_email, ppe_contact_phone, ppe_website, ppe) field from `/src/dedupe-hub`
* [OSDEV 562](https://opensupplyhub.atlassian.net/browse/OSDEV-562) Remove code related to PPE (ppe_product_types, ppe_contact_email, ppe_contact_phone, ppe_website, ppe) from `/src/django`

### Architecture/Environment changes
* [OSDEV-829](https://opensupplyhub.atlassian.net/browse/OSDEV-673) Makes `minimum-ratio: 1` It allows to push code with less than 1% diff from main.

### Bugfix
* [OSDEV-848](https://opensupplyhub.atlassian.net/browse/OSDEV-848) When a user tries to create an account with an email that exists in the DB but with a different case of letters, the system returns "An error prevented signing up". Has been fixed to "A user with that email already exists."
* [OSDEV-673](https://opensupplyhub.atlassian.net/browse/OSDEV-673) When a user calls the endpoint `facility/id/history`, instead of a response, receives the error "TypeError: the JSON object must be str, bytes or bytearray, not list", in particular, this happened with the PK20190913BBJ2Y facility. A list with one element (a dictionary) was passed to the function, so an error occurred when trying to index the list with a string. Fixed.

### What's new
* API. Include token and call info on API settings tab.[OSDEV-752](https://opensupplyhub.atlassian.net/browse/OSDEV-752). Users can access a tab called `API` in account settings.From this tab, they can generate/retrieve their token and see their `API call allowance`, `current call count` and their `renewal period`.
* Make login non-case sensitive. [OSDEV-628](https://opensupplyhub.atlassian.net/browse/OSDEV-628). When the user creates an account email saving in lowercase. User  could login with any variations of casing as long as the characters are the same.
* API. Enable token generation based on API permissions in Django. [OSDEV-729](https://opensupplyhub.atlassian.net/browse/OSDEV-729). Updated Settings page to show/hide token tab by user groups. Forbid access to generate token for API if user didn't have permission groups.
* [OSDEV-219](https://opensupplyhub.atlassian.net/browse/OSDEV-219). Data moderator can merge potential match facilities from Confirm / Reject screen.
* [OSDEV-835](https://opensupplyhub.atlassian.net/browse/OSDEV-835) - Remove the display of emails in the `activity_reports` section of the `facilities/{id}` API endpoint, as email information is private.
* [OSDEV-525](https://opensupplyhub.atlassian.net/browse/OSDEV-525). Add Latitude and Longitude labels on facility page.
* API. Add a flag on API Limit page to indicate if package renews monthly or yearly. [OSDEV-781](https://opensupplyhub.atlassian.net/browse/OSDEV-781) Updated logic to support montly & yearly limitation count reset for API calls.

### Release instructions:
* Update code.
* Apply DB migrations up to the latest one.
* Run the index_facilities_new management command.


## Release 1.8.0

## Introduction
* Product name: Open Supply Hub
* Release date: January 27, 2024

### Code/API changes
* [OSDEV-690](https://opensupplyhub.atlassian.net/browse/OSDEV-690) - Correct all existing lint errors to ensure that code quality checks pass successfully via GitHub Actions and can detect new linting errors but not the old ones.
* [OSDEV-719](https://opensupplyhub.atlassian.net/browse/OSDEV-719) Introduce FacilityDownloadSerializerEmbedMode FacilityDownloadSerializer, replace FacilityIndexDownloadSerializer with combination of FacilityDownloadSerializerEmbedMode and FacilityDownloadSerializer
* [OSDEV-732](https://opensupplyhub.atlassian.net/browse/OSDEV-732) Fix issue with circular dependencies between `util.js` and `constants.jsx` modules in React app

### Architecture/Environment changes
* [OSDEV-690](https://opensupplyhub.atlassian.net/browse/OSDEV-690) - Configure running the code quality workflow as part of the continuous integration (CI) for each commit to a pull request. Both frontend (FE) and backend (BE) tests are executed, along with their respective linters. Additionally, `shellcheck` is applied to scripts within the scripts folder.
* [OSDEV-691](https://opensupplyhub.atlassian.net/browse/OSDEV-691) - Implement parallel job running for BE, FE, and bash script code quality checks. Three new scripts were created and can be used to run the same checks during local development to verify BE, FE, and bash scripts in the ./scripts folder.
* [OSDEV-692](https://opensupplyhub.atlassian.net/browse/OSDEV-691) - Implement code coverage checks for the React and Django apps using `barecheck/code-coverage-action` and generated code coverage `lcov` files. For the React app, code coverage is based on Jest tests, and for the Django app, it is based on unittest tests. If code coverage decreases, the job fails, preventing the PR from merging.
* [OSDEV-740](https://opensupplyhub.atlassian.net/browse/OSDEV-740) - Setup module for mocking Redux store (`redux-mock-store"`)
* [OSDEV-733](https://opensupplyhub.atlassian.net/browse/OSDEV-733) - Setup React test library module (`@testing-library`)

### Bugfix
* [OSDEV-718](https://opensupplyhub.atlassian.net/browse/OSDEV-718) - Fixed issue with user profile populating to other components.
* [OSDEV-727](https://opensupplyhub.atlassian.net/browse/OSDEV-720) - Downloading facilities with for Bangladesh is working again [https://opensupplyhub.org/facilities?countries=BD&sectors=Apparel](https://opensupplyhub.org/facilities?countries=BD&sectors=Apparel)

### What's new
* [OSDEV-241](https://opensupplyhub.atlassian.net/browse/OSDEV-241) - Searches with accented characters return results for accented and non accented characters.

### Database changes
#### Migrations:
* 0134_remove_sources_without_contributor -  Remove records from the Source table where the contributor is null and remove all data related to these records

### Release instructions:
* Update code
* Run migration up to 0134


## Release 1.7.3

## Introduction
* Product name: Open Supply Hub
* Release date: January 12, 2024

### Bugfix
* [OSDEV-736](https://opensupplyhub.atlassian.net/browse/OSDEV-736) Removed logic to handle text only match response data as it already removed from matching functionality in Dedupe Hub. Previously it bring an error on response for user when potential match happened.

## Release 1.7.2

## Introduction
* Product name: Open Supply Hub
* Release date: January 09, 2024

### Bugfix
* [OSDEV-721](https://opensupplyhub.atlassian.net/browse/OSDEV-721) Fixed issue with potential match logic when get facility data of match, previously it take facility id from Facility List Item, but it's wrong for Potential Match status as there is always NULL, facility id should be taken from Facility Match record in this case of Potential Match status.

## Release 1.7.1

## Introduction
* Product name: Open Supply Hub
* Release date: December 21, 2023

### Bugfix
* Fixed issue with Facility Upload API error by covered a case when facility object didn't exist (create=false) & updated timeout value while waiting to produce kafka topic message [OSDEV-713](https://opensupplyhub.atlassian.net/browse/OSDEV-713)
* [OSDEV-714](https://opensupplyhub.atlassian.net/browse/OSDEV-714) - Users can now use the map on the search page simultaneously without missing any tiles. Before fixing this issue, if the map requested tiles that weren't cached, one user might not receive all the tiles. With the bug fixed, the tile generation logic can handle multiple requests at the same time, ensuring all users get the tiles they need for the map based on their search requests.

### Code/API changes
* [OSDEV-714](https://opensupplyhub.atlassian.net/browse/OSDEV-714) - `select_for_update` and `get_or_create` have been implemented in the `retrieve_cached_tile` function to ensure that if another thread attempts to `select_for_update()`, it will block at the `get_or_create()` until the first thread's transaction commits. The `get_tile` function, which serves as an API endpoint handler for tile generation, was implemented as an atomic transaction to facilitate the use of `select_for_update()` and maintain the lock until the end of the transaction. This approach helps to prevent crashes from parallel requests attempting to create a cache record with the same primary key, corresponding to the full URL path.
* [OSDEV-711](https://opensupplyhub.atlassian.net/browse/OSDEV-711) - Make JS code related to load testing for tile generation more universal so that they can work with the HAR file provided by the developer. For that, the `ZOOM_HAR_PATH` environment variable was introduced. More test cases for tile generation were added to test the environment close to production, focusing on densely saturated regions with facilities, such as China and India. The README.md file for the load tests was updated to reflect the changes made.

## Release 1.7.0

## Introduction
* Product name: Open Supply Hub
* Release date: December 19, 2023

### Database changes
#### Migrations:
* 0130_introduce_separate_data_gathering_functions_for_the_index_table_columns - This migration:
    - rename `api_facilityindexnew` -> `api_facilityindex`
    - introduces separate data-gathering functions for the `api_facilityindexnew` table columns and makes the `index_facilities` and `index_facilities_by` procedures use them.
    This migration is irreversible.
* 0131_introduce_sql_triggers_instead_of_django_signals - This migration introduces SQL triggers instead of Django signals. The migration is revertable.
* 0132_add_moderation_mode_field - This migration adds the field `is_moderation_mode` to table `api_user`.
* 0133_introduce_tile_caching - This migration creates the TileCache table and the DynamicSetting table. This migration is reversible.

#### Scheme changes
* [OSDEV-622](https://opensupplyhub.atlassian.net/browse/OSDEV-622) - Separate data-gathering functions were created for the `api_facilityindexnew` table columns to collect data independently of the main procedure. The `index_facilities` and `index_facilities_by` procedures were updated to use new separate functions for collecting data for the `api_facilityindexnew` table columns that require long SQL queries.
* [OSDEV-595](https://opensupplyhub.atlassian.net/browse/OSDEV-595) - Rename FacilityIndexNew to FacilityIndex
* [OSDEV-623](https://opensupplyhub.atlassian.net/browse/OSDEV-623), [OSDEV-624](https://opensupplyhub.atlassian.net/browse/OSDEV-624), [OSDEV-638](https://opensupplyhub.atlassian.net/browse/OSDEV-638) - New SQL triggers have been introduced to handle changes in the `api_contributor`, `api_extendedfield`, `api_facility`, `api_facilityclaim`, `api_facilitylistitem`, `api_facilitymatch`, `api_source`, and `api_facilitylist` tables at the database level. This change is essential for the future functionality of DedupeHub, which will communicate directly with the database. All the Django signals have been removed. Additionally, reindexing of the necessary columns of the index table has been transferred to these triggers, eliminating the need for the large SQL procedure previously used in conjunction with Django signals.
* [OSDEV-637](https://opensupplyhub.atlassian.net/browse/OSDEV-637) - Add field `is_moderation_mode` to table `api_user`.
* [OSDEV-687](https://opensupplyhub.atlassian.net/browse/OSDEV-687) - The TileCache table was created to store cached tiles, and the DynamicSetting table was established to dynamically control app settings, specifically the expiration time of cached tiles.

### Code/API changes
* Update copy for "example" entries for List & Description fields & Contributor list page:
    - Update copy of Facility List example to: example: **Your Organization’s Name** Facility List June 2023
    - Update copy of Facility Description example to: example: This is the **Your Organization’s Name** list of suppliers for their retail products valid from Jan 2023 to June 2023
    - Update copy of rejected message to: "This list was rejected and will not be processed."
[OSDEV-640](https://opensupplyhub.atlassian.net/browse/OSDEV-640)
* In the Facility Claim Request form the field 'Preferred method of contact' has been done not mandatory. - [OSDEV-560](https://opensupplyhub.atlassian.net/browse/OSDEV-560)
* The new parameter `is_moderation_mode` has been added to GET and POST requests of the `/user-profile/{ID}/` API endpoint. - [OSDEV-637](https://opensupplyhub.atlassian.net/browse/OSDEV-637)
* [OSDEV-687](https://opensupplyhub.atlassian.net/browse/OSDEV-687) - Implement cache logic for the get_tile view to either use a cached tile or generate a new tile for caching. When a user interacts with the map and makes a new request for a tile, the system checks if the requested tile, identified by its path, is already cached in the database. If the tile is already cached in the TileCache table, the cached tile binary data is retrieved and returned, avoiding the need to regenerate the tile for improved performance. Each cached tile has a default expiration period of 604,800 seconds (7 days). However, the admin can reconfigure this duration in the Django admin panel.
* Delete all Jenkins-related files since Jenkins is no longer in use.
* Move the maintenance page to the project repository, specifically to `src/maintenance`, to track the history of its changes.

### Architecture/Environment changes
* Remove FacilityDownloadSerializer and replace it with FacilityIndexDownloadSerializer
* Add a special Django management command, `install_db_exts`, that will install all the necessary PostgreSQL extensions for the database based on the required DB extensions for the 1.7.0 release.
* Create the `reset_database` Django management command that resets the database and repopulates it with fixture data, including facilities and matches. Update the `scripts/reset_database` shell script to include the call to this command, making it available for local development when it needs to be run inside the failed Django container for the first time. Also, rename shell scripts and affected management commands to enhance readability.

### Bugfix
* Increase amount of facilities downloaded to 100 per red and reduce time per request in 4-5 times
Fix issue with exceeding API requests. [OSDEV-557](https://opensupplyhub.atlassian.net/browse/OSDEV-442)

### What's new
* Updated copy for "example" entries for List & Description fields & Contributor list page
[OSDEV-640](https://opensupplyhub.atlassian.net/browse/OSDEV-640)
* The field 'Preferred method of contact' has been done not mandatory in the Facility Claim Request form. When the user fills this form he/she can skip this field. - [OSDEV-560](https://opensupplyhub.atlassian.net/browse/OSDEV-560)
* Data Moderator Profile. Implement the ability to activate the Merge function on the Facility Search page. - [OSDEV-637](https://opensupplyhub.atlassian.net/browse/OSDEV-637)
* [OSDEV-302](https://opensupplyhub.atlassian.net/browse/OSDEV-302), [OSDEV-667](https://opensupplyhub.atlassian.net/browse/OSDEV-667) - Enable data moderators to trigger merges from the search results screen. Checkboxes were added to the search page right before each item in the search results to allow users to select facilities for merging. A "Merge" button was also implemented to open the Merge modal window, where all the data about the selected facilities is downloaded.
* [OSDEV-684](https://opensupplyhub.atlassian.net/browse/OSDEV-684) Removed Google Translate Plug-In in the system & UI Element

### Release instructions:
* apply migrations up to 0133_introduce_tile_caching
* apply command index_facilities_new


## Release 1.6.1

## Introduction
* Product name: Open Supply Hub
* Release date: November 8, 2023

### Database changes
#### Migrations:
- 0130_facility_index_gin_index - implement indexes for fields on "api_facilityindexnew" table related to tile generation

#### Scheme changes
* indexing fields in api_facilityindexnew
    * contrib_types
    * contributors_id
    * lists

### Architecture/Environment changes
* Reconfigure CPU resources so that every worker uses 2 cores - [OSDEV-657](https://opensupplyhub.atlassian.net/browse/OSDEV-657)
* Add Code Quality pipelines

### Bugfix
* Implement indexing of fields related to tile generation in api_facilityindexnew table [OSDEV-654](https://opensupplyhub.atlassian.net/browse/OSDEV-654)

### Release instructions:
- apply migrations up to 0130_facility_index_gin_index


## Release 1.6.0

## Introduction
* Product name: Open Supply Hub
* Release date: November 4, 2023

### Database changes
#### Migrations:
- 0126_add_tables_a_b_test - add tables api_facilitylistitemtemp & api_facilitymatchtemp for A/B Test purpose
- 0127_search_by_private_contributor_types - add contributor types from non-public lists to api_facilityindexnew table
- 0128_custom_text_implementation - creates custom_text SQL functions and updated index_facilities and index_facilities_by to use it
- 0129_delete_facility_index - removes api_facilityindex table

#### Scheme changes
* introduce fields to api_facility_list_items
    * raw_json:JSON
    * raw_header:Text
* introduce table api_facilitylistitemfield - key-value storage for both mandatory and custom facility list item fields.
* introduce procedure custom_text - evaluates array required for advanced search by custom fields
* update index_facilities and index_facilities_by procedures to evaluate custom_text add custom_text_serach using custom_text from above
* introduce tables api_facilitylistitemtemp & api_facilitymatchtemp as a copy of api_facilitylistitem & api_facilitymatch for A/B Test to store match results
* remove api_facilityindex table

### Code/API changes
* Endpoint /contributor-lists/ has been deprecated
* The new endpoint /contributor-lists-sorted/ has been created: View Facility Lists that are both active and approved filtered by Contributor sorted by creation date and changed response type to list of objects.
- [OSDEV-218](https://opensupplyhub.atlassian.net/browse/OSDEV-218)
* Connect new tables (api_facilitylistitemtemp & api_facilitymatchtemp) to existing parsing & geocoding result storing
* Trigger matching process on Dedupe Hub through Kafka Producer on Django side
- [OSDEV-507](https://opensupplyhub.atlassian.net/browse/OSDEV-507)

### Architecture/Environment changes
* Update rollbar token - [OSDEV-581](https://opensupplyhub.atlassian.net/browse/OSHUB-581)
* Deployed Dedupe Hub standalone service & Kafka event streaming service for A/B Test purpose - [OSDEV-507](https://opensupplyhub.atlassian.net/browse/OSDEV-507)
* Kafka added to infrastructure (AWS MSK) - [OSDEV-428](https://opensupplyhub.atlassian.net/browse/OSDEV-428)
* Dedupe Hub service added to ECS Cluster - [OSDEV-430](https://opensupplyhub.atlassian.net/browse/OSDEV-430)
* Infrastructure environments not depended on python (django app environment) - [OSDEV-424](https://opensupplyhub.atlassian.net/browse/OSDEV-424)
* Reworked algorithm to manage DNS records - [OSDEV-414](https://opensupplyhub.atlassian.net/browse/OSDEV-414)
* Update AWS Terraform provider, move from Azavea repo & upgrade few modules for Terraform - [OSDEV-405](https://opensupplyhub.atlassian.net/browse/OSDEV-405)
* Replaced usage of FacilityIndex model by FacilityIndexNew.
* Removed FacilityIndex model
* Removed function get_custom_text
* Removed function index_custom_text from transactions
* Removed function index_extended_fields from transactions
* Removed function index_facilities from transactions
* Removed function index_sectors from transactions
* Removed get_sector_dict from transactions

### Bugfix
* Make search by non-public contributor types available [OSDEV-307](https://opensupplyhub.atlassian.net/browse/OSDEV-307)
* Make possibility to create embed map configuration for constributors with more than 2500 facilities [OSDEV-585](https://opensupplyhub.atlassian.net/browse/OSDEV-585)
* Make possibility to save data facilities even if they have no stored location [OSDEV-596](https://opensupplyhub.atlassian.net/browse/OSDEV-596)

### What's new
* Update README.md with the most recent information - [OSDEV-580](https://opensupplyhub.atlassian.net/browse/OSHUB-580)
* Update Rollbar's post_server_item tokens - [OSDEV-581](https://opensupplyhub.atlassian.net/browse/OSHUB-581)
* Contributor Lists. Order lists from a contributor by newest to oldest list - [OSDEV-218](https://opensupplyhub.atlassian.net/browse/OSDEV-218)

### Release instructions:
- apply migrations up to 0124_itroduce_raw_json
- execute command fill_raw_json
- apply migrations up to 0129_delete_facility_index
- apply command index_facilities_new<|MERGE_RESOLUTION|>--- conflicted
+++ resolved
@@ -24,12 +24,9 @@
 * *Describe architecture/environment changes here.*
 
 ### Bugfix
-<<<<<<< HEAD
 * [OSDEV-1145](https://opensupplyhub.atlassian.net/browse/OSDEV-1145) - Error message appearing as red dot with no context.
-
-=======
 * [OSDEV-576](https://opensupplyhub.atlassian.net/browse/OSDEV-576) - Implemented one source of truth to Search query source & Production Location Details page source for field `number_of_workers`.
->>>>>>> 813b4b3c
+
 ### What's new
 * [OSDEV-1090](https://opensupplyhub.atlassian.net/browse/OSDEV-1090) - Claims. Remove extra product type field on Claimed Facility Details page.
 * [OSDEV-273](https://opensupplyhub.atlassian.net/browse/OSDEV-273) - Facility Claims. Implement filtering by Country and Status. Set 'pending' claim status as a default filter.
