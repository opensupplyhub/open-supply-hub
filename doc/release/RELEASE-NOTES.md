# Release Notes
All notable changes to this project will be documented in this file.

This project adheres to [Semantic Versioning](http://semver.org/spec/v2.0.0.html). The format is based on the `RELEASE-NOTES-TEMPLATE.md` file.

## Release 1.29.0

## Introduction
* Product name: Open Supply Hub
* Release date: February 8, 2025

### Database changes
* [OSDEV-1558](https://opensupplyhub.atlassian.net/browse/OSDEV-1558) - Added new field `action_type` to `api_moderationevent` table so we can handled and stored moderation actions.

#### Migrations:
* 0164_add_moderationevent_action_type.py - This migration added new field `action_type` to existing table `api_moderationevent`.

#### Schema changes
* *Describe schema changes here.*

### Code/API changes
<<<<<<< HEAD
* [OSDEV-1558](https://opensupplyhub.atlassian.net/browse/OSDEV-1558) - Updated Logstash mapping configuration to handled new `action_type` field for OpenSearch.
=======
* [OSDEV-1581](https://opensupplyhub.atlassian.net/browse/OSDEV-1581) - Added support for Geohex grid aggregation to the GET `/api/v1/production-locations/` endpoint. To receive the Geohex grid aggregation list in the response, it is necessary to pass the `aggregation` parameter with a value of `geohex_grid` and optionally specify `geohex_grid_precision` with an integer between 0 and 15. If `geohex_grid_precision` is not defined, the default value of 5 will be used.
>>>>>>> 6e44d7ed

### Architecture/Environment changes
* *Describe architecture/environment changes here.*

### Bugfix
* Some of the resources related to the Development AWS environment still have the `stg` prefix, which can be confusing since we also have a Staging environment with the same prefix. To clarify the resource names, including the database instance, the prefix has been updated from `stg` to `dev` for the development environment.

### What's new
* [OSDEV-1374](https://opensupplyhub.atlassian.net/browse/OSDEV-1374) - Implemented integration for the `Search results` page to show results of searching by name and address (`/contribute/production-location/search`):
    - Connected GET `v1/production-locations`.
    - Routing between pages `Production Location Search`,`Search returned no results`, `Production Location Information`, `Search results`, and `I don't see my Location` pop-up is configured.
    - Max result limit set to 100.
* [OSDEV-1558](https://opensupplyhub.atlassian.net/browse/OSDEV-1558) - Added new field `action_type` to moderation event. This data appear in Contribution Record page when moderator create new location or matched to existing one.


### Release instructions:
* Ensure that the following commands are included in the `post_deployment` command:
    * `migrate`
    * `reindex_database`
* Run `[Release] Deploy` pipeline for the target environment with the flag `Clear the custom OpenSearch indexes and templates` set to true - to refresh the index mappings for the `moderation-events` index after disabling dynamic mapping for the new fields that don't have an explicit mapping defined. The `production-locations` will also be affected since it will clean all of our custom indexes and templates within the OpenSearch cluster

## Release 1.28.1

## Introduction
* Product name: Open Supply Hub
* Release date: January 31, 2025

### Bugfix
* [OSDEV-1626](https://opensupplyhub.atlassian.net/browse/OSDEV-1626) - Temporarily hid the new contribution page `Add Location Data` and re-enabled the old navigation to the `List Upload` page via the `/contribute` path.


## Release 1.28.0

## Introduction
* Product name: Open Supply Hub
* Release date: January 25, 2025

### Database changes
* [OSDEV-1514](https://opensupplyhub.atlassian.net/browse/OSDEV-1514) - Upgraded the PostgreSQL version from 12 to 13 for the database used in local development, DB anonymization, DB restore setup, and environments in the AWS cloud. Additionally, the postgis and pg_trgm extensions have been upgraded to versions 3.4.2 and 1.5, respectively, based on the available extension versions for PostgreSQL 13.15 in AWS RDS. For more information, see [Extensions supported for RDS for PostgreSQL 13](https://docs.aws.amazon.com/AmazonRDS/latest/PostgreSQLReleaseNotes/postgresql-extensions.html#postgresql-extensions-13x). Allowed major version upgrades and activated the `apply immediately` flag to perform the PostgreSQL major version upgrade in AWS.

#### Migrations:
* 0163_refresh_pg_statistic_and_upgrade_postgres_extensions.py - This migration refreshes the `pg_statistic` table after the upgrade to PostgreSQL 13 and upgrades the postgis and pg_trgm extensions to versions 3.4.2 and 1.5, respectively.

### Code/API changes
* [OSDEV-1514](https://opensupplyhub.atlassian.net/browse/OSDEV-1514) - Corrected spelling mistakes in the `src/anon-tools/do_dump.sh` file and in the name of the folder `database_anonymizer_sheduled_task`. Removed the unused `src/anon-tools/anon.sql` file and the redundant `src/anon-tools/initdb.sql` file. Removed commented-out code in the `src/anon-tools/Dockerfile.dump` and `deployment/terraform/database_anonymizer_scheduled_task/docker/database_anonymizer.py` files.
* [OSDEV-1523](https://opensupplyhub.atlassian.net/browse/OSDEV-1523) - Updated `export_csv.py` to enable uploading to Google Drive and implemented cursor-based pagination for the export.

### Architecture/Environment changes
* [OSDEV-1514](https://opensupplyhub.atlassian.net/browse/OSDEV-1514) - Introduced `rds_allow_major_version_upgrade` and `rds_apply_immediately` Terraform variables to enable or disable major version upgrades and the `apply immediately` flag, depending on the environment.
* [OSDEV-1523](https://opensupplyhub.atlassian.net/browse/OSDEV-1523) - Added a new batch job that triggers the export_csv.py command on the first day of each month to upload bulk data of production locations to Google Drive.

### What's new
* [OSDEV-40](https://opensupplyhub.atlassian.net/browse/OSDEV-40) - Created new page for `/contribute` to choose between multiple & single location upload. Replaced current multiple list upload to `/contribute/multiple-locations`. Changed `Upload Data` to `Add Data` text.
* [OSDEV-1117](https://opensupplyhub.atlassian.net/browse/OSDEV-1117) - Implemented integration of Contribution Record Page (`/dashboard/moderation-queue/contribution-record/{moderation_id}`):
    - Connected GET `api/v1/moderation-events/{moderation_id}/`.
    - Connected GET `api/v1/production-locations?name={productionLocationName}&country={countryCode}&address={address}` to get potential matches using OpenSearch engine.
    - Connected PATCH `/v1/moderation-events/{moderation_id}/` (for Reject button).
    - Connected POST `/v1/moderation-events/{moderation_id}/production-locations/` (for Create New Location button).
    - Connected PATCH `/v1/moderation-events/{moderation_id}/production-locations/{os_id}/` (for Confirm potential match button).
    - UI improvements:
        - Added a toast component to display notifications during moderation event updates.
        - Introduced a backdrop to prevent accidental clicks on other buttons during the update process.
    - Applied Django Signal for moderation-events OpenSearch index.
* [OSDEV-1524](https://opensupplyhub.atlassian.net/browse/OSDEV-1524) - Updated salutations in automated emails to ensure a consistent and professional experience of communication from OS Hub.
* [OSDEV-1129](https://opensupplyhub.atlassian.net/browse/OSDEV-1129) - The UI for the results page for name and address search was implemented. It includes the following screens:
    * Successful Search: If the search is successful, the results screen displays a list of production locations. Each item includes the following information about the production location: name, OS ID, address, and country name. Users can either select a specific production location or press the "I don’t see my Location" button, which triggers a confirmation dialog window.
    * Confirmation Dialog Window: In this window, users can confirm that no correct location was found using the provided search parameters. They can either proceed to create a new production location or return to the search.
    * Unsuccessful Search: If the search is unsuccessful, an explanation is provided along with two options: return to the search or add a new production location.
* [OSDEV-1579](https://opensupplyhub.atlassian.net/browse/OSDEV-1579) - Updated the API limit automated email to remove an outdated link referring to OAR and improve the languate for clarity. With this update the contributor will be informed of the correct process to follow if they have reached their API calls limit.

### Release instructions:
* Ensure that the following commands are included in the `post_deployment` command:
    * `migrate`
    * `reindex_database`
* This release will upgrade PostgreSQL from version 12 to version 13.
    * The upgrade will be performed automatically by Terrafrom and AWS, but some steps need to be completed **before** and **after** the upgrade. Please refer to [the Confluence article](https://opensupplyhub.atlassian.net/wiki/spaces/SD/pages/620134402/PostgreSQL+database+upgrade+from+version+12+to+version+13) for detailed instructions.
    * Steps to be completed before the upgrade are marked with the statement: "**This should be done before deploying the upgraded database.**". Post-upgrade tasks can be found under the [After the PostgreSQL major version upgrade](https://opensupplyhub.atlassian.net/wiki/spaces/SD/pages/620134402/PostgreSQL+database+upgrade+from+version+12+to+version+13#After-the-PostgreSQL-major-version-upgrade) section.
    * In case of an unsuccessful release along with the database upgrade, follow the instructions under the [Guide for rolling back the PostgreSQL major version upgrade](https://opensupplyhub.atlassian.net/wiki/spaces/SD/pages/620134402/PostgreSQL+database+upgrade+from+version+12+to+version+13#Guide-for-rolling-back-the-PostgreSQL-major-version-upgrade) section.


## Release 1.27.0

## Introduction
* Product name: Open Supply Hub
* Release date: January 11, 2025

### Database changes
#### Migrations:

#### Schema changes

### Code/API changes
* [OSDEV-1409](https://opensupplyhub.atlassian.net/browse/OSDEV-1409) - Introduced a new PATCH `/api/v1/moderation-events/{moderation_id}/production-locations/{os_id}/` endpoint. This endpoint allows the creation of a new contribution for an existing production location based on the provided moderation event.
* [OSDEV-1336](https://opensupplyhub.atlassian.net/browse/OSDEV-1336) - Introduced a new PATCH `/api/v1/production-locations/{os_id}/` endpoint based on the API v1 specification. This endpoint allows the creation of a new moderation event for updating the production location with the given details. Basically, the endpoint can be used to contribute to an existing location.
* [OSDEV-1336](https://opensupplyhub.atlassian.net/browse/OSDEV-1336) - Dynamic mapping for the new fields in the `moderation-events` index has been disabled for those that don't have an explicit mapping defined. This change helps avoid indexing conflicts, such as when a field is initially indexed with one data type (e.g., long), but later an entry with a different data type for the same field is indexed, causing the entire entry to fail indexing. After this change, fields with an explicit mapping will be indexed, while other fields will not be indexed or searchable, but will still be displayed in the document.

### Architecture/Environment changes

### Bugfix
* [OSDEV-1492](https://opensupplyhub.atlassian.net/browse/OSDEV-1492) - Fixed an issue where invalid manually entered dates were not validated on the UI, resulting in API errors with message “The request query is invalid.” on `Moderation Queue` page. Invalid dates are now trimmed and properly handled.
* [OSDEV-1493](https://opensupplyhub.atlassian.net/browse/OSDEV-1493) - Fixed an issue where the backend sorts countries not by `name` but by their `alpha-2 codes` in `GET /api/v1/moderation-events/` endpoint.
* [OSDEV-1532](https://opensupplyhub.atlassian.net/browse/OSDEV-1532) - Fixed the date range picker on the `Moderation Queue` page. A Data Moderator can change the Before date even if an Error message is displayed.
* [OSDEV-1533](https://opensupplyhub.atlassian.net/browse/OSDEV-1533) - The presentation of the `Moderation Decision Date` in the `Moderation Queue` table has been corrected. If the "status_change_date" is missing in the object, it now displays as "N/A".
* [OSDEV-1196](https://opensupplyhub.atlassian.net/browse/OSDEV-1196) - The `?sort_by=contributors_desc` query parameter is only appended to URLs on the `/facilities` page and is excluded from all other pages. The error caused by the property type that occurred during local test execution has been resolved.
* [OSDEV-1397](https://opensupplyhub.atlassian.net/browse/OSDEV-1397) - GET `/api/parent-companies/` request has been removed from the Open Supply Hub page and ClaimFacility component. Parent Company Select is a regular input field that allows the creation of multiple parent company names for filter on this page.
* [OSDEV-1556](https://opensupplyhub.atlassian.net/browse/OSDEV-1556) - Fixed validation of `os_id` for PATCH `/api/v1/moderation-events/{moderation_id}/production-locations/{os_id}/` endpoint.
* [OSDEV-1563](https://opensupplyhub.atlassian.net/browse/OSDEV-1563) - Fixed updating of the moderation decision date after moderation event approval.

### What's new
* [OSDEV-1376](https://opensupplyhub.atlassian.net/browse/OSDEV-1376) - Updated automated emails for closure reports (report_result) to remove the term "Rejected" for an improved user experience. Added link to Closure Policy and instructions for submitting a Reopening Report to make the process easier to understand for users.
* [OSDEV-1383](https://opensupplyhub.atlassian.net/browse/OSDEV-1383) - Edited text of the automated email that notifies a contributor when one of their facilities has been claimed. The new text provides more information to the contributor to understand the claim process and how they can encourage more of their facilities to claim their profile.
* [OSDEV-1474](https://opensupplyhub.atlassian.net/browse/OSDEV-1474) - Added contributor type value to response of `/api/contributors/` endpoint.
* [OSDEV-1130](https://opensupplyhub.atlassian.net/browse/OSDEV-1130) A new page, `Production Location Information`, has been implemented. It includes the following inputs:
    * Required and pre-fillable fields:
        - Name
        - Address
        - Country
    * Additional information section: Fields for optional contributions from the owner or manager of the production location, including sector(s), product type(s), location type(s), processing type(s), number of workers, and parent company.
The page also features `Go Back` and `Submit` buttons for navigation and form submission.

### Release instructions:
* Ensure that the following commands are included in the `post_deployment` command:
    * `migrate`
    * `reindex_database`
* Run `[Release] Deploy` pipeline for the target environment with the flag `Clear the custom OpenSearch indexes and templates` set to true - to refresh the index mappings for the `moderation-events` index after disabling dynamic mapping for the new fields that don't have an explicit mapping defined. The `production-locations` will also be affected since it will clean all of our custom indexes and templates within the OpenSearch cluster


## Release 1.26.0

## Introduction
* Product name: Open Supply Hub
* Release date: December 14, 2024

### Database changes
#### Migrations:
* 0162_update_moderationevent_table_fields.py - This migration updates the ModerationEvent table and its constraints.

#### Schema changes
* [OSDEV-1158](https://opensupplyhub.atlassian.net/browse/OSDEV-1158) - The following updates to the ModerationEvent table have been made:
    1. Set `uuid` as the primary key.
    2. Make `geocode_result` field optional. It can be blank if lat and lng
    have been provided by user.
    3. Remove redundant `blank=False` and `null=False` constraints, as these are
    the default values for model fields in Django and do not need to be
    explicitly set.
    4. Make `contributor` field non-nullable, as the field should not be left
    empty. It is required to have information about the contributor.
    5. Allow `claim` field to be blank. This change reflects the fact that
    a moderation event may not always be related to a claim, so the field can
    be left empty.

### Code/API changes
* [OSDEV-1453](https://opensupplyhub.atlassian.net/browse/OSDEV-1453) - The `detail` keyword instead of `message` has been applied in error response objects for V1 endpoints.
* [OSDEV-1346](https://opensupplyhub.atlassian.net/browse/OSDEV-1346) - Disabled null values from the response of the OpenSearch. Disabled possible null `os_id`, `claim_id` and `source` from `PATCH /api/v1/moderation-events/{moderation_id}/` response.
* [OSDEV-1410](https://opensupplyhub.atlassian.net/browse/OSDEV-1410) - Introduced a new POST `/api/v1/moderation-events/{moderation_id}/production-locations/` endpoint
* [OSDEV-1449](https://opensupplyhub.atlassian.net/browse/OSDEV-1449) - **Breaking changes** to the following endpoints:
  - GET `v1/moderation-events/`
  - GET `v1/production-locations/`

  **Changes include:**
  - Refactored `sort_by` parameter to improve sorting functionality.
  - Split `search_after` parameter into `search_after_value` and `search_after_id` for better pagination control.

* [OSDEV-1158](https://opensupplyhub.atlassian.net/browse/OSDEV-1158) - The following features and improvements have been made:
    1. Introduced a new POST `/api/v1/production-locations/` endpoint based on the API v1 specification. This endpoint allows the creation of a new moderation event for the production location creation with the given details.
    2. Removed redundant redefinition of paths via the `as_view` method for all the v1 API endpoints since they are already defined via `DefaultRouter`.
* [OSDEV-1468](https://opensupplyhub.atlassian.net/browse/OSDEV-1468) - Limit the `page` parameter to `100` for the GET `/api/facilities/` endpoint. This will help prevent system downtimes, as larger pages (OFFSET) make it harder for the database to retrieve data, especially considering the large amount of data we have.

### Architecture/Environment changes
* [OSDEV-1170](https://opensupplyhub.atlassian.net/browse/OSDEV-1170) - Added the ability to automatically create a dump from the latest shared snapshot of the anonymized database from Production environment for use in the Test and Pre-Prod environments.
* In light of recent instances(on 12/03/2024 UTC and 12/04/2024 UTC) where the current RDS disk storage space limit was reached in Production, the RDS storage size has been increased to `256 GB` in the Production, Test, and Pre-prod environments to accommodate the processing of larger volumes of data. The configurations for the Test and Pre-prod environments have also been updated to maintain parity with the Production environment.
* Right-sized the resources for Django containers across all environments and the RDS instance in the Production and Preprod environments. This will result in a savings of approximately $2,481. The following changes have been made:
    - Production:
        - RDS instance type was changed from `db.m6in.8xlarge` to `db.m6in.4xlarge`.
        - ECS tasks for Django containers: the number was reduced from `12` to `10`, and memory was reduced from `8GB` to `4GB`.
    - Preprod:
        - RDS instance type was changed from `db.m6in.8xlarge` to `db.m6in.4xlarge`.
        - ECS tasks for Django containers: the number was reduced from `12` to `10`, and memory was reduced from `8GB` to `4GB`.
        - These changes were made to maintain parity with the Production environment, as it is a copy of that environment.
    - Staging:
        - ECS tasks for Django containers: memory was reduced from `8GB` to `2GB`.
    - Test:
        - ECS tasks for Django containers: memory was reduced from `8GB` to `4GB`.
    - Development:
        - ECS tasks for Django containers: memory was reduced from `8GB` to `1GB`, and CPU was reduced from `1 vCPU` to `0.5 vCPU`.

### Bugfix
* [OSDEV-1388](https://opensupplyhub.atlassian.net/browse/OSDEV-1388) - The waiter from boto3 cannot wait more than half an hour so we replaced it with our own.
* It was found that clearing OpenSearch indexes didn’t work properly because the templates weren’t cleared. After updating the index mappings within the index template files, the index template remained unchanged because only the indexes were deleted during deployment, not both the indexes and their templates. This caused conflicts and prevented developers' updates from being applied to the OpenSearch indexes.
This issue has been fixed by adding additional requests to delete the appropriate index templates to the `clear_opensearch.sh.tpl` script, which is triggered when clearing OpenSearch during deployment to any environment.
* [OSDEV-1482](https://opensupplyhub.atlassian.net/browse/OSDEV-1482) - The `GET api/v1/moderation-events/{moderation_id}` endpoint returns a single response instead of an array containing one item.
* [OSDEV-1511](https://opensupplyhub.atlassian.net/browse/OSDEV-1511) - Updated google maps api version to 3.57 for ReactLeafletGoogleLayer component (3.51 not supported).

### What's new
* [OSDEV-1132](https://opensupplyhub.atlassian.net/browse/OSDEV-1132) - Added FE for the "thanks for submitting" screen when user submits production location's data.
* [OSDEV-1373](https://opensupplyhub.atlassian.net/browse/OSDEV-1373) - The tab `Search by Name and Address.` on the Production Location Search screen has been implemented. There are three required properties (name, address, country). The "Search" button becomes clickable after filling out inputs, creates a link with parameters, and allows users to proceed to the results screen.
* [OSDEV-1175](https://opensupplyhub.atlassian.net/browse/OSDEV-1175) - New Moderation Queue Page was integrated with `GET api/v1/moderation-events/` endpoint that include pagination, sorting and filtering.

### Release instructions:
* Ensure that the following commands are included in the `post_deployment` command:
    * `migrate`
    * `reindex_database`
* Run `[Release] Deploy` pipeline for the target environment with the flag `Clear the custom OpenSearch indexes and templates` set to true - to refresh the index mappings for the `production-locations` and `moderation-events` indexes after fixing the process of clearing the custom OpenSearch indexes. It will clean all of our custom indexes and templates within the OpenSearch cluster.


## Release 1.25.0

## Introduction
* Product name: Open Supply Hub
* Release date: November 30, 2024

### Database changes
#### Migrations:
* 0159_alter_status_of_moderation_events_table.py - This migration alters status of api_moderationevent table.
* 0160_allow_null_parsing_errors_in_facilitylist.py - This migration allows empty parsing_errors in api_facilitylist.
* 0161_create_disable_list_uploading_switch.py - This migration creates disable_list_uploading switch in the Django admin panel and record in the waffle_switch table.

#### Schema changes
* [OSDEV-1346](https://opensupplyhub.atlassian.net/browse/OSDEV-1346) - Alter status options for api_moderationevent table.
* [OSDEV-1411](https://opensupplyhub.atlassian.net/browse/OSDEV-1411) - Allows empty parsing_errors in api_facilitylist.

### Code/API changes
* [OSDEV-1346](https://opensupplyhub.atlassian.net/browse/OSDEV-1346) - Create GET request for `v1/moderation-events` endpoint.
* [OSDEV-1429](https://opensupplyhub.atlassian.net/browse/OSDEV-1429) - The list upload switcher has been created to disable the `Submit` button on the List Contribute page through the Switch page in the Django admin panel during the release process. Implemented a check on the list upload endpoint.
* [OSDEV-1332](https://opensupplyhub.atlassian.net/browse/OSDEV-1332) - Introduced new `PATCH api/v1/moderation-events/{moderation_id}` endpoint
to modify moderation event `status`.
* [OSDEV-1347](https://opensupplyhub.atlassian.net/browse/OSDEV-1347) - Create GET request for `v1/moderation-events/{moderation_id}` endpoint.
* Update `/v1/production-locations/{os_id}` endpoint to return a single object instead of multiple objects. Also, add unit tests for the `ProductionLocationsViewSet`.
* The RDS instance has been upgraded as follows: for `production` and `preprod`, it is now `db.m6in.8xlarge`, and for `test`, it has been upgraded to `db.t3.xlarge`.
* [OSDEV-1467](https://opensupplyhub.atlassian.net/browse/OSDEV-1467) - Implemented disabling endpoint `POST /api/facilities/` during the release process. It is raising an error message with status code 503.

### Architecture/Environment changes
* Increased the memory for the Dedupe Hub instance from 8GB to 12GB in the `production` and `pre-prod` environments to reduce the risk of container overload and minimize the need for reindexing in the future.

### Bugfix
* [OSDEV-1448](https://opensupplyhub.atlassian.net/browse/OSDEV-1448) - The map on the production location’s profile and the production location marker have been fixed. Improved the handling of SQL query parameters for better execution accuracy.
* [OSDEV-1411](https://opensupplyhub.atlassian.net/browse/OSDEV-1411) - Django Admin: Fixed an issue when updating the facility list with an empty array in the `parsing errors` field.

### Release instructions:
* Ensure that the following commands are included in the `post_deployment` command:
    * `migrate`
    * `reindex_database`


## Release 1.24.0

## Introduction
* Product name: Open Supply Hub
* Release date: November 16, 2024

### Code/API changes
* [OSDEV-1335](https://opensupplyhub.atlassian.net/browse/OSDEV-1335) - Explicitly set the number of shards and the number of replicas for the "production locations" and "moderation events" OpenSearch indexes. Based on the OpenSearch documentation, a storage size of 10–30 GB is preferred for workloads that prioritize low search latency. Additionally, having too many small shards can unnecessarily exhaust memory by storing excessive metadata. Currently, the "production locations" index utilizes 651.9 MB, including replicas, while the "moderation events" index is empty. This indicates that one shard and one replica should be sufficient for the "production locations" and "moderation events" indexes.
* Moved all the files related to the OpenSearch service to the existing `src/django/api/services/opensearch` folder within the `api` app of the Django application. This should make it easier to navigate through the files and clarify the location of all OpenSearch service-related files in one place within the `api` app in Django.

### Architecture/Environment changes
* The OpenSearch version has been increased to 2.15.
* [OSDEV-1335](https://opensupplyhub.atlassian.net/browse/OSDEV-1335) - The new "moderation events" Logstash pipeline has been configured and implemented to collect moderation event data from the current PostgreSQL database and save it to OpenSearch. This setup allows for fast searches on the moderation events data.
* [OSDEV-1387](https://opensupplyhub.atlassian.net/browse/OSDEV-1387) - The SQL query for generating tiles from PostgreSQL+PostGIS has been reimplemented to avoid using the JOIN + GROUP BY clause. This change reduces the number of subqueries and their asymptotic complexity. Additionally, an option to set an upper limit on facility counts in the 'count' clause has been introduced, capped at 100, which doubles the query's performance. Throttling has been removed for tile generation endpoints.
* [OSDEV-1171](https://opensupplyhub.atlassian.net/browse/OSDEV-1171) - RDS instances for `staging` and `test` have beed decreased to `db.t3.large`
* Playwright has been introduced as the main framework for end-to-end testing:
    * Added a new Playwright testing service to the Docker configuration
    * Implemented initial test cases to verify core functionality
    * Integrated Playwright tests into the CI pipeline via GitHub Actions
    * Added necessary configuration files and dependencies for the e2e testing project
* The RDS instance for `production` has been upgraded to `db.m6in.4xlarge` and configured to operate in a single Availability Zone.

### Bugfix
* [OSDEV-1335](https://opensupplyhub.atlassian.net/browse/OSDEV-1335) - Fixed the assertion in the test for the `country.rb` filter of the "production locations" Logstash pipeline. The main issue was with the evaluation of statements in the Ruby block. Since only the last statement is evaluated in a Ruby block, all the checks were grouped into one chain of logical statements and returned as a `result` variable at the end.

### What's new
* [OSDEV-1116](https://opensupplyhub.atlassian.net/browse/OSDEV-1116) - A new Contribution Record Page has been developed to enable quick identification and moderation of contributions. This page includes two main sections: Moderation Event Data and Potential Matches, along with a set of buttons designed to facilitate the moderation process.
* [OSDEV-1120](https://opensupplyhub.atlassian.net/browse/OSDEV-1120) - A new Moderation Queue Dashboard page has been introduced, featuring three essential components:
    * Moderation Events Table: Allows users to view and manage moderation events more effectively.
    * Filtering Options: Multiple filter fields enable users to customize the displayed events based on different criteria, making it easier to find specific events.
    * Download Excel Button: Provides the ability to export the list of displayed moderation events as an XLSX file for offline analysis and record-keeping.

### Release instructions:
* The following steps should be completed while deploying to Staging or Production:
    1. Run the `[Release] Deploy` pipeline for these environments with the flag 'Clear OpenSearch indexes' set to true. This will allow Logstash to refill OpenSearch since the OpenSearch instance will be recreated due to the version increase. It is also necessary due to changes in the OpenSearch index settings.
    2. Open the triggered `Deploy to AWS` workflow and ensure that the `apply` job is completed. **Right after** finishing the `apply` job, follow these instructions, which should be the last steps in setting up the recreated OpenSearch instance:
        - Copy the ARN of the `terraform_ci` user from the AWS IAM console.
            - Navigate to the AWS console's search input, type "IAM", and open the IAM console.
            - In the IAM console, find and click on the "Users" tab.
            - In the list of available users, locate the `terraform_ci` user, click on it, and on that page, you will find its ARN.
        - After copying this value, go to the AWS OpenSearch console in the same way you accessed the IAM console.
        - Open the available domains and locate the domain for the corresponding environment. Open it, then navigate to the security configuration and click "Edit".
        - Find the section titled "Fine-grained access control", and under this section, you will find an "IAM ARN" input field. Paste the copied ARN into this field and save the changes. It may take several minutes to apply. Make sure that the "Configuration change status" field has green status.
    3. Then, return to the running `Deploy to AWS` workflow and ensure that the logs for `clear_opensearch` job do not contain errors related to access for deleting the OpenSearch index or lock files in EFS storage. In case of **an access error**, simply rerun the `Deploy to AWS` workflow manually from the appropriate release Git tag.


## Release 1.23.0

## Introduction
* Product name: Open Supply Hub
* Release date: November 02, 2024

### Database changes
#### Migrations:
* 0158_create_moderation_events_table.py - This migration creates api_moderationevent table for Moderation Queue.

#### Schema changes
* [OSDEV-1229](https://opensupplyhub.atlassian.net/browse/OSDEV-1229) - Created Moderation Events Postgres table to track moderation events in the database.

### Code/API changes
* Throttling has been introduced for tiles/* endpoints, limiting requests to 300 per minute.
* [OSDEV-1328](https://opensupplyhub.atlassian.net/browse/OSDEV-1328) The OpenSearch tokenizer has been changed to `lowercase` to get better search results when querying the GET /v1/production-locations/ endpoint.

### Architecture/Environment changes
* Resource allocation has been optimized for the staging environment. The number of ECS tasks for the Django app has been reduced from 6 to 4, while maintaining system stability.

### Release instructions:
* Ensure that the following commands are included in the `post_deployment` command:
    * `migrate`
* Run `[Release] Deploy` pipeline for an existing environment with the flag 'Clear OpenSearch indexes' set to true - to let the tokenizer parse full text into words with new configurations.


## Release 1.22.0

## Introduction
* Product name: Open Supply Hub
* Release date: October 19, 2024

### Database changes
#### Migrations:
* 0156_introduce_list_level_parsing_errors - This migration introduces the parsing_errors field for the FacilityList model to collect list-level and internal errors logged during the background parsing of the list.
* 0157_delete_endpoint_switcher_for_list_uploads - This migration deletes the `use_old_upload_list_endpoint` switcher that was necessary to toggle between the old and new list upload endpoints.

#### Schema changes
* [OSDEV-1039](https://opensupplyhub.atlassian.net/browse/OSDEV-1039) - Since the `use_old_upload_list_endpoint` switcher is no longer necessary for the list upload, it has been deleted from the DB. Additionally, the `parsing_errors` field has been added to the FacilityList model.

### Code/API changes
* [OSDEV-1102](https://opensupplyhub.atlassian.net/browse/OSDEV-1102) - API. Propagate production location updates to OpenSearch data source via refreshing `updated_at` field in `api_facility` table. Triggered updated_at field in such actions: transfer to alternate facility, claim facility, approve, reject and deny claim, claim details, merge facilities, match facility (promote, split).
* [OSDEV-1039](https://opensupplyhub.atlassian.net/browse/OSDEV-1039) - Deleted the `facility_list_items.json` fixture from the Django app since it is no longer needed, having been replaced with real CSV files. Additionally, other important changes have been implemented in the Django app and deployment:
    * Adjusted all code that used the `facility_list_items.json` fixture and removed the unused matching logic from the Django app, as it is no longer necessary and was connected to that fixture.
    * Updated the reset database step in the `restore_database` job of the Deploy to AWS GitHub workflow to upload CSV location list files to S3 for parsing during the DB reset.

### Architecture/Environment changes
* [OSDEV-1325](https://opensupplyhub.atlassian.net/browse/OSDEV-1325)
  * __Deploy to AWS__ pipeline will init from __[Release] Deploy__ pipeline and get deployment parameters, such as cleaning OpenSearch indexes, by trigger.
* [OSDEV-1372](https://opensupplyhub.atlassian.net/browse/OSDEV-1372)
  * Changed the base image in the Django app Dockerfile to use a Debian 11 instead of Debian 10 as the PostgreSQL 13 repository support for Debian 10 has been ended.
  * Always build a docker image for the amd64 platform so that the image in the local environment fully corresponds to the one in production.
* [OSDEV-1172](https://opensupplyhub.atlassian.net/browse/OSDEV-1172)
  * Added the ability to restore a database from a snapshot.
* [OSDEV-1388](https://opensupplyhub.atlassian.net/browse/OSDEV-1388)
  * Increased timeout to wait for copying anonymized shared snapshot.

### Bugfix
* Fixed a bug related to environment variable management:
    * Removed the `py_environment` Terraform variable, as it appeared to be a duplicate of the `environment` variable.
    * Passed the correct environment values to the ECS task definition for the Django containers in all environments, especially in the Preprod and Development environments, to avoid misunderstandings and incorrect interpretations of the values previously passed via `py_environment`.
    * Introduced a *Local* environment specifically for local development to avoid duplicating variable values with the AWS-hosted *Development* environment.
* [OSDEV-1039](https://opensupplyhub.atlassian.net/browse/OSDEV-1039) - Made the list parsing asynchronous and increased the list upload limit to 10,000 facilities per list to reduce manual work for moderators when they split large lists into smaller ones. The following architectural and code changes have been made:
    1. Renamed the previously copied `api/facility-lists/createlist` POST endpoint to the `api/facility-lists` POST endpoint. Deleted the old implementation of the `api/facility-lists` POST endpoint along with the `use_old_upload_list_endpoint` switcher that was necessary to toggle between the old and new list upload endpoints.
    2. Removed the triggering of ContriCleaner from the `api/facility-lists` POST endpoint and moved it to the async parse AWS batch job to reduce the load on the endpoint. Introduced a `parsing_errors` field for the FacilityList model to collect list-level and internal errors logged during the background parsing of the list.
    3. Established a connection between the EC2 instance within the AWS batch job and the S3 bucket where all the uploaded list files are saved. This is necessary because the parse job retrieves a particular list from the S3 bucket via Django.
    4. Deleted redundant code from the previous implementation of the list item parsing.
    5. Adjusted Django, ContriCleaner, and integration tests. Regarding integration tests, the `facility_list_items.json` fixture was converted to concrete CSV lists, which were connected to the `facility_lists.json` fixture to upload them to the DB while creating the test DB for the integration tests. This is necessary because the parsing function that triggers ContriCleaner can only work with real files, not facility list items as it did previously.
    6. Refactored the ContributeForm component in the front-end app.
    7. The list page has been adjusted to work with asynchronous parsing, and a new dialog window has been added to notify users about the list parsing process, indicating that they need to wait.
    8. Introduced a UI to display list parsing errors on the list page after the page refresh.

### What's new
* [OSDEV-1127](https://opensupplyhub.atlassian.net/browse/OSDEV-1127) - It was implemented the Production Location Search screen that has two tabs: "Search by OS ID" and "Search by Name and Address." Each tab adds a query parameter (`?tab=os-id` and `?tab=name-address`) to the URL when active, allowing for redirection to the selected tab. On the "Search by OS ID" tab, users see an input field where they can enter an OS ID. After entering the full OS ID (15 characters), the "Search By ID" button becomes clickable, allowing users to proceed to the results screen. There are two possible outcomes:
    * Successful Search: If the search is successful, the results screen displays information about the production location, including its name, OS ID, previous OS ID (If they exist), address, and country name. Users can then choose to either return to the search by name and address or add data and claim the location.
    * Unsuccessful Search: If the search is unsuccessful, an explanation is provided, along with two options: return to the search by name and address or search for another OS ID.

    Each results screen also includes a "Back to ID search" button at the top.

### Release instructions:
* Before deploying to an existing environment, clear OpenSearch to ensure it can receive any missed changes and properly start the update process.
* Ensure that the `migrate` command is included in the `post_deployment` command.


## Release 1.21.0

## Introduction
* Product name: Open Supply Hub
* Release date: September 21, 2024

### Code/API changes
* [OSDEV-1126](https://opensupplyhub.atlassian.net/browse/OSDEV-1126) - Added the `historical_os_id` field to the response from the `v1/production-locations` endpoint if the searched production location contains this data. Modified the search query for `os_id` so that the search is conducted in both the `os_id` and `historical_os_id` fields in the OpenSearch production-locations index.
To make this possible, the `sync_production_locations.sql` script, which generates data for the production-locations index, was modified to include the selection of `historical_os_id_value` from the `api_facilityalias` table.
Additionally, a `historical_os_id` filter was added to the `sync_production_locations.conf`, ensuring that the `historical_os_id` is included in the index document only when the `historical_os_id_value` is not empty.

### Architecture/Environment changes
* [OSDEV-1177](https://opensupplyhub.atlassian.net/browse/OSDEV-1177)
  * Improved OpenSearch indexes cleanup step in the `Deploy to AWS` and `DB - Apply Anonymized DB` pipelines to use script templates so that changes can be made in one place rather than in each pipeline separately
  * Stop/start Logstash and clearing OpenSearch indexes moved to separate jobs of `Deploy to AWS` and `DB - Apply Anonymized DB` pipelines.
  * Stop/start Logstash and clearing OpenSearch indexes now runs on ubuntu-latest runner.
  * The automated deployment to AWS after creating tags for `sandbox` and `production` was temporarily prevented (until the implementation of [OSDEV-1325](https://opensupplyhub.atlassian.net/browse/OSDEV-1325)).

### Bugfix
* [OSDEV-1177](https://opensupplyhub.atlassian.net/browse/OSDEV-1177) - The following changes have been made:
    * Removed the if clause in the DB. Apply the Anonymized DB workflow to activate stopping Logstash.
    * Corrected grammar mistakes in the description of the job steps for stopping Logstash and clearing OpenSearch for the `DB - Apply Anonymized DB` and `Deploy to AWS` GitHub workflows.

### What's new
* [OSDEV-1225](https://opensupplyhub.atlassian.net/browse/OSDEV-1225) - The auto email responses for `Approved` and `Rejected` statuses have been updated to improve user experience. A user receives an email updating them on the status of their list and the next steps they need to take.

### Release instructions:
* Ensure that the following commands are included in the `post_deployment` command:
    * `migrate`
* After running the `Release [Deploy]` workflow for both the `sandbox` and `production` environments, the responsible person must manually run the `Deploy to AWS` workflow, ensuring that the `Clear OpenSearch indexes` option is checked for each environment.
Note: This instruction updates item 3 of the ['Release to Production and Sandbox'](https://github.com/opensupplyhub/open-supply-hub/blob/main/doc/release/RELEASE-PROTOCOL.md#release-to-production-and-sandbox) section of the RELEASE-PROTOCOL.


## Release 1.20.0

## Introduction
* Product name: Open Supply Hub
* Release date: September 7, 2024

### Database changes
#### Migrations:
* 0155_remove_verification_method_column_from_facility_claim - This migration replaces the old `index_approved_claim` function with a new one that does not index the `verification_method` and `phone_number` fields. Additionally, it removes the `verification_method` and `phone_number` fields from the FacilityClaim model and the respective history table.

#### Schema changes
* [OSDEV-1092](https://opensupplyhub.atlassian.net/browse/OSDEV-1092) - Since the `verification_method` and `phone_number` fields are no longer necessary for the claim form and aren't used anywhere in the codebase, they have been deleted from the FacilityClaim model and the respective history table.

### Code/API changes
* [OSDEV-1045](https://opensupplyhub.atlassian.net/browse/OSDEV-1045) - Added flag `highlightBackground` to the DashboardFacilityCard component to highlight background for claimed facilities only on the Merge moderation screen. Added the `get_is_claimed` method to the `FacilityIndexDetailsSerializer` that returns a boolean value depending on whether the facility has an approved claim or not.
* [OSDEV-1167](https://opensupplyhub.atlassian.net/browse/OSDEV-1167) - Search. Update field names in Open Search. The following parameter/field names in the API schema for GET api/v1/production-locations has been changed:
    - `name_local` -> `local_name`
    - `url` -> `business_url`
    - `lon` -> `lng`
* [OSDEV-1025](https://opensupplyhub.atlassian.net/browse/OSDEV-1025) - Added the `get_is_claimed` method to the `FacilityMatchSerializer` that returns a boolean value depending on whether the matched facility has an approved claim or not.
* [OSDEV-1092](https://opensupplyhub.atlassian.net/browse/OSDEV-1092) - Modified the serialized output of the `FacilityClaimDetailsSerializer`:
    * Removed the `verification_method` and `phone_number` fields.
    * Added `facility_website`, `sector`, `facility_workers_count`, and `facility_name_native_language`.
* [OSDEV-1101](https://opensupplyhub.atlassian.net/browse/OSDEV-1101) - API v1/production-locations. Extend the country object to include alpha-3 code, numeric code, and country name.

### Architecture/Environment changes
* [OSDEV-1153](https://opensupplyhub.atlassian.net/browse/OSDEV-1153) - Created integration tests for the OpenSearch and for new `/api/v1/production-locations/` API endpoint.
* [OSDEV-1177](https://opensupplyhub.atlassian.net/browse/OSDEV-1177) - Implemented clearing OpenSearch and stopping Logstash during Postgres DB restore/reset in pre-prod/test/dev environments to freshly populate OpenSearch with data from the restored or reset Postgres DB.

### What's new
* [OSDEV-1045](https://opensupplyhub.atlassian.net/browse/OSDEV-1045) - The color of the facility panel for claimed facilities in the Merge moderation screen has been changed to green.
* [OSDEV-1025](https://opensupplyhub.atlassian.net/browse/OSDEV-1025) - Added the claim badge to the facility details on the C/R moderation screen when the facility has an approved claim.
* [OSDEV-1092](https://opensupplyhub.atlassian.net/browse/OSDEV-1092) - On the Facility Claims Details page, fields have been updated to show only those that could be uploaded as part of the claim form:
    * Removed deprecated fields: Phone Number, Company Name, Facility Parent Company / Supplier Group, Facility Description, and Verification Method.
    * Added new fields: Sector(s), Production Location's Website, Number of Workers, and Local Language Name.
    * Renamed fields:
        * 'Facility' to 'Location Name',
        * 'Claim Contributor' to 'Claimant Account',
        * 'Job Title' to 'Claimant Title',
        * 'Email' to 'Account Email',
        * 'Website' to 'Claimant's Website',
        * 'LinkedIn Profile' to 'Production Location's LinkedIn'.

### Release instructions:
* Before deploying to an existing environment, manually delete the related EFS storage, OpenSearch domain, and stop all tasks of the Logstash service in the appropriate ECS cluster. This is necessary to apply the new mapping for the production-locations OpenSearch index.

* Ensure that the following commands are included in the `post_deployment` command:
    * `migrate`
    * `index_facilities_new`


## Release 1.19.0

## Introduction
* Product name: Open Supply Hub
* Release date: August 24, 2024

### Code/API changes
* [OSDEV-1006](https://opensupplyhub.atlassian.net/browse/OSDEV-1006) - Create new "api/v1/production-locations" endpoint.
* [OSDEV-633](https://opensupplyhub.atlassian.net/browse/OSDEV-633) - Modified the `sectors` endpoint to return either a list of sectors or sectors grouped by their sector groups, depending on the query parameters passed to the request. Possible parameters include:
    * `embed` (optional): If present, returns a flat list of sectors submitted by a specific contributor.
    * `contributor` (optional): If embed is provided, this parameter must be included to filter sectors submitted by a specific contributor.
    * `grouped` (optional): If present, returns sectors grouped by their sector groups.
* [OSDEV-1184](https://opensupplyhub.atlassian.net/browse/OSDEV-1184) - Handle validation errors for size, sort_by and order_by parameters of "api/v1/production-locations" endpoint.
* [OSDEV-982](https://opensupplyhub.atlassian.net/browse/OSDEV-982) - Search, API. Add OS ID query parameter to v1/production-locations. Implement "api/v1/production-locations/{os_id}" endpoint.
* [OSDEV-1103](https://opensupplyhub.atlassian.net/browse/OSDEV-1103) - Enabled accent-insensitive search for `name` and `address` fields of production location by designing the index mapping to do ASCII folding for search tokens. Additionally, there were changed query_type for the `name` and `name_local` fields from `terms` to `match`.

### Architecture/Environment changes
* [OSDEV-1165](https://opensupplyhub.atlassian.net/browse/OSDEV-1165) - Updated the release protocol to include information about quick fixes and how to perform them. Additionally, updated the GitFlow diagram to visually depict this process.
* Updated the `RELEASE-PROTOCOL.md` file to include information about OpenSearch and Logstash, stating that their functionality should also be checked after deployment.
* [OSDEV-1169](https://opensupplyhub.atlassian.net/browse/OSDEV-1169) - Activated deployment database-anonymizer to production.
* [OSDEV-1197](https://opensupplyhub.atlassian.net/browse/OSDEV-1197) - Upgrade Kafka tools to version 3.8.0

### Bugfix
* [OSDEV-1048](https://opensupplyhub.atlassian.net/browse/OSDEV-1048) - Fixed error "User Cannot read properties of undefined (reading 'length')".
* [OSDEV-1180](https://opensupplyhub.atlassian.net/browse/OSDEV-1180) - Introduced a 10,000-download limit check on the api/facilities-downloads API endpoint to prevent non-API users from downloading more than 10,000 production locations.
* [OSDEV-1178](https://opensupplyhub.atlassian.net/browse/OSDEV-1178) - Added null check for claimStatuses array that fixes JS error on Dashboard/Facility Claims page.

### What's new
* [OSDEV-633](https://opensupplyhub.atlassian.net/browse/OSDEV-633) - Added a nested select to the Sectors filter. The main selection is the group name of related sectors. By pressing the header, a user can select all related sectors from this group. To view the list of related sectors, it's necessary to press the "carrot" icon next to the group heading. This action allows a user to choose a single sector from the grouped list. Additionally, entering text into the search filter displays only the filtered sectors within the opened groups.

### Release instructions:
* Before deploying to an existing environment, manually delete the related EFS storage, OpenSearch domain, and stop all tasks of the Logstash service in the appropriate ECS cluster. This is necessary to apply the new mapping for the production-locations OpenSearch index.


## Release 1.18.0

## Introduction
* Product name: Open Supply Hub
* Release date: August 10, 2024

### Database changes
#### Migrations:
* 0152_delete_tilecache_and_dynamicsetting - removed unused `api_tilecache` and `api_dynamicsetting` tables.
* 0153_add_sector_group_table - creates the `SectorGroup` model and populates it with the sector groups names.
* 0154_associate_sectors_with_groups - associates sectors with sector groups.

#### Schema changes
* [OSDEV-1142](https://opensupplyhub.atlassian.net/browse/OSDEV-1142) - Technical Debt. Remove unused `api_tilecache` and `api_dynamicsetting` tables. Migration has been created, removed related data in the code base.
* [OSDEV-360](https://opensupplyhub.atlassian.net/browse/OSDEV-360) - The following changes have been implemented:
    * A new table, `api_sectorgroup`, has been introduced and populated with sector group names.
    * A new field named `groups` has been added to the `Sector` model to establish a many-to-many relationship between the `api_sector` and the `api_sectorgroup` tables.

### Code/API changes
* [OSDEV-1005](https://opensupplyhub.atlassian.net/browse/OSDEV-1005) - Disconnect location deletion propagation to the OpenSearch cluster while the Django tests are running, as it is outside the scope of Django unit testing.

### Architecture/Environment changes
* [OSDEV-1005](https://opensupplyhub.atlassian.net/browse/OSDEV-1005) - Enable deployment of the Logstash and OpenSearch infra to AWS environments.
* [OSDEV-1156](https://opensupplyhub.atlassian.net/browse/OSDEV-1156) - The following changes have been made:
    * Defined memory and CPU configurations for Logstash and instance types for OpenSearch in each AWS environment. The memory and CPU configurations for Logstash have been set uniformly across all environments. After an investigation, it was found that the minimally sufficient requirements are 0.25 CPU and 2 GB of memory for proper Logstash operation, even with the production database. [This documentation](https://www.elastic.co/guide/en/logstash/current/jvm-settings.html) about JVM settings in the Logstash app was used to determine the appropriate resource settings. Regarding OpenSearch, the least powerful instance type was used for the Dev, Staging, and Test environments since high OpenSearch performance is not required there. For the Prod and Pre-prod environments, the minimally recommended general-purpose instance type, `m6g.large.search`, was selected. Research showed that it can process document deletions in 0.04 seconds, which is relatively fast compared to the 0.1-0.2 seconds on the `t3.small.search` instance type used for Dev, Staging, and Test. This decision was based on [this AWS Blog article](https://aws.amazon.com/blogs/aws-cloud-financial-management/better-together-graviton-2-and-gp3-with-amazon-opensearch-service/).
    * The OpenSearch instance type was parameterized.
    * The JVM direct memory consumption in the Logstash app was decreased to 512 MB to fit into two gigabytes of memory, which is the maximum available for 0.25 CPU. Total memory usage was calculated based on the formula in [this section](https://www.elastic.co/guide/en/logstash/current/jvm-settings.html#memory-size-calculation) of the Logstash JVM settings documentation.
* Updated the OpenSearch domain name to the environment-dependent Terraform (TF) local variable in the resources of the OpenSearch access policy. Utilized the `aws_opensearch_domain_policy` resource since the `access_policies` parameter on `aws_opensearch_domain` does not validate the policy correctly after its updates. See [the discussion on GitHub](https://github.com/hashicorp/terraform-provider-aws/issues/26433).

### Bugfix
* Ensure that the OpenSearch domain name is unique for each environment to avoid conflicts when provisioning domains across different environments.
* [OSDEV-1176](https://opensupplyhub.atlassian.net/browse/OSDEV-1176) - Fixed a spelling mistake in the label for the password field on the LogIn page. After the fix, the label reads "Password".
* [OSDEV-1178](https://opensupplyhub.atlassian.net/browse/OSDEV-1178) - Fixed error "Something went wrong" error after clicking on Dashboard -> View Facility Claims.

### What's new
* [OSDEV-1144](https://opensupplyhub.atlassian.net/browse/OSDEV-1144) - Claims emails. Updated text for approval, revocation, and denial emails.
* [OSDEV-360](https://opensupplyhub.atlassian.net/browse/OSDEV-360) - On the admin dashboard, functionality has been added to allow Admins to add, remove, or modify sector groups. In the `Sectors` tab, Admins can now adjust the related sector groups for each sector. Each sector must be associated with at least one group.
* [OSDEV-1005](https://opensupplyhub.atlassian.net/browse/OSDEV-1005) - Implement the propagation of production location deletions from the PostgreSQL database to the OpenSearch cluster. After this fix, the locations that were deleted will be excluded from the response of the `v1/production-location` GET API endpoint.

### Release instructions:
* Ensure that the following commands are included in the `post_deployment` command:
    * `migrate`


## Release 1.17.0

## Introduction
* Product name: Open Supply Hub
* Release date: July 27, 2024

### Database changes
#### Migrations:
* 0151_replace_index_number_of_workers - replace function `index_number_of_workers` to use one source of truth for both`number_of_workers` & `extended_fields`.

### Bugfix
* [OSDEV-1145](https://opensupplyhub.atlassian.net/browse/OSDEV-1145) - Error message appearing as red dot with no context. Error display has been fixed. Simplified displaying logic of errors. Changed error property type.
* [OSDEV-576](https://opensupplyhub.atlassian.net/browse/OSDEV-576) - Implemented one source of truth to Search query source & Production Location Details page source for field `number_of_workers`.
* [OSDEV-1146](https://opensupplyhub.atlassian.net/browse/OSDEV-1146) - Fixed issue with missed header & data for Claim Decision column while downloaded Facility Claims data in xlsx format.

### What's new
* [OSDEV-1090](https://opensupplyhub.atlassian.net/browse/OSDEV-1090) - Claims. Remove extra product type field on Claimed Facility Details page.
* [OSDEV-273](https://opensupplyhub.atlassian.net/browse/OSDEV-273) - Facility Claims. Implement filtering by Country and Status. Set 'pending' claim status as a default filter.
* [OSDEV-1083](https://opensupplyhub.atlassian.net/browse/OSDEV-1083) - Implemented a 'toggle password visibility' feature in the login, registration, reset password and user profile forms.
* The legacy `_template` API endpoint was disabled via the configuration file in favor of the new `_index_template` API endpoint, since the composable index template is used for OpenSearch. The `legacy_template` was set to `false` to start using the defined composable index template in the `production_locations.json` file. This change is necessary to avoid omitting the `production_locations.json` index template for the `production-locations` index defined in the Logstash app and to enforce the OpenSearch cluster to use the explicit mapping for the `production-locations` index.

### Release instructions:
* Ensure that the following commands are included in the `post_deployment` command:
    * `migrate`
    * `index_facilities_new`


## Release 1.16.0

## Introduction
* Product name: Open Supply Hub
* Release date: July 13, 2024

### Code/API changes
* [OSDEV-1100](https://opensupplyhub.atlassian.net/browse/OSDEV-1100) - Replaced all mentions of "facility" and "facilities" with the new production location naming in the Logstash app. Renamed `location` field in the production locations index to `coordinates`.
* [OSDEV-705](https://opensupplyhub.atlassian.net/browse/OSDEV-705) - Created an additional `RowCoordinatesSerializer` in the ContriCleaner to handle coordinate values ("lat" and "lng"). Moved the conversion of "lat" and "lng" into float point numbers from `FacilityListViewSet` to this serializer.
* Introduced a general format for all Python logs by updating the Django `LOGGING` constant. Disabled propagation for the `django` logger to the `root` logger to avoid log duplication. Removed unnecessary calls to the `basicConfig` method since only the configuration defined in the `LOGGING` constant in the settings.py file is considered valid by the current Django app.

### Architecture/Environment changes
* *Describe architecture/environment changes here.*

### Bugfix
* [OSDEV-705](https://opensupplyhub.atlassian.net/browse/OSDEV-705) - Fixed the error “could not convert string to float” that occurred when a list contained columns for “lat” and “lng” and only some of the rows in these columns had data. As a result, rows are processed regardless of whether the values for “lat” and “lng” are present and valid, invalid, or empty.

### What's new
* [OSDEV-981](https://opensupplyhub.atlassian.net/browse/OSDEV-981) Reporting. History of contributor uploads. Created a new report with details about the contributor:
    * including name, ID, contributor type;
    * first upload, including date of the first upload and time since the first upload in days;
    * most recent (or “last”) upload, including date of the last upload and time since the last upload in days;
    * total (or “lifetime”) uploads and a calculation for uploads per year (= lifetime uploads = total uploads / (current year - first upload year); if “first upload year” = “current year”, then use 1 in denominator). This data is ordered based on the “date of last upload” column so that contributors who have recently contributed data are at the top of the report.
* [OSDEV-1105](https://opensupplyhub.atlassian.net/browse/OSDEV-1105) - Contribution. Allow commas in list name and update error message.
* [OSDEV-272](https://opensupplyhub.atlassian.net/browse/OSDEV-272) - Facility Claims Page. Implement ascending/descending and alphabetic sort on FE. Applied proper sorting for lower case/upper case/accented strings.
* [OSDEV-1036](https://opensupplyhub.atlassian.net/browse/OSDEV-1036) - Claims. Add a sortable "claim decision" column to claims admin page.
* [OSDEV-1053](https://opensupplyhub.atlassian.net/browse/OSDEV-1053) - Updated email notification about the claim submission.

### Release instructions:
* *Provide release instructions here.*


## Release 1.15.0

## Introduction
* Product name: Open Supply Hub
* Release date: June 29, 2024

### Database changes
#### Migrations:
* 0150_introduce_function_formatting_number_to_percent - adds add_percent_to_number to DB and drop
drop_calc_column_func.

### Code/API changes
* [OSDEV-1004](https://opensupplyhub.atlassian.net/browse/OSDEV-1004) - The following changes have been made to the Logstash and OpenSearch services:
    * Prepared the SQL script to collect all the necessary data for the `v1/facilities` API endpoint according to the new API specification. Agreed upon and established a prioritization scale for gathering data related to the name, address, sector, parent_company, product_type, facility_type, processing_type, number_of_workers and location fields as follows:
        * Data from the approved claim.
        * Promoted matches (considered as promoted facility list items).
        * The most recently contributed data.
    * For the country field, the same prioritization scale has been utilized except for 'Data from the approved claims' because the claimant cannot update the country in any way.
    * Introduced a new set of Ruby scripts to filter and reorganize the incoming data at the Logstash app level, avoiding complex database queries that could lead to high database load.
    * Updated the `facilities` index template for OpenSearch to define how new fields within the facility documents are stored and indexed by OpenSearch.
    * Set up the main Logstash pipeline to run every 15 minutes.
    * Introduced ingress and egress rules for the Opensearch and Logstash.
    * Parameterized database credentials for the logstash configs input.
    * Parameterized OpenSearch domain for the logstash configs output.
    * Specified the ARN of an IAM role to be used as the master user for the OpenSearch domain.
    * Set EFS access point permissions for logstash:root user.
    * Utilized environment variables to disable authentication for OpenSearch during local development, as the authentication isn't necessary.

    All changes have been made to meet the API specification requirements for `v1/facilities` API endpoint as closely as possible.

### Architecture/Environment changes
* For the job `clean_ecr_repositories` of Destroy Environment action, it was added a new line to the script responsible for deleting ECR repositories, specifically targeting the `opensupplyhub-logstash` repository.
* The `reindex_database` and `index_facilities_new` commands have been removed from the `post_deployment` command.

### Bugfix
* [OSDEV-1098](https://opensupplyhub.atlassian.net/browse/OSDEV-1098) Reporting. A columns values in the report "Contributor type by %" are not cumulative. The SQL for the report has been rewritten in such a way that first calculates the monthly counts, then computes the cumulative counts for each month, and finally applies the add_percent_to_number function to get the desired percentages. This gives us the accumulated values for each month.

### What's new
* [OSDEV-1071](https://opensupplyhub.atlassian.net/browse/OSDEV-1071)  Replaced the term "facility" with "production location" in the claims banners
* [OSDEV-933](https://opensupplyhub.atlassian.net/browse/OSDEV-933) Facility Claims. Add "what is claims" screen. `What is claims` page with radio buttons has been added that explains more about the claim. Updated title and link text for not logged in user who wants to claim a production location.
* [OSDEV-1088](https://opensupplyhub.atlassian.net/browse/OSDEV-1088) - Collecting users' public IP addresses in the Rollbar error tracker has been disabled to meet GDPR compliance.

### Release instructions:
* Update code.


## Release 1.14.0

## Introduction
* Product name: Open Supply Hub
* Release date: June 15, 2024

### Database changes
#### Migrations:
* 0146_add_facility_workers_count_new_field_to_facilityclaim - adds the facility_workers_count_new field to the FacilityClaim model.
* 0147_copy_facility_workers_count_to_facility_workers_count_new - copies the data from the facility_workers_count field to the facility_workers_count_new field.
* 0148_remove_facility_workers_count_field_from_facilityclaim - removes the facility_workers_count field from the FacilityClaim model.
* 0149_rename_facility_workers_count_new_to_facility_workers_count - renames the facility_workers_count_new field to facility_workers_count.

#### Schema changes
* [OSDEV-1084](https://opensupplyhub.atlassian.net/browse/OSDEV-1084) - To enable adding a range for the number of workers during the claiming process, the type of the `facility_workers_count` field in the `FacilityClaim` table was changed from `IntegerField` to `CharField`.

### Architecture/Environment changes
* [OSDEV-1069](https://opensupplyhub.atlassian.net/browse/OSDEV-1069) - The following changes have been made:
    * Changed the Postgres Docker image for the database to use the official one and make the local database setup platform-agnostic, so it doesn't depend on the processor architecture.
    * Built the PostGIS program from source and installed it to avoid LLVM-related errors inside the database Docker container during local development.
* [OSDEV-1072](https://opensupplyhub.atlassian.net/browse/OSDEV-1072) - The following changes have been made:
    * Added building database-anonymizer container to the pipeline.
    * Pushing the database-anonymizer container to the repo is turned off until the database anonymizing scheduled task will be deployed to the production.
* [OSDEV-1089](https://opensupplyhub.atlassian.net/browse/OSDEV-1089) Change format gunicurn logs not pass IP address to AWS CloudWatch.
* Added command `reindex_database`
* [OSDEV-1075](https://opensupplyhub.atlassian.net/browse/OSDEV-1075) - The following changes have been made:
    * All resources created via batch job will be tagged
* [OSDEV-1089](https://opensupplyhub.atlassian.net/browse/OSDEV-1089) Change format gunicurn logs not pass IP address to AWS CloudWatch.
* Make tile generation endpoint transaction-less and remove `CREATE TEMP TABLE` statement.
* Added command `reindex_database`.
* [OSDEV-1089](https://opensupplyhub.atlassian.net/browse/OSDEV-1089) Change format gunicurn logs not pass IP address to AWS CloudWatch.
* Removed calling command `clean_facilitylistitems` from the `post_deployment` command.
* Added calling command `reindex_database` from the `post_deployment` command.
* Added calling command `index_facilities_new` from the `post_deployment` command.
* An additional loop was added to the `run_cli_task` script that repeatedly checks the status of an AWS ECS task, waiting for it to stop.

### Bugfix
* [OSDEV-1019](https://opensupplyhub.atlassian.net/browse/OSDEV-1019) - Fixed an error message to 'Your account is not verified. Check your email for a confirmation link.' when a user tries to log in with an uppercase letter in the email address and their account has not been activated through the confirmation link.
* Added the `--if-exists` flag to all calls of the `pg_restore` command to eliminate spam errors when it tries to delete resources that don't exist just because the DB can be empty. Improved the section of the README about applying the database dump locally. Specifically, SQL queries have been added to delete all the tables and recreate an empty database schema to avoid conflicts during the database dump restore.

### What's new
* [OSDEV-1030](https://opensupplyhub.atlassian.net/browse/OSDEV-1030) - The following changes have been made:
    * Replaced the "Donate" button with a "Blog" button in the header
    * Added links to the "Blog" and "Careers" pages in the footer
* [OSDEV-939](https://opensupplyhub.atlassian.net/browse/OSDEV-939) - The following changes have been made:
    * Created new steps `Supporting Documentation` & `Additional Data` for `Facility Claim Request` page.
    * Added popup for successfully submitted claim.
* [OSDEV-1084](https://opensupplyhub.atlassian.net/browse/OSDEV-1084) - Enable adding a range for the number of workers during the claiming process, either after pressing the “I want to claim this production location” link or on the Claimed Facility Details page.

### Release instructions:
* Update code.


## Release 1.13.0

## Introduction
* Product name: Open Supply Hub
* Release date: June 01, 2024

### Database changes
#### Migrations:
* 0145_new_functions_for_clean_facilitylistitems_command - introduced new sql functions for `clean_facilitylistitems` command:
    - drop_table_triggers
    - remove_items_where_facility_id_is_null
    - remove_old_pending_matches
    - remove_items_without_matches_and_related_facilities

### Code/API changes
* [OSDEV-994](https://opensupplyhub.atlassian.net/browse/OSDEV-994) API. Update to pass all merge events to user based on contrib id. A non-admin API user makes:
- a GET call to /moderation-events/merge/
and receives information about merges that have occurred for all contributors.
- a GET call to /moderation-events/merge/?contributors=<id_number_x>&contributors=<id_number_y>&contributors=<id_number_z>
and receives information about merges that have occurred for the contributors with the specified IDs.

### Architecture/Environment changes
* [OSDEV-1003](https://opensupplyhub.atlassian.net/browse/OSDEV-1003) - Added automatic building for the Logstash Docker image in the `Deploy to AWS` workflow. Refactored the `Deploy to AWS` workflow to remove redundant setting values for `build-args` of the `docker/build-push-action` action in cases where the values are not used.
* [OSDEV-1004](https://opensupplyhub.atlassian.net/browse/OSDEV-1004) - Prepared the local environment setup for the Logstash and OpenSearch services to enable local development. Created a script to start the project from scratch with a database populated with sample data.
* [OSDEV-1054](https://opensupplyhub.atlassian.net/browse/OSDEV-1054) - Added a Django command `clean_facilitylistitems` that make next steps:
    - drop table triggers;
    - remove facilitylistitems where facility_id is null;
    - remove facilitylistitems with potential match status more than thirty days;
    - remove facilitylistitems without matches and related facilities;
    - create table triggers;
    - run indexing facilities
* [OSDEV-878](https://opensupplyhub.atlassian.net/browse/OSDEV-878) - Added a Django command `post_deployment` that runs Django migrations during the deployment process. This command can be expanded to include other post-deployment tasks. Used the `post_deployment` command in the `post_deploy` job of the Deploy to AWS workflow.

### Bugfix
* [OSDEV-1056](https://opensupplyhub.atlassian.net/browse/OSDEV-1056) - Refactor OS Hub member's email anonymization.
* [OSDEV-1022](https://opensupplyhub.atlassian.net/browse/OSDEV-1022) - Fix updating facility claim for user. Bring the format of extended field values to the same format as for List / API upload during processing. This has been done because extending fields processing is happening both for List / API uploading and claim update.
* [OSDEV-788](https://opensupplyhub.atlassian.net/browse/OSDEV-788) - Re-written logic for New_Facility/Automatic_Match/Potential_Match when we collect & save data for FacilityListItemTemp/FacilityMatchTemp. That fixed issue with option `create` equal `False` for API requests.
* [OSDEV-1027](https://opensupplyhub.atlassian.net/browse/OSDEV-1027) - Fix rendering of the Average Lead Time section

### What's new
* [OSDEV-1049](https://opensupplyhub.atlassian.net/browse/OSDEV-1049) Update Release protocol.
* [OSDEV-922](https://opensupplyhub.atlassian.net/browse/OSDEV-922) Consent Message. Update wording of consent opt in message on Open Supply Hub. A user who verifies Open Supply Hub for the first time can see the updated message.
* [OSDEV-1068](https://opensupplyhub.atlassian.net/browse/OSDEV-1068) - Created report that shows the number of records from the api_facilitymatch table for contributors: 2060, 1045, 685, 3356

### Release instructions:
* Update code.
* Apply DB migrations up to the latest one.


## Release 1.12.0

## Introduction
* Product name: Open Supply Hub
* Release date: May 18, 2024

### Database changes
#### Migrations:
* 0143_create_facility_claim_attachment_table.py - create api_facilityclaimattachments table to store claimant attachments per facility claim
* 0144_remove_unnecessary_columns_from_facility_claim.py - This migration replaces the old `index_approved_claim` function with a similar one that does not index the `preferred_contact_method` field. Additionally, the migration removes `email` and `preferred_contact_method` from the `FacilityClaim` model and the respective history table.

#### Schema changes
* [OSDEV-931](https://opensupplyhub.atlassian.net/browse/OSDEV-931) - Since `email` and `preferred_contact_method` are no longer necessary for the claim form, they have been removed from the `FacilityClaim` model and the respective history table. Additionally, the old `index_approved_claim` function has been replaced with a similar one that does not index the `preferred_contact_method` field.

### Code/API changes
* [OSDEV-1021](https://opensupplyhub.atlassian.net/browse/OSDEV-1021) Update the release protocol. The release protocol has been updated with the recent changes. Has been added the section about reloading DedupeHub and QA notification.
* [OSDEV-997](https://opensupplyhub.atlassian.net/browse/OSDEV-997) - A new method, `message_claimant`, was added to the `FacilityClaimViewSet` for handling a POST request on the url-path `message-claimant` for messages to the claimant.
Mail templates for the message to the claimant and the claims team signature were also added.

### Architecture/Environment changes
* [OSDEV-897](https://opensupplyhub.atlassian.net/browse/OSDEV-897) FE(React) app. An appropriate local Docker environment is configured for the application. A local Docker environment has been created for the React application. Renamed the `app` folder to `react` to be clearer in the project. Replaced name in the code base. Removed unnecessary commands.
* [OSDEV-862](https://opensupplyhub.atlassian.net/browse/OSDEV-862) Fix `DB - Save Anonymized DB` / `DB - Apply Anonymized DB` workflows:
  - run actions on self-hosted runners to eliminate `lack of storage` issue that happens on github's runners.
  - use the `Test` environment for  `DB - Save Anonymized DB` action
* [OSDEV-989](https://opensupplyhub.atlassian.net/browse/OSDEV-989) - The Strategy pattern was utilized to consolidate the processing of new facilities received from both API requests and list uploads. The code responsible for executing this processing was refactored, and new classes were implemented:
    * ProcessingFacility - abstract class for facility processing
    * ProcessingFacilityList - class to process a facility list
    * ProcessingFacilityAPI - class to process a facility from an API request
    * ProcessingFacilityExecutor - class defines which interface to execute for the processing of a facility
* Resource allocation has been optimized for the Test environment. The number of ECS tasks in the Test environment has been reduced from 4 to 2, while maintaining system stability.
* [OSDEV-870](https://opensupplyhub.atlassian.net/browse/OSDEV-870) - In `docker-compose` for the `api-app`  added dependency that helps to fix connection with the database during tests pipelines for Dedupe-Hub:
* [OSDEV-1001](https://opensupplyhub.atlassian.net/browse/OSDEV-1001) - Deploy OpenSearch service to OS Hub infrastructure.
```
database:
    condition: service_healthy
```
* [OSDEV-1024](https://opensupplyhub.atlassian.net/browse/OSDEV-1024) - Dedupe Hub. Revise service configurations and refine gazetteer retraining. Remove option `--reload` & decrease number of workers in Dedupe Hub service configuration. Refactor initial rebuilding of gazetteer.
* [OSDEV-885](https://opensupplyhub.atlassian.net/browse/OSDEV-885) - Implement option to reset database for `Dev`, `Test` and `Pre-prod` environmet to `Deploy to AWS` pipleine
* [OSDEV-1002](https://opensupplyhub.atlassian.net/browse/OSDEV-1002) - The following changes have been done:
    * Prepared initial AWS infrastructure via Terraform for the Logstash service, including configuring AWS EFS storage to save the pointer of the last run for the jdbc plugin. Essentially, after deploying updated Terraform code to an environment, ECS task definition, ECR repository, ECS service, along with EFS storage, will be set up for Logstash to function.
    * Moved the PoC solution of the Logstash + Elasticsearch setup to the repository to avoid losing it. Further work is needed as the solution requires development and is not functioning smoothly.
* In response to recent stability observations of the staging environment, resource allocation has been optimized by reducing the number of ECS tasks from 8 to 6 for the Django app instances, thus maintaining system stability.

### Bugfix
* [OSDEV-870](https://opensupplyhub.atlassian.net/browse/OSDEV-870) - The returning confirm/reject URLs were fixed when a facility has been matched. Changes were made to the Dedupe-Hub to prevent adding rows with empty fields to the `api_facilitymatch` and `api_facilitymatchtemp` tables when the count of matches is more than one.
* [OSDEV-744](https://opensupplyhub.atlassian.net/browse/OSDEV-744) - API. When user want to confirm/reject potential_match it didn't found a match through `id`, was fixed by provided valid `id` from `api_facilitymatch` table.
* [OSDEV-1052](https://opensupplyhub.atlassian.net/browse/OSDEV-1052) - Replace data@opensupplyhub by claims@opensupplyhub in the Frontend

### What's new
* [OSDEV-975](https://opensupplyhub.atlassian.net/browse/OSDEV-975) Reporting. Number of facilities with at least one extended field.`Facilities with Extended Field Data` report has been rewritten from Django ORM to SQL to optimize and speed up time of the report generation. Added two columns `With At Least 1 Extended Field` and `Sector`.
* [OSDEV-945](https://opensupplyhub.atlassian.net/browse/OSDEV-945) - Facility Claim. Update text of claim link on profile to "I want to claim this production location".
* [OSDEV-745](https://opensupplyhub.atlassian.net/browse/OSDEV-745) - New "Portuguese" translated resources option added to international menu.
* [OSDEV-944](https://opensupplyhub.atlassian.net/browse/OSDEV-944) - Facility claims. Short-term new screen for claim documentation.
* [OSDEV-931](https://opensupplyhub.atlassian.net/browse/OSDEV-931) - The following features have been implemented:
    * Made the Email field in the claim form uneditable, setting the claimer's email as the default value for this field.
    * Removed the _Preferred method of contact_ field from both the claim form and the claim details page in the admin dashboard.
    * Implemented redirecting a user to the claim page after navigating to the login page via the CTA link on the claim page for unauthorized users and successful login.
* [OSDEV-997](https://opensupplyhub.atlassian.net/browse/OSDEV-997) - Facility Claims. A new button, 'Message Claimant' has been added to the update status controls on the Facility Claim Details page. After successfully sending a message, the message text is recorded in the Claim Review Notes.

### Release instructions:
* Update code.
* Apply DB migrations up to the latest one.
* Run the index_facilities_new management command.


## Release 1.11.0

## Introduction
* Product name: Open Supply Hub
* Release date: April 20, 2024

### Code/API changes
* [OSDEV-923](https://opensupplyhub.atlassian.net/browse/OSDEV-923) [Uptime] Added more logs around API/List uploads & Dedupe Hub match processing
* [OSDEV-606](https://opensupplyhub.atlassian.net/browse/OSDEV-606) Contributor Sort: Allow for ascending sort of contributors on the Map page. The sort_by parameter submits type of sorting order for facilities. Default sorting will be primary by public contributors count descending and secondary by name ascending/descending and contributors count ascending.

### Architecture/Environment changes
* [OSDEV-990](https://opensupplyhub.atlassian.net/browse/OSDEV-990) - Implement a ContriCleaner facade class to simplify interaction with client code. With this change, the client code only needs to instantiate the ContriCleaner class, pass the input data, and then call the `process_data` method without the need to define strategies or other details. This abstraction helps streamline the process and encapsulate complexity.
* [OSDEV-991](https://opensupplyhub.atlassian.net/browse/OSDEV-991) - Implement a chain of pre-validation and serialization handlers in the ContriCleaner to streamline data processing. Additionally, refactor the CompositeRowSerializer to set up leaf serializers using a specialized method, ensuring loose coupling between the CompositeRowSerializer and leaf serializers. Lastly, separate serialization and validation tasks from parsing in the ContriCleaner library for improved modularity and maintainability.
* [OSDEV-1000](https://opensupplyhub.atlassian.net/browse/OSDEV-1000) - A new class `ProcessingFacility` was created that will be responsible for managing the processing of new facilities from both API requests and list uploads. The functionality of processing a new facility received from an API request, which was previously in `facilities_view_set.py`, has been moved to `processing_facility.py`.
* [OSDEV-1007](https://opensupplyhub.atlassian.net/browse/OSDEV-1007) - The functionality of processing a new facility received from list uploads, which was previously in `facility_list_view_set.py`, has been moved to `create_facility.py`.
* [OSDEV-927](https://opensupplyhub.atlassian.net/browse/OSDEV-927) - Reduce resources allocated for bastions to t3.nano.
* [OSDEV-805](https://opensupplyhub.atlassian.net/browse/OSDEV-805) - Make Environment and project tag to be applied to all resources by defaul.
* [OSDEV-862](https://opensupplyhub.atlassian.net/browse/OSDEV-862) - Add `Save Anonymized DB` and `Apply Anonymized DB` actions that provde possibility to save anonymized dump to S3 bucket and then resotre Test or Pre-Prod environment from dump stored on S3.
* [OSDEV-859](https://opensupplyhub.atlassian.net/browse/OSDEV-859) - Creates task-definitation for scheduled task that
  * creates temporary postgresdb instance from latest production snaphsot in the `test` AWS account
  * run anonymization query
  * saves anonymized snapshot and removes the instance
* In response to recent stability observations, resource allocation has been optimized, reducing the number of ECS tasks in both production and pre-production environments from 16 to 12, maintaining system stability.

### Bugfix
* [OSDEV-996](https://opensupplyhub.atlassian.net/browse/OSDEV-996) The default sorting order for embedded maps was broken (changed to Descending by # Contributors). The default sorting order for embedded maps has been fixed (changed it back to Ascending by Name).
* [OSDEV-857](https://opensupplyhub.atlassian.net/browse/OSDEV-857) [Bug] Pre-prod isn't deleted by the 'terraform destroy' script. Command for destroying repositories on AWS pre-prod has been added.
* [OSDEV-888](https://opensupplyhub.atlassian.net/browse/OSDEV-888) - Facility Profile. An error occurs when trying to open a facility from the Status Reports page. The error occurred due to activity reports with the status `pending` containing fields with `null` values and these values pass to the `format_date` function as an argument. Modified the `get_activity_reports` method in the `FacilityIndexDetailsSerializer` to prevent passing a falsy `date` argument into the `format_date` function.
* [OSDEV-984](https://opensupplyhub.atlassian.net/browse/OSDEV-984) - Facility list upload. Header validation is failing, even though all the required columns and data are filled. Prepared basic implementation for ContriCleaner to validate headers (required fields) on early stage.
* [OSDEV-660](https://opensupplyhub.atlassian.net/browse/OSDEV-660) - Remove punctuation issues with duplicated commas and double quotes while facility list uploading.
* [OSDEV-986](https://opensupplyhub.atlassian.net/browse/OSDEV-986) - Fix the population of the custom data points uploaded via lists. Ensure that the full list header is saved in the database, and that the raw data for each facility list item is saved as a string of strings, with each value separated by a comma. This way, it helps maintain backward compatibility with the functionality responsible for displaying custom data points on the embedded maps. Also, revert to the previous default logic, which saves the sector as `Unspecified` when sector, sector_product_type, or product_type have empty values.
* [OSDEV-966](https://opensupplyhub.atlassian.net/browse/OSDEV-966) - Character limit validation has been implemented in the ContriCleaner library for name, address, and sector values. It enforces a maximum length of 200 characters for both the name and address values, and restricts sector values to 50 characters each. This fix addresses the issue where user uploads containing such invalid data caused requests to fail with unexpected errors.

### What's new
* [OSDEV-974](https://opensupplyhub.atlassian.net/browse/OSDEV-974) Reporting. Contributor type by %. Admin sees in the report data for the percent of data contributors on the platform by type (this should be in percent format with two decimal places shown), only accounts that have contributed data, the data should be ordered by most recent to oldest month and display mid-month values.
* [OSDEV-912](https://opensupplyhub.atlassian.net/browse/OSDEV-912) Facility Claim. Disable editing of name and address. The Facility name (English language) & Address fields of the claim details page have been removed and cannot be edited by the claimant.
* [OSDEV-571](https://opensupplyhub.atlassian.net/browse/OSDEV-571) Claimed Facility Details. Make the "Sector" field a dropdown instead of free text field. The `Sector` field became a dropdown that is pre-populated with the platform’s sector list from Django.
* [OSDEV-962](https://opensupplyhub.atlassian.net/browse/OSDEV-962) Update Release protocol. The Release protocol has been updated after the automatization of manual processes such as creating a release branch, restoring DB, deploy to AWS.
* [OSDEV-972](https://opensupplyhub.atlassian.net/browse/OSDEV-972) Reporting. Updating "Facility Uploads" report. Joined one table from two reports and added columns.New table with such columns:
`month`, `Total # of list uploads` in a given month (these are uploads that come from external contributors, NOT OS Hub team members), `# of public list uploads` in a given month (these are uploads that come from OS Hub team members AND have “[Public List]” in the contributor name), `Total facility listItems` uploaded in a given month, `# of Facilities` from Public Lists, `Total Facilities w/ status = new facility`, `# Public List Facilities w/ status = new facility`. Data is ordered from most recent to oldest
* [OSDEV-913](https://opensupplyhub.atlassian.net/browse/OSDEV-913) Claim. Updated the submitted claim auto-reply message for email template.
* [OSDEV-914](https://opensupplyhub.atlassian.net/browse/OSDEV-914) Claim. Updated the approved claim auto-reply message for email template

### Release instructions:
* Update code.


## Release 1.10.0

## Introduction
* Product name: Open Supply Hub
* Release date: March 23, 2024

### Database changes
#### Migrations:
* 0141_delete_contributor_webhooks.py - deletes `ContributorWebhook` model
* 0142_introduce_temporary_endpoint_switcher_for_list_uploads.py - This migration introduces a temporary API endpoint switcher for list uploads.

#### Schema changes
* [OSDEV-893](https://opensupplyhub.atlassian.net/browse/OSDEV-893) - Introduce a temporary API endpoint switcher for list uploads to enable switching to the old list upload API endpoint if the new endpoint affects production uptime.

### Code/API changes
* [OSDEV-832](https://opensupplyhub.atlassian.net/browse/OSDEV-832) API. Provide admins with a way to retrieve a user's call count in real time. Admin can see the report `API requests by user` with the number of successful and unsuccessful requests a user has made up to the current date.
* [OSDEV-831](https://opensupplyhub.atlassian.net/browse/OSDEV-831) - API. Handle Geocode errors w/ system error code when upload facility using endpoint.

### Architecture/Environment changes
* [OSDEV-693](https://opensupplyhub.atlassian.net/browse/OSDEV-693) Implement a GitHub action that applies migrations on given environment. Run migrations for `Test` environment via CLI command.
* [OSDEV-910](https://opensupplyhub.atlassian.net/browse/OSDEV-910) Add separated code quality pipelines for contricleaner, countries, django-api and frontend. After checking, it creates a code coverage report showing each particular app's code coverage. Add separated code quality jobs for code formatters.
* [OSDEV-702](https://opensupplyhub.atlassian.net/browse/OSDEV-702) Integrate a new module named `contricleaner` separately, designed to parse and validate data from various sources such as json, csv, and xls.
Move `countries` to a separate module so that it becomes possible to use both `django` and `contricleaner`.
* [OSDEV-893](https://opensupplyhub.atlassian.net/browse/OSDEV-893) - Implement CSV and XLSX file parser strategies in the ContriCleaner library, and incorporate preliminary cleanup during parsing.
* [OSDEV-915](https://opensupplyhub.atlassian.net/browse/OSDEV-915) Upgrade Kafka tools to version 3.5.2
* [OSDEV-877](https://opensupplyhub.atlassian.net/browse/OSDEV-877) Make migration run as part of "Deploy to AWS" workflow
* [OSDEV-851](https://opensupplyhub.atlassian.net/browse/OSDEV-851) Place 'terraform.tfvar' files to repository and move sensitive info to private repository opensupplyhub/ci-deployment/
* [OSDEV-938](https://opensupplyhub.atlassian.net/browse/OSDEV-938) Move cleanup helper functions to the serializer
* [OSDEV-851](https://opensupplyhub.atlassian.net/browse/OSDEV-851) Place 'terraform.tfvar' files to repository and move sensitive info to private repository opensupplyhub/ci-deployment
* [OSDEV-894](https://opensupplyhub.atlassian.net/browse/OSDEV-894) Implement Contricleaner library into create facility API endpoint (`facilities_view_set.py`)
* [OSDEV-536](https://opensupplyhub.atlassian.net/browse/OSDEV-536) In the Contricleaner library, implement parsing of fields `sector_product_type`, `sector`, and `product_type` based on commas and vertical bars.
* [OSDEV-760](https://opensupplyhub.atlassian.net/browse/OSDEV-760) In the Contricleaner library, implement parsing of fields `facility_type_processing_type`, `facility_type`, and `processing_type` based on commas and vertical bars.
* [OSDEV-893](https://opensupplyhub.atlassian.net/browse/OSDEV-893) - Implement the ContriCleaner parser for parsing facility lists immediately after list upload.

### Bugfix
* [OSDEV-549](https://opensupplyhub.atlassian.net/browse/OSDEV-549) Facility Search. Search button overlaps dropdown items. Dropdown items in search were made not to overlapping with button and containers in `Potential matches table` and `Find facility` search. The `isSideBarSearch` flag has been added to all search components to render properly regarding the place where the select is rendering.
* [OSDEV-943](https://opensupplyhub.atlassian.net/browse/OSDEV-943) Verified badges. The claim/verified icon on profiles is cut off at the bottom. The icons have been fixed and show properly.
* [OSDEV-716](https://opensupplyhub.atlassian.net/browse/OSDEV-716) Search. Lost refresh icon. The refresh icon has been made visible.
* [OSDEV-918](https://opensupplyhub.atlassian.net/browse/OSDEV-918) - ContriBot. New lists are not populating in Monday board and are not sent to slack. Added validation to throw an error for users who upload a facility list with `|` in the description field.
* [OSDEV-644](https://opensupplyhub.atlassian.net/browse/OSDEV-644) Error when trying to delete a facility with only one contributor in case that logic to clear FacilityClaimReviewNote table records missed.

### What's new
*  [OSDEV-861](https://opensupplyhub.atlassian.net/browse/OSDEV-861) API. The `API Notifications` tab has been removed so that users do not get confused about what it is, since the functionality does not exist for them. `Token:` as a header has been added above the API key on the `API` tab.
* [OSDEV-917](https://opensupplyhub.atlassian.net/browse/OSDEV-917) My Account Menu. Update order of the settings tabs. `NON-admin` user sees: My Facility / My Lists / Settings / Logout and `Admin` user sees: Dashboard / My Facility / My Lists / Settings / Logout
* [OSDEV-728](https://opensupplyhub.atlassian.net/browse/OSDEV-728) - Include `sector` data in the response of the `api/facilities/` API endpoint for the GET request, similar to what is provided in the `api/facilities/{id}` API endpoint.
* [OSDEV-802](https://opensupplyhub.atlassian.net/browse/OSDEV-802) - Distinguish API user and contributor id in the error message that pass to the Rollbar.

### Release instructions:
* Update code.
* Apply DB migrations up to the latest one.


## Release 1.9.0

## Introduction
* Product name: Open Supply Hub
* Release date: February 24, 2024

### Database changes
#### Migrations:
* 0135_disable_duplicates_and_lowercase_all_emails.py - implementing all emails to lowercase and disables duplicates
* 0136_remove_indexing_unnecessary_emails.py - This migration replaces the old `index_activity_reports_info` and `index_approved_claim` functions with similar ones that do not index emails.
* 0137_add_renewal_period_field.py - add new field to api_apilimit table & rename existing one.
Updated existing users api_apilimit records renewal_period value.
* 0138_remove_ppe_fields.py - This migration removes the PPE fields from the Facility, FacilityIndex, FacilityListItem, FacilityListItemTemp, HistoricalFacility models.
* 0139_remove_ppe_switch.py - This migration removes the ppe switch.
* 0140_remove_indexing_ppe_fields.py - This migration updates indexing functions to not index PPE fields.

#### Schema changes
* [OSDEV-835](https://opensupplyhub.atlassian.net/browse/OSDEV-835) - Since the FacilityIndex model is primarily used to store cached facility data and display it publicly via the `/facilities/{id}` API endpoint, only public data can be shown. Therefore, caching emails to the FacilityIndex model was removed from the PostgreSQL indexing functions. All instances where emails are publicly displayed have been removed. The only remaining field is `ppe_contact_email`, but all functionality and code related to PPE will be deleted in this [OSDEV-562](https://opensupplyhub.atlassian.net/browse/OSDEV-562) ticket.
* [OSDEV-562](https://opensupplyhub.atlassian.net/browse/OSDEV-562) - Remove PPE fields (ppe_product_types, ppe_contact_email, ppe_contact_phone, ppe_website, ppe) from the `api_facility`, `api_facilityindex`, `api_facilitylistitem`, `api_facilitylistitemtemp`, `api_historicalfacility`. Remove this fields from indexing processes.

### Code/API changes
* [OSDEV-562](https://opensupplyhub.atlassian.net/browse/OSDEV-562) - Remove code related to PPE (ppe_product_types, ppe_contact_email, ppe_contact_phone, ppe_website, ppe) field from `/src/app`
* [OSDEV-562](https://opensupplyhub.atlassian.net/browse/OSDEV-562) - Remove code related to PPE (ppe_product_types, ppe_contact_email, ppe_contact_phone, ppe_website, ppe) field from `/src/dedupe-hub`
* [OSDEV 562](https://opensupplyhub.atlassian.net/browse/OSDEV-562) Remove code related to PPE (ppe_product_types, ppe_contact_email, ppe_contact_phone, ppe_website, ppe) from `/src/django`

### Architecture/Environment changes
* [OSDEV-829](https://opensupplyhub.atlassian.net/browse/OSDEV-673) Makes `minimum-ratio: 1` It allows to push code with less than 1% diff from main.

### Bugfix
* [OSDEV-848](https://opensupplyhub.atlassian.net/browse/OSDEV-848) When a user tries to create an account with an email that exists in the DB but with a different case of letters, the system returns "An error prevented signing up". Has been fixed to "A user with that email already exists."
* [OSDEV-673](https://opensupplyhub.atlassian.net/browse/OSDEV-673) When a user calls the endpoint `facility/id/history`, instead of a response, receives the error "TypeError: the JSON object must be str, bytes or bytearray, not list", in particular, this happened with the PK20190913BBJ2Y facility. A list with one element (a dictionary) was passed to the function, so an error occurred when trying to index the list with a string. Fixed.

### What's new
* API. Include token and call info on API settings tab.[OSDEV-752](https://opensupplyhub.atlassian.net/browse/OSDEV-752). Users can access a tab called `API` in account settings.From this tab, they can generate/retrieve their token and see their `API call allowance`, `current call count` and their `renewal period`.
* Make login non-case sensitive. [OSDEV-628](https://opensupplyhub.atlassian.net/browse/OSDEV-628). When the user creates an account email saving in lowercase. User  could login with any variations of casing as long as the characters are the same.
* API. Enable token generation based on API permissions in Django. [OSDEV-729](https://opensupplyhub.atlassian.net/browse/OSDEV-729). Updated Settings page to show/hide token tab by user groups. Forbid access to generate token for API if user didn't have permission groups.
* [OSDEV-219](https://opensupplyhub.atlassian.net/browse/OSDEV-219). Data moderator can merge potential match facilities from Confirm / Reject screen.
* [OSDEV-835](https://opensupplyhub.atlassian.net/browse/OSDEV-835) - Remove the display of emails in the `activity_reports` section of the `facilities/{id}` API endpoint, as email information is private.
* [OSDEV-525](https://opensupplyhub.atlassian.net/browse/OSDEV-525). Add Latitude and Longitude labels on facility page.
* API. Add a flag on API Limit page to indicate if package renews monthly or yearly. [OSDEV-781](https://opensupplyhub.atlassian.net/browse/OSDEV-781) Updated logic to support montly & yearly limitation count reset for API calls.

### Release instructions:
* Update code.
* Apply DB migrations up to the latest one.
* Run the index_facilities_new management command.


## Release 1.8.0

## Introduction
* Product name: Open Supply Hub
* Release date: January 27, 2024

### Code/API changes
* [OSDEV-690](https://opensupplyhub.atlassian.net/browse/OSDEV-690) - Correct all existing lint errors to ensure that code quality checks pass successfully via GitHub Actions and can detect new linting errors but not the old ones.
* [OSDEV-719](https://opensupplyhub.atlassian.net/browse/OSDEV-719) Introduce FacilityDownloadSerializerEmbedMode FacilityDownloadSerializer, replace FacilityIndexDownloadSerializer with combination of FacilityDownloadSerializerEmbedMode and FacilityDownloadSerializer
* [OSDEV-732](https://opensupplyhub.atlassian.net/browse/OSDEV-732) Fix issue with circular dependencies between `util.js` and `constants.jsx` modules in React app

### Architecture/Environment changes
* [OSDEV-690](https://opensupplyhub.atlassian.net/browse/OSDEV-690) - Configure running the code quality workflow as part of the continuous integration (CI) for each commit to a pull request. Both frontend (FE) and backend (BE) tests are executed, along with their respective linters. Additionally, `shellcheck` is applied to scripts within the scripts folder.
* [OSDEV-691](https://opensupplyhub.atlassian.net/browse/OSDEV-691) - Implement parallel job running for BE, FE, and bash script code quality checks. Three new scripts were created and can be used to run the same checks during local development to verify BE, FE, and bash scripts in the ./scripts folder.
* [OSDEV-692](https://opensupplyhub.atlassian.net/browse/OSDEV-691) - Implement code coverage checks for the React and Django apps using `barecheck/code-coverage-action` and generated code coverage `lcov` files. For the React app, code coverage is based on Jest tests, and for the Django app, it is based on unittest tests. If code coverage decreases, the job fails, preventing the PR from merging.
* [OSDEV-740](https://opensupplyhub.atlassian.net/browse/OSDEV-740) - Setup module for mocking Redux store (`redux-mock-store"`)
* [OSDEV-733](https://opensupplyhub.atlassian.net/browse/OSDEV-733) - Setup React test library module (`@testing-library`)

### Bugfix
* [OSDEV-718](https://opensupplyhub.atlassian.net/browse/OSDEV-718) - Fixed issue with user profile populating to other components.
* [OSDEV-727](https://opensupplyhub.atlassian.net/browse/OSDEV-720) - Downloading facilities with for Bangladesh is working again [https://opensupplyhub.org/facilities?countries=BD&sectors=Apparel](https://opensupplyhub.org/facilities?countries=BD&sectors=Apparel)

### What's new
* [OSDEV-241](https://opensupplyhub.atlassian.net/browse/OSDEV-241) - Searches with accented characters return results for accented and non accented characters.

### Database changes
#### Migrations:
* 0134_remove_sources_without_contributor -  Remove records from the Source table where the contributor is null and remove all data related to these records

### Release instructions:
* Update code
* Run migration up to 0134


## Release 1.7.3

## Introduction
* Product name: Open Supply Hub
* Release date: January 12, 2024

### Bugfix
* [OSDEV-736](https://opensupplyhub.atlassian.net/browse/OSDEV-736) Removed logic to handle text only match response data as it already removed from matching functionality in Dedupe Hub. Previously it bring an error on response for user when potential match happened.

## Release 1.7.2

## Introduction
* Product name: Open Supply Hub
* Release date: January 09, 2024

### Bugfix
* [OSDEV-721](https://opensupplyhub.atlassian.net/browse/OSDEV-721) Fixed issue with potential match logic when get facility data of match, previously it take facility id from Facility List Item, but it's wrong for Potential Match status as there is always NULL, facility id should be taken from Facility Match record in this case of Potential Match status.

## Release 1.7.1

## Introduction
* Product name: Open Supply Hub
* Release date: December 21, 2023

### Bugfix
* Fixed issue with Facility Upload API error by covered a case when facility object didn't exist (create=false) & updated timeout value while waiting to produce kafka topic message [OSDEV-713](https://opensupplyhub.atlassian.net/browse/OSDEV-713)
* [OSDEV-714](https://opensupplyhub.atlassian.net/browse/OSDEV-714) - Users can now use the map on the search page simultaneously without missing any tiles. Before fixing this issue, if the map requested tiles that weren't cached, one user might not receive all the tiles. With the bug fixed, the tile generation logic can handle multiple requests at the same time, ensuring all users get the tiles they need for the map based on their search requests.

### Code/API changes
* [OSDEV-714](https://opensupplyhub.atlassian.net/browse/OSDEV-714) - `select_for_update` and `get_or_create` have been implemented in the `retrieve_cached_tile` function to ensure that if another thread attempts to `select_for_update()`, it will block at the `get_or_create()` until the first thread's transaction commits. The `get_tile` function, which serves as an API endpoint handler for tile generation, was implemented as an atomic transaction to facilitate the use of `select_for_update()` and maintain the lock until the end of the transaction. This approach helps to prevent crashes from parallel requests attempting to create a cache record with the same primary key, corresponding to the full URL path.
* [OSDEV-711](https://opensupplyhub.atlassian.net/browse/OSDEV-711) - Make JS code related to load testing for tile generation more universal so that they can work with the HAR file provided by the developer. For that, the `ZOOM_HAR_PATH` environment variable was introduced. More test cases for tile generation were added to test the environment close to production, focusing on densely saturated regions with facilities, such as China and India. The README.md file for the load tests was updated to reflect the changes made.

## Release 1.7.0

## Introduction
* Product name: Open Supply Hub
* Release date: December 19, 2023

### Database changes
#### Migrations:
* 0130_introduce_separate_data_gathering_functions_for_the_index_table_columns - This migration:
    - rename `api_facilityindexnew` -> `api_facilityindex`
    - introduces separate data-gathering functions for the `api_facilityindexnew` table columns and makes the `index_facilities` and `index_facilities_by` procedures use them.
    This migration is irreversible.
* 0131_introduce_sql_triggers_instead_of_django_signals - This migration introduces SQL triggers instead of Django signals. The migration is revertable.
* 0132_add_moderation_mode_field - This migration adds the field `is_moderation_mode` to table `api_user`.
* 0133_introduce_tile_caching - This migration creates the TileCache table and the DynamicSetting table. This migration is reversible.

#### Schema changes
* [OSDEV-622](https://opensupplyhub.atlassian.net/browse/OSDEV-622) - Separate data-gathering functions were created for the `api_facilityindexnew` table columns to collect data independently of the main procedure. The `index_facilities` and `index_facilities_by` procedures were updated to use new separate functions for collecting data for the `api_facilityindexnew` table columns that require long SQL queries.
* [OSDEV-595](https://opensupplyhub.atlassian.net/browse/OSDEV-595) - Rename FacilityIndexNew to FacilityIndex
* [OSDEV-623](https://opensupplyhub.atlassian.net/browse/OSDEV-623), [OSDEV-624](https://opensupplyhub.atlassian.net/browse/OSDEV-624), [OSDEV-638](https://opensupplyhub.atlassian.net/browse/OSDEV-638) - New SQL triggers have been introduced to handle changes in the `api_contributor`, `api_extendedfield`, `api_facility`, `api_facilityclaim`, `api_facilitylistitem`, `api_facilitymatch`, `api_source`, and `api_facilitylist` tables at the database level. This change is essential for the future functionality of DedupeHub, which will communicate directly with the database. All the Django signals have been removed. Additionally, reindexing of the necessary columns of the index table has been transferred to these triggers, eliminating the need for the large SQL procedure previously used in conjunction with Django signals.
* [OSDEV-637](https://opensupplyhub.atlassian.net/browse/OSDEV-637) - Add field `is_moderation_mode` to table `api_user`.
* [OSDEV-687](https://opensupplyhub.atlassian.net/browse/OSDEV-687) - The TileCache table was created to store cached tiles, and the DynamicSetting table was established to dynamically control app settings, specifically the expiration time of cached tiles.

### Code/API changes
* Update copy for "example" entries for List & Description fields & Contributor list page:
    - Update copy of Facility List example to: example: **Your Organization’s Name** Facility List June 2023
    - Update copy of Facility Description example to: example: This is the **Your Organization’s Name** list of suppliers for their retail products valid from Jan 2023 to June 2023
    - Update copy of rejected message to: "This list was rejected and will not be processed."
[OSDEV-640](https://opensupplyhub.atlassian.net/browse/OSDEV-640)
* In the Facility Claim Request form the field 'Preferred method of contact' has been done not mandatory. - [OSDEV-560](https://opensupplyhub.atlassian.net/browse/OSDEV-560)
* The new parameter `is_moderation_mode` has been added to GET and POST requests of the `/user-profile/{ID}/` API endpoint. - [OSDEV-637](https://opensupplyhub.atlassian.net/browse/OSDEV-637)
* [OSDEV-687](https://opensupplyhub.atlassian.net/browse/OSDEV-687) - Implement cache logic for the get_tile view to either use a cached tile or generate a new tile for caching. When a user interacts with the map and makes a new request for a tile, the system checks if the requested tile, identified by its path, is already cached in the database. If the tile is already cached in the TileCache table, the cached tile binary data is retrieved and returned, avoiding the need to regenerate the tile for improved performance. Each cached tile has a default expiration period of 604,800 seconds (7 days). However, the admin can reconfigure this duration in the Django admin panel.
* Delete all Jenkins-related files since Jenkins is no longer in use.
* Move the maintenance page to the project repository, specifically to `src/maintenance`, to track the history of its changes.

### Architecture/Environment changes
* Remove FacilityDownloadSerializer and replace it with FacilityIndexDownloadSerializer
* Add a special Django management command, `install_db_exts`, that will install all the necessary PostgreSQL extensions for the database based on the required DB extensions for the 1.7.0 release.
* Create the `reset_database` Django management command that resets the database and repopulates it with fixture data, including facilities and matches. Update the `scripts/reset_database` shell script to include the call to this command, making it available for local development when it needs to be run inside the failed Django container for the first time. Also, rename shell scripts and affected management commands to enhance readability.

### Bugfix
* Increase amount of facilities downloaded to 100 per red and reduce time per request in 4-5 times
Fix issue with exceeding API requests. [OSDEV-557](https://opensupplyhub.atlassian.net/browse/OSDEV-442)

### What's new
* Updated copy for "example" entries for List & Description fields & Contributor list page
[OSDEV-640](https://opensupplyhub.atlassian.net/browse/OSDEV-640)
* The field 'Preferred method of contact' has been done not mandatory in the Facility Claim Request form. When the user fills this form he/she can skip this field. - [OSDEV-560](https://opensupplyhub.atlassian.net/browse/OSDEV-560)
* Data Moderator Profile. Implement the ability to activate the Merge function on the Facility Search page. - [OSDEV-637](https://opensupplyhub.atlassian.net/browse/OSDEV-637)
* [OSDEV-302](https://opensupplyhub.atlassian.net/browse/OSDEV-302), [OSDEV-667](https://opensupplyhub.atlassian.net/browse/OSDEV-667) - Enable data moderators to trigger merges from the search results screen. Checkboxes were added to the search page right before each item in the search results to allow users to select facilities for merging. A "Merge" button was also implemented to open the Merge modal window, where all the data about the selected facilities is downloaded.
* [OSDEV-684](https://opensupplyhub.atlassian.net/browse/OSDEV-684) Removed Google Translate Plug-In in the system & UI Element

### Release instructions:
* apply migrations up to 0133_introduce_tile_caching
* apply command index_facilities_new


## Release 1.6.1

## Introduction
* Product name: Open Supply Hub
* Release date: November 8, 2023

### Database changes
#### Migrations:
- 0130_facility_index_gin_index - implement indexes for fields on "api_facilityindexnew" table related to tile generation

#### Schema changes
* indexing fields in api_facilityindexnew
    * contrib_types
    * contributors_id
    * lists

### Architecture/Environment changes
* Reconfigure CPU resources so that every worker uses 2 cores - [OSDEV-657](https://opensupplyhub.atlassian.net/browse/OSDEV-657)
* Add Code Quality pipelines

### Bugfix
* Implement indexing of fields related to tile generation in api_facilityindexnew table [OSDEV-654](https://opensupplyhub.atlassian.net/browse/OSDEV-654)

### Release instructions:
- apply migrations up to 0130_facility_index_gin_index


## Release 1.6.0

## Introduction
* Product name: Open Supply Hub
* Release date: November 4, 2023

### Database changes
#### Migrations:
- 0126_add_tables_a_b_test - add tables api_facilitylistitemtemp & api_facilitymatchtemp for A/B Test purpose
- 0127_search_by_private_contributor_types - add contributor types from non-public lists to api_facilityindexnew table
- 0128_custom_text_implementation - creates custom_text SQL functions and updated index_facilities and index_facilities_by to use it
- 0129_delete_facility_index - removes api_facilityindex table

#### Schema changes
* introduce fields to api_facility_list_items
    * raw_json:JSON
    * raw_header:Text
* introduce table api_facilitylistitemfield - key-value storage for both mandatory and custom facility list item fields.
* introduce procedure custom_text - evaluates array required for advanced search by custom fields
* update index_facilities and index_facilities_by procedures to evaluate custom_text add custom_text_serach using custom_text from above
* introduce tables api_facilitylistitemtemp & api_facilitymatchtemp as a copy of api_facilitylistitem & api_facilitymatch for A/B Test to store match results
* remove api_facilityindex table

### Code/API changes
* Endpoint /contributor-lists/ has been deprecated
* The new endpoint /contributor-lists-sorted/ has been created: View Facility Lists that are both active and approved filtered by Contributor sorted by creation date and changed response type to list of objects.
- [OSDEV-218](https://opensupplyhub.atlassian.net/browse/OSDEV-218)
* Connect new tables (api_facilitylistitemtemp & api_facilitymatchtemp) to existing parsing & geocoding result storing
* Trigger matching process on Dedupe Hub through Kafka Producer on Django side
- [OSDEV-507](https://opensupplyhub.atlassian.net/browse/OSDEV-507)

### Architecture/Environment changes
* Update rollbar token - [OSDEV-581](https://opensupplyhub.atlassian.net/browse/OSHUB-581)
* Deployed Dedupe Hub standalone service & Kafka event streaming service for A/B Test purpose - [OSDEV-507](https://opensupplyhub.atlassian.net/browse/OSDEV-507)
* Kafka added to infrastructure (AWS MSK) - [OSDEV-428](https://opensupplyhub.atlassian.net/browse/OSDEV-428)
* Dedupe Hub service added to ECS Cluster - [OSDEV-430](https://opensupplyhub.atlassian.net/browse/OSDEV-430)
* Infrastructure environments not depended on python (django app environment) - [OSDEV-424](https://opensupplyhub.atlassian.net/browse/OSDEV-424)
* Reworked algorithm to manage DNS records - [OSDEV-414](https://opensupplyhub.atlassian.net/browse/OSDEV-414)
* Update AWS Terraform provider, move from Azavea repo & upgrade few modules for Terraform - [OSDEV-405](https://opensupplyhub.atlassian.net/browse/OSDEV-405)
* Replaced usage of FacilityIndex model by FacilityIndexNew.
* Removed FacilityIndex model
* Removed function get_custom_text
* Removed function index_custom_text from transactions
* Removed function index_extended_fields from transactions
* Removed function index_facilities from transactions
* Removed function index_sectors from transactions
* Removed get_sector_dict from transactions

### Bugfix
* Make search by non-public contributor types available [OSDEV-307](https://opensupplyhub.atlassian.net/browse/OSDEV-307)
* Make possibility to create embed map configuration for constributors with more than 2500 facilities [OSDEV-585](https://opensupplyhub.atlassian.net/browse/OSDEV-585)
* Make possibility to save data facilities even if they have no stored location [OSDEV-596](https://opensupplyhub.atlassian.net/browse/OSDEV-596)

### What's new
* Update README.md with the most recent information - [OSDEV-580](https://opensupplyhub.atlassian.net/browse/OSHUB-580)
* Update Rollbar's post_server_item tokens - [OSDEV-581](https://opensupplyhub.atlassian.net/browse/OSHUB-581)
* Contributor Lists. Order lists from a contributor by newest to oldest list - [OSDEV-218](https://opensupplyhub.atlassian.net/browse/OSDEV-218)

### Release instructions:
- apply migrations up to 0124_itroduce_raw_json
- execute command fill_raw_json
- apply migrations up to 0129_delete_facility_index
- apply command index_facilities_new<|MERGE_RESOLUTION|>--- conflicted
+++ resolved
@@ -19,11 +19,8 @@
 * *Describe schema changes here.*
 
 ### Code/API changes
-<<<<<<< HEAD
+* [OSDEV-1581](https://opensupplyhub.atlassian.net/browse/OSDEV-1581) - Added support for Geohex grid aggregation to the GET `/api/v1/production-locations/` endpoint. To receive the Geohex grid aggregation list in the response, it is necessary to pass the `aggregation` parameter with a value of `geohex_grid` and optionally specify `geohex_grid_precision` with an integer between 0 and 15. If `geohex_grid_precision` is not defined, the default value of 5 will be used.
 * [OSDEV-1558](https://opensupplyhub.atlassian.net/browse/OSDEV-1558) - Updated Logstash mapping configuration to handled new `action_type` field for OpenSearch.
-=======
-* [OSDEV-1581](https://opensupplyhub.atlassian.net/browse/OSDEV-1581) - Added support for Geohex grid aggregation to the GET `/api/v1/production-locations/` endpoint. To receive the Geohex grid aggregation list in the response, it is necessary to pass the `aggregation` parameter with a value of `geohex_grid` and optionally specify `geohex_grid_precision` with an integer between 0 and 15. If `geohex_grid_precision` is not defined, the default value of 5 will be used.
->>>>>>> 6e44d7ed
 
 ### Architecture/Environment changes
 * *Describe architecture/environment changes here.*
