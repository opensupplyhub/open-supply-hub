# Release Notes
All notable changes to this project will be documented in this file.

This project adheres to [Semantic Versioning](http://semver.org/spec/v2.0.0.html). The format is based on the `RELEASE-NOTES-TEMPLATE.md` file.

## Release 2.0.0

## Introduction
* Product name: Open Supply Hub
* Release date: February 22, 2025

### Database changes
* [OSDEV-1662](https://opensupplyhub.atlassian.net/browse/OSDEV-1662) - Added a new field, `action_perform_by`, to the `api_moderationevent` table so we can handle and store moderation actions user data.

#### Migrations:
* 0166_add_moderationevent_action_perform_by.py - This migration added a new field, `action_perform_by`, to the existing table `api_moderationevent`.

#### Schema changes
* *Describe schema changes here.*

### Code/API changes
* [OSDEV-1577](https://opensupplyhub.atlassian.net/browse/OSDEV-1577) - Added geo-bounding box query support to the GET `/api/v1/production-locations/` endpoint. To filter production locations whose geopoints fall within the bounding box, it is necessary to specify valid values for the parameters `geo_bounding_box[top]`, `geo_bounding_box[left]`, `geo_bounding_box[bottom]`, and `geo_bounding_box[right]`. 

    The validation rules are as follows:
    * All coordinates of the geo-boundary box (top, left, bottom, right) must be provided.
    * All values must be integers.
    * The top and bottom coordinates must be between -90 and 90.
    * The left and right coordinates must be between -180 and 180.
    * The top must be greater than the bottom.
    * The right must be greater than the left.
* [OSDEV-1662](https://opensupplyhub.atlassian.net/browse/OSDEV-1662) - Updated Logstash mapping configuration to handle the new `action_perform_by` field for OpenSearch.

### Architecture/Environment changes
* [OSDEV-1515](https://opensupplyhub.atlassian.net/browse/OSDEV-1515) - Removed `rds_allow_major_version_upgrade` and `rds_apply_immediately` from the environment tfvars files (e.g., terraform-production.tfvars) to set them to `false` again, as the default values in `/deployment/terraform/variables.tf` are `false`. This is necessary to prevent unintended PostgreSQL major version upgrades since the target PostgreSQL 16.3 version has been reached. 
* [OSDEV-899](https://opensupplyhub.atlassian.net/browse/OSDEV-899) - With this task, we split the Django container into two components: FE (React) and BE (Django). Requests to the frontend (React) will be processed by the CDN (CloudFront), while requests to the API will be redirected to the Django container. This approach will allow for more efficient use of ECS cluster computing resources and improve frontend performance.

    The following endpoints will be redirected to the Django container:
    * tile/*
    * api/*
    * /api-auth/*
    * /api-token-auth/*
    * /api-feature-flags/*
    * /web/environment.js
    * /admin/*
    * /health-check/*
    * /rest-auth/*
    * /user-login/*
    * /user-logout/*
    * /user-signup/*
    * /user-profile/*
    * /user-api-info/*
    * /admin
    * /static/admin/*
    * /static/django_extensions/*
    * /static/drf-yasg/*
    * /static/gis/*
    * /static/rest_framework/*
    * /static/static/*
    * /static/staticfiles.json

    All other traffic will be redirected to the React application.

### Bugfix
* *Describe bugfix here.*

### What's new
* [OSDEV-1662](https://opensupplyhub.atlassian.net/browse/OSDEV-1662) - Added a new field, `action_perform_by`, to the moderation event. This data appears on the Contribution Record page when a moderator perform any actions like `APPROVED` or `REJECTED`.

### Release instructions:
* Ensure that the following commands are included in the `post_deployment` command:
    * `migrate`
    * `reindex_database`
<<<<<<< HEAD
* Run `[Release] Deploy` pipeline for the target environment with the flag `Clear the custom OpenSearch indexes and templates` set to true - to update the index mapping for the `moderation-events` index after adding the new field `action_perform_by`. The `production-locations` will also be affected since it will clean all of our custom indexes and templates within the OpenSearch cluster.
=======
>>>>>>> beabaa38


## Release 1.29.0

## Introduction
* Product name: Open Supply Hub
* Release date: February 8, 2025

### Database changes
* [OSDEV-1515](https://opensupplyhub.atlassian.net/browse/OSDEV-1515) - Upgraded the PostgreSQL version from 13 to 16 for the database used in local development, DB anonymization, DB restore setup, and environments in the AWS cloud. Additionally, the pg_trgm extension has been upgraded to version 1.6 based on the available extension version for PostgreSQL 16.3 in AWS RDS. For more information, see [Extensions supported for RDS for PostgreSQL 16](https://docs.aws.amazon.com/AmazonRDS/latest/PostgreSQLReleaseNotes/postgresql-extensions.html#postgresql-extensions-16x).
* [OSDEV-1558](https://opensupplyhub.atlassian.net/browse/OSDEV-1558) - Added a new field, `action_type`, to the `api_moderationevent` table so we can handle and store moderation actions.

#### Migrations:
* 0163_refresh_pg_statistic_and_upgrade_postgres_extensions.py - Updated the SQL script within the migration that upgrades the DB extension versions to handle previously failure cases when a higher version is available for upgrade or when the extension is not installed. This is primarily useful for local development or DB resets in the Development environment, where migrations are applied from scratch, one by one. This fix will not negatively affect other environments, as the migration has already been applied and will not be reapplied. Additionally, the changes are backward compatible.
* 0164_refresh_pg_statistic_and_upgrade_postgres_extensions_after_db_upgrade_to_postgres_16.py - This migration refreshes the `pg_statistic` table after the upgrade to PostgreSQL 16 and upgrades the pg_trgm extension to version 1.6. The SQL script within the migration that upgrades the DB extension versions handles previously failure cases where a higher version is available for upgrade or where the extension is not installed.
* 0165_add_moderationevent_action_type.py - This migration added a new field, `action_type`, to the existing table `api_moderationevent`.

### Code/API changes
* [OSDEV-1581](https://opensupplyhub.atlassian.net/browse/OSDEV-1581) - Added support for Geohex grid aggregation to the GET `/api/v1/production-locations/` endpoint. To receive the Geohex grid aggregation list in the response, it is necessary to pass the `aggregation` parameter with a value of `geohex_grid` and optionally specify `geohex_grid_precision` with an integer between 0 and 15. If `geohex_grid_precision` is not defined, the default value of 5 will be used.
* [OSDEV-1558](https://opensupplyhub.atlassian.net/browse/OSDEV-1558) - Updated Logstash mapping configuration to handle the new `action_type` field for OpenSearch.

### Bugfix
* Some of the resources related to the Development AWS environment still have the `stg` prefix, which can be confusing since we also have a Staging environment with the same prefix. To clarify the resource names, including the database instance, the prefix has been updated from `stg` to `dev` for the development environment.

### What's new
* [OSDEV-1374](https://opensupplyhub.atlassian.net/browse/OSDEV-1374) - Implemented integration for the `Search results` page to show results of searching by name and address (`/contribute/production-location/search`):
    - Connected GET `v1/production-locations`.
    - Routing between pages `Production Location Search`,`Search returned no results`, `Production Location Information`, `Search results`, and `I don't see my Location` pop-up is configured.
    - Max result limit set to 100.
* [OSDEV-1365](https://opensupplyhub.atlassian.net/browse/OSDEV-1365) - SLC: Integrate collecting contribution data page.
* [OSDEV-1370](https://opensupplyhub.atlassian.net/browse/OSDEV-1370) - SLC: Connect Backend API submission with "Thank for Submitting" screen
    - Integrated `POST /v1/production-locations/` in `/contribute/production-location/info/` page.
    - Integrated `PATCH /v1/production-locations/` in `/contribute/production-location/{os_id}/info/` page.
    - Production location info page is now rendered using two routes: /contribute/production-location/info/ and /contribute/production-location/{os_id}/info/. First route for creating new production location, second is for updating existing one.
    - Implemented error popup on error response for `PATCH | POST /v1/production-locations/`.
    - Implemented error popup on error response for `GET /v1/moderation-events/{moderation_id}`.
    - Integrated "Thank for Submitting" modal dialog. When popup is appeared, path parameter `{moderation-id}` will be attached to `/contribute/production-location/{os_id}/info/` or `/contribute/production-location/info/`.
    - Implemented temporary saving of moderation events in local storage for a seamless user experience.
    - Created separate mobile and desktop layouts for "Thank for Submitting" modal dialog.
    - Created link to claim from "Thank for Submitting" modal dialog only if production location is available for claim and moderation event is not pending.
    - Implemented serializing and validation production location fields before passing to the "Thank for Submitting" modal dialog.
    - Refactored routing between search results page and production location info page. Search parameters are now stored in the Redux state, so the 'Go Back' button in production location info page will lead to the previous search.
* [OSDEV-1558](https://opensupplyhub.atlassian.net/browse/OSDEV-1558) - Added a new field, `action_type`, to the moderation event. This data appears on the Contribution Record page when a moderator creates a new location or matches it to an existing one.

### Release instructions:
* Ensure that the following commands are included in the `post_deployment` command:
    * `migrate`
    * `reindex_database`
* Run `[Release] Deploy` pipeline for the target environment with the flag `Clear the custom OpenSearch indexes and templates` set to true - to update the index mapping for the `moderation-events` index after adding the new field `action_type`. The `production-locations` will also be affected since it will clean all of our custom indexes and templates within the OpenSearch cluster.
* This release will upgrade PostgreSQL from version 13 to version 16.
    * The upgrade will be performed automatically by Terrafrom and AWS, but some steps need to be completed **before** and **after** the upgrade. Please refer to [the Confluence article](https://opensupplyhub.atlassian.net/wiki/spaces/SD/pages/640155649/PostgreSQL+database+upgrade+from+version+13+to+version+16) for detailed instructions.
    * Steps to be completed before the upgrade are marked with the statement: "**This should be done before deploying the upgraded database.**". Post-upgrade tasks can be found under the [After the PostgreSQL major version upgrade](https://opensupplyhub.atlassian.net/wiki/spaces/SD/pages/640155649/PostgreSQL+database+upgrade+from+version+13+to+version+16#After-the-PostgreSQL-major-version-upgrade) section.
    * In case of an unsuccessful release along with the database upgrade, follow the instructions under the [Guide for rolling back the PostgreSQL major version upgrade](https://opensupplyhub.atlassian.net/wiki/spaces/SD/pages/640155649/PostgreSQL+database+upgrade+from+version+13+to+version+16#Guide-for-rolling-back-the-PostgreSQL-major-version-upgrade) section.


## Release 1.28.1

## Introduction
* Product name: Open Supply Hub
* Release date: January 31, 2025

### Bugfix
* [OSDEV-1626](https://opensupplyhub.atlassian.net/browse/OSDEV-1626) - Temporarily hid the new contribution page `Add Location Data` and re-enabled the old navigation to the `List Upload` page via the `/contribute` path.


## Release 1.28.0

## Introduction
* Product name: Open Supply Hub
* Release date: January 25, 2025

### Database changes
* [OSDEV-1514](https://opensupplyhub.atlassian.net/browse/OSDEV-1514) - Upgraded the PostgreSQL version from 12 to 13 for the database used in local development, DB anonymization, DB restore setup, and environments in the AWS cloud. Additionally, the postgis and pg_trgm extensions have been upgraded to versions 3.4.2 and 1.5, respectively, based on the available extension versions for PostgreSQL 13.15 in AWS RDS. For more information, see [Extensions supported for RDS for PostgreSQL 13](https://docs.aws.amazon.com/AmazonRDS/latest/PostgreSQLReleaseNotes/postgresql-extensions.html#postgresql-extensions-13x). Allowed major version upgrades and activated the `apply immediately` flag to perform the PostgreSQL major version upgrade in AWS.

#### Migrations:
* 0163_refresh_pg_statistic_and_upgrade_postgres_extensions.py - This migration refreshes the `pg_statistic` table after the upgrade to PostgreSQL 13 and upgrades the postgis and pg_trgm extensions to versions 3.4.2 and 1.5, respectively.

### Code/API changes
* [OSDEV-1514](https://opensupplyhub.atlassian.net/browse/OSDEV-1514) - Corrected spelling mistakes in the `src/anon-tools/do_dump.sh` file and in the name of the folder `database_anonymizer_sheduled_task`. Removed the unused `src/anon-tools/anon.sql` file and the redundant `src/anon-tools/initdb.sql` file. Removed commented-out code in the `src/anon-tools/Dockerfile.dump` and `deployment/terraform/database_anonymizer_scheduled_task/docker/database_anonymizer.py` files.
* [OSDEV-1523](https://opensupplyhub.atlassian.net/browse/OSDEV-1523) - Updated `export_csv.py` to enable uploading to Google Drive and implemented cursor-based pagination for the export.

### Architecture/Environment changes
* [OSDEV-1514](https://opensupplyhub.atlassian.net/browse/OSDEV-1514) - Introduced `rds_allow_major_version_upgrade` and `rds_apply_immediately` Terraform variables to enable or disable major version upgrades and the `apply immediately` flag, depending on the environment.
* [OSDEV-1523](https://opensupplyhub.atlassian.net/browse/OSDEV-1523) - Added a new batch job that triggers the export_csv.py command on the first day of each month to upload bulk data of production locations to Google Drive.

### What's new
* [OSDEV-40](https://opensupplyhub.atlassian.net/browse/OSDEV-40) - Created new page for `/contribute` to choose between multiple & single location upload. Replaced current multiple list upload to `/contribute/multiple-locations`. Changed `Upload Data` to `Add Data` text.
* [OSDEV-1117](https://opensupplyhub.atlassian.net/browse/OSDEV-1117) - Implemented integration of Contribution Record Page (`/dashboard/moderation-queue/contribution-record/{moderation_id}`):
    - Connected GET `api/v1/moderation-events/{moderation_id}/`.
    - Connected GET `api/v1/production-locations?name={productionLocationName}&country={countryCode}&address={address}` to get potential matches using OpenSearch engine.
    - Connected PATCH `/v1/moderation-events/{moderation_id}/` (for Reject button).
    - Connected POST `/v1/moderation-events/{moderation_id}/production-locations/` (for Create New Location button).
    - Connected PATCH `/v1/moderation-events/{moderation_id}/production-locations/{os_id}/` (for Confirm potential match button).
    - UI improvements:
        - Added a toast component to display notifications during moderation event updates.
        - Introduced a backdrop to prevent accidental clicks on other buttons during the update process.
    - Applied Django Signal for moderation-events OpenSearch index.
* [OSDEV-1524](https://opensupplyhub.atlassian.net/browse/OSDEV-1524) - Updated salutations in automated emails to ensure a consistent and professional experience of communication from OS Hub.
* [OSDEV-1129](https://opensupplyhub.atlassian.net/browse/OSDEV-1129) - The UI for the results page for name and address search was implemented. It includes the following screens:
    * Successful Search: If the search is successful, the results screen displays a list of production locations. Each item includes the following information about the production location: name, OS ID, address, and country name. Users can either select a specific production location or press the "I don’t see my Location" button, which triggers a confirmation dialog window.
    * Confirmation Dialog Window: In this window, users can confirm that no correct location was found using the provided search parameters. They can either proceed to create a new production location or return to the search.
    * Unsuccessful Search: If the search is unsuccessful, an explanation is provided along with two options: return to the search or add a new production location.
* [OSDEV-1579](https://opensupplyhub.atlassian.net/browse/OSDEV-1579) - Updated the API limit automated email to remove an outdated link referring to OAR and improve the languate for clarity. With this update the contributor will be informed of the correct process to follow if they have reached their API calls limit.

### Release instructions:
* Ensure that the following commands are included in the `post_deployment` command:
    * `migrate`
    * `reindex_database`
* This release will upgrade PostgreSQL from version 12 to version 13.
    * The upgrade will be performed automatically by Terrafrom and AWS, but some steps need to be completed **before** and **after** the upgrade. Please refer to [the Confluence article](https://opensupplyhub.atlassian.net/wiki/spaces/SD/pages/620134402/PostgreSQL+database+upgrade+from+version+12+to+version+13) for detailed instructions.
    * Steps to be completed before the upgrade are marked with the statement: "**This should be done before deploying the upgraded database.**". Post-upgrade tasks can be found under the [After the PostgreSQL major version upgrade](https://opensupplyhub.atlassian.net/wiki/spaces/SD/pages/620134402/PostgreSQL+database+upgrade+from+version+12+to+version+13#After-the-PostgreSQL-major-version-upgrade) section.
    * In case of an unsuccessful release along with the database upgrade, follow the instructions under the [Guide for rolling back the PostgreSQL major version upgrade](https://opensupplyhub.atlassian.net/wiki/spaces/SD/pages/620134402/PostgreSQL+database+upgrade+from+version+12+to+version+13#Guide-for-rolling-back-the-PostgreSQL-major-version-upgrade) section.


## Release 1.27.0

## Introduction
* Product name: Open Supply Hub
* Release date: January 11, 2025

### Database changes
#### Migrations:

#### Schema changes

### Code/API changes
* [OSDEV-1409](https://opensupplyhub.atlassian.net/browse/OSDEV-1409) - Introduced a new PATCH `/api/v1/moderation-events/{moderation_id}/production-locations/{os_id}/` endpoint. This endpoint allows the creation of a new contribution for an existing production location based on the provided moderation event.
* [OSDEV-1336](https://opensupplyhub.atlassian.net/browse/OSDEV-1336) - Introduced a new PATCH `/api/v1/production-locations/{os_id}/` endpoint based on the API v1 specification. This endpoint allows the creation of a new moderation event for updating the production location with the given details. Basically, the endpoint can be used to contribute to an existing location.
* [OSDEV-1336](https://opensupplyhub.atlassian.net/browse/OSDEV-1336) - Dynamic mapping for the new fields in the `moderation-events` index has been disabled for those that don't have an explicit mapping defined. This change helps avoid indexing conflicts, such as when a field is initially indexed with one data type (e.g., long), but later an entry with a different data type for the same field is indexed, causing the entire entry to fail indexing. After this change, fields with an explicit mapping will be indexed, while other fields will not be indexed or searchable, but will still be displayed in the document.

### Architecture/Environment changes

### Bugfix
* [OSDEV-1492](https://opensupplyhub.atlassian.net/browse/OSDEV-1492) - Fixed an issue where invalid manually entered dates were not validated on the UI, resulting in API errors with message “The request query is invalid.” on `Moderation Queue` page. Invalid dates are now trimmed and properly handled.
* [OSDEV-1493](https://opensupplyhub.atlassian.net/browse/OSDEV-1493) - Fixed an issue where the backend sorts countries not by `name` but by their `alpha-2 codes` in `GET /api/v1/moderation-events/` endpoint.
* [OSDEV-1532](https://opensupplyhub.atlassian.net/browse/OSDEV-1532) - Fixed the date range picker on the `Moderation Queue` page. A Data Moderator can change the Before date even if an Error message is displayed.
* [OSDEV-1533](https://opensupplyhub.atlassian.net/browse/OSDEV-1533) - The presentation of the `Moderation Decision Date` in the `Moderation Queue` table has been corrected. If the "status_change_date" is missing in the object, it now displays as "N/A".
* [OSDEV-1196](https://opensupplyhub.atlassian.net/browse/OSDEV-1196) - The `?sort_by=contributors_desc` query parameter is only appended to URLs on the `/facilities` page and is excluded from all other pages. The error caused by the property type that occurred during local test execution has been resolved.
* [OSDEV-1397](https://opensupplyhub.atlassian.net/browse/OSDEV-1397) - GET `/api/parent-companies/` request has been removed from the Open Supply Hub page and ClaimFacility component. Parent Company Select is a regular input field that allows the creation of multiple parent company names for filter on this page.
* [OSDEV-1556](https://opensupplyhub.atlassian.net/browse/OSDEV-1556) - Fixed validation of `os_id` for PATCH `/api/v1/moderation-events/{moderation_id}/production-locations/{os_id}/` endpoint.
* [OSDEV-1563](https://opensupplyhub.atlassian.net/browse/OSDEV-1563) - Fixed updating of the moderation decision date after moderation event approval.

### What's new
* [OSDEV-1376](https://opensupplyhub.atlassian.net/browse/OSDEV-1376) - Updated automated emails for closure reports (report_result) to remove the term "Rejected" for an improved user experience. Added link to Closure Policy and instructions for submitting a Reopening Report to make the process easier to understand for users.
* [OSDEV-1383](https://opensupplyhub.atlassian.net/browse/OSDEV-1383) - Edited text of the automated email that notifies a contributor when one of their facilities has been claimed. The new text provides more information to the contributor to understand the claim process and how they can encourage more of their facilities to claim their profile.
* [OSDEV-1474](https://opensupplyhub.atlassian.net/browse/OSDEV-1474) - Added contributor type value to response of `/api/contributors/` endpoint.
* [OSDEV-1130](https://opensupplyhub.atlassian.net/browse/OSDEV-1130) A new page, `Production Location Information`, has been implemented. It includes the following inputs:
    * Required and pre-fillable fields:
        - Name
        - Address
        - Country
    * Additional information section: Fields for optional contributions from the owner or manager of the production location, including sector(s), product type(s), location type(s), processing type(s), number of workers, and parent company.
The page also features `Go Back` and `Submit` buttons for navigation and form submission.

### Release instructions:
* Ensure that the following commands are included in the `post_deployment` command:
    * `migrate`
    * `reindex_database`
* Run `[Release] Deploy` pipeline for the target environment with the flag `Clear the custom OpenSearch indexes and templates` set to true - to refresh the index mappings for the `moderation-events` index after disabling dynamic mapping for the new fields that don't have an explicit mapping defined. The `production-locations` will also be affected since it will clean all of our custom indexes and templates within the OpenSearch cluster


## Release 1.26.0

## Introduction
* Product name: Open Supply Hub
* Release date: December 14, 2024

### Database changes
#### Migrations:
* 0162_update_moderationevent_table_fields.py - This migration updates the ModerationEvent table and its constraints.

#### Schema changes
* [OSDEV-1158](https://opensupplyhub.atlassian.net/browse/OSDEV-1158) - The following updates to the ModerationEvent table have been made:
    1. Set `uuid` as the primary key.
    2. Make `geocode_result` field optional. It can be blank if lat and lng
    have been provided by user.
    3. Remove redundant `blank=False` and `null=False` constraints, as these are
    the default values for model fields in Django and do not need to be
    explicitly set.
    4. Make `contributor` field non-nullable, as the field should not be left
    empty. It is required to have information about the contributor.
    5. Allow `claim` field to be blank. This change reflects the fact that
    a moderation event may not always be related to a claim, so the field can
    be left empty.

### Code/API changes
* [OSDEV-1453](https://opensupplyhub.atlassian.net/browse/OSDEV-1453) - The `detail` keyword instead of `message` has been applied in error response objects for V1 endpoints.
* [OSDEV-1346](https://opensupplyhub.atlassian.net/browse/OSDEV-1346) - Disabled null values from the response of the OpenSearch. Disabled possible null `os_id`, `claim_id` and `source` from `PATCH /api/v1/moderation-events/{moderation_id}/` response.
* [OSDEV-1410](https://opensupplyhub.atlassian.net/browse/OSDEV-1410) - Introduced a new POST `/api/v1/moderation-events/{moderation_id}/production-locations/` endpoint
* [OSDEV-1449](https://opensupplyhub.atlassian.net/browse/OSDEV-1449) - **Breaking changes** to the following endpoints:
  - GET `v1/moderation-events/`
  - GET `v1/production-locations/`

  **Changes include:**
  - Refactored `sort_by` parameter to improve sorting functionality.
  - Split `search_after` parameter into `search_after_value` and `search_after_id` for better pagination control.

* [OSDEV-1158](https://opensupplyhub.atlassian.net/browse/OSDEV-1158) - The following features and improvements have been made:
    1. Introduced a new POST `/api/v1/production-locations/` endpoint based on the API v1 specification. This endpoint allows the creation of a new moderation event for the production location creation with the given details.
    2. Removed redundant redefinition of paths via the `as_view` method for all the v1 API endpoints since they are already defined via `DefaultRouter`.
* [OSDEV-1468](https://opensupplyhub.atlassian.net/browse/OSDEV-1468) - Limit the `page` parameter to `100` for the GET `/api/facilities/` endpoint. This will help prevent system downtimes, as larger pages (OFFSET) make it harder for the database to retrieve data, especially considering the large amount of data we have.

### Architecture/Environment changes
* [OSDEV-1170](https://opensupplyhub.atlassian.net/browse/OSDEV-1170) - Added the ability to automatically create a dump from the latest shared snapshot of the anonymized database from Production environment for use in the Test and Pre-Prod environments.
* In light of recent instances(on 12/03/2024 UTC and 12/04/2024 UTC) where the current RDS disk storage space limit was reached in Production, the RDS storage size has been increased to `256 GB` in the Production, Test, and Pre-prod environments to accommodate the processing of larger volumes of data. The configurations for the Test and Pre-prod environments have also been updated to maintain parity with the Production environment.
* Right-sized the resources for Django containers across all environments and the RDS instance in the Production and Preprod environments. This will result in a savings of approximately $2,481. The following changes have been made:
    - Production:
        - RDS instance type was changed from `db.m6in.8xlarge` to `db.m6in.4xlarge`.
        - ECS tasks for Django containers: the number was reduced from `12` to `10`, and memory was reduced from `8GB` to `4GB`.
    - Preprod:
        - RDS instance type was changed from `db.m6in.8xlarge` to `db.m6in.4xlarge`.
        - ECS tasks for Django containers: the number was reduced from `12` to `10`, and memory was reduced from `8GB` to `4GB`.
        - These changes were made to maintain parity with the Production environment, as it is a copy of that environment.
    - Staging:
        - ECS tasks for Django containers: memory was reduced from `8GB` to `2GB`.
    - Test:
        - ECS tasks for Django containers: memory was reduced from `8GB` to `4GB`.
    - Development:
        - ECS tasks for Django containers: memory was reduced from `8GB` to `1GB`, and CPU was reduced from `1 vCPU` to `0.5 vCPU`.

### Bugfix
* [OSDEV-1388](https://opensupplyhub.atlassian.net/browse/OSDEV-1388) - The waiter from boto3 cannot wait more than half an hour so we replaced it with our own.
* It was found that clearing OpenSearch indexes didn’t work properly because the templates weren’t cleared. After updating the index mappings within the index template files, the index template remained unchanged because only the indexes were deleted during deployment, not both the indexes and their templates. This caused conflicts and prevented developers' updates from being applied to the OpenSearch indexes.
This issue has been fixed by adding additional requests to delete the appropriate index templates to the `clear_opensearch.sh.tpl` script, which is triggered when clearing OpenSearch during deployment to any environment.
* [OSDEV-1482](https://opensupplyhub.atlassian.net/browse/OSDEV-1482) - The `GET api/v1/moderation-events/{moderation_id}` endpoint returns a single response instead of an array containing one item.
* [OSDEV-1511](https://opensupplyhub.atlassian.net/browse/OSDEV-1511) - Updated google maps api version to 3.57 for ReactLeafletGoogleLayer component (3.51 not supported).

### What's new
* [OSDEV-1132](https://opensupplyhub.atlassian.net/browse/OSDEV-1132) - Added FE for the "thanks for submitting" screen when user submits production location's data.
* [OSDEV-1373](https://opensupplyhub.atlassian.net/browse/OSDEV-1373) - The tab `Search by Name and Address.` on the Production Location Search screen has been implemented. There are three required properties (name, address, country). The "Search" button becomes clickable after filling out inputs, creates a link with parameters, and allows users to proceed to the results screen.
* [OSDEV-1175](https://opensupplyhub.atlassian.net/browse/OSDEV-1175) - New Moderation Queue Page was integrated with `GET api/v1/moderation-events/` endpoint that include pagination, sorting and filtering.

### Release instructions:
* Ensure that the following commands are included in the `post_deployment` command:
    * `migrate`
    * `reindex_database`
* Run `[Release] Deploy` pipeline for the target environment with the flag `Clear the custom OpenSearch indexes and templates` set to true - to refresh the index mappings for the `production-locations` and `moderation-events` indexes after fixing the process of clearing the custom OpenSearch indexes. It will clean all of our custom indexes and templates within the OpenSearch cluster.


## Release 1.25.0

## Introduction
* Product name: Open Supply Hub
* Release date: November 30, 2024

### Database changes
#### Migrations:
* 0159_alter_status_of_moderation_events_table.py - This migration alters status of api_moderationevent table.
* 0160_allow_null_parsing_errors_in_facilitylist.py - This migration allows empty parsing_errors in api_facilitylist.
* 0161_create_disable_list_uploading_switch.py - This migration creates disable_list_uploading switch in the Django admin panel and record in the waffle_switch table.

#### Schema changes
* [OSDEV-1346](https://opensupplyhub.atlassian.net/browse/OSDEV-1346) - Alter status options for api_moderationevent table.
* [OSDEV-1411](https://opensupplyhub.atlassian.net/browse/OSDEV-1411) - Allows empty parsing_errors in api_facilitylist.

### Code/API changes
* [OSDEV-1346](https://opensupplyhub.atlassian.net/browse/OSDEV-1346) - Create GET request for `v1/moderation-events` endpoint.
* [OSDEV-1429](https://opensupplyhub.atlassian.net/browse/OSDEV-1429) - The list upload switcher has been created to disable the `Submit` button on the List Contribute page through the Switch page in the Django admin panel during the release process. Implemented a check on the list upload endpoint.
* [OSDEV-1332](https://opensupplyhub.atlassian.net/browse/OSDEV-1332) - Introduced new `PATCH api/v1/moderation-events/{moderation_id}` endpoint
to modify moderation event `status`.
* [OSDEV-1347](https://opensupplyhub.atlassian.net/browse/OSDEV-1347) - Create GET request for `v1/moderation-events/{moderation_id}` endpoint.
* Update `/v1/production-locations/{os_id}` endpoint to return a single object instead of multiple objects. Also, add unit tests for the `ProductionLocationsViewSet`.
* The RDS instance has been upgraded as follows: for `production` and `preprod`, it is now `db.m6in.8xlarge`, and for `test`, it has been upgraded to `db.t3.xlarge`.
* [OSDEV-1467](https://opensupplyhub.atlassian.net/browse/OSDEV-1467) - Implemented disabling endpoint `POST /api/facilities/` during the release process. It is raising an error message with status code 503.

### Architecture/Environment changes
* Increased the memory for the Dedupe Hub instance from 8GB to 12GB in the `production` and `pre-prod` environments to reduce the risk of container overload and minimize the need for reindexing in the future.

### Bugfix
* [OSDEV-1448](https://opensupplyhub.atlassian.net/browse/OSDEV-1448) - The map on the production location’s profile and the production location marker have been fixed. Improved the handling of SQL query parameters for better execution accuracy.
* [OSDEV-1411](https://opensupplyhub.atlassian.net/browse/OSDEV-1411) - Django Admin: Fixed an issue when updating the facility list with an empty array in the `parsing errors` field.

### Release instructions:
* Ensure that the following commands are included in the `post_deployment` command:
    * `migrate`
    * `reindex_database`


## Release 1.24.0

## Introduction
* Product name: Open Supply Hub
* Release date: November 16, 2024

### Code/API changes
* [OSDEV-1335](https://opensupplyhub.atlassian.net/browse/OSDEV-1335) - Explicitly set the number of shards and the number of replicas for the "production locations" and "moderation events" OpenSearch indexes. Based on the OpenSearch documentation, a storage size of 10–30 GB is preferred for workloads that prioritize low search latency. Additionally, having too many small shards can unnecessarily exhaust memory by storing excessive metadata. Currently, the "production locations" index utilizes 651.9 MB, including replicas, while the "moderation events" index is empty. This indicates that one shard and one replica should be sufficient for the "production locations" and "moderation events" indexes.
* Moved all the files related to the OpenSearch service to the existing `src/django/api/services/opensearch` folder within the `api` app of the Django application. This should make it easier to navigate through the files and clarify the location of all OpenSearch service-related files in one place within the `api` app in Django.

### Architecture/Environment changes
* The OpenSearch version has been increased to 2.15.
* [OSDEV-1335](https://opensupplyhub.atlassian.net/browse/OSDEV-1335) - The new "moderation events" Logstash pipeline has been configured and implemented to collect moderation event data from the current PostgreSQL database and save it to OpenSearch. This setup allows for fast searches on the moderation events data.
* [OSDEV-1387](https://opensupplyhub.atlassian.net/browse/OSDEV-1387) - The SQL query for generating tiles from PostgreSQL+PostGIS has been reimplemented to avoid using the JOIN + GROUP BY clause. This change reduces the number of subqueries and their asymptotic complexity. Additionally, an option to set an upper limit on facility counts in the 'count' clause has been introduced, capped at 100, which doubles the query's performance. Throttling has been removed for tile generation endpoints.
* [OSDEV-1171](https://opensupplyhub.atlassian.net/browse/OSDEV-1171) - RDS instances for `staging` and `test` have beed decreased to `db.t3.large`
* Playwright has been introduced as the main framework for end-to-end testing:
    * Added a new Playwright testing service to the Docker configuration
    * Implemented initial test cases to verify core functionality
    * Integrated Playwright tests into the CI pipeline via GitHub Actions
    * Added necessary configuration files and dependencies for the e2e testing project
* The RDS instance for `production` has been upgraded to `db.m6in.4xlarge` and configured to operate in a single Availability Zone.

### Bugfix
* [OSDEV-1335](https://opensupplyhub.atlassian.net/browse/OSDEV-1335) - Fixed the assertion in the test for the `country.rb` filter of the "production locations" Logstash pipeline. The main issue was with the evaluation of statements in the Ruby block. Since only the last statement is evaluated in a Ruby block, all the checks were grouped into one chain of logical statements and returned as a `result` variable at the end.

### What's new
* [OSDEV-1116](https://opensupplyhub.atlassian.net/browse/OSDEV-1116) - A new Contribution Record Page has been developed to enable quick identification and moderation of contributions. This page includes two main sections: Moderation Event Data and Potential Matches, along with a set of buttons designed to facilitate the moderation process.
* [OSDEV-1120](https://opensupplyhub.atlassian.net/browse/OSDEV-1120) - A new Moderation Queue Dashboard page has been introduced, featuring three essential components:
    * Moderation Events Table: Allows users to view and manage moderation events more effectively.
    * Filtering Options: Multiple filter fields enable users to customize the displayed events based on different criteria, making it easier to find specific events.
    * Download Excel Button: Provides the ability to export the list of displayed moderation events as an XLSX file for offline analysis and record-keeping.

### Release instructions:
* The following steps should be completed while deploying to Staging or Production:
    1. Run the `[Release] Deploy` pipeline for these environments with the flag 'Clear OpenSearch indexes' set to true. This will allow Logstash to refill OpenSearch since the OpenSearch instance will be recreated due to the version increase. It is also necessary due to changes in the OpenSearch index settings.
    2. Open the triggered `Deploy to AWS` workflow and ensure that the `apply` job is completed. **Right after** finishing the `apply` job, follow these instructions, which should be the last steps in setting up the recreated OpenSearch instance:
        - Copy the ARN of the `terraform_ci` user from the AWS IAM console.
            - Navigate to the AWS console's search input, type "IAM", and open the IAM console.
            - In the IAM console, find and click on the "Users" tab.
            - In the list of available users, locate the `terraform_ci` user, click on it, and on that page, you will find its ARN.
        - After copying this value, go to the AWS OpenSearch console in the same way you accessed the IAM console.
        - Open the available domains and locate the domain for the corresponding environment. Open it, then navigate to the security configuration and click "Edit".
        - Find the section titled "Fine-grained access control", and under this section, you will find an "IAM ARN" input field. Paste the copied ARN into this field and save the changes. It may take several minutes to apply. Make sure that the "Configuration change status" field has green status.
    3. Then, return to the running `Deploy to AWS` workflow and ensure that the logs for `clear_opensearch` job do not contain errors related to access for deleting the OpenSearch index or lock files in EFS storage. In case of **an access error**, simply rerun the `Deploy to AWS` workflow manually from the appropriate release Git tag.


## Release 1.23.0

## Introduction
* Product name: Open Supply Hub
* Release date: November 02, 2024

### Database changes
#### Migrations:
* 0158_create_moderation_events_table.py - This migration creates api_moderationevent table for Moderation Queue.

#### Schema changes
* [OSDEV-1229](https://opensupplyhub.atlassian.net/browse/OSDEV-1229) - Created Moderation Events Postgres table to track moderation events in the database.

### Code/API changes
* Throttling has been introduced for tiles/* endpoints, limiting requests to 300 per minute.
* [OSDEV-1328](https://opensupplyhub.atlassian.net/browse/OSDEV-1328) The OpenSearch tokenizer has been changed to `lowercase` to get better search results when querying the GET /v1/production-locations/ endpoint.

### Architecture/Environment changes
* Resource allocation has been optimized for the staging environment. The number of ECS tasks for the Django app has been reduced from 6 to 4, while maintaining system stability.

### Release instructions:
* Ensure that the following commands are included in the `post_deployment` command:
    * `migrate`
* Run `[Release] Deploy` pipeline for an existing environment with the flag 'Clear OpenSearch indexes' set to true - to let the tokenizer parse full text into words with new configurations.


## Release 1.22.0

## Introduction
* Product name: Open Supply Hub
* Release date: October 19, 2024

### Database changes
#### Migrations:
* 0156_introduce_list_level_parsing_errors - This migration introduces the parsing_errors field for the FacilityList model to collect list-level and internal errors logged during the background parsing of the list.
* 0157_delete_endpoint_switcher_for_list_uploads - This migration deletes the `use_old_upload_list_endpoint` switcher that was necessary to toggle between the old and new list upload endpoints.

#### Schema changes
* [OSDEV-1039](https://opensupplyhub.atlassian.net/browse/OSDEV-1039) - Since the `use_old_upload_list_endpoint` switcher is no longer necessary for the list upload, it has been deleted from the DB. Additionally, the `parsing_errors` field has been added to the FacilityList model.

### Code/API changes
* [OSDEV-1102](https://opensupplyhub.atlassian.net/browse/OSDEV-1102) - API. Propagate production location updates to OpenSearch data source via refreshing `updated_at` field in `api_facility` table. Triggered updated_at field in such actions: transfer to alternate facility, claim facility, approve, reject and deny claim, claim details, merge facilities, match facility (promote, split).
* [OSDEV-1039](https://opensupplyhub.atlassian.net/browse/OSDEV-1039) - Deleted the `facility_list_items.json` fixture from the Django app since it is no longer needed, having been replaced with real CSV files. Additionally, other important changes have been implemented in the Django app and deployment:
    * Adjusted all code that used the `facility_list_items.json` fixture and removed the unused matching logic from the Django app, as it is no longer necessary and was connected to that fixture.
    * Updated the reset database step in the `restore_database` job of the Deploy to AWS GitHub workflow to upload CSV location list files to S3 for parsing during the DB reset.

### Architecture/Environment changes
* [OSDEV-1325](https://opensupplyhub.atlassian.net/browse/OSDEV-1325)
  * __Deploy to AWS__ pipeline will init from __[Release] Deploy__ pipeline and get deployment parameters, such as cleaning OpenSearch indexes, by trigger.
* [OSDEV-1372](https://opensupplyhub.atlassian.net/browse/OSDEV-1372)
  * Changed the base image in the Django app Dockerfile to use a Debian 11 instead of Debian 10 as the PostgreSQL 13 repository support for Debian 10 has been ended.
  * Always build a docker image for the amd64 platform so that the image in the local environment fully corresponds to the one in production.
* [OSDEV-1172](https://opensupplyhub.atlassian.net/browse/OSDEV-1172)
  * Added the ability to restore a database from a snapshot.
* [OSDEV-1388](https://opensupplyhub.atlassian.net/browse/OSDEV-1388)
  * Increased timeout to wait for copying anonymized shared snapshot.

### Bugfix
* Fixed a bug related to environment variable management:
    * Removed the `py_environment` Terraform variable, as it appeared to be a duplicate of the `environment` variable.
    * Passed the correct environment values to the ECS task definition for the Django containers in all environments, especially in the Preprod and Development environments, to avoid misunderstandings and incorrect interpretations of the values previously passed via `py_environment`.
    * Introduced a *Local* environment specifically for local development to avoid duplicating variable values with the AWS-hosted *Development* environment.
* [OSDEV-1039](https://opensupplyhub.atlassian.net/browse/OSDEV-1039) - Made the list parsing asynchronous and increased the list upload limit to 10,000 facilities per list to reduce manual work for moderators when they split large lists into smaller ones. The following architectural and code changes have been made:
    1. Renamed the previously copied `api/facility-lists/createlist` POST endpoint to the `api/facility-lists` POST endpoint. Deleted the old implementation of the `api/facility-lists` POST endpoint along with the `use_old_upload_list_endpoint` switcher that was necessary to toggle between the old and new list upload endpoints.
    2. Removed the triggering of ContriCleaner from the `api/facility-lists` POST endpoint and moved it to the async parse AWS batch job to reduce the load on the endpoint. Introduced a `parsing_errors` field for the FacilityList model to collect list-level and internal errors logged during the background parsing of the list.
    3. Established a connection between the EC2 instance within the AWS batch job and the S3 bucket where all the uploaded list files are saved. This is necessary because the parse job retrieves a particular list from the S3 bucket via Django.
    4. Deleted redundant code from the previous implementation of the list item parsing.
    5. Adjusted Django, ContriCleaner, and integration tests. Regarding integration tests, the `facility_list_items.json` fixture was converted to concrete CSV lists, which were connected to the `facility_lists.json` fixture to upload them to the DB while creating the test DB for the integration tests. This is necessary because the parsing function that triggers ContriCleaner can only work with real files, not facility list items as it did previously.
    6. Refactored the ContributeForm component in the front-end app.
    7. The list page has been adjusted to work with asynchronous parsing, and a new dialog window has been added to notify users about the list parsing process, indicating that they need to wait.
    8. Introduced a UI to display list parsing errors on the list page after the page refresh.

### What's new
* [OSDEV-1127](https://opensupplyhub.atlassian.net/browse/OSDEV-1127) - It was implemented the Production Location Search screen that has two tabs: "Search by OS ID" and "Search by Name and Address." Each tab adds a query parameter (`?tab=os-id` and `?tab=name-address`) to the URL when active, allowing for redirection to the selected tab. On the "Search by OS ID" tab, users see an input field where they can enter an OS ID. After entering the full OS ID (15 characters), the "Search By ID" button becomes clickable, allowing users to proceed to the results screen. There are two possible outcomes:
    * Successful Search: If the search is successful, the results screen displays information about the production location, including its name, OS ID, previous OS ID (If they exist), address, and country name. Users can then choose to either return to the search by name and address or add data and claim the location.
    * Unsuccessful Search: If the search is unsuccessful, an explanation is provided, along with two options: return to the search by name and address or search for another OS ID.

    Each results screen also includes a "Back to ID search" button at the top.

### Release instructions:
* Before deploying to an existing environment, clear OpenSearch to ensure it can receive any missed changes and properly start the update process.
* Ensure that the `migrate` command is included in the `post_deployment` command.


## Release 1.21.0

## Introduction
* Product name: Open Supply Hub
* Release date: September 21, 2024

### Code/API changes
* [OSDEV-1126](https://opensupplyhub.atlassian.net/browse/OSDEV-1126) - Added the `historical_os_id` field to the response from the `v1/production-locations` endpoint if the searched production location contains this data. Modified the search query for `os_id` so that the search is conducted in both the `os_id` and `historical_os_id` fields in the OpenSearch production-locations index.
To make this possible, the `sync_production_locations.sql` script, which generates data for the production-locations index, was modified to include the selection of `historical_os_id_value` from the `api_facilityalias` table.
Additionally, a `historical_os_id` filter was added to the `sync_production_locations.conf`, ensuring that the `historical_os_id` is included in the index document only when the `historical_os_id_value` is not empty.

### Architecture/Environment changes
* [OSDEV-1177](https://opensupplyhub.atlassian.net/browse/OSDEV-1177)
  * Improved OpenSearch indexes cleanup step in the `Deploy to AWS` and `DB - Apply Anonymized DB` pipelines to use script templates so that changes can be made in one place rather than in each pipeline separately
  * Stop/start Logstash and clearing OpenSearch indexes moved to separate jobs of `Deploy to AWS` and `DB - Apply Anonymized DB` pipelines.
  * Stop/start Logstash and clearing OpenSearch indexes now runs on ubuntu-latest runner.
  * The automated deployment to AWS after creating tags for `sandbox` and `production` was temporarily prevented (until the implementation of [OSDEV-1325](https://opensupplyhub.atlassian.net/browse/OSDEV-1325)).

### Bugfix
* [OSDEV-1177](https://opensupplyhub.atlassian.net/browse/OSDEV-1177) - The following changes have been made:
    * Removed the if clause in the DB. Apply the Anonymized DB workflow to activate stopping Logstash.
    * Corrected grammar mistakes in the description of the job steps for stopping Logstash and clearing OpenSearch for the `DB - Apply Anonymized DB` and `Deploy to AWS` GitHub workflows.

### What's new
* [OSDEV-1225](https://opensupplyhub.atlassian.net/browse/OSDEV-1225) - The auto email responses for `Approved` and `Rejected` statuses have been updated to improve user experience. A user receives an email updating them on the status of their list and the next steps they need to take.

### Release instructions:
* Ensure that the following commands are included in the `post_deployment` command:
    * `migrate`
* After running the `Release [Deploy]` workflow for both the `sandbox` and `production` environments, the responsible person must manually run the `Deploy to AWS` workflow, ensuring that the `Clear OpenSearch indexes` option is checked for each environment.
Note: This instruction updates item 3 of the ['Release to Production and Sandbox'](https://github.com/opensupplyhub/open-supply-hub/blob/main/doc/release/RELEASE-PROTOCOL.md#release-to-production-and-sandbox) section of the RELEASE-PROTOCOL.


## Release 1.20.0

## Introduction
* Product name: Open Supply Hub
* Release date: September 7, 2024

### Database changes
#### Migrations:
* 0155_remove_verification_method_column_from_facility_claim - This migration replaces the old `index_approved_claim` function with a new one that does not index the `verification_method` and `phone_number` fields. Additionally, it removes the `verification_method` and `phone_number` fields from the FacilityClaim model and the respective history table.

#### Schema changes
* [OSDEV-1092](https://opensupplyhub.atlassian.net/browse/OSDEV-1092) - Since the `verification_method` and `phone_number` fields are no longer necessary for the claim form and aren't used anywhere in the codebase, they have been deleted from the FacilityClaim model and the respective history table.

### Code/API changes
* [OSDEV-1045](https://opensupplyhub.atlassian.net/browse/OSDEV-1045) - Added flag `highlightBackground` to the DashboardFacilityCard component to highlight background for claimed facilities only on the Merge moderation screen. Added the `get_is_claimed` method to the `FacilityIndexDetailsSerializer` that returns a boolean value depending on whether the facility has an approved claim or not.
* [OSDEV-1167](https://opensupplyhub.atlassian.net/browse/OSDEV-1167) - Search. Update field names in Open Search. The following parameter/field names in the API schema for GET api/v1/production-locations has been changed:
    - `name_local` -> `local_name`
    - `url` -> `business_url`
    - `lon` -> `lng`
* [OSDEV-1025](https://opensupplyhub.atlassian.net/browse/OSDEV-1025) - Added the `get_is_claimed` method to the `FacilityMatchSerializer` that returns a boolean value depending on whether the matched facility has an approved claim or not.
* [OSDEV-1092](https://opensupplyhub.atlassian.net/browse/OSDEV-1092) - Modified the serialized output of the `FacilityClaimDetailsSerializer`:
    * Removed the `verification_method` and `phone_number` fields.
    * Added `facility_website`, `sector`, `facility_workers_count`, and `facility_name_native_language`.
* [OSDEV-1101](https://opensupplyhub.atlassian.net/browse/OSDEV-1101) - API v1/production-locations. Extend the country object to include alpha-3 code, numeric code, and country name.

### Architecture/Environment changes
* [OSDEV-1153](https://opensupplyhub.atlassian.net/browse/OSDEV-1153) - Created integration tests for the OpenSearch and for new `/api/v1/production-locations/` API endpoint.
* [OSDEV-1177](https://opensupplyhub.atlassian.net/browse/OSDEV-1177) - Implemented clearing OpenSearch and stopping Logstash during Postgres DB restore/reset in pre-prod/test/dev environments to freshly populate OpenSearch with data from the restored or reset Postgres DB.

### What's new
* [OSDEV-1045](https://opensupplyhub.atlassian.net/browse/OSDEV-1045) - The color of the facility panel for claimed facilities in the Merge moderation screen has been changed to green.
* [OSDEV-1025](https://opensupplyhub.atlassian.net/browse/OSDEV-1025) - Added the claim badge to the facility details on the C/R moderation screen when the facility has an approved claim.
* [OSDEV-1092](https://opensupplyhub.atlassian.net/browse/OSDEV-1092) - On the Facility Claims Details page, fields have been updated to show only those that could be uploaded as part of the claim form:
    * Removed deprecated fields: Phone Number, Company Name, Facility Parent Company / Supplier Group, Facility Description, and Verification Method.
    * Added new fields: Sector(s), Production Location's Website, Number of Workers, and Local Language Name.
    * Renamed fields:
        * 'Facility' to 'Location Name',
        * 'Claim Contributor' to 'Claimant Account',
        * 'Job Title' to 'Claimant Title',
        * 'Email' to 'Account Email',
        * 'Website' to 'Claimant's Website',
        * 'LinkedIn Profile' to 'Production Location's LinkedIn'.

### Release instructions:
* Before deploying to an existing environment, manually delete the related EFS storage, OpenSearch domain, and stop all tasks of the Logstash service in the appropriate ECS cluster. This is necessary to apply the new mapping for the production-locations OpenSearch index.

* Ensure that the following commands are included in the `post_deployment` command:
    * `migrate`
    * `index_facilities_new`


## Release 1.19.0

## Introduction
* Product name: Open Supply Hub
* Release date: August 24, 2024

### Code/API changes
* [OSDEV-1006](https://opensupplyhub.atlassian.net/browse/OSDEV-1006) - Create new "api/v1/production-locations" endpoint.
* [OSDEV-633](https://opensupplyhub.atlassian.net/browse/OSDEV-633) - Modified the `sectors` endpoint to return either a list of sectors or sectors grouped by their sector groups, depending on the query parameters passed to the request. Possible parameters include:
    * `embed` (optional): If present, returns a flat list of sectors submitted by a specific contributor.
    * `contributor` (optional): If embed is provided, this parameter must be included to filter sectors submitted by a specific contributor.
    * `grouped` (optional): If present, returns sectors grouped by their sector groups.
* [OSDEV-1184](https://opensupplyhub.atlassian.net/browse/OSDEV-1184) - Handle validation errors for size, sort_by and order_by parameters of "api/v1/production-locations" endpoint.
* [OSDEV-982](https://opensupplyhub.atlassian.net/browse/OSDEV-982) - Search, API. Add OS ID query parameter to v1/production-locations. Implement "api/v1/production-locations/{os_id}" endpoint.
* [OSDEV-1103](https://opensupplyhub.atlassian.net/browse/OSDEV-1103) - Enabled accent-insensitive search for `name` and `address` fields of production location by designing the index mapping to do ASCII folding for search tokens. Additionally, there were changed query_type for the `name` and `name_local` fields from `terms` to `match`.

### Architecture/Environment changes
* [OSDEV-1165](https://opensupplyhub.atlassian.net/browse/OSDEV-1165) - Updated the release protocol to include information about quick fixes and how to perform them. Additionally, updated the GitFlow diagram to visually depict this process.
* Updated the `RELEASE-PROTOCOL.md` file to include information about OpenSearch and Logstash, stating that their functionality should also be checked after deployment.
* [OSDEV-1169](https://opensupplyhub.atlassian.net/browse/OSDEV-1169) - Activated deployment database-anonymizer to production.
* [OSDEV-1197](https://opensupplyhub.atlassian.net/browse/OSDEV-1197) - Upgrade Kafka tools to version 3.8.0

### Bugfix
* [OSDEV-1048](https://opensupplyhub.atlassian.net/browse/OSDEV-1048) - Fixed error "User Cannot read properties of undefined (reading 'length')".
* [OSDEV-1180](https://opensupplyhub.atlassian.net/browse/OSDEV-1180) - Introduced a 10,000-download limit check on the api/facilities-downloads API endpoint to prevent non-API users from downloading more than 10,000 production locations.
* [OSDEV-1178](https://opensupplyhub.atlassian.net/browse/OSDEV-1178) - Added null check for claimStatuses array that fixes JS error on Dashboard/Facility Claims page.

### What's new
* [OSDEV-633](https://opensupplyhub.atlassian.net/browse/OSDEV-633) - Added a nested select to the Sectors filter. The main selection is the group name of related sectors. By pressing the header, a user can select all related sectors from this group. To view the list of related sectors, it's necessary to press the "carrot" icon next to the group heading. This action allows a user to choose a single sector from the grouped list. Additionally, entering text into the search filter displays only the filtered sectors within the opened groups.

### Release instructions:
* Before deploying to an existing environment, manually delete the related EFS storage, OpenSearch domain, and stop all tasks of the Logstash service in the appropriate ECS cluster. This is necessary to apply the new mapping for the production-locations OpenSearch index.


## Release 1.18.0

## Introduction
* Product name: Open Supply Hub
* Release date: August 10, 2024

### Database changes
#### Migrations:
* 0152_delete_tilecache_and_dynamicsetting - removed unused `api_tilecache` and `api_dynamicsetting` tables.
* 0153_add_sector_group_table - creates the `SectorGroup` model and populates it with the sector groups names.
* 0154_associate_sectors_with_groups - associates sectors with sector groups.

#### Schema changes
* [OSDEV-1142](https://opensupplyhub.atlassian.net/browse/OSDEV-1142) - Technical Debt. Remove unused `api_tilecache` and `api_dynamicsetting` tables. Migration has been created, removed related data in the code base.
* [OSDEV-360](https://opensupplyhub.atlassian.net/browse/OSDEV-360) - The following changes have been implemented:
    * A new table, `api_sectorgroup`, has been introduced and populated with sector group names.
    * A new field named `groups` has been added to the `Sector` model to establish a many-to-many relationship between the `api_sector` and the `api_sectorgroup` tables.

### Code/API changes
* [OSDEV-1005](https://opensupplyhub.atlassian.net/browse/OSDEV-1005) - Disconnect location deletion propagation to the OpenSearch cluster while the Django tests are running, as it is outside the scope of Django unit testing.

### Architecture/Environment changes
* [OSDEV-1005](https://opensupplyhub.atlassian.net/browse/OSDEV-1005) - Enable deployment of the Logstash and OpenSearch infra to AWS environments.
* [OSDEV-1156](https://opensupplyhub.atlassian.net/browse/OSDEV-1156) - The following changes have been made:
    * Defined memory and CPU configurations for Logstash and instance types for OpenSearch in each AWS environment. The memory and CPU configurations for Logstash have been set uniformly across all environments. After an investigation, it was found that the minimally sufficient requirements are 0.25 CPU and 2 GB of memory for proper Logstash operation, even with the production database. [This documentation](https://www.elastic.co/guide/en/logstash/current/jvm-settings.html) about JVM settings in the Logstash app was used to determine the appropriate resource settings. Regarding OpenSearch, the least powerful instance type was used for the Dev, Staging, and Test environments since high OpenSearch performance is not required there. For the Prod and Pre-prod environments, the minimally recommended general-purpose instance type, `m6g.large.search`, was selected. Research showed that it can process document deletions in 0.04 seconds, which is relatively fast compared to the 0.1-0.2 seconds on the `t3.small.search` instance type used for Dev, Staging, and Test. This decision was based on [this AWS Blog article](https://aws.amazon.com/blogs/aws-cloud-financial-management/better-together-graviton-2-and-gp3-with-amazon-opensearch-service/).
    * The OpenSearch instance type was parameterized.
    * The JVM direct memory consumption in the Logstash app was decreased to 512 MB to fit into two gigabytes of memory, which is the maximum available for 0.25 CPU. Total memory usage was calculated based on the formula in [this section](https://www.elastic.co/guide/en/logstash/current/jvm-settings.html#memory-size-calculation) of the Logstash JVM settings documentation.
* Updated the OpenSearch domain name to the environment-dependent Terraform (TF) local variable in the resources of the OpenSearch access policy. Utilized the `aws_opensearch_domain_policy` resource since the `access_policies` parameter on `aws_opensearch_domain` does not validate the policy correctly after its updates. See [the discussion on GitHub](https://github.com/hashicorp/terraform-provider-aws/issues/26433).

### Bugfix
* Ensure that the OpenSearch domain name is unique for each environment to avoid conflicts when provisioning domains across different environments.
* [OSDEV-1176](https://opensupplyhub.atlassian.net/browse/OSDEV-1176) - Fixed a spelling mistake in the label for the password field on the LogIn page. After the fix, the label reads "Password".
* [OSDEV-1178](https://opensupplyhub.atlassian.net/browse/OSDEV-1178) - Fixed error "Something went wrong" error after clicking on Dashboard -> View Facility Claims.

### What's new
* [OSDEV-1144](https://opensupplyhub.atlassian.net/browse/OSDEV-1144) - Claims emails. Updated text for approval, revocation, and denial emails.
* [OSDEV-360](https://opensupplyhub.atlassian.net/browse/OSDEV-360) - On the admin dashboard, functionality has been added to allow Admins to add, remove, or modify sector groups. In the `Sectors` tab, Admins can now adjust the related sector groups for each sector. Each sector must be associated with at least one group.
* [OSDEV-1005](https://opensupplyhub.atlassian.net/browse/OSDEV-1005) - Implement the propagation of production location deletions from the PostgreSQL database to the OpenSearch cluster. After this fix, the locations that were deleted will be excluded from the response of the `v1/production-location` GET API endpoint.

### Release instructions:
* Ensure that the following commands are included in the `post_deployment` command:
    * `migrate`


## Release 1.17.0

## Introduction
* Product name: Open Supply Hub
* Release date: July 27, 2024

### Database changes
#### Migrations:
* 0151_replace_index_number_of_workers - replace function `index_number_of_workers` to use one source of truth for both`number_of_workers` & `extended_fields`.

### Bugfix
* [OSDEV-1145](https://opensupplyhub.atlassian.net/browse/OSDEV-1145) - Error message appearing as red dot with no context. Error display has been fixed. Simplified displaying logic of errors. Changed error property type.
* [OSDEV-576](https://opensupplyhub.atlassian.net/browse/OSDEV-576) - Implemented one source of truth to Search query source & Production Location Details page source for field `number_of_workers`.
* [OSDEV-1146](https://opensupplyhub.atlassian.net/browse/OSDEV-1146) - Fixed issue with missed header & data for Claim Decision column while downloaded Facility Claims data in xlsx format.

### What's new
* [OSDEV-1090](https://opensupplyhub.atlassian.net/browse/OSDEV-1090) - Claims. Remove extra product type field on Claimed Facility Details page.
* [OSDEV-273](https://opensupplyhub.atlassian.net/browse/OSDEV-273) - Facility Claims. Implement filtering by Country and Status. Set 'pending' claim status as a default filter.
* [OSDEV-1083](https://opensupplyhub.atlassian.net/browse/OSDEV-1083) - Implemented a 'toggle password visibility' feature in the login, registration, reset password and user profile forms.
* The legacy `_template` API endpoint was disabled via the configuration file in favor of the new `_index_template` API endpoint, since the composable index template is used for OpenSearch. The `legacy_template` was set to `false` to start using the defined composable index template in the `production_locations.json` file. This change is necessary to avoid omitting the `production_locations.json` index template for the `production-locations` index defined in the Logstash app and to enforce the OpenSearch cluster to use the explicit mapping for the `production-locations` index.

### Release instructions:
* Ensure that the following commands are included in the `post_deployment` command:
    * `migrate`
    * `index_facilities_new`


## Release 1.16.0

## Introduction
* Product name: Open Supply Hub
* Release date: July 13, 2024

### Code/API changes
* [OSDEV-1100](https://opensupplyhub.atlassian.net/browse/OSDEV-1100) - Replaced all mentions of "facility" and "facilities" with the new production location naming in the Logstash app. Renamed `location` field in the production locations index to `coordinates`.
* [OSDEV-705](https://opensupplyhub.atlassian.net/browse/OSDEV-705) - Created an additional `RowCoordinatesSerializer` in the ContriCleaner to handle coordinate values ("lat" and "lng"). Moved the conversion of "lat" and "lng" into float point numbers from `FacilityListViewSet` to this serializer.
* Introduced a general format for all Python logs by updating the Django `LOGGING` constant. Disabled propagation for the `django` logger to the `root` logger to avoid log duplication. Removed unnecessary calls to the `basicConfig` method since only the configuration defined in the `LOGGING` constant in the settings.py file is considered valid by the current Django app.

### Bugfix
* [OSDEV-705](https://opensupplyhub.atlassian.net/browse/OSDEV-705) - Fixed the error “could not convert string to float” that occurred when a list contained columns for “lat” and “lng” and only some of the rows in these columns had data. As a result, rows are processed regardless of whether the values for “lat” and “lng” are present and valid, invalid, or empty.

### What's new
* [OSDEV-981](https://opensupplyhub.atlassian.net/browse/OSDEV-981) Reporting. History of contributor uploads. Created a new report with details about the contributor:
    * including name, ID, contributor type;
    * first upload, including date of the first upload and time since the first upload in days;
    * most recent (or “last”) upload, including date of the last upload and time since the last upload in days;
    * total (or “lifetime”) uploads and a calculation for uploads per year (= lifetime uploads = total uploads / (current year - first upload year); if “first upload year” = “current year”, then use 1 in denominator). This data is ordered based on the “date of last upload” column so that contributors who have recently contributed data are at the top of the report.
* [OSDEV-1105](https://opensupplyhub.atlassian.net/browse/OSDEV-1105) - Contribution. Allow commas in list name and update error message.
* [OSDEV-272](https://opensupplyhub.atlassian.net/browse/OSDEV-272) - Facility Claims Page. Implement ascending/descending and alphabetic sort on FE. Applied proper sorting for lower case/upper case/accented strings.
* [OSDEV-1036](https://opensupplyhub.atlassian.net/browse/OSDEV-1036) - Claims. Add a sortable "claim decision" column to claims admin page.
* [OSDEV-1053](https://opensupplyhub.atlassian.net/browse/OSDEV-1053) - Updated email notification about the claim submission.


## Release 1.15.0

## Introduction
* Product name: Open Supply Hub
* Release date: June 29, 2024

### Database changes
#### Migrations:
* 0150_introduce_function_formatting_number_to_percent - adds add_percent_to_number to DB and drop
drop_calc_column_func.

### Code/API changes
* [OSDEV-1004](https://opensupplyhub.atlassian.net/browse/OSDEV-1004) - The following changes have been made to the Logstash and OpenSearch services:
    * Prepared the SQL script to collect all the necessary data for the `v1/facilities` API endpoint according to the new API specification. Agreed upon and established a prioritization scale for gathering data related to the name, address, sector, parent_company, product_type, facility_type, processing_type, number_of_workers and location fields as follows:
        * Data from the approved claim.
        * Promoted matches (considered as promoted facility list items).
        * The most recently contributed data.
    * For the country field, the same prioritization scale has been utilized except for 'Data from the approved claims' because the claimant cannot update the country in any way.
    * Introduced a new set of Ruby scripts to filter and reorganize the incoming data at the Logstash app level, avoiding complex database queries that could lead to high database load.
    * Updated the `facilities` index template for OpenSearch to define how new fields within the facility documents are stored and indexed by OpenSearch.
    * Set up the main Logstash pipeline to run every 15 minutes.
    * Introduced ingress and egress rules for the Opensearch and Logstash.
    * Parameterized database credentials for the logstash configs input.
    * Parameterized OpenSearch domain for the logstash configs output.
    * Specified the ARN of an IAM role to be used as the master user for the OpenSearch domain.
    * Set EFS access point permissions for logstash:root user.
    * Utilized environment variables to disable authentication for OpenSearch during local development, as the authentication isn't necessary.

    All changes have been made to meet the API specification requirements for `v1/facilities` API endpoint as closely as possible.

### Architecture/Environment changes
* For the job `clean_ecr_repositories` of Destroy Environment action, it was added a new line to the script responsible for deleting ECR repositories, specifically targeting the `opensupplyhub-logstash` repository.
* The `reindex_database` and `index_facilities_new` commands have been removed from the `post_deployment` command.

### Bugfix
* [OSDEV-1098](https://opensupplyhub.atlassian.net/browse/OSDEV-1098) Reporting. A columns values in the report "Contributor type by %" are not cumulative. The SQL for the report has been rewritten in such a way that first calculates the monthly counts, then computes the cumulative counts for each month, and finally applies the add_percent_to_number function to get the desired percentages. This gives us the accumulated values for each month.

### What's new
* [OSDEV-1071](https://opensupplyhub.atlassian.net/browse/OSDEV-1071)  Replaced the term "facility" with "production location" in the claims banners
* [OSDEV-933](https://opensupplyhub.atlassian.net/browse/OSDEV-933) Facility Claims. Add "what is claims" screen. `What is claims` page with radio buttons has been added that explains more about the claim. Updated title and link text for not logged in user who wants to claim a production location.
* [OSDEV-1088](https://opensupplyhub.atlassian.net/browse/OSDEV-1088) - Collecting users' public IP addresses in the Rollbar error tracker has been disabled to meet GDPR compliance.

### Release instructions:
* Update code.


## Release 1.14.0

## Introduction
* Product name: Open Supply Hub
* Release date: June 15, 2024

### Database changes
#### Migrations:
* 0146_add_facility_workers_count_new_field_to_facilityclaim - adds the facility_workers_count_new field to the FacilityClaim model.
* 0147_copy_facility_workers_count_to_facility_workers_count_new - copies the data from the facility_workers_count field to the facility_workers_count_new field.
* 0148_remove_facility_workers_count_field_from_facilityclaim - removes the facility_workers_count field from the FacilityClaim model.
* 0149_rename_facility_workers_count_new_to_facility_workers_count - renames the facility_workers_count_new field to facility_workers_count.

#### Schema changes
* [OSDEV-1084](https://opensupplyhub.atlassian.net/browse/OSDEV-1084) - To enable adding a range for the number of workers during the claiming process, the type of the `facility_workers_count` field in the `FacilityClaim` table was changed from `IntegerField` to `CharField`.

### Architecture/Environment changes
* [OSDEV-1069](https://opensupplyhub.atlassian.net/browse/OSDEV-1069) - The following changes have been made:
    * Changed the Postgres Docker image for the database to use the official one and make the local database setup platform-agnostic, so it doesn't depend on the processor architecture.
    * Built the PostGIS program from source and installed it to avoid LLVM-related errors inside the database Docker container during local development.
* [OSDEV-1072](https://opensupplyhub.atlassian.net/browse/OSDEV-1072) - The following changes have been made:
    * Added building database-anonymizer container to the pipeline.
    * Pushing the database-anonymizer container to the repo is turned off until the database anonymizing scheduled task will be deployed to the production.
* [OSDEV-1089](https://opensupplyhub.atlassian.net/browse/OSDEV-1089) Change format gunicurn logs not pass IP address to AWS CloudWatch.
* Added command `reindex_database`
* [OSDEV-1075](https://opensupplyhub.atlassian.net/browse/OSDEV-1075) - The following changes have been made:
    * All resources created via batch job will be tagged
* [OSDEV-1089](https://opensupplyhub.atlassian.net/browse/OSDEV-1089) Change format gunicurn logs not pass IP address to AWS CloudWatch.
* Make tile generation endpoint transaction-less and remove `CREATE TEMP TABLE` statement.
* Added command `reindex_database`.
* [OSDEV-1089](https://opensupplyhub.atlassian.net/browse/OSDEV-1089) Change format gunicurn logs not pass IP address to AWS CloudWatch.
* Removed calling command `clean_facilitylistitems` from the `post_deployment` command.
* Added calling command `reindex_database` from the `post_deployment` command.
* Added calling command `index_facilities_new` from the `post_deployment` command.
* An additional loop was added to the `run_cli_task` script that repeatedly checks the status of an AWS ECS task, waiting for it to stop.

### Bugfix
* [OSDEV-1019](https://opensupplyhub.atlassian.net/browse/OSDEV-1019) - Fixed an error message to 'Your account is not verified. Check your email for a confirmation link.' when a user tries to log in with an uppercase letter in the email address and their account has not been activated through the confirmation link.
* Added the `--if-exists` flag to all calls of the `pg_restore` command to eliminate spam errors when it tries to delete resources that don't exist just because the DB can be empty. Improved the section of the README about applying the database dump locally. Specifically, SQL queries have been added to delete all the tables and recreate an empty database schema to avoid conflicts during the database dump restore.

### What's new
* [OSDEV-1030](https://opensupplyhub.atlassian.net/browse/OSDEV-1030) - The following changes have been made:
    * Replaced the "Donate" button with a "Blog" button in the header
    * Added links to the "Blog" and "Careers" pages in the footer
* [OSDEV-939](https://opensupplyhub.atlassian.net/browse/OSDEV-939) - The following changes have been made:
    * Created new steps `Supporting Documentation` & `Additional Data` for `Facility Claim Request` page.
    * Added popup for successfully submitted claim.
* [OSDEV-1084](https://opensupplyhub.atlassian.net/browse/OSDEV-1084) - Enable adding a range for the number of workers during the claiming process, either after pressing the “I want to claim this production location” link or on the Claimed Facility Details page.

### Release instructions:
* Update code.


## Release 1.13.0

## Introduction
* Product name: Open Supply Hub
* Release date: June 01, 2024

### Database changes
#### Migrations:
* 0145_new_functions_for_clean_facilitylistitems_command - introduced new sql functions for `clean_facilitylistitems` command:
    - drop_table_triggers
    - remove_items_where_facility_id_is_null
    - remove_old_pending_matches
    - remove_items_without_matches_and_related_facilities

### Code/API changes
* [OSDEV-994](https://opensupplyhub.atlassian.net/browse/OSDEV-994) API. Update to pass all merge events to user based on contrib id. A non-admin API user makes:
- a GET call to /moderation-events/merge/
and receives information about merges that have occurred for all contributors.
- a GET call to /moderation-events/merge/?contributors=<id_number_x>&contributors=<id_number_y>&contributors=<id_number_z>
and receives information about merges that have occurred for the contributors with the specified IDs.

### Architecture/Environment changes
* [OSDEV-1003](https://opensupplyhub.atlassian.net/browse/OSDEV-1003) - Added automatic building for the Logstash Docker image in the `Deploy to AWS` workflow. Refactored the `Deploy to AWS` workflow to remove redundant setting values for `build-args` of the `docker/build-push-action` action in cases where the values are not used.
* [OSDEV-1004](https://opensupplyhub.atlassian.net/browse/OSDEV-1004) - Prepared the local environment setup for the Logstash and OpenSearch services to enable local development. Created a script to start the project from scratch with a database populated with sample data.
* [OSDEV-1054](https://opensupplyhub.atlassian.net/browse/OSDEV-1054) - Added a Django command `clean_facilitylistitems` that make next steps:
    - drop table triggers;
    - remove facilitylistitems where facility_id is null;
    - remove facilitylistitems with potential match status more than thirty days;
    - remove facilitylistitems without matches and related facilities;
    - create table triggers;
    - run indexing facilities
* [OSDEV-878](https://opensupplyhub.atlassian.net/browse/OSDEV-878) - Added a Django command `post_deployment` that runs Django migrations during the deployment process. This command can be expanded to include other post-deployment tasks. Used the `post_deployment` command in the `post_deploy` job of the Deploy to AWS workflow.

### Bugfix
* [OSDEV-1056](https://opensupplyhub.atlassian.net/browse/OSDEV-1056) - Refactor OS Hub member's email anonymization.
* [OSDEV-1022](https://opensupplyhub.atlassian.net/browse/OSDEV-1022) - Fix updating facility claim for user. Bring the format of extended field values to the same format as for List / API upload during processing. This has been done because extending fields processing is happening both for List / API uploading and claim update.
* [OSDEV-788](https://opensupplyhub.atlassian.net/browse/OSDEV-788) - Re-written logic for New_Facility/Automatic_Match/Potential_Match when we collect & save data for FacilityListItemTemp/FacilityMatchTemp. That fixed issue with option `create` equal `False` for API requests.
* [OSDEV-1027](https://opensupplyhub.atlassian.net/browse/OSDEV-1027) - Fix rendering of the Average Lead Time section

### What's new
* [OSDEV-1049](https://opensupplyhub.atlassian.net/browse/OSDEV-1049) Update Release protocol.
* [OSDEV-922](https://opensupplyhub.atlassian.net/browse/OSDEV-922) Consent Message. Update wording of consent opt in message on Open Supply Hub. A user who verifies Open Supply Hub for the first time can see the updated message.
* [OSDEV-1068](https://opensupplyhub.atlassian.net/browse/OSDEV-1068) - Created report that shows the number of records from the api_facilitymatch table for contributors: 2060, 1045, 685, 3356

### Release instructions:
* Update code.
* Apply DB migrations up to the latest one.


## Release 1.12.0

## Introduction
* Product name: Open Supply Hub
* Release date: May 18, 2024

### Database changes
#### Migrations:
* 0143_create_facility_claim_attachment_table.py - create api_facilityclaimattachments table to store claimant attachments per facility claim
* 0144_remove_unnecessary_columns_from_facility_claim.py - This migration replaces the old `index_approved_claim` function with a similar one that does not index the `preferred_contact_method` field. Additionally, the migration removes `email` and `preferred_contact_method` from the `FacilityClaim` model and the respective history table.

#### Schema changes
* [OSDEV-931](https://opensupplyhub.atlassian.net/browse/OSDEV-931) - Since `email` and `preferred_contact_method` are no longer necessary for the claim form, they have been removed from the `FacilityClaim` model and the respective history table. Additionally, the old `index_approved_claim` function has been replaced with a similar one that does not index the `preferred_contact_method` field.

### Code/API changes
* [OSDEV-1021](https://opensupplyhub.atlassian.net/browse/OSDEV-1021) Update the release protocol. The release protocol has been updated with the recent changes. Has been added the section about reloading DedupeHub and QA notification.
* [OSDEV-997](https://opensupplyhub.atlassian.net/browse/OSDEV-997) - A new method, `message_claimant`, was added to the `FacilityClaimViewSet` for handling a POST request on the url-path `message-claimant` for messages to the claimant.
Mail templates for the message to the claimant and the claims team signature were also added.

### Architecture/Environment changes
* [OSDEV-897](https://opensupplyhub.atlassian.net/browse/OSDEV-897) FE(React) app. An appropriate local Docker environment is configured for the application. A local Docker environment has been created for the React application. Renamed the `app` folder to `react` to be clearer in the project. Replaced name in the code base. Removed unnecessary commands.
* [OSDEV-862](https://opensupplyhub.atlassian.net/browse/OSDEV-862) Fix `DB - Save Anonymized DB` / `DB - Apply Anonymized DB` workflows:
  - run actions on self-hosted runners to eliminate `lack of storage` issue that happens on github's runners.
  - use the `Test` environment for  `DB - Save Anonymized DB` action
* [OSDEV-989](https://opensupplyhub.atlassian.net/browse/OSDEV-989) - The Strategy pattern was utilized to consolidate the processing of new facilities received from both API requests and list uploads. The code responsible for executing this processing was refactored, and new classes were implemented:
    * ProcessingFacility - abstract class for facility processing
    * ProcessingFacilityList - class to process a facility list
    * ProcessingFacilityAPI - class to process a facility from an API request
    * ProcessingFacilityExecutor - class defines which interface to execute for the processing of a facility
* Resource allocation has been optimized for the Test environment. The number of ECS tasks in the Test environment has been reduced from 4 to 2, while maintaining system stability.
* [OSDEV-870](https://opensupplyhub.atlassian.net/browse/OSDEV-870) - In `docker-compose` for the `api-app`  added dependency that helps to fix connection with the database during tests pipelines for Dedupe-Hub:
* [OSDEV-1001](https://opensupplyhub.atlassian.net/browse/OSDEV-1001) - Deploy OpenSearch service to OS Hub infrastructure.
```
database:
    condition: service_healthy
```
* [OSDEV-1024](https://opensupplyhub.atlassian.net/browse/OSDEV-1024) - Dedupe Hub. Revise service configurations and refine gazetteer retraining. Remove option `--reload` & decrease number of workers in Dedupe Hub service configuration. Refactor initial rebuilding of gazetteer.
* [OSDEV-885](https://opensupplyhub.atlassian.net/browse/OSDEV-885) - Implement option to reset database for `Dev`, `Test` and `Pre-prod` environmet to `Deploy to AWS` pipleine
* [OSDEV-1002](https://opensupplyhub.atlassian.net/browse/OSDEV-1002) - The following changes have been done:
    * Prepared initial AWS infrastructure via Terraform for the Logstash service, including configuring AWS EFS storage to save the pointer of the last run for the jdbc plugin. Essentially, after deploying updated Terraform code to an environment, ECS task definition, ECR repository, ECS service, along with EFS storage, will be set up for Logstash to function.
    * Moved the PoC solution of the Logstash + Elasticsearch setup to the repository to avoid losing it. Further work is needed as the solution requires development and is not functioning smoothly.
* In response to recent stability observations of the staging environment, resource allocation has been optimized by reducing the number of ECS tasks from 8 to 6 for the Django app instances, thus maintaining system stability.

### Bugfix
* [OSDEV-870](https://opensupplyhub.atlassian.net/browse/OSDEV-870) - The returning confirm/reject URLs were fixed when a facility has been matched. Changes were made to the Dedupe-Hub to prevent adding rows with empty fields to the `api_facilitymatch` and `api_facilitymatchtemp` tables when the count of matches is more than one.
* [OSDEV-744](https://opensupplyhub.atlassian.net/browse/OSDEV-744) - API. When user want to confirm/reject potential_match it didn't found a match through `id`, was fixed by provided valid `id` from `api_facilitymatch` table.
* [OSDEV-1052](https://opensupplyhub.atlassian.net/browse/OSDEV-1052) - Replace data@opensupplyhub by claims@opensupplyhub in the Frontend

### What's new
* [OSDEV-975](https://opensupplyhub.atlassian.net/browse/OSDEV-975) Reporting. Number of facilities with at least one extended field.`Facilities with Extended Field Data` report has been rewritten from Django ORM to SQL to optimize and speed up time of the report generation. Added two columns `With At Least 1 Extended Field` and `Sector`.
* [OSDEV-945](https://opensupplyhub.atlassian.net/browse/OSDEV-945) - Facility Claim. Update text of claim link on profile to "I want to claim this production location".
* [OSDEV-745](https://opensupplyhub.atlassian.net/browse/OSDEV-745) - New "Portuguese" translated resources option added to international menu.
* [OSDEV-944](https://opensupplyhub.atlassian.net/browse/OSDEV-944) - Facility claims. Short-term new screen for claim documentation.
* [OSDEV-931](https://opensupplyhub.atlassian.net/browse/OSDEV-931) - The following features have been implemented:
    * Made the Email field in the claim form uneditable, setting the claimer's email as the default value for this field.
    * Removed the _Preferred method of contact_ field from both the claim form and the claim details page in the admin dashboard.
    * Implemented redirecting a user to the claim page after navigating to the login page via the CTA link on the claim page for unauthorized users and successful login.
* [OSDEV-997](https://opensupplyhub.atlassian.net/browse/OSDEV-997) - Facility Claims. A new button, 'Message Claimant' has been added to the update status controls on the Facility Claim Details page. After successfully sending a message, the message text is recorded in the Claim Review Notes.

### Release instructions:
* Update code.
* Apply DB migrations up to the latest one.
* Run the index_facilities_new management command.


## Release 1.11.0

## Introduction
* Product name: Open Supply Hub
* Release date: April 20, 2024

### Code/API changes
* [OSDEV-923](https://opensupplyhub.atlassian.net/browse/OSDEV-923) [Uptime] Added more logs around API/List uploads & Dedupe Hub match processing
* [OSDEV-606](https://opensupplyhub.atlassian.net/browse/OSDEV-606) Contributor Sort: Allow for ascending sort of contributors on the Map page. The sort_by parameter submits type of sorting order for facilities. Default sorting will be primary by public contributors count descending and secondary by name ascending/descending and contributors count ascending.

### Architecture/Environment changes
* [OSDEV-990](https://opensupplyhub.atlassian.net/browse/OSDEV-990) - Implement a ContriCleaner facade class to simplify interaction with client code. With this change, the client code only needs to instantiate the ContriCleaner class, pass the input data, and then call the `process_data` method without the need to define strategies or other details. This abstraction helps streamline the process and encapsulate complexity.
* [OSDEV-991](https://opensupplyhub.atlassian.net/browse/OSDEV-991) - Implement a chain of pre-validation and serialization handlers in the ContriCleaner to streamline data processing. Additionally, refactor the CompositeRowSerializer to set up leaf serializers using a specialized method, ensuring loose coupling between the CompositeRowSerializer and leaf serializers. Lastly, separate serialization and validation tasks from parsing in the ContriCleaner library for improved modularity and maintainability.
* [OSDEV-1000](https://opensupplyhub.atlassian.net/browse/OSDEV-1000) - A new class `ProcessingFacility` was created that will be responsible for managing the processing of new facilities from both API requests and list uploads. The functionality of processing a new facility received from an API request, which was previously in `facilities_view_set.py`, has been moved to `processing_facility.py`.
* [OSDEV-1007](https://opensupplyhub.atlassian.net/browse/OSDEV-1007) - The functionality of processing a new facility received from list uploads, which was previously in `facility_list_view_set.py`, has been moved to `create_facility.py`.
* [OSDEV-927](https://opensupplyhub.atlassian.net/browse/OSDEV-927) - Reduce resources allocated for bastions to t3.nano.
* [OSDEV-805](https://opensupplyhub.atlassian.net/browse/OSDEV-805) - Make Environment and project tag to be applied to all resources by defaul.
* [OSDEV-862](https://opensupplyhub.atlassian.net/browse/OSDEV-862) - Add `Save Anonymized DB` and `Apply Anonymized DB` actions that provde possibility to save anonymized dump to S3 bucket and then resotre Test or Pre-Prod environment from dump stored on S3.
* [OSDEV-859](https://opensupplyhub.atlassian.net/browse/OSDEV-859) - Creates task-definitation for scheduled task that
  * creates temporary postgresdb instance from latest production snaphsot in the `test` AWS account
  * run anonymization query
  * saves anonymized snapshot and removes the instance
* In response to recent stability observations, resource allocation has been optimized, reducing the number of ECS tasks in both production and pre-production environments from 16 to 12, maintaining system stability.

### Bugfix
* [OSDEV-996](https://opensupplyhub.atlassian.net/browse/OSDEV-996) The default sorting order for embedded maps was broken (changed to Descending by # Contributors). The default sorting order for embedded maps has been fixed (changed it back to Ascending by Name).
* [OSDEV-857](https://opensupplyhub.atlassian.net/browse/OSDEV-857) [Bug] Pre-prod isn't deleted by the 'terraform destroy' script. Command for destroying repositories on AWS pre-prod has been added.
* [OSDEV-888](https://opensupplyhub.atlassian.net/browse/OSDEV-888) - Facility Profile. An error occurs when trying to open a facility from the Status Reports page. The error occurred due to activity reports with the status `pending` containing fields with `null` values and these values pass to the `format_date` function as an argument. Modified the `get_activity_reports` method in the `FacilityIndexDetailsSerializer` to prevent passing a falsy `date` argument into the `format_date` function.
* [OSDEV-984](https://opensupplyhub.atlassian.net/browse/OSDEV-984) - Facility list upload. Header validation is failing, even though all the required columns and data are filled. Prepared basic implementation for ContriCleaner to validate headers (required fields) on early stage.
* [OSDEV-660](https://opensupplyhub.atlassian.net/browse/OSDEV-660) - Remove punctuation issues with duplicated commas and double quotes while facility list uploading.
* [OSDEV-986](https://opensupplyhub.atlassian.net/browse/OSDEV-986) - Fix the population of the custom data points uploaded via lists. Ensure that the full list header is saved in the database, and that the raw data for each facility list item is saved as a string of strings, with each value separated by a comma. This way, it helps maintain backward compatibility with the functionality responsible for displaying custom data points on the embedded maps. Also, revert to the previous default logic, which saves the sector as `Unspecified` when sector, sector_product_type, or product_type have empty values.
* [OSDEV-966](https://opensupplyhub.atlassian.net/browse/OSDEV-966) - Character limit validation has been implemented in the ContriCleaner library for name, address, and sector values. It enforces a maximum length of 200 characters for both the name and address values, and restricts sector values to 50 characters each. This fix addresses the issue where user uploads containing such invalid data caused requests to fail with unexpected errors.

### What's new
* [OSDEV-974](https://opensupplyhub.atlassian.net/browse/OSDEV-974) Reporting. Contributor type by %. Admin sees in the report data for the percent of data contributors on the platform by type (this should be in percent format with two decimal places shown), only accounts that have contributed data, the data should be ordered by most recent to oldest month and display mid-month values.
* [OSDEV-912](https://opensupplyhub.atlassian.net/browse/OSDEV-912) Facility Claim. Disable editing of name and address. The Facility name (English language) & Address fields of the claim details page have been removed and cannot be edited by the claimant.
* [OSDEV-571](https://opensupplyhub.atlassian.net/browse/OSDEV-571) Claimed Facility Details. Make the "Sector" field a dropdown instead of free text field. The `Sector` field became a dropdown that is pre-populated with the platform’s sector list from Django.
* [OSDEV-962](https://opensupplyhub.atlassian.net/browse/OSDEV-962) Update Release protocol. The Release protocol has been updated after the automatization of manual processes such as creating a release branch, restoring DB, deploy to AWS.
* [OSDEV-972](https://opensupplyhub.atlassian.net/browse/OSDEV-972) Reporting. Updating "Facility Uploads" report. Joined one table from two reports and added columns.New table with such columns:
`month`, `Total # of list uploads` in a given month (these are uploads that come from external contributors, NOT OS Hub team members), `# of public list uploads` in a given month (these are uploads that come from OS Hub team members AND have “[Public List]” in the contributor name), `Total facility listItems` uploaded in a given month, `# of Facilities` from Public Lists, `Total Facilities w/ status = new facility`, `# Public List Facilities w/ status = new facility`. Data is ordered from most recent to oldest
* [OSDEV-913](https://opensupplyhub.atlassian.net/browse/OSDEV-913) Claim. Updated the submitted claim auto-reply message for email template.
* [OSDEV-914](https://opensupplyhub.atlassian.net/browse/OSDEV-914) Claim. Updated the approved claim auto-reply message for email template

### Release instructions:
* Update code.


## Release 1.10.0

## Introduction
* Product name: Open Supply Hub
* Release date: March 23, 2024

### Database changes
#### Migrations:
* 0141_delete_contributor_webhooks.py - deletes `ContributorWebhook` model
* 0142_introduce_temporary_endpoint_switcher_for_list_uploads.py - This migration introduces a temporary API endpoint switcher for list uploads.

#### Schema changes
* [OSDEV-893](https://opensupplyhub.atlassian.net/browse/OSDEV-893) - Introduce a temporary API endpoint switcher for list uploads to enable switching to the old list upload API endpoint if the new endpoint affects production uptime.

### Code/API changes
* [OSDEV-832](https://opensupplyhub.atlassian.net/browse/OSDEV-832) API. Provide admins with a way to retrieve a user's call count in real time. Admin can see the report `API requests by user` with the number of successful and unsuccessful requests a user has made up to the current date.
* [OSDEV-831](https://opensupplyhub.atlassian.net/browse/OSDEV-831) - API. Handle Geocode errors w/ system error code when upload facility using endpoint.

### Architecture/Environment changes
* [OSDEV-693](https://opensupplyhub.atlassian.net/browse/OSDEV-693) Implement a GitHub action that applies migrations on given environment. Run migrations for `Test` environment via CLI command.
* [OSDEV-910](https://opensupplyhub.atlassian.net/browse/OSDEV-910) Add separated code quality pipelines for contricleaner, countries, django-api and frontend. After checking, it creates a code coverage report showing each particular app's code coverage. Add separated code quality jobs for code formatters.
* [OSDEV-702](https://opensupplyhub.atlassian.net/browse/OSDEV-702) Integrate a new module named `contricleaner` separately, designed to parse and validate data from various sources such as json, csv, and xls.
Move `countries` to a separate module so that it becomes possible to use both `django` and `contricleaner`.
* [OSDEV-893](https://opensupplyhub.atlassian.net/browse/OSDEV-893) - Implement CSV and XLSX file parser strategies in the ContriCleaner library, and incorporate preliminary cleanup during parsing.
* [OSDEV-915](https://opensupplyhub.atlassian.net/browse/OSDEV-915) Upgrade Kafka tools to version 3.5.2
* [OSDEV-877](https://opensupplyhub.atlassian.net/browse/OSDEV-877) Make migration run as part of "Deploy to AWS" workflow
* [OSDEV-851](https://opensupplyhub.atlassian.net/browse/OSDEV-851) Place 'terraform.tfvar' files to repository and move sensitive info to private repository opensupplyhub/ci-deployment/
* [OSDEV-938](https://opensupplyhub.atlassian.net/browse/OSDEV-938) Move cleanup helper functions to the serializer
* [OSDEV-851](https://opensupplyhub.atlassian.net/browse/OSDEV-851) Place 'terraform.tfvar' files to repository and move sensitive info to private repository opensupplyhub/ci-deployment
* [OSDEV-894](https://opensupplyhub.atlassian.net/browse/OSDEV-894) Implement Contricleaner library into create facility API endpoint (`facilities_view_set.py`)
* [OSDEV-536](https://opensupplyhub.atlassian.net/browse/OSDEV-536) In the Contricleaner library, implement parsing of fields `sector_product_type`, `sector`, and `product_type` based on commas and vertical bars.
* [OSDEV-760](https://opensupplyhub.atlassian.net/browse/OSDEV-760) In the Contricleaner library, implement parsing of fields `facility_type_processing_type`, `facility_type`, and `processing_type` based on commas and vertical bars.
* [OSDEV-893](https://opensupplyhub.atlassian.net/browse/OSDEV-893) - Implement the ContriCleaner parser for parsing facility lists immediately after list upload.

### Bugfix
* [OSDEV-549](https://opensupplyhub.atlassian.net/browse/OSDEV-549) Facility Search. Search button overlaps dropdown items. Dropdown items in search were made not to overlapping with button and containers in `Potential matches table` and `Find facility` search. The `isSideBarSearch` flag has been added to all search components to render properly regarding the place where the select is rendering.
* [OSDEV-943](https://opensupplyhub.atlassian.net/browse/OSDEV-943) Verified badges. The claim/verified icon on profiles is cut off at the bottom. The icons have been fixed and show properly.
* [OSDEV-716](https://opensupplyhub.atlassian.net/browse/OSDEV-716) Search. Lost refresh icon. The refresh icon has been made visible.
* [OSDEV-918](https://opensupplyhub.atlassian.net/browse/OSDEV-918) - ContriBot. New lists are not populating in Monday board and are not sent to slack. Added validation to throw an error for users who upload a facility list with `|` in the description field.
* [OSDEV-644](https://opensupplyhub.atlassian.net/browse/OSDEV-644) Error when trying to delete a facility with only one contributor in case that logic to clear FacilityClaimReviewNote table records missed.

### What's new
*  [OSDEV-861](https://opensupplyhub.atlassian.net/browse/OSDEV-861) API. The `API Notifications` tab has been removed so that users do not get confused about what it is, since the functionality does not exist for them. `Token:` as a header has been added above the API key on the `API` tab.
* [OSDEV-917](https://opensupplyhub.atlassian.net/browse/OSDEV-917) My Account Menu. Update order of the settings tabs. `NON-admin` user sees: My Facility / My Lists / Settings / Logout and `Admin` user sees: Dashboard / My Facility / My Lists / Settings / Logout
* [OSDEV-728](https://opensupplyhub.atlassian.net/browse/OSDEV-728) - Include `sector` data in the response of the `api/facilities/` API endpoint for the GET request, similar to what is provided in the `api/facilities/{id}` API endpoint.
* [OSDEV-802](https://opensupplyhub.atlassian.net/browse/OSDEV-802) - Distinguish API user and contributor id in the error message that pass to the Rollbar.

### Release instructions:
* Update code.
* Apply DB migrations up to the latest one.


## Release 1.9.0

## Introduction
* Product name: Open Supply Hub
* Release date: February 24, 2024

### Database changes
#### Migrations:
* 0135_disable_duplicates_and_lowercase_all_emails.py - implementing all emails to lowercase and disables duplicates
* 0136_remove_indexing_unnecessary_emails.py - This migration replaces the old `index_activity_reports_info` and `index_approved_claim` functions with similar ones that do not index emails.
* 0137_add_renewal_period_field.py - add new field to api_apilimit table & rename existing one.
Updated existing users api_apilimit records renewal_period value.
* 0138_remove_ppe_fields.py - This migration removes the PPE fields from the Facility, FacilityIndex, FacilityListItem, FacilityListItemTemp, HistoricalFacility models.
* 0139_remove_ppe_switch.py - This migration removes the ppe switch.
* 0140_remove_indexing_ppe_fields.py - This migration updates indexing functions to not index PPE fields.

#### Schema changes
* [OSDEV-835](https://opensupplyhub.atlassian.net/browse/OSDEV-835) - Since the FacilityIndex model is primarily used to store cached facility data and display it publicly via the `/facilities/{id}` API endpoint, only public data can be shown. Therefore, caching emails to the FacilityIndex model was removed from the PostgreSQL indexing functions. All instances where emails are publicly displayed have been removed. The only remaining field is `ppe_contact_email`, but all functionality and code related to PPE will be deleted in this [OSDEV-562](https://opensupplyhub.atlassian.net/browse/OSDEV-562) ticket.
* [OSDEV-562](https://opensupplyhub.atlassian.net/browse/OSDEV-562) - Remove PPE fields (ppe_product_types, ppe_contact_email, ppe_contact_phone, ppe_website, ppe) from the `api_facility`, `api_facilityindex`, `api_facilitylistitem`, `api_facilitylistitemtemp`, `api_historicalfacility`. Remove this fields from indexing processes.

### Code/API changes
* [OSDEV-562](https://opensupplyhub.atlassian.net/browse/OSDEV-562) - Remove code related to PPE (ppe_product_types, ppe_contact_email, ppe_contact_phone, ppe_website, ppe) field from `/src/app`
* [OSDEV-562](https://opensupplyhub.atlassian.net/browse/OSDEV-562) - Remove code related to PPE (ppe_product_types, ppe_contact_email, ppe_contact_phone, ppe_website, ppe) field from `/src/dedupe-hub`
* [OSDEV 562](https://opensupplyhub.atlassian.net/browse/OSDEV-562) Remove code related to PPE (ppe_product_types, ppe_contact_email, ppe_contact_phone, ppe_website, ppe) from `/src/django`

### Architecture/Environment changes
* [OSDEV-829](https://opensupplyhub.atlassian.net/browse/OSDEV-673) Makes `minimum-ratio: 1` It allows to push code with less than 1% diff from main.

### Bugfix
* [OSDEV-848](https://opensupplyhub.atlassian.net/browse/OSDEV-848) When a user tries to create an account with an email that exists in the DB but with a different case of letters, the system returns "An error prevented signing up". Has been fixed to "A user with that email already exists."
* [OSDEV-673](https://opensupplyhub.atlassian.net/browse/OSDEV-673) When a user calls the endpoint `facility/id/history`, instead of a response, receives the error "TypeError: the JSON object must be str, bytes or bytearray, not list", in particular, this happened with the PK20190913BBJ2Y facility. A list with one element (a dictionary) was passed to the function, so an error occurred when trying to index the list with a string. Fixed.

### What's new
* API. Include token and call info on API settings tab.[OSDEV-752](https://opensupplyhub.atlassian.net/browse/OSDEV-752). Users can access a tab called `API` in account settings.From this tab, they can generate/retrieve their token and see their `API call allowance`, `current call count` and their `renewal period`.
* Make login non-case sensitive. [OSDEV-628](https://opensupplyhub.atlassian.net/browse/OSDEV-628). When the user creates an account email saving in lowercase. User  could login with any variations of casing as long as the characters are the same.
* API. Enable token generation based on API permissions in Django. [OSDEV-729](https://opensupplyhub.atlassian.net/browse/OSDEV-729). Updated Settings page to show/hide token tab by user groups. Forbid access to generate token for API if user didn't have permission groups.
* [OSDEV-219](https://opensupplyhub.atlassian.net/browse/OSDEV-219). Data moderator can merge potential match facilities from Confirm / Reject screen.
* [OSDEV-835](https://opensupplyhub.atlassian.net/browse/OSDEV-835) - Remove the display of emails in the `activity_reports` section of the `facilities/{id}` API endpoint, as email information is private.
* [OSDEV-525](https://opensupplyhub.atlassian.net/browse/OSDEV-525). Add Latitude and Longitude labels on facility page.
* API. Add a flag on API Limit page to indicate if package renews monthly or yearly. [OSDEV-781](https://opensupplyhub.atlassian.net/browse/OSDEV-781) Updated logic to support montly & yearly limitation count reset for API calls.

### Release instructions:
* Update code.
* Apply DB migrations up to the latest one.
* Run the index_facilities_new management command.


## Release 1.8.0

## Introduction
* Product name: Open Supply Hub
* Release date: January 27, 2024

### Code/API changes
* [OSDEV-690](https://opensupplyhub.atlassian.net/browse/OSDEV-690) - Correct all existing lint errors to ensure that code quality checks pass successfully via GitHub Actions and can detect new linting errors but not the old ones.
* [OSDEV-719](https://opensupplyhub.atlassian.net/browse/OSDEV-719) Introduce FacilityDownloadSerializerEmbedMode FacilityDownloadSerializer, replace FacilityIndexDownloadSerializer with combination of FacilityDownloadSerializerEmbedMode and FacilityDownloadSerializer
* [OSDEV-732](https://opensupplyhub.atlassian.net/browse/OSDEV-732) Fix issue with circular dependencies between `util.js` and `constants.jsx` modules in React app

### Architecture/Environment changes
* [OSDEV-690](https://opensupplyhub.atlassian.net/browse/OSDEV-690) - Configure running the code quality workflow as part of the continuous integration (CI) for each commit to a pull request. Both frontend (FE) and backend (BE) tests are executed, along with their respective linters. Additionally, `shellcheck` is applied to scripts within the scripts folder.
* [OSDEV-691](https://opensupplyhub.atlassian.net/browse/OSDEV-691) - Implement parallel job running for BE, FE, and bash script code quality checks. Three new scripts were created and can be used to run the same checks during local development to verify BE, FE, and bash scripts in the ./scripts folder.
* [OSDEV-692](https://opensupplyhub.atlassian.net/browse/OSDEV-691) - Implement code coverage checks for the React and Django apps using `barecheck/code-coverage-action` and generated code coverage `lcov` files. For the React app, code coverage is based on Jest tests, and for the Django app, it is based on unittest tests. If code coverage decreases, the job fails, preventing the PR from merging.
* [OSDEV-740](https://opensupplyhub.atlassian.net/browse/OSDEV-740) - Setup module for mocking Redux store (`redux-mock-store"`)
* [OSDEV-733](https://opensupplyhub.atlassian.net/browse/OSDEV-733) - Setup React test library module (`@testing-library`)

### Bugfix
* [OSDEV-718](https://opensupplyhub.atlassian.net/browse/OSDEV-718) - Fixed issue with user profile populating to other components.
* [OSDEV-727](https://opensupplyhub.atlassian.net/browse/OSDEV-720) - Downloading facilities with for Bangladesh is working again [https://opensupplyhub.org/facilities?countries=BD&sectors=Apparel](https://opensupplyhub.org/facilities?countries=BD&sectors=Apparel)

### What's new
* [OSDEV-241](https://opensupplyhub.atlassian.net/browse/OSDEV-241) - Searches with accented characters return results for accented and non accented characters.

### Database changes
#### Migrations:
* 0134_remove_sources_without_contributor -  Remove records from the Source table where the contributor is null and remove all data related to these records

### Release instructions:
* Update code
* Run migration up to 0134


## Release 1.7.3

## Introduction
* Product name: Open Supply Hub
* Release date: January 12, 2024

### Bugfix
* [OSDEV-736](https://opensupplyhub.atlassian.net/browse/OSDEV-736) Removed logic to handle text only match response data as it already removed from matching functionality in Dedupe Hub. Previously it bring an error on response for user when potential match happened.

## Release 1.7.2

## Introduction
* Product name: Open Supply Hub
* Release date: January 09, 2024

### Bugfix
* [OSDEV-721](https://opensupplyhub.atlassian.net/browse/OSDEV-721) Fixed issue with potential match logic when get facility data of match, previously it take facility id from Facility List Item, but it's wrong for Potential Match status as there is always NULL, facility id should be taken from Facility Match record in this case of Potential Match status.

## Release 1.7.1

## Introduction
* Product name: Open Supply Hub
* Release date: December 21, 2023

### Bugfix
* Fixed issue with Facility Upload API error by covered a case when facility object didn't exist (create=false) & updated timeout value while waiting to produce kafka topic message [OSDEV-713](https://opensupplyhub.atlassian.net/browse/OSDEV-713)
* [OSDEV-714](https://opensupplyhub.atlassian.net/browse/OSDEV-714) - Users can now use the map on the search page simultaneously without missing any tiles. Before fixing this issue, if the map requested tiles that weren't cached, one user might not receive all the tiles. With the bug fixed, the tile generation logic can handle multiple requests at the same time, ensuring all users get the tiles they need for the map based on their search requests.

### Code/API changes
* [OSDEV-714](https://opensupplyhub.atlassian.net/browse/OSDEV-714) - `select_for_update` and `get_or_create` have been implemented in the `retrieve_cached_tile` function to ensure that if another thread attempts to `select_for_update()`, it will block at the `get_or_create()` until the first thread's transaction commits. The `get_tile` function, which serves as an API endpoint handler for tile generation, was implemented as an atomic transaction to facilitate the use of `select_for_update()` and maintain the lock until the end of the transaction. This approach helps to prevent crashes from parallel requests attempting to create a cache record with the same primary key, corresponding to the full URL path.
* [OSDEV-711](https://opensupplyhub.atlassian.net/browse/OSDEV-711) - Make JS code related to load testing for tile generation more universal so that they can work with the HAR file provided by the developer. For that, the `ZOOM_HAR_PATH` environment variable was introduced. More test cases for tile generation were added to test the environment close to production, focusing on densely saturated regions with facilities, such as China and India. The README.md file for the load tests was updated to reflect the changes made.


## Release 1.7.0

## Introduction
* Product name: Open Supply Hub
* Release date: December 19, 2023

### Database changes
#### Migrations:
* 0130_introduce_separate_data_gathering_functions_for_the_index_table_columns - This migration:
    - rename `api_facilityindexnew` -> `api_facilityindex`
    - introduces separate data-gathering functions for the `api_facilityindexnew` table columns and makes the `index_facilities` and `index_facilities_by` procedures use them.
    This migration is irreversible.
* 0131_introduce_sql_triggers_instead_of_django_signals - This migration introduces SQL triggers instead of Django signals. The migration is revertable.
* 0132_add_moderation_mode_field - This migration adds the field `is_moderation_mode` to table `api_user`.
* 0133_introduce_tile_caching - This migration creates the TileCache table and the DynamicSetting table. This migration is reversible.

#### Schema changes
* [OSDEV-622](https://opensupplyhub.atlassian.net/browse/OSDEV-622) - Separate data-gathering functions were created for the `api_facilityindexnew` table columns to collect data independently of the main procedure. The `index_facilities` and `index_facilities_by` procedures were updated to use new separate functions for collecting data for the `api_facilityindexnew` table columns that require long SQL queries.
* [OSDEV-595](https://opensupplyhub.atlassian.net/browse/OSDEV-595) - Rename FacilityIndexNew to FacilityIndex
* [OSDEV-623](https://opensupplyhub.atlassian.net/browse/OSDEV-623), [OSDEV-624](https://opensupplyhub.atlassian.net/browse/OSDEV-624), [OSDEV-638](https://opensupplyhub.atlassian.net/browse/OSDEV-638) - New SQL triggers have been introduced to handle changes in the `api_contributor`, `api_extendedfield`, `api_facility`, `api_facilityclaim`, `api_facilitylistitem`, `api_facilitymatch`, `api_source`, and `api_facilitylist` tables at the database level. This change is essential for the future functionality of DedupeHub, which will communicate directly with the database. All the Django signals have been removed. Additionally, reindexing of the necessary columns of the index table has been transferred to these triggers, eliminating the need for the large SQL procedure previously used in conjunction with Django signals.
* [OSDEV-637](https://opensupplyhub.atlassian.net/browse/OSDEV-637) - Add field `is_moderation_mode` to table `api_user`.
* [OSDEV-687](https://opensupplyhub.atlassian.net/browse/OSDEV-687) - The TileCache table was created to store cached tiles, and the DynamicSetting table was established to dynamically control app settings, specifically the expiration time of cached tiles.

### Code/API changes
* Update copy for "example" entries for List & Description fields & Contributor list page:
    - Update copy of Facility List example to: example: **Your Organization’s Name** Facility List June 2023
    - Update copy of Facility Description example to: example: This is the **Your Organization’s Name** list of suppliers for their retail products valid from Jan 2023 to June 2023
    - Update copy of rejected message to: "This list was rejected and will not be processed."
[OSDEV-640](https://opensupplyhub.atlassian.net/browse/OSDEV-640)
* In the Facility Claim Request form the field 'Preferred method of contact' has been done not mandatory. - [OSDEV-560](https://opensupplyhub.atlassian.net/browse/OSDEV-560)
* The new parameter `is_moderation_mode` has been added to GET and POST requests of the `/user-profile/{ID}/` API endpoint. - [OSDEV-637](https://opensupplyhub.atlassian.net/browse/OSDEV-637)
* [OSDEV-687](https://opensupplyhub.atlassian.net/browse/OSDEV-687) - Implement cache logic for the get_tile view to either use a cached tile or generate a new tile for caching. When a user interacts with the map and makes a new request for a tile, the system checks if the requested tile, identified by its path, is already cached in the database. If the tile is already cached in the TileCache table, the cached tile binary data is retrieved and returned, avoiding the need to regenerate the tile for improved performance. Each cached tile has a default expiration period of 604,800 seconds (7 days). However, the admin can reconfigure this duration in the Django admin panel.
* Delete all Jenkins-related files since Jenkins is no longer in use.
* Move the maintenance page to the project repository, specifically to `src/maintenance`, to track the history of its changes.

### Architecture/Environment changes
* Remove FacilityDownloadSerializer and replace it with FacilityIndexDownloadSerializer
* Add a special Django management command, `install_db_exts`, that will install all the necessary PostgreSQL extensions for the database based on the required DB extensions for the 1.7.0 release.
* Create the `reset_database` Django management command that resets the database and repopulates it with fixture data, including facilities and matches. Update the `scripts/reset_database` shell script to include the call to this command, making it available for local development when it needs to be run inside the failed Django container for the first time. Also, rename shell scripts and affected management commands to enhance readability.

### Bugfix
* Increase amount of facilities downloaded to 100 per red and reduce time per request in 4-5 times
Fix issue with exceeding API requests. [OSDEV-557](https://opensupplyhub.atlassian.net/browse/OSDEV-442)

### What's new
* Updated copy for "example" entries for List & Description fields & Contributor list page
[OSDEV-640](https://opensupplyhub.atlassian.net/browse/OSDEV-640)
* The field 'Preferred method of contact' has been done not mandatory in the Facility Claim Request form. When the user fills this form he/she can skip this field. - [OSDEV-560](https://opensupplyhub.atlassian.net/browse/OSDEV-560)
* Data Moderator Profile. Implement the ability to activate the Merge function on the Facility Search page. - [OSDEV-637](https://opensupplyhub.atlassian.net/browse/OSDEV-637)
* [OSDEV-302](https://opensupplyhub.atlassian.net/browse/OSDEV-302), [OSDEV-667](https://opensupplyhub.atlassian.net/browse/OSDEV-667) - Enable data moderators to trigger merges from the search results screen. Checkboxes were added to the search page right before each item in the search results to allow users to select facilities for merging. A "Merge" button was also implemented to open the Merge modal window, where all the data about the selected facilities is downloaded.
* [OSDEV-684](https://opensupplyhub.atlassian.net/browse/OSDEV-684) Removed Google Translate Plug-In in the system & UI Element

### Release instructions:
* apply migrations up to 0133_introduce_tile_caching
* apply command index_facilities_new


## Release 1.6.1

## Introduction
* Product name: Open Supply Hub
* Release date: November 8, 2023

### Database changes
#### Migrations:
- 0130_facility_index_gin_index - implement indexes for fields on "api_facilityindexnew" table related to tile generation

#### Schema changes
* indexing fields in api_facilityindexnew
    * contrib_types
    * contributors_id
    * lists

### Architecture/Environment changes
* Reconfigure CPU resources so that every worker uses 2 cores - [OSDEV-657](https://opensupplyhub.atlassian.net/browse/OSDEV-657)
* Add Code Quality pipelines

### Bugfix
* Implement indexing of fields related to tile generation in api_facilityindexnew table [OSDEV-654](https://opensupplyhub.atlassian.net/browse/OSDEV-654)

### Release instructions:
- apply migrations up to 0130_facility_index_gin_index


## Release 1.6.0

## Introduction
* Product name: Open Supply Hub
* Release date: November 4, 2023

### Database changes
#### Migrations:
- 0126_add_tables_a_b_test - add tables api_facilitylistitemtemp & api_facilitymatchtemp for A/B Test purpose
- 0127_search_by_private_contributor_types - add contributor types from non-public lists to api_facilityindexnew table
- 0128_custom_text_implementation - creates custom_text SQL functions and updated index_facilities and index_facilities_by to use it
- 0129_delete_facility_index - removes api_facilityindex table

#### Schema changes
* introduce fields to api_facility_list_items
    * raw_json:JSON
    * raw_header:Text
* introduce table api_facilitylistitemfield - key-value storage for both mandatory and custom facility list item fields.
* introduce procedure custom_text - evaluates array required for advanced search by custom fields
* update index_facilities and index_facilities_by procedures to evaluate custom_text add custom_text_serach using custom_text from above
* introduce tables api_facilitylistitemtemp & api_facilitymatchtemp as a copy of api_facilitylistitem & api_facilitymatch for A/B Test to store match results
* remove api_facilityindex table

### Code/API changes
* Endpoint /contributor-lists/ has been deprecated
* The new endpoint /contributor-lists-sorted/ has been created: View Facility Lists that are both active and approved filtered by Contributor sorted by creation date and changed response type to list of objects.
- [OSDEV-218](https://opensupplyhub.atlassian.net/browse/OSDEV-218)
* Connect new tables (api_facilitylistitemtemp & api_facilitymatchtemp) to existing parsing & geocoding result storing
* Trigger matching process on Dedupe Hub through Kafka Producer on Django side
- [OSDEV-507](https://opensupplyhub.atlassian.net/browse/OSDEV-507)

### Architecture/Environment changes
* Update rollbar token - [OSDEV-581](https://opensupplyhub.atlassian.net/browse/OSHUB-581)
* Deployed Dedupe Hub standalone service & Kafka event streaming service for A/B Test purpose - [OSDEV-507](https://opensupplyhub.atlassian.net/browse/OSDEV-507)
* Kafka added to infrastructure (AWS MSK) - [OSDEV-428](https://opensupplyhub.atlassian.net/browse/OSDEV-428)
* Dedupe Hub service added to ECS Cluster - [OSDEV-430](https://opensupplyhub.atlassian.net/browse/OSDEV-430)
* Infrastructure environments not depended on python (django app environment) - [OSDEV-424](https://opensupplyhub.atlassian.net/browse/OSDEV-424)
* Reworked algorithm to manage DNS records - [OSDEV-414](https://opensupplyhub.atlassian.net/browse/OSDEV-414)
* Update AWS Terraform provider, move from Azavea repo & upgrade few modules for Terraform - [OSDEV-405](https://opensupplyhub.atlassian.net/browse/OSDEV-405)
* Replaced usage of FacilityIndex model by FacilityIndexNew.
* Removed FacilityIndex model
* Removed function get_custom_text
* Removed function index_custom_text from transactions
* Removed function index_extended_fields from transactions
* Removed function index_facilities from transactions
* Removed function index_sectors from transactions
* Removed get_sector_dict from transactions

### Bugfix
* Make search by non-public contributor types available [OSDEV-307](https://opensupplyhub.atlassian.net/browse/OSDEV-307)
* Make possibility to create embed map configuration for constributors with more than 2500 facilities [OSDEV-585](https://opensupplyhub.atlassian.net/browse/OSDEV-585)
* Make possibility to save data facilities even if they have no stored location [OSDEV-596](https://opensupplyhub.atlassian.net/browse/OSDEV-596)

### What's new
* Update README.md with the most recent information - [OSDEV-580](https://opensupplyhub.atlassian.net/browse/OSHUB-580)
* Update Rollbar's post_server_item tokens - [OSDEV-581](https://opensupplyhub.atlassian.net/browse/OSHUB-581)
* Contributor Lists. Order lists from a contributor by newest to oldest list - [OSDEV-218](https://opensupplyhub.atlassian.net/browse/OSDEV-218)

### Release instructions:
- apply migrations up to 0124_itroduce_raw_json
- execute command fill_raw_json
- apply migrations up to 0129_delete_facility_index
- apply command index_facilities_new<|MERGE_RESOLUTION|>--- conflicted
+++ resolved
@@ -70,10 +70,7 @@
 * Ensure that the following commands are included in the `post_deployment` command:
     * `migrate`
     * `reindex_database`
-<<<<<<< HEAD
 * Run `[Release] Deploy` pipeline for the target environment with the flag `Clear the custom OpenSearch indexes and templates` set to true - to update the index mapping for the `moderation-events` index after adding the new field `action_perform_by`. The `production-locations` will also be affected since it will clean all of our custom indexes and templates within the OpenSearch cluster.
-=======
->>>>>>> beabaa38
 
 
 ## Release 1.29.0
