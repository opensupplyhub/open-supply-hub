--- conflicted
+++ resolved
@@ -19,25 +19,19 @@
 * [OSDEV-606](https://opensupplyhub.atlassian.net/browse/OSDEV-606) Contributor Sort: Allow for ascending sort of contributors on the Map page. The sort_by parameter submits type of sorting order for facilities. Default sorting will be primary by public contributors count descending and secondary by name ascending/descending and contributors count ascending.
 
 ### Architecture/Environment changes
-<<<<<<< HEAD
 * [OSDEV-990](https://opensupplyhub.atlassian.net/browse/OSDEV-990) - Implement a ContriCleaner facade class to simplify interaction with client code. With this change, the client code only needs to instantiate the ContriCleaner class, pass the input data, and then call the `process_data` method without the need to define strategies or other details. This abstraction helps streamline the process and encapsulate complexity.
 * [OSDEV-991](https://opensupplyhub.atlassian.net/browse/OSDEV-991) - Implement a chain of pre-validation and serialization handlers in the ContriCleaner to streamline data processing. Additionally, refactor the CompositeRowSerializer to set up leaf serializers using a specialized method, ensuring loose coupling between the CompositeRowSerializer and leaf serializers. Lastly, separate serialization and validation tasks from parsing in the ContriCleaner library for improved modularity and maintainability.
 * [OSDEV-1000](https://opensupplyhub.atlassian.net/browse/OSDEV-1000) - A new class `ProcessingFacility` was created that will be responsible for managing the processing of new facilities from both API requests and list uploads. The functionality of processing a new facility received from an API request, which was previously in `facilities_view_set.py`, has been moved to `processing_facility.py`.
-=======
 * [OSDEV-927](https://opensupplyhub.atlassian.net/browse/OSDEV-927) - Reduce resources allocated for bastions to t3.nano.
 * [OSDEV-805](https://opensupplyhub.atlassian.net/browse/OSDEV-805) - Make Environment and project tag to be applied to all resources by defaul.
 * [OSDEV-862](https://opensupplyhub.atlassian.net/browse/OSDEV-862) - Add `Save Anonymized DB` and `Apply Anonymized DB` actions that provde possibility to save anonymized dump to S3 bucket and then resotre Test or Pre-Prod environment from dump stored on S3.
->>>>>>> e1a994c7
 
 ### Bugfix
 * [OSDEV-996](https://opensupplyhub.atlassian.net/browse/OSDEV-996) The default sorting order for embedded maps was broken (changed to Descending by # Contributors). The default sorting order for embedded maps has been fixed (changed it back to Ascending by Name).
 * [OSDEV-857](https://opensupplyhub.atlassian.net/browse/OSDEV-857) [Bug] Pre-prod isn't deleted by the 'terraform destroy' script. Command for destroying repositories on AWS pre-prod has been added.
 * [OSDEV-888](https://opensupplyhub.atlassian.net/browse/OSDEV-888) - Facility Profile. An error occurs when trying to open a facility from the Status Reports page. The error occurred due to activity reports with the status `pending` containing fields with `null` values and these values pass to the `format_date` function as an argument. Modified the `get_activity_reports` method in the `FacilityIndexDetailsSerializer` to prevent passing a falsy `date` argument into the `format_date` function.
-<<<<<<< HEAD
 * [OSDEV-984](https://opensupplyhub.atlassian.net/browse/OSDEV-984) - Facility list upload. Header validation is failing, even though all the required columns and data are filled. Prepared basic implementation for ContriCleaner to validate headers (required fields) on early stage.
-=======
 * [OSDEV-660](https://opensupplyhub.atlassian.net/browse/OSDEV-660) - Remove punctuation issues with duplicated commas and double quotes while facility list uploading.
->>>>>>> e1a994c7
 
 ### What's new
 * [OSDEV-571](https://opensupplyhub.atlassian.net/browse/OSDEV-571) Claimed Facility Details. Make the "Sector" field a dropdown instead of free text field. The `Sector` field became a dropdown that is pre-populated with the platform’s sector list from Django.
