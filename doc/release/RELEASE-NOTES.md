# Release Notes
All notable changes to this project will be documented in this file.

This project adheres to [Semantic Versioning](http://semver.org/spec/v2.0.0.html). The format is based on the `RELEASE-NOTES-TEMPLATE.md` file.

## Release 1.10.0

## Introduction
* Product name: Open Supply Hub
* Release date: March 23, 2024

### Database changes
#### Migrations:
* *Describe migrations here.*

#### Scheme changes
* *Describe scheme changes here.*

### Code/API changes
* [OSDEV-832](https://opensupplyhub.atlassian.net/browse/OSDEV-832) API. Provide admins with a way to retrieve a user's call count in real time. Admin can see the report `API requests by user` with the number of successful and unsuccessful requests a user has made up to the current date.

### Architecture/Environment changes
* [OSDEV-910](https://opensupplyhub.atlassian.net/browse/OSDEV-910) Add separated code quality pipelines for contricleaner, countries, django-api and frontend. After checking, it creates a code coverage report showing each particular app's code coverage. Add separated code quality jobs for code formatters.
<<<<<<< HEAD
* [OSDEV-702](https://opensupplyhub.atlassian.net/browse/OSDEV-702) Add `contricleaner` as a separate module that parses and validates data passed to him from any source (json/csv/xls). Move `countries` to a separate module so that it becomes possible to use both Django and ContriCleaner.
=======
* [OSDEV-915](https://opensupplyhub.atlassian.net/browse/OSDEV-915) Upgrade Kafka tools to version 3.5.2
>>>>>>> 4e17bff1

### Bugfix
* [OSDEV-716](https://opensupplyhub.atlassian.net/browse/OSDEV-716) Search. Lost refresh icon. The refresh icon has been made visible.

### What's new
* [OSDEV-728](https://opensupplyhub.atlassian.net/browse/OSDEV-728) - Include `sector` data in the response of the `api/facilities/` API endpoint for the GET request, similar to what is provided in the `api/facilities/{id}` API endpoint.

### Release instructions:
* *Provide release instructions here.*


## Release 1.9.0

## Introduction
* Product name: Open Supply Hub
* Release date: February 24, 2024

### Database changes
#### Migrations:
* 0135_disable_duplicates_and_lowercase_all_emails.py - implementing all emails to lowercase and disables duplicates
* 0136_remove_indexing_unnecessary_emails.py - This migration replaces the old `index_activity_reports_info` and `index_approved_claim` functions with similar ones that do not index emails.
* 0137_add_renewal_period_field.py - add new field to api_apilimit table & rename existing one.
Updated existing users api_apilimit records renewal_period value.
* 0138_remove_ppe_fields.py - This migration removes the PPE fields from the Facility, FacilityIndex, FacilityListItem, FacilityListItemTemp, HistoricalFacility models.
* 0139_remove_ppe_switch.py - This migration removes the ppe switch.
* 0140_remove_indexing_ppe_fields.py - This migration updates indexing functions to not index PPE fields.

#### Scheme changes
* [OSDEV-835](https://opensupplyhub.atlassian.net/browse/OSDEV-835) - Since the FacilityIndex model is primarily used to store cached facility data and display it publicly via the `/facilities/{id}` API endpoint, only public data can be shown. Therefore, caching emails to the FacilityIndex model was removed from the PostgreSQL indexing functions. All instances where emails are publicly displayed have been removed. The only remaining field is `ppe_contact_email`, but all functionality and code related to PPE will be deleted in this [OSDEV-562](https://opensupplyhub.atlassian.net/browse/OSDEV-562) ticket.
* [OSDEV-562](https://opensupplyhub.atlassian.net/browse/OSDEV-562) - Remove PPE fields (ppe_product_types, ppe_contact_email, ppe_contact_phone, ppe_website, ppe) from the `api_facility`, `api_facilityindex`, `api_facilitylistitem`, `api_facilitylistitemtemp`, `api_historicalfacility`. Remove this fields from indexing processes.

### Code/API changes
* [OSDEV-562](https://opensupplyhub.atlassian.net/browse/OSDEV-562) - Remove code related to PPE (ppe_product_types, ppe_contact_email, ppe_contact_phone, ppe_website, ppe) field from `/src/app`
* [OSDEV-562](https://opensupplyhub.atlassian.net/browse/OSDEV-562) - Remove code related to PPE (ppe_product_types, ppe_contact_email, ppe_contact_phone, ppe_website, ppe) field from `/src/dedupe-hub`
* [OSDEV 562](https://opensupplyhub.atlassian.net/browse/OSDEV-562) Remove code related to PPE (ppe_product_types, ppe_contact_email, ppe_contact_phone, ppe_website, ppe) from `/src/django`

### Architecture/Environment changes
* [OSDEV-829](https://opensupplyhub.atlassian.net/browse/OSDEV-673) Makes `minimum-ratio: 1` It allows to push code with less than 1% diff from main.

### Bugfix
* [OSDEV-848](https://opensupplyhub.atlassian.net/browse/OSDEV-848) When a user tries to create an account with an email that exists in the DB but with a different case of letters, the system returns "An error prevented signing up". Has been fixed to "A user with that email already exists."
* [OSDEV-673](https://opensupplyhub.atlassian.net/browse/OSDEV-673) When a user calls the endpoint `facility/id/history`, instead of a response, receives the error "TypeError: the JSON object must be str, bytes or bytearray, not list", in particular, this happened with the PK20190913BBJ2Y facility. A list with one element (a dictionary) was passed to the function, so an error occurred when trying to index the list with a string. Fixed.

### What's new
* API. Include token and call info on API settings tab.[OSDEV-752](https://opensupplyhub.atlassian.net/browse/OSDEV-752). Users can access a tab called `API` in account settings.From this tab, they can generate/retrieve their token and see their `API call allowance`, `current call count` and their `renewal period`.
* Make login non-case sensitive. [OSDEV-628](https://opensupplyhub.atlassian.net/browse/OSDEV-628). When the user creates an account email saving in lowercase. User  could login with any variations of casing as long as the characters are the same.
* API. Enable token generation based on API permissions in Django. [OSDEV-729](https://opensupplyhub.atlassian.net/browse/OSDEV-729). Updated Settings page to show/hide token tab by user groups. Forbid access to generate token for API if user didn't have permission groups.
* [OSDEV-219](https://opensupplyhub.atlassian.net/browse/OSDEV-219). Data moderator can merge potential match facilities from Confirm / Reject screen.
* [OSDEV-835](https://opensupplyhub.atlassian.net/browse/OSDEV-835) - Remove the display of emails in the `activity_reports` section of the `facilities/{id}` API endpoint, as email information is private.
* [OSDEV-525](https://opensupplyhub.atlassian.net/browse/OSDEV-525). Add Latitude and Longitude labels on facility page.
* API. Add a flag on API Limit page to indicate if package renews monthly or yearly. [OSDEV-781](https://opensupplyhub.atlassian.net/browse/OSDEV-781) Updated logic to support montly & yearly limitation count reset for API calls.

### Release instructions:
* Update code.
* Apply DB migrations up to the latest one.
* Run the index_facilities_new management command.


## Release 1.8.0

## Introduction
* Product name: Open Supply Hub
* Release date: January 27, 2024

### Code/API changes
* [OSDEV-690](https://opensupplyhub.atlassian.net/browse/OSDEV-690) - Correct all existing lint errors to ensure that code quality checks pass successfully via GitHub Actions and can detect new linting errors but not the old ones.
* [OSDEV-719](https://opensupplyhub.atlassian.net/browse/OSDEV-719) Introduce FacilityDownloadSerializerEmbedMode FacilityDownloadSerializer, replace FacilityIndexDownloadSerializer with combination of FacilityDownloadSerializerEmbedMode and FacilityDownloadSerializer
* [OSDEV-732](https://opensupplyhub.atlassian.net/browse/OSDEV-732) Fix issue with circular dependencies between `util.js` and `constants.jsx` modules in React app

### Architecture/Environment changes
* [OSDEV-690](https://opensupplyhub.atlassian.net/browse/OSDEV-690) - Configure running the code quality workflow as part of the continuous integration (CI) for each commit to a pull request. Both frontend (FE) and backend (BE) tests are executed, along with their respective linters. Additionally, `shellcheck` is applied to scripts within the scripts folder.
* [OSDEV-691](https://opensupplyhub.atlassian.net/browse/OSDEV-691) - Implement parallel job running for BE, FE, and bash script code quality checks. Three new scripts were created and can be used to run the same checks during local development to verify BE, FE, and bash scripts in the ./scripts folder.
* [OSDEV-692](https://opensupplyhub.atlassian.net/browse/OSDEV-691) - Implement code coverage checks for the React and Django apps using `barecheck/code-coverage-action` and generated code coverage `lcov` files. For the React app, code coverage is based on Jest tests, and for the Django app, it is based on unittest tests. If code coverage decreases, the job fails, preventing the PR from merging.
* [OSDEV-740](https://opensupplyhub.atlassian.net/browse/OSDEV-740) - Setup module for mocking Redux store (`redux-mock-store"`)
* [OSDEV-733](https://opensupplyhub.atlassian.net/browse/OSDEV-733) - Setup React test library module (`@testing-library`)

### Bugfix
* [OSDEV-718](https://opensupplyhub.atlassian.net/browse/OSDEV-718) - Fixed issue with user profile populating to other components.
* [OSDEV-727](https://opensupplyhub.atlassian.net/browse/OSDEV-720) - Downloading facilities with for Bangladesh is working again [https://opensupplyhub.org/facilities?countries=BD&sectors=Apparel](https://opensupplyhub.org/facilities?countries=BD&sectors=Apparel)

### What's new
* [OSDEV-241](https://opensupplyhub.atlassian.net/browse/OSDEV-241) - Searches with accented characters return results for accented and non accented characters.

### Database changes
#### Migrations:
* 0134_remove_sources_without_contributor -  Remove records from the Source table where the contributor is null and remove all data related to these records

### Release instructions:
* Update code
* Run migration up to 0134


## Release 1.7.3

## Introduction
* Product name: Open Supply Hub
* Release date: January 12, 2024

### Bugfix
* [OSDEV-736](https://opensupplyhub.atlassian.net/browse/OSDEV-736) Removed logic to handle text only match response data as it already removed from matching functionality in Dedupe Hub. Previously it bring an error on response for user when potential match happened.

## Release 1.7.2

## Introduction
* Product name: Open Supply Hub
* Release date: January 09, 2024

### Bugfix
* [OSDEV-721](https://opensupplyhub.atlassian.net/browse/OSDEV-721) Fixed issue with potential match logic when get facility data of match, previously it take facility id from Facility List Item, but it's wrong for Potential Match status as there is always NULL, facility id should be taken from Facility Match record in this case of Potential Match status.

## Release 1.7.1

## Introduction
* Product name: Open Supply Hub
* Release date: December 21, 2023

### Bugfix
* Fixed issue with Facility Upload API error by covered a case when facility object didn't exist (create=false) & updated timeout value while waiting to produce kafka topic message [OSDEV-713](https://opensupplyhub.atlassian.net/browse/OSDEV-713)
* [OSDEV-714](https://opensupplyhub.atlassian.net/browse/OSDEV-714) - Users can now use the map on the search page simultaneously without missing any tiles. Before fixing this issue, if the map requested tiles that weren't cached, one user might not receive all the tiles. With the bug fixed, the tile generation logic can handle multiple requests at the same time, ensuring all users get the tiles they need for the map based on their search requests.

### Code/API changes
* [OSDEV-714](https://opensupplyhub.atlassian.net/browse/OSDEV-714) - `select_for_update` and `get_or_create` have been implemented in the `retrieve_cached_tile` function to ensure that if another thread attempts to `select_for_update()`, it will block at the `get_or_create()` until the first thread's transaction commits. The `get_tile` function, which serves as an API endpoint handler for tile generation, was implemented as an atomic transaction to facilitate the use of `select_for_update()` and maintain the lock until the end of the transaction. This approach helps to prevent crashes from parallel requests attempting to create a cache record with the same primary key, corresponding to the full URL path.
* [OSDEV-711](https://opensupplyhub.atlassian.net/browse/OSDEV-711) - Make JS code related to load testing for tile generation more universal so that they can work with the HAR file provided by the developer. For that, the `ZOOM_HAR_PATH` environment variable was introduced. More test cases for tile generation were added to test the environment close to production, focusing on densely saturated regions with facilities, such as China and India. The README.md file for the load tests was updated to reflect the changes made.

## Release 1.7.0

## Introduction
* Product name: Open Supply Hub
* Release date: December 19, 2023

### Database changes
#### Migrations:
* 0130_introduce_separate_data_gathering_functions_for_the_index_table_columns - This migration:
    - rename `api_facilityindexnew` -> `api_facilityindex`
    - introduces separate data-gathering functions for the `api_facilityindexnew` table columns and makes the `index_facilities` and `index_facilities_by` procedures use them.
    This migration is irreversible.
* 0131_introduce_sql_triggers_instead_of_django_signals - This migration introduces SQL triggers instead of Django signals. The migration is revertable.
* 0132_add_moderation_mode_field - This migration adds the field `is_moderation_mode` to table `api_user`.
* 0133_introduce_tile_caching - This migration creates the TileCache table and the DynamicSetting table. This migration is reversible.

#### Scheme changes
* [OSDEV-622](https://opensupplyhub.atlassian.net/browse/OSDEV-622) - Separate data-gathering functions were created for the `api_facilityindexnew` table columns to collect data independently of the main procedure. The `index_facilities` and `index_facilities_by` procedures were updated to use new separate functions for collecting data for the `api_facilityindexnew` table columns that require long SQL queries.
* [OSDEV-595](https://opensupplyhub.atlassian.net/browse/OSDEV-595) - Rename FacilityIndexNew to FacilityIndex
* [OSDEV-623](https://opensupplyhub.atlassian.net/browse/OSDEV-623), [OSDEV-624](https://opensupplyhub.atlassian.net/browse/OSDEV-624), [OSDEV-638](https://opensupplyhub.atlassian.net/browse/OSDEV-638) - New SQL triggers have been introduced to handle changes in the `api_contributor`, `api_extendedfield`, `api_facility`, `api_facilityclaim`, `api_facilitylistitem`, `api_facilitymatch`, `api_source`, and `api_facilitylist` tables at the database level. This change is essential for the future functionality of DedupeHub, which will communicate directly with the database. All the Django signals have been removed. Additionally, reindexing of the necessary columns of the index table has been transferred to these triggers, eliminating the need for the large SQL procedure previously used in conjunction with Django signals.
* [OSDEV-637](https://opensupplyhub.atlassian.net/browse/OSDEV-637) - Add field `is_moderation_mode` to table `api_user`.
* [OSDEV-687](https://opensupplyhub.atlassian.net/browse/OSDEV-687) - The TileCache table was created to store cached tiles, and the DynamicSetting table was established to dynamically control app settings, specifically the expiration time of cached tiles.

### Code/API changes
* Update copy for "example" entries for List & Description fields & Contributor list page:
    - Update copy of Facility List example to: example: **Your Organization’s Name** Facility List June 2023
    - Update copy of Facility Description example to: example: This is the **Your Organization’s Name** list of suppliers for their retail products valid from Jan 2023 to June 2023
    - Update copy of rejected message to: "This list was rejected and will not be processed."
[OSDEV-640](https://opensupplyhub.atlassian.net/browse/OSDEV-640)
* In the Facility Claim Request form the field 'Preferred method of contact' has been done not mandatory. - [OSDEV-560](https://opensupplyhub.atlassian.net/browse/OSDEV-560)
* The new parameter `is_moderation_mode` has been added to GET and POST requests of the `/user-profile/{ID}/` API endpoint. - [OSDEV-637](https://opensupplyhub.atlassian.net/browse/OSDEV-637)
* [OSDEV-687](https://opensupplyhub.atlassian.net/browse/OSDEV-687) - Implement cache logic for the get_tile view to either use a cached tile or generate a new tile for caching. When a user interacts with the map and makes a new request for a tile, the system checks if the requested tile, identified by its path, is already cached in the database. If the tile is already cached in the TileCache table, the cached tile binary data is retrieved and returned, avoiding the need to regenerate the tile for improved performance. Each cached tile has a default expiration period of 604,800 seconds (7 days). However, the admin can reconfigure this duration in the Django admin panel.
* Delete all Jenkins-related files since Jenkins is no longer in use.
* Move the maintenance page to the project repository, specifically to `src/maintenance`, to track the history of its changes.

### Architecture/Environment changes
* Remove FacilityDownloadSerializer and replace it with FacilityIndexDownloadSerializer
* Add a special Django management command, `install_db_exts`, that will install all the necessary PostgreSQL extensions for the database based on the required DB extensions for the 1.7.0 release.
* Create the `reset_database` Django management command that resets the database and repopulates it with fixture data, including facilities and matches. Update the `scripts/reset_database` shell script to include the call to this command, making it available for local development when it needs to be run inside the failed Django container for the first time. Also, rename shell scripts and affected management commands to enhance readability.

### Bugfix
* Increase amount of facilities downloaded to 100 per red and reduce time per request in 4-5 times
Fix issue with exceeding API requests. [OSDEV-557](https://opensupplyhub.atlassian.net/browse/OSDEV-442)

### What's new
* Updated copy for "example" entries for List & Description fields & Contributor list page
[OSDEV-640](https://opensupplyhub.atlassian.net/browse/OSDEV-640)
* The field 'Preferred method of contact' has been done not mandatory in the Facility Claim Request form. When the user fills this form he/she can skip this field. - [OSDEV-560](https://opensupplyhub.atlassian.net/browse/OSDEV-560)
* Data Moderator Profile. Implement the ability to activate the Merge function on the Facility Search page. - [OSDEV-637](https://opensupplyhub.atlassian.net/browse/OSDEV-637)
* [OSDEV-302](https://opensupplyhub.atlassian.net/browse/OSDEV-302), [OSDEV-667](https://opensupplyhub.atlassian.net/browse/OSDEV-667) - Enable data moderators to trigger merges from the search results screen. Checkboxes were added to the search page right before each item in the search results to allow users to select facilities for merging. A "Merge" button was also implemented to open the Merge modal window, where all the data about the selected facilities is downloaded.
* [OSDEV-684](https://opensupplyhub.atlassian.net/browse/OSDEV-684) Removed Google Translate Plug-In in the system & UI Element

### Release instructions:
* apply migrations up to 0133_introduce_tile_caching
* apply command index_facilities_new


## Release 1.6.1

## Introduction
* Product name: Open Supply Hub
* Release date: November 8, 2023

### Database changes
#### Migrations:
- 0130_facility_index_gin_index - implement indexes for fields on "api_facilityindexnew" table related to tile generation

#### Scheme changes
* indexing fields in api_facilityindexnew
    * contrib_types
    * contributors_id
    * lists

### Architecture/Environment changes
* Reconfigure CPU resources so that every worker uses 2 cores - [OSDEV-657](https://opensupplyhub.atlassian.net/browse/OSDEV-657)
* Add Code Quality pipelines

### Bugfix
* Implement indexing of fields related to tile generation in api_facilityindexnew table [OSDEV-654](https://opensupplyhub.atlassian.net/browse/OSDEV-654)

### Release instructions:
- apply migrations up to 0130_facility_index_gin_index


## Release 1.6.0

## Introduction
* Product name: Open Supply Hub
* Release date: November 4, 2023

### Database changes
#### Migrations:
- 0126_add_tables_a_b_test - add tables api_facilitylistitemtemp & api_facilitymatchtemp for A/B Test purpose
- 0127_search_by_private_contributor_types - add contributor types from non-public lists to api_facilityindexnew table
- 0128_custom_text_implementation - creates custom_text SQL functions and updated index_facilities and index_facilities_by to use it
- 0129_delete_facility_index - removes api_facilityindex table

#### Scheme changes
* introduce fields to api_facility_list_items
    * raw_json:JSON
    * raw_header:Text
* introduce table api_facilitylistitemfield - key-value storage for both mandatory and custom facility list item fields.
* introduce procedure custom_text - evaluates array required for advanced search by custom fields
* update index_facilities and index_facilities_by procedures to evaluate custom_text add custom_text_serach using custom_text from above
* introduce tables api_facilitylistitemtemp & api_facilitymatchtemp as a copy of api_facilitylistitem & api_facilitymatch for A/B Test to store match results
* remove api_facilityindex table

### Code/API changes
* Endpoint /contributor-lists/ has been deprecated
* The new endpoint /contributor-lists-sorted/ has been created: View Facility Lists that are both active and approved filtered by Contributor sorted by creation date and changed response type to list of objects.
- [OSDEV-218](https://opensupplyhub.atlassian.net/browse/OSDEV-218)
* Connect new tables (api_facilitylistitemtemp & api_facilitymatchtemp) to existing parsing & geocoding result storing
* Trigger matching process on Dedupe Hub through Kafka Producer on Django side
- [OSDEV-507](https://opensupplyhub.atlassian.net/browse/OSDEV-507)

### Architecture/Environment changes
* Update rollbar token - [OSDEV-581](https://opensupplyhub.atlassian.net/browse/OSHUB-581)
* Deployed Dedupe Hub standalone service & Kafka event streaming service for A/B Test purpose - [OSDEV-507](https://opensupplyhub.atlassian.net/browse/OSDEV-507)
* Kafka added to infrastructure (AWS MSK) - [OSDEV-428](https://opensupplyhub.atlassian.net/browse/OSDEV-428)
* Dedupe Hub service added to ECS Cluster - [OSDEV-430](https://opensupplyhub.atlassian.net/browse/OSDEV-430)
* Infrastructure environments not depended on python (django app environment) - [OSDEV-424](https://opensupplyhub.atlassian.net/browse/OSDEV-424)
* Reworked algorithm to manage DNS records - [OSDEV-414](https://opensupplyhub.atlassian.net/browse/OSDEV-414)
* Update AWS Terraform provider, move from Azavea repo & upgrade few modules for Terraform - [OSDEV-405](https://opensupplyhub.atlassian.net/browse/OSDEV-405)
* Replaced usage of FacilityIndex model by FacilityIndexNew.
* Removed FacilityIndex model
* Removed function get_custom_text
* Removed function index_custom_text from transactions
* Removed function index_extended_fields from transactions
* Removed function index_facilities from transactions
* Removed function index_sectors from transactions
* Removed get_sector_dict from transactions

### Bugfix
* Make search by non-public contributor types available [OSDEV-307](https://opensupplyhub.atlassian.net/browse/OSDEV-307)
* Make possibility to create embed map configuration for constributors with more than 2500 facilities [OSDEV-585](https://opensupplyhub.atlassian.net/browse/OSDEV-585)
* Make possibility to save data facilities even if they have no stored location [OSDEV-596](https://opensupplyhub.atlassian.net/browse/OSDEV-596)

### What's new
* Update README.md with the most recent information - [OSDEV-580](https://opensupplyhub.atlassian.net/browse/OSHUB-580)
* Update Rollbar's post_server_item tokens - [OSDEV-581](https://opensupplyhub.atlassian.net/browse/OSHUB-581)
* Contributor Lists. Order lists from a contributor by newest to oldest list - [OSDEV-218](https://opensupplyhub.atlassian.net/browse/OSDEV-218)

### Release instructions:
- apply migrations up to 0124_itroduce_raw_json
- execute command fill_raw_json
- apply migrations up to 0129_delete_facility_index
- apply command index_facilities_new<|MERGE_RESOLUTION|>--- conflicted
+++ resolved
@@ -21,11 +21,8 @@
 
 ### Architecture/Environment changes
 * [OSDEV-910](https://opensupplyhub.atlassian.net/browse/OSDEV-910) Add separated code quality pipelines for contricleaner, countries, django-api and frontend. After checking, it creates a code coverage report showing each particular app's code coverage. Add separated code quality jobs for code formatters.
-<<<<<<< HEAD
 * [OSDEV-702](https://opensupplyhub.atlassian.net/browse/OSDEV-702) Add `contricleaner` as a separate module that parses and validates data passed to him from any source (json/csv/xls). Move `countries` to a separate module so that it becomes possible to use both Django and ContriCleaner.
-=======
 * [OSDEV-915](https://opensupplyhub.atlassian.net/browse/OSDEV-915) Upgrade Kafka tools to version 3.5.2
->>>>>>> 4e17bff1
 
 ### Bugfix
 * [OSDEV-716](https://opensupplyhub.atlassian.net/browse/OSDEV-716) Search. Lost refresh icon. The refresh icon has been made visible.
