--- conflicted
+++ resolved
@@ -55,11 +55,8 @@
 * [OSDEV-1482](https://opensupplyhub.atlassian.net/browse/OSDEV-1482) - The `GET api/v1/moderation-events/{moderation_id}` endpoint returns a single response instead of an array containing one item.
 
 ### What's new
-<<<<<<< HEAD
 * [OSDEV-1132](https://opensupplyhub.atlassian.net/browse/OSDEV-1132) - Added FE for the "thanks for submitting" screen when user submits production location's data.
-=======
 * [OSDEV-1373](https://opensupplyhub.atlassian.net/browse/OSDEV-1373) - The tab `Search by Name and Address.` on the Production Location Search screen has been implemented. There are three required properties (name, address, country). The "Search" button becomes clickable after filling out inputs, creates a link with parameters, and allows users to proceed to the results screen.
->>>>>>> 378d9874
 * [OSDEV-1175](https://opensupplyhub.atlassian.net/browse/OSDEV-1175) - New Moderation Queue Page was integrated with `GET api/v1/moderation-events/` endpoint that include pagination, sorting and filtering.
 
 ### Release instructions:
