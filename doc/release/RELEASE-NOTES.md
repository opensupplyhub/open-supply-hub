# Release Notes
All notable changes to this project will be documented in this file.

This project adheres to [Semantic Versioning](http://semver.org/spec/v2.0.0.html). The format is based on the `RELEASE-NOTES-TEMPLATE.md` file.

## Release 2.8.0

## Introduction
* Product name: Open Supply Hub
* Release date: July 12, 2025

### Database changes
* *Describe high-level database changes.*

#### Migrations:
* 0172_add_facility_download_limit - This migration introduces the `api_facilitydownloadlimit` table for the `FacilityDownloadLimit` model to collect facility downloads data for a user.
* 0173_create_download_location_success_payment_table - This migration introduces a new `DownloadLocationPayment` model in the `api` app. This model stores information about successful payments made for purchasing of additional records for downloading production locations data.
* 0174_create_private_instance_switch - This migration introduces a new `PRIVATE_INSTANCE` feature flag that allowed to downloads unlimited amount of records but only 5000 records or less per action.

#### Schema changes
* [OSDEV-1865](https://opensupplyhub.atlassian.net/browse/OSDEV-1865) - The `FacilityDownloadLimit` model has been created. This model includes such fields: id, user_id, updated_at, free_download_records, paid_download_records, purchase_date.
* [OSDEV-1919](https://opensupplyhub.atlassian.net/browse/OSDEV-1919) - Added a new `api_downloadlocationpayment` table with the following fields:
    * `id`: Auto-incrementing primary key
    * `stripe_session_id`: `CharField`, unique - stores Stripe checkout session ID
    * `payment_id`: `CharField`, unique - stores Stripe payment identifier
    * `amount_subtotal`: `IntegerField` - stores subtotal amount in cents
    * `amount_total`: `IntegerField` - stores total amount in cents
    * `discounts`: `JSONField` - optional, stores list of discount objects (with `coupon` and `promotion_code`)
    * `created_at`: `DateTimeField` - indexed timestamp of when the record was created
    * `user`: `ForeignKey` to `User` model - references the user who made the payment

### Code/API changes
* [OSDEV-1919](https://opensupplyhub.atlassian.net/browse/OSDEV-1919) - Added the following endpoints to support Stripe payments for downloading additional production location records:
    * `POST api/v1/download-locations-checkout-session/` - Creates a Stripe Checkout session for purchasing additional download records.
    * `POST api/v1/download-locations-checkout-webhook/`- Handles Stripe webhook events for successful payments.

### Architecture/Environment changes
* *Describe architecture/environment changes here.*

### Bugfix
* *Describe bugfix here.*

### What's new
* [OSDEV-1865](https://opensupplyhub.atlassian.net/browse/OSDEV-1865) - 5000 facility records for download annually have been added for a registered free user.
* [OSDEV-1879](https://opensupplyhub.atlassian.net/browse/OSDEV-1879) - Added Stripe-powered upgrade workflow allowing registered users to purchase additional 5,000 record download packages.
<<<<<<< HEAD
* [OSDEV-1868](https://opensupplyhub.atlassian.net/browse/OSDEV-1868) - The tooltip for the limit data download buttons has been updated.
=======
* [OSDEV-2055](https://opensupplyhub.atlassian.net/browse/OSDEV-2055) - Added the following:
    * Updated implementation for private_instance flag to allow 10k records instead of 5k records per download.
    * Added logic to skip download limit check for Embeded Map requests.
    * Updated the UI part of Embeded Map to properly allow and show 10k records limitation per download.
    * Update button text from Upgrade to Download to Purchase More Downloads.
    * Redirected the user back to the last OS Hub url after completing Stripe Checkout.
>>>>>>> 438e5540

### Release instructions:
* Ensure that the following commands are included in the `post_deployment` command:
    * `migrate`
    * `reindex_database`


## Release 2.7.0

## Introduction
* Product name: Open Supply Hub
* Release date: June 28, 2025

### Database changes
* *Describe high-level database changes.*

#### Migrations:
* 0170_add_uuid_to_relevant_tables.py - A new `uuid` field was added to the following tables:
    * `api_contributor`
    * `api_extendedfield`
    * `api_facility`
    * `api_facilityactivityreport`
    * `api_facilityalias`
    * `api_facilityclaim`
    * `api_facilityindex`
    * `api_facilitylist`
    * `api_facilitylistitem`
    * `api_facilitylocation`
    * `api_facilitymatch`
    * `api_source`
    * `api_user`

    The field was automatically populated for existing records with default UUIDs.
    UUID defaults were defined at both the Django level (via default=uuid4) and at the database level to ensure consistency between ORM and direct DB operations.

* 0171_added_origin_source_field.py - A new `origin_source` field was added to the following tables:
    * `api_contributor`
    * `api_extendedfield`
    * `api_facility`
    * `api_facilityactivityreport`
    * `api_facilityalias`
    * `api_facilityclaim`
    * `api_facilityindex`
    * `api_facilitylist`
    * `api_facilitylistitem`
    * `api_facilitylocation`
    * `api_facilitymatch`
    * `api_source`
    * `api_user`

    Existing records were automatically populated with the default value `os_hub`.
    New records will have the origin_source field set via the `INSTANCE_SOURCE` environment variable using triggers.

#### Schema changes
* [OSDEV-2018](https://opensupplyhub.atlassian.net/browse/OSDEV-2018) - A new `uuid` column (type UUID) was added to the following tables:
    * `api_contributor`
    * `api_extendedfield`
    * `api_facility`
    * `api_facilityactivityreport`
    * `api_facilityalias`
    * `api_facilityclaim`
    * `api_facilityindex`
    * `api_facilitylist`
    * `api_facilitylistitem`
    * `api_facilitylocation`
    * `api_facilitymatch`
    * `api_source`
    * `api_user`

    The `uuid` column was set as non-nullable and populated with default UUID values using both Django model defaults and database-level defaults.

* [OSDEV-2019](https://opensupplyhub.atlassian.net/browse/OSDEV-2019) - A new `origin_source` column was added to the following tables:
    * `api_contributor`
    * `api_extendedfield`
    * `api_facility`
    * `api_facilityactivityreport`
    * `api_facilityalias`
    * `api_facilityclaim`
    * `api_facilityindex`
    * `api_facilitylist`
    * `api_facilitylistitem`
    * `api_facilitylocation`
    * `api_facilitymatch`
    * `api_source`
    * `api_user`

    The `origin_source` column was made nullable and populated with string values using both Django and SQLAlchemy models, as well as at the database level.
    SQL `BEFORE INSERT` triggers were introduced for the relevant tables.
    A new SQL function, `set_origin_source`, was added to support the triggers and handle updates to the `origin_source` column.

### Code/API changes
* *Describe code/API changes here.*

### Architecture/Environment changes
* [OSDEV-1951](https://opensupplyhub.atlassian.net/browse/OSDEV-1951) - Added support for specifying a contributor email in the `direct_data_load` command. This allows users to provide an email address for the contributor when loading data, and automatically creates the contributor if it does not exist. The separate compute environment for this command has been removed, it now needs to run in the default environment.
* The RDS instance type for the Test environment has been upgraded to `db.t3.2xlarge` to handle search requests across over 1.2 million production locations now present in the database.

### Bugfix
* [OSDEV-2033](https://opensupplyhub.atlassian.net/browse/OSDEV-2033) - Added support for the `slop` parameter in `multi_match` queries when using strings longer than 50 symbols or 12 tokens in GET `v1/production-locations?query=` endpoint.
* [OSDEV-1951](https://opensupplyhub.atlassian.net/browse/OSDEV-1951) - Fixed an issue where the `direct_data_load` command was not able to reach the OpenSearch cluster.

### What's new
* *Describe what's new here. The changes that can impact user experience should be listed in this section.*

### Release instructions:
* Ensure that the following commands are included in the `post_deployment` command:
    * `migrate`
    * `reindex_database`


## Release 2.6.0

## Introduction
* Product name: Open Supply Hub
* Release date: June 14, 2025

### Architecture/Environment changes
* [OSDEV-1925](https://opensupplyhub.atlassian.net/browse/OSDEV-1925) - This PR disables the automatic execution of the `Deploy to AWS` pipeline on `releases/*` branch creation via the `[Release] Init` pipeline, while retaining automatic execution on push events to the same branch.
* [OSDEV-2035](https://opensupplyhub.atlassian.net/browse/OSDEV-2035) - Added IPv6 rules for ip whitelist and denylist.
* [OSDEV-1951](https://opensupplyhub.atlassian.net/browse/OSDEV-1951) - Added a new `direct_data_load` command and related infrastructure to support loading data directly from a Google Sheet into the platform.

### Release instructions:
* Ensure that the following commands are included in the `post_deployment` command:
    * `migrate`
    * `reindex_database`


## Release 2.5.0

## Introduction
* Product name: Open Supply Hub
* Release date: May 31, 2025

### Code/API changes
* [OSDEV-2017](https://opensupplyhub.atlassian.net/browse/OSDEV-2017) - CSRF (Cross-Site Request Forgery) protection has been disabled across the application. CSRF middleware has been removed from the request pipeline. All affected endpoints are now accessible without requiring CSRF tokens.

### Architecture/Environment changes
* [OSDEV-1992](https://opensupplyhub.atlassian.net/browse/OSDEV-1992) - Provisioned a dedicated EC2 instance to host WireGuard VPN service, enabling authorized users to bypass AWS WAF when accessing the RBA instance.

### Bugfix
* [OSDEV-1882](https://opensupplyhub.atlassian.net/browse/OSDEV-1882) - Fixed an issue where the scroll position was not resetting to the top when navigating to the `Upload` page related to the list upload functionality.
* Updated the `Deploy to AWS` GitHub workflow to rely on the required `deploy-env` input instead of inferring the `environment` from the tag name. Previously, this approach was necessary because the `[Release] Deploy` workflow did not trigger `Deploy to AWS` via the API with the specified `environment` - it only created a tag that triggered the workflow automatically. With the latest changes, the `environment` is now explicitly passed in the `[Release] Deploy` workflow. It has also been confirmed that no branch or input combination can result in an undefined `environment`. As a result, the fallback to `None` for the `environment` value was removed from the `Deploy to AWS` workflow.
* [OSDEV-1981](https://opensupplyhub.atlassian.net/browse/OSDEV-1981) - Fixed an issue where the `updated_at` field in the `api_facility` table was not modified when related dependency data changed, resulting in outdated or invalid data being stored in `OpenSearch`.
* [OSDEV-1939](https://opensupplyhub.atlassian.net/browse/OSDEV-1939) - Disable the submit button during SLC contribution submission or update to prevent duplicate requests. Implemented a basic throttle class `DuplicateThrottle` to prevent duplicate data for `POST` and `PATCH` requests on the `production-location` endpoints.

### What's new
* [OSDEV-1998](https://opensupplyhub.atlassian.net/browse/OSDEV-1998) - The following changes were made:
    * Added an additional "Data Cleaning Service" subheader to the "How It Works" > "Premium Features" section.
    * Updated the list of supported languages/countries under the "globe" icon (added support for Chinese and changed the order).
    * Removed the Twitter icon from the social media icons/links in the footer.
* [OSDEV-1122](https://opensupplyhub.atlassian.net/browse/OSDEV-1122) - The following changes were made:
    * Updated the behavior of the `Suggest an Edit` button on production location profile pages. The button now opens the Production Location Information page of the SLC workflow in a new tab, allowing users to suggest edits without having to re-search for the facility.
    * Fixed redirection for unauthenticated users. If a user is not logged in and clicks `Suggest an Edit` button they are now redirected to the correct workflow step after logging in, instead of being taken to the home page. This fix applies to all steps within the Contribute workflow.

### Release instructions:
* Ensure that the following commands are included in the `post_deployment` command:
    * `migrate`
    * `reindex_database`


## Release 2.4.0

## Introduction
* Product name: Open Supply Hub
* Release date: May 17, 2025

### Code/API changes
* [OSDEV-1952](https://opensupplyhub.atlassian.net/browse/OSDEV-1952) - Added support for including `parent_company_os_id` when creating or updating a production location. This field can now be submitted via the API (`POST /api/facilities/`, `POST /api/v1/production-locations/`, `PATCH /api/v1/production-locations/{os_id}/`) or through list uploads. The `parent_company_os_id` values are stored as standalone fields in the `api_extendedfields` table.

### Architecture/Environment changes
* [OSDEV-1960](https://opensupplyhub.atlassian.net/browse/OSDEV-1960) - Disabled deletion protection and final snapshot creation for the RDS instance when it is deleted in the pre-prod environment.
* [OSDEV-1949](https://opensupplyhub.atlassian.net/browse/OSDEV-1949) - Attached whitelist rules and deny rules and infrastructure changes:
    - Bump Terraform version from 1.4.0 to 1.5.0
    - Made `waf_enabled` terraform flag variable.
    - Enabled AWS WAF for all environments, including RBA.
    - Created a separate job `detach-waf-if-needed` in Deploy to AWS action. This is needed to prevent Terraform race condition when it tries to delete the AWS WAF before AWS has fully detached it from the CloudFront distribution, even though `web_acl_id` is set to`null`.
    - Applied validation in the `init-and-plan` action if `ip_denylist` and `ip_whitelist` are present. Only whitelist or denylist should be defined per environment.
* [OSDEV-1746](https://opensupplyhub.atlassian.net/browse/OSDEV-1746) - Implemented auto-scaling to dynamically adjust the Django instance count based on load metrics for cost-efficient resource utilization and high availability.
* The subdomain `a.os-hub.net` was removed from the CORS_ALLOWED_ORIGIN_REGEXES list in the Django application. This change was made because the subdomain was deleted from AWS Route 53 and is no longer in use.
* [OSDEV-1947](https://opensupplyhub.atlassian.net/browse/OSDEV-1947) - The following changes have been made:
    * Introduced infrastructure changes to support deployment of the RBA environment. Included it in the CD pipelines in the same way as Production and Staging, which means the RBA environment can now be deployed via Git tags just like Production and Staging.
    * Created the `export_csv_enabled` infrastructure switch to disable the Amazon EventBridge scheduler for the CSV export job in the RBA environment, as exporting the database to CSV is not needed in that environment.

### Bugfix
* [OSDEV-1947](https://opensupplyhub.atlassian.net/browse/OSDEV-1947) - Fixed a bug related to an incorrect environment check in the FE app, which attempted to identify the local environment by comparing it with `development`. However, the environment had been renamed to `local` some time ago and was no longer passed as `development` from the BE during local development.

### What's new
* [OSDEV-1953](https://opensupplyhub.atlassian.net/browse/OSDEV-1953) - Implemented UI logic to display parent company OS ID fields as links on the production location profile page, directing to the corresponding production location pages in a new tab.

### Release instructions:
* Ensure that the following commands are included in the `post_deployment` command:
    * `migrate`
    * `reindex_database`


## Release 2.3.0

## Introduction
* Product name: Open Supply Hub
* Release date: May 3, 2025

### Database changes

#### Migrations:
* 0169_introduce_show_additional_identifiers_switch.py - This migration introduces a new switch called `show_additional_identifiers`, which will be used on the production location profile page to show or hide additional identifiers of the production location.

### Code/API changes
* [OSDEV-1926](https://opensupplyhub.atlassian.net/browse/OSDEV-1926) - Introduced support for submitting additional identifiers when uploading a new production location or modifying an existing one. Additional identifiers can now be added via the API (POST `api/facilities/`, POST `api/v1/production-locations/`, PATCH `api/v1/production-locations/{os_id}/`) or through list uploads. The system currently supports three types of identifiers: DUNS (Data Universal Numbering System), LEI (Legal Entity Identifier), and RBA Online ID. The provided identifiers are stored as standalone fields in the `api_extendedfields` table.
* [OSDEV-1927](https://opensupplyhub.atlassian.net/browse/OSDEV-1927) - Added additional identifiers (DUNS , RBA Online ID and LEI) to the GET `/v1/production-locations/` and GET `/v1/production-locations/{os_id}/` endpoints.
* [OSDEV-1892](https://opensupplyhub.atlassian.net/browse/OSDEV-1892) - Implemented access restrictions for the `GET /v1/moderation-events/` and `GET /v1/moderation-events/{moderation_id}` endpoints so that only the contribution owner or a moderator can access them. Updated the `Logstash` configuration for the `moderation-events` index to include the `contributor_email` field when sending data to `OpenSearch`.

### Architecture/Environment changes
* [OSDEV-1935](https://opensupplyhub.atlassian.net/browse/OSDEV-1935) - Added terraform module for creating IAM roles in production and test AWS accounts to enable integration with Vanta auditor.
* [OSDEV-1895](https://opensupplyhub.atlassian.net/browse/OSDEV-1895) - Updated the rules to send the `csrftoken` cookie with the `HttpOnly` flag to the user. Implemented logic to retrieve the `csrftoken` upon user login and save it to `localStorage`. Added functionality to set the `csrftoken` from `localStorage` in Axios headers.

### Bugfix
* [OSDEV-1943](https://opensupplyhub.atlassian.net/browse/OSDEV-1943) - Fixed flickering behavior when opening the SLC form to contribute to an existing production location by marking fields as touched if they match the fetched data, ensuring smoother UI during re-renders.
* [OSDEV-1930](https://opensupplyhub.atlassian.net/browse/OSDEV-1930) - Updated the styles of primary and secondary text in the data points UI and the location details contributor drawer on the location profile page, as well as the hash in the React error boundary component, to prevent overflow on the page or within its field location. Replaced the deprecated `word-wrap` CSS property with the supported `overflow-wrap` CSS property.
* [OSDEV-1914](https://opensupplyhub.atlassian.net/browse/OSDEV-1914) - The following changes have been made:
    * Fixed an issue with fuzzy search on fields containing long text. Replaced the `match` query with `match_phrase` (with a configurable `slop` parameter) for such cases to improve accuracy for the GET `/api/v1/production-locations/` endpoint.
    * Replaced regular text with a toast component to display server errors when fetching potential matches on the Contribution Record page of the Moderation queue dashboard.
* [OSDEV-1886](https://opensupplyhub.atlassian.net/browse/OSDEV-1886)
    * Fixed the script to run within the Destroy Environment GitHub workflow to delete the Lambda@Edge functions before destroying the infrastructure.
    * Implemented prevention of forced script termination during the deletion of Lambda@Edge functions. The exit code is now managed internally, ensuring proper handling without abrupt script termination.

### What's new
* [OSDEV-1930](https://opensupplyhub.atlassian.net/browse/OSDEV-1930) - Implemented front-end logic to display additional identifiers such as RBA, LEI, and DUNS IDs as data points on the production location profile page, once the `show_additional_identifiers` feature flag is returned with a true value from the backend.

### Release instructions:
* Ensure that the following commands are included in the `post_deployment` command:
    * `migrate`
    * `reindex_database`
* Run `[Release] Deploy` pipeline for the target environment with the flag `Clear the custom OpenSearch indexes and templates` set to true - to update the index mapping for the `production-locations` index after adding the new fields `rba_id`, `duns_id`, `lei_id` and for the `moderation-events` index after adding the new field `contributor_email`.


## Release 2.2.1

## Introduction
* Product name: Open Supply Hub
* Release date: April 25, 2025

### Database changes

#### Migrations:
* 0168_introduce_a_switch_to_block_location_downloads.py - This migration introduces a new switch called `block_location_downloads`, which will be used to block the usage of the `api/facilities-downloads/` GET endpoint when necessary.

### Code/API changes
* [OSDEV-1961](https://opensupplyhub.atlassian.net/browse/OSDEV-1961) - Implemented logic to utilize the `block_location_downloads` switch. When enabled, it restricts access to the `api/facilities-downloads/` GET endpoint to prevent bulk downloads.

### Architecture/Environment changes
* [OSDEV-1961](https://opensupplyhub.atlassian.net/browse/OSDEV-1961) - Enabled IP address logging for the Django ECS task.

### Release instructions:
* Ensure that the following commands are included in the `post_deployment` command:
    * `migrate`
    * `reindex_database`


## Release 2.2.0

## Introduction
* Product name: Open Supply Hub
* Release date: April 19, 2025

### Code/API changes
* [OSDEV-1894](https://opensupplyhub.atlassian.net/browse/OSDEV-1894) - Enabled `Secure` attribute of csrf token and session id.
* [OSDEV-1201](https://opensupplyhub.atlassian.net/browse/OSDEV-1201) - Added support of `geo_polygon` parameter for GET `v1/production-locations` endpoint.

### Architecture/Environment changes
* [OSDEV-1896](https://opensupplyhub.atlassian.net/browse/OSDEV-1896) - The session cookie is limited to 24 hours. After this period, the user session expires, and the user needs to log in again.
* [OSDEV-1897](https://opensupplyhub.atlassian.net/browse/OSDEV-1897) - A Lambda@Edge function was added to dynamically set the following response headers on the CloudFront side, depending on whether embed mode is active:
    * `X-Frame-Options: DENY`
    * `Content-Security-Policy: frame-ancestors 'none'`

### Bugfix
* [OSDEV-1893](https://opensupplyhub.atlassian.net/browse/OSDEV-1893) - Prevented sending a claim request to `/api/facilities/{os_id}/claim/` for facilities that are pending or approved. Added BE validators to handle incoming claim data.
* [OSDEV-1933](https://opensupplyhub.atlassian.net/browse/OSDEV-1933) - Fixed typo errors in the resource names of the OpenSupplyHubTest-AnonymizedDatabaseDump cluster.

### What's new
* [OSDEV-1706](https://opensupplyhub.atlassian.net/browse/OSDEV-1706) - Implemented backend error handling for SLC form submission and created the UI to display post-submit errors in a user-friendly way. Aligned SLC form validation with backend rules to ensure maximum consistency.

### Release instructions:
* Ensure that the following commands are included in the `post_deployment` command:
    * `migrate`
    * `reindex_database`


## Release 2.1.0

## Introduction
* Product name: Open Supply Hub
* Release date: April 5, 2025

### Architecture/Environment changes
* [OSDEV-1899](https://opensupplyhub.atlassian.net/browse/OSDEV-1899) - Switched from using the `latest` tags to static versions for both `bitnami/kafka` and `bitnami/zookeeper`, which resolved compatibility issues during local & CI setup. Using pinned versions ensures stability and prevents unexpected behavior from upstream image changes.

### Bugfix
* [OSDEV-1747](https://opensupplyhub.atlassian.net/browse/OSDEV-1747) - The pages `My Claimed Facilities`, `Claimed Facility Details`, `My Lists`, and `My Lists/id` are now accessible only to authorized users. Additionally, styles have been refactored, an `InputSelect` component has been moved to the separate file, and input styling on the `Claimed Facility Details` page has been fixed.
* [OSDEV-1886](https://opensupplyhub.atlassian.net/browse/OSDEV-1886) - Created the script to run within the Destroy Environment GitHub workflow to delete the Lambda@Edge function before destroying the infrastructure. This ensures that Terraform can remove the infrastructure without encountering errors related to deleting a replicated function.
* [OSDEV-1830](https://opensupplyhub.atlassian.net/browse/OSDEV-1830) - Updated implementation for `Production Location Info` page to input any values for `Location Type` and `Processing Type`, except when the sector is `Apparel` — in that case, enforce taxonomy filters.
* [OSDEV-1861](https://opensupplyhub.atlassian.net/browse/OSDEV-1861) - On the `My Claimed Facilities` page, the help text font size was increased to `21px`, and the margin for the `FIND MY PRODUCTION LOCATION` button was increased to `16px` to improve readability.
* [OSDEV-1904](https://opensupplyhub.atlassian.net/browse/OSDEV-1904) - The `step-by step` instructions link on the List upload page has been updated to `/resources/preparing-data`.

### What's new
* [OSDEV-1842](https://opensupplyhub.atlassian.net/browse/OSDEV-1842) - Removed the pre-filled information in the `Additional Information` section of the SLC `ProductionLocationInfo` page.

### Release instructions:
* Ensure that the following commands are included in the `post_deployment` command:
    * `migrate`
    * `reindex_database`


## Release 2.0.0

## Introduction
* Product name: Open Supply Hub
* Release date: March 22, 2025

### Database changes

#### Migrations:
* 0167_add_moderationevent_action_reason_text_fields.py - This migration adds new fields `action_reason_text_cleaned` and  `action_reason_text_raw` to the existing table `api_moderationevent`.

#### Schema changes
* [OSDEV-1782](https://opensupplyhub.atlassian.net/browse/OSDEV-1782) - Added new fields `action_reason_text_cleaned` and `action_reason_text_raw` to the `api_moderationevent` table to store text messages received when a moderator takes an action on a moderation event.

### Code/API changes
* [OSDEV-1782](https://opensupplyhub.atlassian.net/browse/OSDEV-1782) - Added additional validation for the fields `action_reason_text_cleaned` and `action_reason_text_raw` when using the `PATCH api/v1/moderation-events/{moderation_id}` endpoint. These fields are required in the request body when the status field is set to 'REJECTED'. The minimum length for the values of these fields is 30 characters.
Also was added sanitization on the server side by using the `Django-Bleach` library for the HTML content that is stored in the `action_reason_text_raw` field. The bleach filter was applied to the `action_reason_text_raw` value in the `slc_contribution_rejected_body.html` template.

### Architecture/Environment changes
* [OSDEV-1832](https://opensupplyhub.atlassian.net/browse/OSDEV-1832) - Increased the memory allocation for the `DedupeHub` container from `12GB` to `16GB` in terraform deployment configuration to address memory overload issues during facility reindexing for `Production` & `Pre-Production` environments.
* [OSDEV-899](https://opensupplyhub.atlassian.net/browse/OSDEV-899) - Splitted the Django container into two components: FE (React) and BE (Django). Requests to the frontend (React) will be processed by the CDN (CloudFront), while requests to the API will be redirected to the Django container. This approach will allow for more efficient use of ECS cluster computing resources and improve frontend performance.

  The following endpoints will be redirected to the Django container:
  * tile/*
  * api/*
  * /api-auth/*
  * /api-token-auth/*
  * /api-feature-flags/*
  * /web/environment.js
  * /admin/*
  * /health-check/*
  * /rest-auth/*
  * /user-login/*
  * /user-logout/*
  * /user-signup/*
  * /user-profile/*
  * /user-api-info/*
  * /admin
  * /static/admin/*
  * /static/django_extensions/*
  * /static/drf-yasg/*
  * /static/gis/*
  * /static/rest_framework/*
  * /static/static/*
  * /static/staticfiles.json

  All other traffic will be redirected to the React application.

### Bugfix
* [OSDEV-1806](https://opensupplyhub.atlassian.net/browse/OSDEV-1806) - Refactored the Parent Company field validation. The field is now validated as a regular character field.
* [OSDEV-1787](https://opensupplyhub.atlassian.net/browse/OSDEV-1787) - The tooltip messages for the Claim button have been removed for all statuses of moderation events on the `Contribution Record` page and changed according to the design on `Thanks for adding data for this production location` pop-up. Changed tooltip text for pending badge if existing production location has pending claim status or has been claimed already.
* [OSDEV-1789](https://opensupplyhub.atlassian.net/browse/OSDEV-1789) - Fixed an issue where the scroll position was not resetting to the top when navigating through SLC workflow pages.
* [OSDEV-1795](https://opensupplyhub.atlassian.net/browse/OSDEV-1795) - Resolved database connection issue after PostgreSQL 16.3 upgrade by upgrading pg8000 module version.
* [OSDEV-1803](https://opensupplyhub.atlassian.net/browse/OSDEV-1803) - Updated text from `Facility Type` to `Location Type` and `Facility Name` to `Location Name` on the SLC `Thank You for Your Submission` page.
* [OSDEV-1769](https://opensupplyhub.atlassian.net/browse/OSDEV-1769) - Fixed the response for potential matches for POST `api/facilities/?create=true`: applied an array of potential matches instead of returning a single potential match.
* [OSDEV-1838](https://opensupplyhub.atlassian.net/browse/OSDEV-1838) - Fixed an issue where the router redirected to an unsupported page when the OS ID contained a forward slash. The fix was implemented by encoding the OS ID value using the `encodeURIComponent()` function before passing it as a URL parameter.
* [OSDEV-1840](https://opensupplyhub.atlassian.net/browse/OSDEV-1840) - Fixed the snapshot status checking procedure. This will prevent a crash when trying to restore a database from an inaccessible snapshot.
* [OSDEV-1831](https://opensupplyhub.atlassian.net/browse/OSDEV-1831) - Updated copies of tooltips on the “Thank you for adding data” pop-up. The texts vary depending on the claim status for a particular location.
* [OSDEV-1827](https://opensupplyhub.atlassian.net/browse/OSDEV-1827) - Fixed the condition logic for the email template when approving a contribution to an existing production location that has either been claimed or has a pending claim request.
* [OSDEV-1781](https://opensupplyhub.atlassian.net/browse/OSDEV-1781) - A clear error messages for the number of workers field have been added to the SLC form and Claimed Facility Details page.
* [OSDEV-1747](https://opensupplyhub.atlassian.net/browse/OSDEV-1747) - All SLC pages have been made accessible only to authorized users.

### What's new
* [OSDEV-1814](https://opensupplyhub.atlassian.net/browse/OSDEV-1814) - Added toggle switch button for production location info page to render additional data if necessary. If toggle switch button is inactive (default behavior), additional data won't be send to the server along with name, address and country.
* [OSDEV-1782](https://opensupplyhub.atlassian.net/browse/OSDEV-1782) - Added a confirmation dialog window that appears when a user tries to reject a moderation event. The dialog includes a WYSIWYG text editor where entering a message of at least 30 characters is required to confirm the rejection. If a user does not enter the required number of characters, the 'Reject' button is disabled, and a tooltip with a clear message appears when the mouse hovers over it.
* [OSDEV-1786](https://opensupplyhub.atlassian.net/browse/OSDEV-1786) - Linked "My Claimed Facilities" page to SLC if no claimed production locations found, changed search button text.
* [OSDEV-1607](https://opensupplyhub.atlassian.net/browse/OSDEV-1607) - Enabled SLC flow.
* [OSDEV-1864](https://opensupplyhub.atlassian.net/browse/OSDEV-1864) - Disabled the 'Submit/Update' button on the SLC Production Location Information page when the `disable_list_uploading` feature flag is active.
* [OSDEV-1867](https://opensupplyhub.atlassian.net/browse/OSDEV-1867) - Updated the 'Messy Data' link on the `Contribute` page and `List Upload` page to direct users to the `Data Cleaning Service splash` page instead of the old `Preparing Data` page.

### Release instructions:
* Ensure that the following commands are included in the `post_deployment` command:
    * `migrate`
    * `reindex_database`


## Release 1.31.0

## Introduction
* Product name: Open Supply Hub
* Release date: March 8, 2025

### Bugfix
* [OSDEV-1777](https://opensupplyhub.atlassian.net/browse/OSDEV-1777) - A consistent URL style was established across all pages of the SLC workflow. After the changes, the URL begins from `/contribute/single-location/`.
* [OSDEV-1678](https://opensupplyhub.atlassian.net/browse/OSDEV-1678) - Added asterisks next to each required form field (Name, Address, and Country) on the "Production Location Information" page. Highlighted an empty field and displayed an error message if it loses focus.
* [OSDEV-1778](https://opensupplyhub.atlassian.net/browse/OSDEV-1778) - Fixed the validation for number of workers field in POST, PATCH production locations API. The min field must be less than or equal to the max field.

### What's new
* [OSDEV-1764](https://opensupplyhub.atlassian.net/browse/OSDEV-1764) - Added a new claiming email for the Moderation queue/SLC workflow, which is sent once a data moderator creates a new location based on the moderation event the customer submitted through the SLC workflow.
* [OSDEV-1721](https://opensupplyhub.atlassian.net/browse/OSDEV-1721) - Added new email templates for Moderation/SLC workflow:
    * Email #1 SLC additional contribution to existing production location - Pending moderation.
    * Email #2 SLC contribution - Moderation complete. APPROVED.
    * Email #3 SLC contribution - Moderation complete. REJECTED.
    * Email #4 SLC new production location contribution - Pending moderation.

### Release instructions:
* Ensure that the following commands are included in the `post_deployment` command:
    * `migrate`
    * `reindex_database`


## Release 1.30.0

## Introduction
* Product name: Open Supply Hub
* Release date: March 01, 2025

### Database changes
* [OSDEV-1662](https://opensupplyhub.atlassian.net/browse/OSDEV-1662) - Added a new field, `action_perform_by`, to the `api_moderationevent` table so we can handle and store moderation actions user data.

#### Migrations:
* 0166_add_moderationevent_action_perform_by.py - This migration added a new field, `action_perform_by`, to the existing table `api_moderationevent`.

### Code/API changes
* [OSDEV-1577](https://opensupplyhub.atlassian.net/browse/OSDEV-1577) - Added geo-bounding box query support to the GET `/api/v1/production-locations/` endpoint. To filter production locations whose geopoints fall within the bounding box, it is necessary to specify valid values for the parameters `geo_bounding_box[top]`, `geo_bounding_box[left]`, `geo_bounding_box[bottom]`, and `geo_bounding_box[right]`.

    The validation rules are as follows:
    * All coordinates of the geo-boundary box (top, left, bottom, right) must be provided.
    * All values must be integers.
    * The top and bottom coordinates must be between -90 and 90.
    * The left and right coordinates must be between -180 and 180.
    * The top must be greater than the bottom.
    * The right must be greater than the left.
* [OSDEV-1662](https://opensupplyhub.atlassian.net/browse/OSDEV-1662) - Updated Logstash mapping configuration to handle the new `action_perform_by` field for OpenSearch.
* [OSDEV-1748](https://opensupplyhub.atlassian.net/browse/OSDEV-1748) - Aligned SLC with current v1/production-locations validation. Removed validation for `number_of_workers` min >= max.

### Architecture/Environment changes
* [OSDEV-1515](https://opensupplyhub.atlassian.net/browse/OSDEV-1515) - Removed `rds_allow_major_version_upgrade` and `rds_apply_immediately` from the environment tfvars files (e.g., terraform-production.tfvars) to set them to `false` again, as the default values in `/deployment/terraform/variables.tf` are `false`. This is necessary to prevent unintended PostgreSQL major version upgrades since the target PostgreSQL 16.3 version has been reached.
* [OSDEV-1692](https://opensupplyhub.atlassian.net/browse/OSDEV-1692) - Update cache dependencies due to Ubuntu 20 image runner deprecation. See [link](https://github.blog/changelog/2024-12-05-notice-of-upcoming-releases-and-breaking-changes-for-github-actions/#actions-cache-v1-v2-and-actions-toolkit-cache-package-closing-down).
* [OSDEV-1580](https://opensupplyhub.atlassian.net/browse/OSDEV-1580) - The new architecture diagram of the OS Hub platform has been created in response to the penetration testing that will be conducted in February 2025. The diagram has been placed in the root of the `./doc/system_design/` folder, replacing the old diagrams that have been moved to the `./doc/system_design/archived/` folder as they are no longer valid. A new `./doc/system_design/README.md` file has also been created, with a reference to the new architecture/network diagram.
* [OSDEV-1785](https://opensupplyhub.atlassian.net/browse/OSDEV-1785) - Forked the aiokafka repository to the Open Supply Hub GitHub account, reverted to v0.8.0, and created a kafka-python-2.0.3 [branch](https://github.com/opensupplyhub/aiokafka/tree/kafka-python-2.0.3). Pinned kafka-python to v2.0.3 ([released](https://pypi.org/project/kafka-python/#history) on Feb 13, 2025) in the Dockerfile to install aiokafka from the forked repository and verified the local installation.

### Bugfix
* [OSDEV-1698](https://opensupplyhub.atlassian.net/browse/OSDEV-1698) - SLC: Refactored the "Submit Another Location" button link to direct users to the search-by-name-and-address form at /contribute/single-location?tab=name-address.
* [OSDEV-1700](https://opensupplyhub.atlassian.net/browse/OSDEV-1700) - SLC: Keep only one previous OS ID in the search result if it matches the search query.
* [OSDEV-1697](https://opensupplyhub.atlassian.net/browse/OSDEV-1697) - Added a redirect to the main page upon closing the SLC modal window to prevent the creation of multiple moderation events.
* [OSDEV-1695](https://opensupplyhub.atlassian.net/browse/OSDEV-1695) - [SLC] Enabled the claim button for updated production locations when a moderation event has a pending status. Disabled claim button explicitly if production location has pending claim status.
* [OSDEV-1701](https://opensupplyhub.atlassian.net/browse/OSDEV-1701) - Refactored "Go Back" button in production location info page.
* [OSDEV-1672](https://opensupplyhub.atlassian.net/browse/OSDEV-1672) - SLC. Implement collecting contribution data page (FE) - All Multi-Selects on the page have been fixed. They resize based on the number of items selected.
* [OSDEV-1549](https://opensupplyhub.atlassian.net/browse/OSDEV-1549) - Added Django serialization check for all fields from the request body based on [the API specification](https://opensupplyhub.github.io/open-supply-hub-api-docs/) for POST and PATCH v1/production-locations endpoint, and appropriate errors return according to the request body schema in the API spec.
* [OSDEV-1696](https://opensupplyhub.atlassian.net/browse/OSDEV-1696) - Added loader on single production location fetch; added error handling; added cleanup hook to clear production location data on component unmount.
* [OSDEV-1653](https://opensupplyhub.atlassian.net/browse/OSDEV-1653) - Added asterisks next to each required form field (Name, Address, and Country) on the "Search by Name and Address" tab. Highlighted an empty field and displayed an error message if it loses focus. Added proper styles for the error messages.
* [OSDEV-1699](https://opensupplyhub.atlassian.net/browse/OSDEV-1699) - The scroll position has been fixed from the bottom to the top after navigating from the bottom of the `Search results` page (press the `Select` button) to `Product Location Information`.
* [OSDEV-1589](https://opensupplyhub.atlassian.net/browse/OSDEV-1589) - Fixed layout issue on new `contribute` page.
* [OSDEV-1739](https://opensupplyhub.atlassian.net/browse/OSDEV-1739) - Applied state cleanup on modal unmount to prevent the same dialog from appearing when clicking on a different production location.
* [OSDEV-1744](https://opensupplyhub.atlassian.net/browse/OSDEV-1744) - Fixed the issue where the text `by user ID:` appeared even when `user_id` was `null` in Contribution Record page.
* [OSDEV-1779](https://opensupplyhub.atlassian.net/browse/OSDEV-1779) - SLC. Made Parent Company field as regular text field and apply snake_case keys to standard keys (e.g. `location_type`, `number_of_workers`, `parent_company`, `processing_type` and `product_type`) in request payload from production location info page to conform API specs.
* [OSDEV-1745](https://opensupplyhub.atlassian.net/browse/OSDEV-1745) - The `Search by Name and Address` tab was defined as default on the Production Location Search page.

### What's new
* [OSDEV-1662](https://opensupplyhub.atlassian.net/browse/OSDEV-1662) - Added a new field, `action_perform_by`, to the moderation event. This data appears on the Contribution Record page when a moderator perform any actions like `APPROVED` or `REJECTED`.

### Release instructions:
* Ensure that the following commands are included in the `post_deployment` command:
    * `migrate`
    * `reindex_database`
* Run `[Release] Deploy` pipeline for the target environment with the flag `Clear the custom OpenSearch indexes and templates` set to true - to update the index mapping for the `moderation-events` index after adding the new field `action_perform_by`. The `production-locations` will also be affected since it will clean all of our custom indexes and templates within the OpenSearch cluster.


## Release 1.29.0

## Introduction
* Product name: Open Supply Hub
* Release date: February 8, 2025

### Database changes
* [OSDEV-1515](https://opensupplyhub.atlassian.net/browse/OSDEV-1515) - Upgraded the PostgreSQL version from 13 to 16 for the database used in local development, DB anonymization, DB restore setup, and environments in the AWS cloud. Additionally, the pg_trgm extension has been upgraded to version 1.6 based on the available extension version for PostgreSQL 16.3 in AWS RDS. For more information, see [Extensions supported for RDS for PostgreSQL 16](https://docs.aws.amazon.com/AmazonRDS/latest/PostgreSQLReleaseNotes/postgresql-extensions.html#postgresql-extensions-16x).
* [OSDEV-1558](https://opensupplyhub.atlassian.net/browse/OSDEV-1558) - Added a new field, `action_type`, to the `api_moderationevent` table so we can handle and store moderation actions.

#### Migrations:
* 0163_refresh_pg_statistic_and_upgrade_postgres_extensions.py - Updated the SQL script within the migration that upgrades the DB extension versions to handle previously failure cases when a higher version is available for upgrade or when the extension is not installed. This is primarily useful for local development or DB resets in the Development environment, where migrations are applied from scratch, one by one. This fix will not negatively affect other environments, as the migration has already been applied and will not be reapplied. Additionally, the changes are backward compatible.
* 0164_refresh_pg_statistic_and_upgrade_postgres_extensions_after_db_upgrade_to_postgres_16.py - This migration refreshes the `pg_statistic` table after the upgrade to PostgreSQL 16 and upgrades the pg_trgm extension to version 1.6. The SQL script within the migration that upgrades the DB extension versions handles previously failure cases where a higher version is available for upgrade or where the extension is not installed.
* 0165_add_moderationevent_action_type.py - This migration added a new field, `action_type`, to the existing table `api_moderationevent`.

### Code/API changes
* [OSDEV-1581](https://opensupplyhub.atlassian.net/browse/OSDEV-1581) - Added support for Geohex grid aggregation to the GET `/api/v1/production-locations/` endpoint. To receive the Geohex grid aggregation list in the response, it is necessary to pass the `aggregation` parameter with a value of `geohex_grid` and optionally specify `geohex_grid_precision` with an integer between 0 and 15. If `geohex_grid_precision` is not defined, the default value of 5 will be used.
* [OSDEV-1558](https://opensupplyhub.atlassian.net/browse/OSDEV-1558) - Updated Logstash mapping configuration to handle the new `action_type` field for OpenSearch.

### Bugfix
* Some of the resources related to the Development AWS environment still have the `stg` prefix, which can be confusing since we also have a Staging environment with the same prefix. To clarify the resource names, including the database instance, the prefix has been updated from `stg` to `dev` for the development environment.

### What's new
* [OSDEV-1374](https://opensupplyhub.atlassian.net/browse/OSDEV-1374) - Implemented integration for the `Search results` page to show results of searching by name and address (`/contribute/production-location/search`):
    - Connected GET `v1/production-locations`.
    - Routing between pages `Production Location Search`,`Search returned no results`, `Production Location Information`, `Search results`, and `I don't see my Location` pop-up is configured.
    - Max result limit set to 100.
* [OSDEV-1365](https://opensupplyhub.atlassian.net/browse/OSDEV-1365) - SLC: Integrate collecting contribution data page.
* [OSDEV-1370](https://opensupplyhub.atlassian.net/browse/OSDEV-1370) - SLC: Connect Backend API submission with "Thank for Submitting" screen
    - Integrated `POST /v1/production-locations/` in `/contribute/production-location/info/` page.
    - Integrated `PATCH /v1/production-locations/` in `/contribute/production-location/{os_id}/info/` page.
    - Production location info page is now rendered using two routes: /contribute/production-location/info/ and /contribute/production-location/{os_id}/info/. First route for creating new production location, second is for updating existing one.
    - Implemented error popup on error response for `PATCH | POST /v1/production-locations/`.
    - Implemented error popup on error response for `GET /v1/moderation-events/{moderation_id}`.
    - Integrated "Thank for Submitting" modal dialog. When popup is appeared, path parameter `{moderation-id}` will be attached to `/contribute/production-location/{os_id}/info/` or `/contribute/production-location/info/`.
    - Implemented temporary saving of moderation events in local storage for a seamless user experience.
    - Created separate mobile and desktop layouts for "Thank for Submitting" modal dialog.
    - Created link to claim from "Thank for Submitting" modal dialog only if production location is available for claim and moderation event is not pending.
    - Implemented serializing and validation production location fields before passing to the "Thank for Submitting" modal dialog.
    - Refactored routing between search results page and production location info page. Search parameters are now stored in the Redux state, so the 'Go Back' button in production location info page will lead to the previous search.
* [OSDEV-1558](https://opensupplyhub.atlassian.net/browse/OSDEV-1558) - Added a new field, `action_type`, to the moderation event. This data appears on the Contribution Record page when a moderator creates a new location or matches it to an existing one.

### Release instructions:
* Ensure that the following commands are included in the `post_deployment` command:
    * `migrate`
    * `reindex_database`
* Run `[Release] Deploy` pipeline for the target environment with the flag `Clear the custom OpenSearch indexes and templates` set to true - to update the index mapping for the `moderation-events` index after adding the new field `action_type`. The `production-locations` will also be affected since it will clean all of our custom indexes and templates within the OpenSearch cluster.
* This release will upgrade PostgreSQL from version 13 to version 16.
    * The upgrade will be performed automatically by Terrafrom and AWS, but some steps need to be completed **before** and **after** the upgrade. Please refer to [the Confluence article](https://opensupplyhub.atlassian.net/wiki/spaces/SD/pages/640155649/PostgreSQL+database+upgrade+from+version+13+to+version+16) for detailed instructions.
    * Steps to be completed before the upgrade are marked with the statement: "**This should be done before deploying the upgraded database.**". Post-upgrade tasks can be found under the [After the PostgreSQL major version upgrade](https://opensupplyhub.atlassian.net/wiki/spaces/SD/pages/640155649/PostgreSQL+database+upgrade+from+version+13+to+version+16#After-the-PostgreSQL-major-version-upgrade) section.
    * In case of an unsuccessful release along with the database upgrade, follow the instructions under the [Guide for rolling back the PostgreSQL major version upgrade](https://opensupplyhub.atlassian.net/wiki/spaces/SD/pages/640155649/PostgreSQL+database+upgrade+from+version+13+to+version+16#Guide-for-rolling-back-the-PostgreSQL-major-version-upgrade) section.


## Release 1.28.1

## Introduction
* Product name: Open Supply Hub
* Release date: January 31, 2025

### Bugfix
* [OSDEV-1626](https://opensupplyhub.atlassian.net/browse/OSDEV-1626) - Temporarily hid the new contribution page `Add Location Data` and re-enabled the old navigation to the `List Upload` page via the `/contribute` path.


## Release 1.28.0

## Introduction
* Product name: Open Supply Hub
* Release date: January 25, 2025

### Database changes
* [OSDEV-1514](https://opensupplyhub.atlassian.net/browse/OSDEV-1514) - Upgraded the PostgreSQL version from 12 to 13 for the database used in local development, DB anonymization, DB restore setup, and environments in the AWS cloud. Additionally, the postgis and pg_trgm extensions have been upgraded to versions 3.4.2 and 1.5, respectively, based on the available extension versions for PostgreSQL 13.15 in AWS RDS. For more information, see [Extensions supported for RDS for PostgreSQL 13](https://docs.aws.amazon.com/AmazonRDS/latest/PostgreSQLReleaseNotes/postgresql-extensions.html#postgresql-extensions-13x). Allowed major version upgrades and activated the `apply immediately` flag to perform the PostgreSQL major version upgrade in AWS.

#### Migrations:
* 0163_refresh_pg_statistic_and_upgrade_postgres_extensions.py - This migration refreshes the `pg_statistic` table after the upgrade to PostgreSQL 13 and upgrades the postgis and pg_trgm extensions to versions 3.4.2 and 1.5, respectively.

### Code/API changes
* [OSDEV-1514](https://opensupplyhub.atlassian.net/browse/OSDEV-1514) - Corrected spelling mistakes in the `src/anon-tools/do_dump.sh` file and in the name of the folder `database_anonymizer_sheduled_task`. Removed the unused `src/anon-tools/anon.sql` file and the redundant `src/anon-tools/initdb.sql` file. Removed commented-out code in the `src/anon-tools/Dockerfile.dump` and `deployment/terraform/database_anonymizer_scheduled_task/docker/database_anonymizer.py` files.
* [OSDEV-1523](https://opensupplyhub.atlassian.net/browse/OSDEV-1523) - Updated `export_csv.py` to enable uploading to Google Drive and implemented cursor-based pagination for the export.

### Architecture/Environment changes
* [OSDEV-1514](https://opensupplyhub.atlassian.net/browse/OSDEV-1514) - Introduced `rds_allow_major_version_upgrade` and `rds_apply_immediately` Terraform variables to enable or disable major version upgrades and the `apply immediately` flag, depending on the environment.
* [OSDEV-1523](https://opensupplyhub.atlassian.net/browse/OSDEV-1523) - Added a new batch job that triggers the export_csv.py command on the first day of each month to upload bulk data of production locations to Google Drive.

### What's new
* [OSDEV-40](https://opensupplyhub.atlassian.net/browse/OSDEV-40) - Created new page for `/contribute` to choose between multiple & single location upload. Replaced current multiple list upload to `/contribute/multiple-locations`. Changed `Upload Data` to `Add Data` text.
* [OSDEV-1117](https://opensupplyhub.atlassian.net/browse/OSDEV-1117) - Implemented integration of Contribution Record Page (`/dashboard/moderation-queue/contribution-record/{moderation_id}`):
    - Connected GET `api/v1/moderation-events/{moderation_id}/`.
    - Connected GET `api/v1/production-locations?name={productionLocationName}&country={countryCode}&address={address}` to get potential matches using OpenSearch engine.
    - Connected PATCH `/v1/moderation-events/{moderation_id}/` (for Reject button).
    - Connected POST `/v1/moderation-events/{moderation_id}/production-locations/` (for Create New Location button).
    - Connected PATCH `/v1/moderation-events/{moderation_id}/production-locations/{os_id}/` (for Confirm potential match button).
    - UI improvements:
        - Added a toast component to display notifications during moderation event updates.
        - Introduced a backdrop to prevent accidental clicks on other buttons during the update process.
    - Applied Django Signal for moderation-events OpenSearch index.
* [OSDEV-1524](https://opensupplyhub.atlassian.net/browse/OSDEV-1524) - Updated salutations in automated emails to ensure a consistent and professional experience of communication from OS Hub.
* [OSDEV-1129](https://opensupplyhub.atlassian.net/browse/OSDEV-1129) - The UI for the results page for name and address search was implemented. It includes the following screens:
    * Successful Search: If the search is successful, the results screen displays a list of production locations. Each item includes the following information about the production location: name, OS ID, address, and country name. Users can either select a specific production location or press the "I don’t see my Location" button, which triggers a confirmation dialog window.
    * Confirmation Dialog Window: In this window, users can confirm that no correct location was found using the provided search parameters. They can either proceed to create a new production location or return to the search.
    * Unsuccessful Search: If the search is unsuccessful, an explanation is provided along with two options: return to the search or add a new production location.
* [OSDEV-1579](https://opensupplyhub.atlassian.net/browse/OSDEV-1579) - Updated the API limit automated email to remove an outdated link referring to OAR and improve the languate for clarity. With this update the contributor will be informed of the correct process to follow if they have reached their API calls limit.

### Release instructions:
* Ensure that the following commands are included in the `post_deployment` command:
    * `migrate`
    * `reindex_database`
* This release will upgrade PostgreSQL from version 12 to version 13.
    * The upgrade will be performed automatically by Terrafrom and AWS, but some steps need to be completed **before** and **after** the upgrade. Please refer to [the Confluence article](https://opensupplyhub.atlassian.net/wiki/spaces/SD/pages/620134402/PostgreSQL+database+upgrade+from+version+12+to+version+13) for detailed instructions.
    * Steps to be completed before the upgrade are marked with the statement: "**This should be done before deploying the upgraded database.**". Post-upgrade tasks can be found under the [After the PostgreSQL major version upgrade](https://opensupplyhub.atlassian.net/wiki/spaces/SD/pages/620134402/PostgreSQL+database+upgrade+from+version+12+to+version+13#After-the-PostgreSQL-major-version-upgrade) section.
    * In case of an unsuccessful release along with the database upgrade, follow the instructions under the [Guide for rolling back the PostgreSQL major version upgrade](https://opensupplyhub.atlassian.net/wiki/spaces/SD/pages/620134402/PostgreSQL+database+upgrade+from+version+12+to+version+13#Guide-for-rolling-back-the-PostgreSQL-major-version-upgrade) section.


## Release 1.27.0

## Introduction
* Product name: Open Supply Hub
* Release date: January 11, 2025

### Database changes
#### Migrations:

#### Schema changes

### Code/API changes
* [OSDEV-1409](https://opensupplyhub.atlassian.net/browse/OSDEV-1409) - Introduced a new PATCH `/api/v1/moderation-events/{moderation_id}/production-locations/{os_id}/` endpoint. This endpoint allows the creation of a new contribution for an existing production location based on the provided moderation event.
* [OSDEV-1336](https://opensupplyhub.atlassian.net/browse/OSDEV-1336) - Introduced a new PATCH `/api/v1/production-locations/{os_id}/` endpoint based on the API v1 specification. This endpoint allows the creation of a new moderation event for updating the production location with the given details. Basically, the endpoint can be used to contribute to an existing location.
* [OSDEV-1336](https://opensupplyhub.atlassian.net/browse/OSDEV-1336) - Dynamic mapping for the new fields in the `moderation-events` index has been disabled for those that don't have an explicit mapping defined. This change helps avoid indexing conflicts, such as when a field is initially indexed with one data type (e.g., long), but later an entry with a different data type for the same field is indexed, causing the entire entry to fail indexing. After this change, fields with an explicit mapping will be indexed, while other fields will not be indexed or searchable, but will still be displayed in the document.

### Architecture/Environment changes

### Bugfix
* [OSDEV-1492](https://opensupplyhub.atlassian.net/browse/OSDEV-1492) - Fixed an issue where invalid manually entered dates were not validated on the UI, resulting in API errors with message “The request query is invalid.” on `Moderation Queue` page. Invalid dates are now trimmed and properly handled.
* [OSDEV-1493](https://opensupplyhub.atlassian.net/browse/OSDEV-1493) - Fixed an issue where the backend sorts countries not by `name` but by their `alpha-2 codes` in `GET /api/v1/moderation-events/` endpoint.
* [OSDEV-1532](https://opensupplyhub.atlassian.net/browse/OSDEV-1532) - Fixed the date range picker on the `Moderation Queue` page. A Data Moderator can change the Before date even if an Error message is displayed.
* [OSDEV-1533](https://opensupplyhub.atlassian.net/browse/OSDEV-1533) - The presentation of the `Moderation Decision Date` in the `Moderation Queue` table has been corrected. If the "status_change_date" is missing in the object, it now displays as "N/A".
* [OSDEV-1196](https://opensupplyhub.atlassian.net/browse/OSDEV-1196) - The `?sort_by=contributors_desc` query parameter is only appended to URLs on the `/facilities` page and is excluded from all other pages. The error caused by the property type that occurred during local test execution has been resolved.
* [OSDEV-1397](https://opensupplyhub.atlassian.net/browse/OSDEV-1397) - GET `/api/parent-companies/` request has been removed from the Open Supply Hub page and ClaimFacility component. Parent Company Select is a regular input field that allows the creation of multiple parent company names for filter on this page.
* [OSDEV-1556](https://opensupplyhub.atlassian.net/browse/OSDEV-1556) - Fixed validation of `os_id` for PATCH `/api/v1/moderation-events/{moderation_id}/production-locations/{os_id}/` endpoint.
* [OSDEV-1563](https://opensupplyhub.atlassian.net/browse/OSDEV-1563) - Fixed updating of the moderation decision date after moderation event approval.

### What's new
* [OSDEV-1376](https://opensupplyhub.atlassian.net/browse/OSDEV-1376) - Updated automated emails for closure reports (report_result) to remove the term "Rejected" for an improved user experience. Added link to Closure Policy and instructions for submitting a Reopening Report to make the process easier to understand for users.
* [OSDEV-1383](https://opensupplyhub.atlassian.net/browse/OSDEV-1383) - Edited text of the automated email that notifies a contributor when one of their facilities has been claimed. The new text provides more information to the contributor to understand the claim process and how they can encourage more of their facilities to claim their profile.
* [OSDEV-1474](https://opensupplyhub.atlassian.net/browse/OSDEV-1474) - Added contributor type value to response of `/api/contributors/` endpoint.
* [OSDEV-1130](https://opensupplyhub.atlassian.net/browse/OSDEV-1130) A new page, `Production Location Information`, has been implemented. It includes the following inputs:
    * Required and pre-fillable fields:
        - Name
        - Address
        - Country
    * Additional information section: Fields for optional contributions from the owner or manager of the production location, including sector(s), product type(s), location type(s), processing type(s), number of workers, and parent company.
The page also features `Go Back` and `Submit` buttons for navigation and form submission.

### Release instructions:
* Ensure that the following commands are included in the `post_deployment` command:
    * `migrate`
    * `reindex_database`
* Run `[Release] Deploy` pipeline for the target environment with the flag `Clear the custom OpenSearch indexes and templates` set to true - to refresh the index mappings for the `moderation-events` index after disabling dynamic mapping for the new fields that don't have an explicit mapping defined. The `production-locations` will also be affected since it will clean all of our custom indexes and templates within the OpenSearch cluster


## Release 1.26.0

## Introduction
* Product name: Open Supply Hub
* Release date: December 14, 2024

### Database changes
#### Migrations:
* 0162_update_moderationevent_table_fields.py - This migration updates the ModerationEvent table and its constraints.

#### Schema changes
* [OSDEV-1158](https://opensupplyhub.atlassian.net/browse/OSDEV-1158) - The following updates to the ModerationEvent table have been made:
    1. Set `uuid` as the primary key.
    2. Make `geocode_result` field optional. It can be blank if lat and lng
    have been provided by user.
    3. Remove redundant `blank=False` and `null=False` constraints, as these are
    the default values for model fields in Django and do not need to be
    explicitly set.
    4. Make `contributor` field non-nullable, as the field should not be left
    empty. It is required to have information about the contributor.
    5. Allow `claim` field to be blank. This change reflects the fact that
    a moderation event may not always be related to a claim, so the field can
    be left empty.

### Code/API changes
* [OSDEV-1453](https://opensupplyhub.atlassian.net/browse/OSDEV-1453) - The `detail` keyword instead of `message` has been applied in error response objects for V1 endpoints.
* [OSDEV-1346](https://opensupplyhub.atlassian.net/browse/OSDEV-1346) - Disabled null values from the response of the OpenSearch. Disabled possible null `os_id`, `claim_id` and `source` from `PATCH /api/v1/moderation-events/{moderation_id}/` response.
* [OSDEV-1410](https://opensupplyhub.atlassian.net/browse/OSDEV-1410) - Introduced a new POST `/api/v1/moderation-events/{moderation_id}/production-locations/` endpoint
* [OSDEV-1449](https://opensupplyhub.atlassian.net/browse/OSDEV-1449) - **Breaking changes** to the following endpoints:
  - GET `v1/moderation-events/`
  - GET `v1/production-locations/`

  **Changes include:**
  - Refactored `sort_by` parameter to improve sorting functionality.
  - Split `search_after` parameter into `search_after_value` and `search_after_id` for better pagination control.

* [OSDEV-1158](https://opensupplyhub.atlassian.net/browse/OSDEV-1158) - The following features and improvements have been made:
    1. Introduced a new POST `/api/v1/production-locations/` endpoint based on the API v1 specification. This endpoint allows the creation of a new moderation event for the production location creation with the given details.
    2. Removed redundant redefinition of paths via the `as_view` method for all the v1 API endpoints since they are already defined via `DefaultRouter`.
* [OSDEV-1468](https://opensupplyhub.atlassian.net/browse/OSDEV-1468) - Limit the `page` parameter to `100` for the GET `/api/facilities/` endpoint. This will help prevent system downtimes, as larger pages (OFFSET) make it harder for the database to retrieve data, especially considering the large amount of data we have.

### Architecture/Environment changes
* [OSDEV-1170](https://opensupplyhub.atlassian.net/browse/OSDEV-1170) - Added the ability to automatically create a dump from the latest shared snapshot of the anonymized database from Production environment for use in the Test and Pre-Prod environments.
* In light of recent instances(on 12/03/2024 UTC and 12/04/2024 UTC) where the current RDS disk storage space limit was reached in Production, the RDS storage size has been increased to `256 GB` in the Production, Test, and Pre-prod environments to accommodate the processing of larger volumes of data. The configurations for the Test and Pre-prod environments have also been updated to maintain parity with the Production environment.
* Right-sized the resources for Django containers across all environments and the RDS instance in the Production and Preprod environments. This will result in a savings of approximately $2,481. The following changes have been made:
    - Production:
        - RDS instance type was changed from `db.m6in.8xlarge` to `db.m6in.4xlarge`.
        - ECS tasks for Django containers: the number was reduced from `12` to `10`, and memory was reduced from `8GB` to `4GB`.
    - Preprod:
        - RDS instance type was changed from `db.m6in.8xlarge` to `db.m6in.4xlarge`.
        - ECS tasks for Django containers: the number was reduced from `12` to `10`, and memory was reduced from `8GB` to `4GB`.
        - These changes were made to maintain parity with the Production environment, as it is a copy of that environment.
    - Staging:
        - ECS tasks for Django containers: memory was reduced from `8GB` to `2GB`.
    - Test:
        - ECS tasks for Django containers: memory was reduced from `8GB` to `4GB`.
    - Development:
        - ECS tasks for Django containers: memory was reduced from `8GB` to `1GB`, and CPU was reduced from `1 vCPU` to `0.5 vCPU`.

### Bugfix
* [OSDEV-1388](https://opensupplyhub.atlassian.net/browse/OSDEV-1388) - The waiter from boto3 cannot wait more than half an hour so we replaced it with our own.
* It was found that clearing OpenSearch indexes didn’t work properly because the templates weren’t cleared. After updating the index mappings within the index template files, the index template remained unchanged because only the indexes were deleted during deployment, not both the indexes and their templates. This caused conflicts and prevented developers' updates from being applied to the OpenSearch indexes.
This issue has been fixed by adding additional requests to delete the appropriate index templates to the `clear_opensearch.sh.tpl` script, which is triggered when clearing OpenSearch during deployment to any environment.
* [OSDEV-1482](https://opensupplyhub.atlassian.net/browse/OSDEV-1482) - The `GET api/v1/moderation-events/{moderation_id}` endpoint returns a single response instead of an array containing one item.
* [OSDEV-1511](https://opensupplyhub.atlassian.net/browse/OSDEV-1511) - Updated google maps api version to 3.57 for ReactLeafletGoogleLayer component (3.51 not supported).

### What's new
* [OSDEV-1132](https://opensupplyhub.atlassian.net/browse/OSDEV-1132) - Added FE for the "thanks for submitting" screen when user submits production location's data.
* [OSDEV-1373](https://opensupplyhub.atlassian.net/browse/OSDEV-1373) - The tab `Search by Name and Address.` on the Production Location Search screen has been implemented. There are three required properties (name, address, country). The "Search" button becomes clickable after filling out inputs, creates a link with parameters, and allows users to proceed to the results screen.
* [OSDEV-1175](https://opensupplyhub.atlassian.net/browse/OSDEV-1175) - New Moderation Queue Page was integrated with `GET api/v1/moderation-events/` endpoint that include pagination, sorting and filtering.

### Release instructions:
* Ensure that the following commands are included in the `post_deployment` command:
    * `migrate`
    * `reindex_database`
* Run `[Release] Deploy` pipeline for the target environment with the flag `Clear the custom OpenSearch indexes and templates` set to true - to refresh the index mappings for the `production-locations` and `moderation-events` indexes after fixing the process of clearing the custom OpenSearch indexes. It will clean all of our custom indexes and templates within the OpenSearch cluster.


## Release 1.25.0

## Introduction
* Product name: Open Supply Hub
* Release date: November 30, 2024

### Database changes
#### Migrations:
* 0159_alter_status_of_moderation_events_table.py - This migration alters status of api_moderationevent table.
* 0160_allow_null_parsing_errors_in_facilitylist.py - This migration allows empty parsing_errors in api_facilitylist.
* 0161_create_disable_list_uploading_switch.py - This migration creates disable_list_uploading switch in the Django admin panel and record in the waffle_switch table.

#### Schema changes
* [OSDEV-1346](https://opensupplyhub.atlassian.net/browse/OSDEV-1346) - Alter status options for api_moderationevent table.
* [OSDEV-1411](https://opensupplyhub.atlassian.net/browse/OSDEV-1411) - Allows empty parsing_errors in api_facilitylist.

### Code/API changes
* [OSDEV-1346](https://opensupplyhub.atlassian.net/browse/OSDEV-1346) - Create GET request for `v1/moderation-events` endpoint.
* [OSDEV-1429](https://opensupplyhub.atlassian.net/browse/OSDEV-1429) - The list upload switcher has been created to disable the `Submit` button on the List Contribute page through the Switch page in the Django admin panel during the release process. Implemented a check on the list upload endpoint.
* [OSDEV-1332](https://opensupplyhub.atlassian.net/browse/OSDEV-1332) - Introduced new `PATCH api/v1/moderation-events/{moderation_id}` endpoint
to modify moderation event `status`.
* [OSDEV-1347](https://opensupplyhub.atlassian.net/browse/OSDEV-1347) - Create GET request for `v1/moderation-events/{moderation_id}` endpoint.
* Update `/v1/production-locations/{os_id}` endpoint to return a single object instead of multiple objects. Also, add unit tests for the `ProductionLocationsViewSet`.
* The RDS instance has been upgraded as follows: for `production` and `preprod`, it is now `db.m6in.8xlarge`, and for `test`, it has been upgraded to `db.t3.xlarge`.
* [OSDEV-1467](https://opensupplyhub.atlassian.net/browse/OSDEV-1467) - Implemented disabling endpoint `POST /api/facilities/` during the release process. It is raising an error message with status code 503.

### Architecture/Environment changes
* Increased the memory for the Dedupe Hub instance from 8GB to 12GB in the `production` and `pre-prod` environments to reduce the risk of container overload and minimize the need for reindexing in the future.

### Bugfix
* [OSDEV-1448](https://opensupplyhub.atlassian.net/browse/OSDEV-1448) - The map on the production location’s profile and the production location marker have been fixed. Improved the handling of SQL query parameters for better execution accuracy.
* [OSDEV-1411](https://opensupplyhub.atlassian.net/browse/OSDEV-1411) - Django Admin: Fixed an issue when updating the facility list with an empty array in the `parsing errors` field.

### Release instructions:
* Ensure that the following commands are included in the `post_deployment` command:
    * `migrate`
    * `reindex_database`


## Release 1.24.0

## Introduction
* Product name: Open Supply Hub
* Release date: November 16, 2024

### Code/API changes
* [OSDEV-1335](https://opensupplyhub.atlassian.net/browse/OSDEV-1335) - Explicitly set the number of shards and the number of replicas for the "production locations" and "moderation events" OpenSearch indexes. Based on the OpenSearch documentation, a storage size of 10–30 GB is preferred for workloads that prioritize low search latency. Additionally, having too many small shards can unnecessarily exhaust memory by storing excessive metadata. Currently, the "production locations" index utilizes 651.9 MB, including replicas, while the "moderation events" index is empty. This indicates that one shard and one replica should be sufficient for the "production locations" and "moderation events" indexes.
* Moved all the files related to the OpenSearch service to the existing `src/django/api/services/opensearch` folder within the `api` app of the Django application. This should make it easier to navigate through the files and clarify the location of all OpenSearch service-related files in one place within the `api` app in Django.

### Architecture/Environment changes
* The OpenSearch version has been increased to 2.15.
* [OSDEV-1335](https://opensupplyhub.atlassian.net/browse/OSDEV-1335) - The new "moderation events" Logstash pipeline has been configured and implemented to collect moderation event data from the current PostgreSQL database and save it to OpenSearch. This setup allows for fast searches on the moderation events data.
* [OSDEV-1387](https://opensupplyhub.atlassian.net/browse/OSDEV-1387) - The SQL query for generating tiles from PostgreSQL+PostGIS has been reimplemented to avoid using the JOIN + GROUP BY clause. This change reduces the number of subqueries and their asymptotic complexity. Additionally, an option to set an upper limit on facility counts in the 'count' clause has been introduced, capped at 100, which doubles the query's performance. Throttling has been removed for tile generation endpoints.
* [OSDEV-1171](https://opensupplyhub.atlassian.net/browse/OSDEV-1171) - RDS instances for `staging` and `test` have beed decreased to `db.t3.large`
* Playwright has been introduced as the main framework for end-to-end testing:
    * Added a new Playwright testing service to the Docker configuration
    * Implemented initial test cases to verify core functionality
    * Integrated Playwright tests into the CI pipeline via GitHub Actions
    * Added necessary configuration files and dependencies for the e2e testing project
* The RDS instance for `production` has been upgraded to `db.m6in.4xlarge` and configured to operate in a single Availability Zone.

### Bugfix
* [OSDEV-1335](https://opensupplyhub.atlassian.net/browse/OSDEV-1335) - Fixed the assertion in the test for the `country.rb` filter of the "production locations" Logstash pipeline. The main issue was with the evaluation of statements in the Ruby block. Since only the last statement is evaluated in a Ruby block, all the checks were grouped into one chain of logical statements and returned as a `result` variable at the end.

### What's new
* [OSDEV-1116](https://opensupplyhub.atlassian.net/browse/OSDEV-1116) - A new Contribution Record Page has been developed to enable quick identification and moderation of contributions. This page includes two main sections: Moderation Event Data and Potential Matches, along with a set of buttons designed to facilitate the moderation process.
* [OSDEV-1120](https://opensupplyhub.atlassian.net/browse/OSDEV-1120) - A new Moderation Queue Dashboard page has been introduced, featuring three essential components:
    * Moderation Events Table: Allows users to view and manage moderation events more effectively.
    * Filtering Options: Multiple filter fields enable users to customize the displayed events based on different criteria, making it easier to find specific events.
    * Download Excel Button: Provides the ability to export the list of displayed moderation events as an XLSX file for offline analysis and record-keeping.

### Release instructions:
* The following steps should be completed while deploying to Staging or Production:
    1. Run the `[Release] Deploy` pipeline for these environments with the flag 'Clear OpenSearch indexes' set to true. This will allow Logstash to refill OpenSearch since the OpenSearch instance will be recreated due to the version increase. It is also necessary due to changes in the OpenSearch index settings.
    2. Open the triggered `Deploy to AWS` workflow and ensure that the `apply` job is completed. **Right after** finishing the `apply` job, follow these instructions, which should be the last steps in setting up the recreated OpenSearch instance:
        - Copy the ARN of the `terraform_ci` user from the AWS IAM console.
            - Navigate to the AWS console's search input, type "IAM", and open the IAM console.
            - In the IAM console, find and click on the "Users" tab.
            - In the list of available users, locate the `terraform_ci` user, click on it, and on that page, you will find its ARN.
        - After copying this value, go to the AWS OpenSearch console in the same way you accessed the IAM console.
        - Open the available domains and locate the domain for the corresponding environment. Open it, then navigate to the security configuration and click "Edit".
        - Find the section titled "Fine-grained access control", and under this section, you will find an "IAM ARN" input field. Paste the copied ARN into this field and save the changes. It may take several minutes to apply. Make sure that the "Configuration change status" field has green status.
    3. Then, return to the running `Deploy to AWS` workflow and ensure that the logs for `clear_opensearch` job do not contain errors related to access for deleting the OpenSearch index or lock files in EFS storage. In case of **an access error**, simply rerun the `Deploy to AWS` workflow manually from the appropriate release Git tag.


## Release 1.23.0

## Introduction
* Product name: Open Supply Hub
* Release date: November 02, 2024

### Database changes
#### Migrations:
* 0158_create_moderation_events_table.py - This migration creates api_moderationevent table for Moderation Queue.

#### Schema changes
* [OSDEV-1229](https://opensupplyhub.atlassian.net/browse/OSDEV-1229) - Created Moderation Events Postgres table to track moderation events in the database.

### Code/API changes
* Throttling has been introduced for tiles/* endpoints, limiting requests to 300 per minute.
* [OSDEV-1328](https://opensupplyhub.atlassian.net/browse/OSDEV-1328) The OpenSearch tokenizer has been changed to `lowercase` to get better search results when querying the GET /v1/production-locations/ endpoint.

### Architecture/Environment changes
* Resource allocation has been optimized for the staging environment. The number of ECS tasks for the Django app has been reduced from 6 to 4, while maintaining system stability.

### Release instructions:
* Ensure that the following commands are included in the `post_deployment` command:
    * `migrate`
* Run `[Release] Deploy` pipeline for an existing environment with the flag 'Clear OpenSearch indexes' set to true - to let the tokenizer parse full text into words with new configurations.


## Release 1.22.0

## Introduction
* Product name: Open Supply Hub
* Release date: October 19, 2024

### Database changes
#### Migrations:
* 0156_introduce_list_level_parsing_errors - This migration introduces the parsing_errors field for the FacilityList model to collect list-level and internal errors logged during the background parsing of the list.
* 0157_delete_endpoint_switcher_for_list_uploads - This migration deletes the `use_old_upload_list_endpoint` switcher that was necessary to toggle between the old and new list upload endpoints.

#### Schema changes
* [OSDEV-1039](https://opensupplyhub.atlassian.net/browse/OSDEV-1039) - Since the `use_old_upload_list_endpoint` switcher is no longer necessary for the list upload, it has been deleted from the DB. Additionally, the `parsing_errors` field has been added to the FacilityList model.

### Code/API changes
* [OSDEV-1102](https://opensupplyhub.atlassian.net/browse/OSDEV-1102) - API. Propagate production location updates to OpenSearch data source via refreshing `updated_at` field in `api_facility` table. Triggered updated_at field in such actions: transfer to alternate facility, claim facility, approve, reject and deny claim, claim details, merge facilities, match facility (promote, split).
* [OSDEV-1039](https://opensupplyhub.atlassian.net/browse/OSDEV-1039) - Deleted the `facility_list_items.json` fixture from the Django app since it is no longer needed, having been replaced with real CSV files. Additionally, other important changes have been implemented in the Django app and deployment:
    * Adjusted all code that used the `facility_list_items.json` fixture and removed the unused matching logic from the Django app, as it is no longer necessary and was connected to that fixture.
    * Updated the reset database step in the `restore_database` job of the Deploy to AWS GitHub workflow to upload CSV location list files to S3 for parsing during the DB reset.

### Architecture/Environment changes
* [OSDEV-1325](https://opensupplyhub.atlassian.net/browse/OSDEV-1325)
  * __Deploy to AWS__ pipeline will init from __[Release] Deploy__ pipeline and get deployment parameters, such as cleaning OpenSearch indexes, by trigger.
* [OSDEV-1372](https://opensupplyhub.atlassian.net/browse/OSDEV-1372)
  * Changed the base image in the Django app Dockerfile to use a Debian 11 instead of Debian 10 as the PostgreSQL 13 repository support for Debian 10 has been ended.
  * Always build a docker image for the amd64 platform so that the image in the local environment fully corresponds to the one in production.
* [OSDEV-1172](https://opensupplyhub.atlassian.net/browse/OSDEV-1172)
  * Added the ability to restore a database from a snapshot.
* [OSDEV-1388](https://opensupplyhub.atlassian.net/browse/OSDEV-1388)
  * Increased timeout to wait for copying anonymized shared snapshot.

### Bugfix
* Fixed a bug related to environment variable management:
    * Removed the `py_environment` Terraform variable, as it appeared to be a duplicate of the `environment` variable.
    * Passed the correct environment values to the ECS task definition for the Django containers in all environments, especially in the Preprod and Development environments, to avoid misunderstandings and incorrect interpretations of the values previously passed via `py_environment`.
    * Introduced a *Local* environment specifically for local development to avoid duplicating variable values with the AWS-hosted *Development* environment.
* [OSDEV-1039](https://opensupplyhub.atlassian.net/browse/OSDEV-1039) - Made the list parsing asynchronous and increased the list upload limit to 10,000 facilities per list to reduce manual work for moderators when they split large lists into smaller ones. The following architectural and code changes have been made:
    1. Renamed the previously copied `api/facility-lists/createlist` POST endpoint to the `api/facility-lists` POST endpoint. Deleted the old implementation of the `api/facility-lists` POST endpoint along with the `use_old_upload_list_endpoint` switcher that was necessary to toggle between the old and new list upload endpoints.
    2. Removed the triggering of ContriCleaner from the `api/facility-lists` POST endpoint and moved it to the async parse AWS batch job to reduce the load on the endpoint. Introduced a `parsing_errors` field for the FacilityList model to collect list-level and internal errors logged during the background parsing of the list.
    3. Established a connection between the EC2 instance within the AWS batch job and the S3 bucket where all the uploaded list files are saved. This is necessary because the parse job retrieves a particular list from the S3 bucket via Django.
    4. Deleted redundant code from the previous implementation of the list item parsing.
    5. Adjusted Django, ContriCleaner, and integration tests. Regarding integration tests, the `facility_list_items.json` fixture was converted to concrete CSV lists, which were connected to the `facility_lists.json` fixture to upload them to the DB while creating the test DB for the integration tests. This is necessary because the parsing function that triggers ContriCleaner can only work with real files, not facility list items as it did previously.
    6. Refactored the ContributeForm component in the front-end app.
    7. The list page has been adjusted to work with asynchronous parsing, and a new dialog window has been added to notify users about the list parsing process, indicating that they need to wait.
    8. Introduced a UI to display list parsing errors on the list page after the page refresh.

### What's new
* [OSDEV-1127](https://opensupplyhub.atlassian.net/browse/OSDEV-1127) - It was implemented the Production Location Search screen that has two tabs: "Search by OS ID" and "Search by Name and Address." Each tab adds a query parameter (`?tab=os-id` and `?tab=name-address`) to the URL when active, allowing for redirection to the selected tab. On the "Search by OS ID" tab, users see an input field where they can enter an OS ID. After entering the full OS ID (15 characters), the "Search By ID" button becomes clickable, allowing users to proceed to the results screen. There are two possible outcomes:
    * Successful Search: If the search is successful, the results screen displays information about the production location, including its name, OS ID, previous OS ID (If they exist), address, and country name. Users can then choose to either return to the search by name and address or add data and claim the location.
    * Unsuccessful Search: If the search is unsuccessful, an explanation is provided, along with two options: return to the search by name and address or search for another OS ID.

    Each results screen also includes a "Back to ID search" button at the top.

### Release instructions:
* Before deploying to an existing environment, clear OpenSearch to ensure it can receive any missed changes and properly start the update process.
* Ensure that the `migrate` command is included in the `post_deployment` command.


## Release 1.21.0

## Introduction
* Product name: Open Supply Hub
* Release date: September 21, 2024

### Code/API changes
* [OSDEV-1126](https://opensupplyhub.atlassian.net/browse/OSDEV-1126) - Added the `historical_os_id` field to the response from the `v1/production-locations` endpoint if the searched production location contains this data. Modified the search query for `os_id` so that the search is conducted in both the `os_id` and `historical_os_id` fields in the OpenSearch production-locations index.
To make this possible, the `sync_production_locations.sql` script, which generates data for the production-locations index, was modified to include the selection of `historical_os_id_value` from the `api_facilityalias` table.
Additionally, a `historical_os_id` filter was added to the `sync_production_locations.conf`, ensuring that the `historical_os_id` is included in the index document only when the `historical_os_id_value` is not empty.

### Architecture/Environment changes
* [OSDEV-1177](https://opensupplyhub.atlassian.net/browse/OSDEV-1177)
  * Improved OpenSearch indexes cleanup step in the `Deploy to AWS` and `DB - Apply Anonymized DB` pipelines to use script templates so that changes can be made in one place rather than in each pipeline separately
  * Stop/start Logstash and clearing OpenSearch indexes moved to separate jobs of `Deploy to AWS` and `DB - Apply Anonymized DB` pipelines.
  * Stop/start Logstash and clearing OpenSearch indexes now runs on ubuntu-latest runner.
  * The automated deployment to AWS after creating tags for `sandbox` and `production` was temporarily prevented (until the implementation of [OSDEV-1325](https://opensupplyhub.atlassian.net/browse/OSDEV-1325)).

### Bugfix
* [OSDEV-1177](https://opensupplyhub.atlassian.net/browse/OSDEV-1177) - The following changes have been made:
    * Removed the if clause in the DB. Apply the Anonymized DB workflow to activate stopping Logstash.
    * Corrected grammar mistakes in the description of the job steps for stopping Logstash and clearing OpenSearch for the `DB - Apply Anonymized DB` and `Deploy to AWS` GitHub workflows.

### What's new
* [OSDEV-1225](https://opensupplyhub.atlassian.net/browse/OSDEV-1225) - The auto email responses for `Approved` and `Rejected` statuses have been updated to improve user experience. A user receives an email updating them on the status of their list and the next steps they need to take.

### Release instructions:
* Ensure that the following commands are included in the `post_deployment` command:
    * `migrate`
* After running the `Release [Deploy]` workflow for both the `sandbox` and `production` environments, the responsible person must manually run the `Deploy to AWS` workflow, ensuring that the `Clear OpenSearch indexes` option is checked for each environment.
Note: This instruction updates item 3 of the ['Release to Production and Sandbox'](https://github.com/opensupplyhub/open-supply-hub/blob/main/doc/release/RELEASE-PROTOCOL.md#release-to-production-and-sandbox) section of the RELEASE-PROTOCOL.


## Release 1.20.0

## Introduction
* Product name: Open Supply Hub
* Release date: September 7, 2024

### Database changes
#### Migrations:
* 0155_remove_verification_method_column_from_facility_claim - This migration replaces the old `index_approved_claim` function with a new one that does not index the `verification_method` and `phone_number` fields. Additionally, it removes the `verification_method` and `phone_number` fields from the FacilityClaim model and the respective history table.

#### Schema changes
* [OSDEV-1092](https://opensupplyhub.atlassian.net/browse/OSDEV-1092) - Since the `verification_method` and `phone_number` fields are no longer necessary for the claim form and aren't used anywhere in the codebase, they have been deleted from the FacilityClaim model and the respective history table.

### Code/API changes
* [OSDEV-1045](https://opensupplyhub.atlassian.net/browse/OSDEV-1045) - Added flag `highlightBackground` to the DashboardFacilityCard component to highlight background for claimed facilities only on the Merge moderation screen. Added the `get_is_claimed` method to the `FacilityIndexDetailsSerializer` that returns a boolean value depending on whether the facility has an approved claim or not.
* [OSDEV-1167](https://opensupplyhub.atlassian.net/browse/OSDEV-1167) - Search. Update field names in Open Search. The following parameter/field names in the API schema for GET api/v1/production-locations has been changed:
    - `name_local` -> `local_name`
    - `url` -> `business_url`
    - `lon` -> `lng`
* [OSDEV-1025](https://opensupplyhub.atlassian.net/browse/OSDEV-1025) - Added the `get_is_claimed` method to the `FacilityMatchSerializer` that returns a boolean value depending on whether the matched facility has an approved claim or not.
* [OSDEV-1092](https://opensupplyhub.atlassian.net/browse/OSDEV-1092) - Modified the serialized output of the `FacilityClaimDetailsSerializer`:
    * Removed the `verification_method` and `phone_number` fields.
    * Added `facility_website`, `sector`, `facility_workers_count`, and `facility_name_native_language`.
* [OSDEV-1101](https://opensupplyhub.atlassian.net/browse/OSDEV-1101) - API v1/production-locations. Extend the country object to include alpha-3 code, numeric code, and country name.

### Architecture/Environment changes
* [OSDEV-1153](https://opensupplyhub.atlassian.net/browse/OSDEV-1153) - Created integration tests for the OpenSearch and for new `/api/v1/production-locations/` API endpoint.
* [OSDEV-1177](https://opensupplyhub.atlassian.net/browse/OSDEV-1177) - Implemented clearing OpenSearch and stopping Logstash during Postgres DB restore/reset in pre-prod/test/dev environments to freshly populate OpenSearch with data from the restored or reset Postgres DB.

### What's new
* [OSDEV-1045](https://opensupplyhub.atlassian.net/browse/OSDEV-1045) - The color of the facility panel for claimed facilities in the Merge moderation screen has been changed to green.
* [OSDEV-1025](https://opensupplyhub.atlassian.net/browse/OSDEV-1025) - Added the claim badge to the facility details on the C/R moderation screen when the facility has an approved claim.
* [OSDEV-1092](https://opensupplyhub.atlassian.net/browse/OSDEV-1092) - On the Facility Claims Details page, fields have been updated to show only those that could be uploaded as part of the claim form:
    * Removed deprecated fields: Phone Number, Company Name, Facility Parent Company / Supplier Group, Facility Description, and Verification Method.
    * Added new fields: Sector(s), Production Location's Website, Number of Workers, and Local Language Name.
    * Renamed fields:
        * 'Facility' to 'Location Name',
        * 'Claim Contributor' to 'Claimant Account',
        * 'Job Title' to 'Claimant Title',
        * 'Email' to 'Account Email',
        * 'Website' to 'Claimant's Website',
        * 'LinkedIn Profile' to 'Production Location's LinkedIn'.

### Release instructions:
* Before deploying to an existing environment, manually delete the related EFS storage, OpenSearch domain, and stop all tasks of the Logstash service in the appropriate ECS cluster. This is necessary to apply the new mapping for the production-locations OpenSearch index.

* Ensure that the following commands are included in the `post_deployment` command:
    * `migrate`
    * `index_facilities_new`


## Release 1.19.0

## Introduction
* Product name: Open Supply Hub
* Release date: August 24, 2024

### Code/API changes
* [OSDEV-1006](https://opensupplyhub.atlassian.net/browse/OSDEV-1006) - Create new "api/v1/production-locations" endpoint.
* [OSDEV-633](https://opensupplyhub.atlassian.net/browse/OSDEV-633) - Modified the `sectors` endpoint to return either a list of sectors or sectors grouped by their sector groups, depending on the query parameters passed to the request. Possible parameters include:
    * `embed` (optional): If present, returns a flat list of sectors submitted by a specific contributor.
    * `contributor` (optional): If embed is provided, this parameter must be included to filter sectors submitted by a specific contributor.
    * `grouped` (optional): If present, returns sectors grouped by their sector groups.
* [OSDEV-1184](https://opensupplyhub.atlassian.net/browse/OSDEV-1184) - Handle validation errors for size, sort_by and order_by parameters of "api/v1/production-locations" endpoint.
* [OSDEV-982](https://opensupplyhub.atlassian.net/browse/OSDEV-982) - Search, API. Add OS ID query parameter to v1/production-locations. Implement "api/v1/production-locations/{os_id}" endpoint.
* [OSDEV-1103](https://opensupplyhub.atlassian.net/browse/OSDEV-1103) - Enabled accent-insensitive search for `name` and `address` fields of production location by designing the index mapping to do ASCII folding for search tokens. Additionally, there were changed query_type for the `name` and `name_local` fields from `terms` to `match`.

### Architecture/Environment changes
* [OSDEV-1165](https://opensupplyhub.atlassian.net/browse/OSDEV-1165) - Updated the release protocol to include information about quick fixes and how to perform them. Additionally, updated the GitFlow diagram to visually depict this process.
* Updated the `RELEASE-PROTOCOL.md` file to include information about OpenSearch and Logstash, stating that their functionality should also be checked after deployment.
* [OSDEV-1169](https://opensupplyhub.atlassian.net/browse/OSDEV-1169) - Activated deployment database-anonymizer to production.
* [OSDEV-1197](https://opensupplyhub.atlassian.net/browse/OSDEV-1197) - Upgrade Kafka tools to version 3.8.0

### Bugfix
* [OSDEV-1048](https://opensupplyhub.atlassian.net/browse/OSDEV-1048) - Fixed error "User Cannot read properties of undefined (reading 'length')".
* [OSDEV-1180](https://opensupplyhub.atlassian.net/browse/OSDEV-1180) - Introduced a 10,000-download limit check on the api/facilities-downloads API endpoint to prevent non-API users from downloading more than 10,000 production locations.
* [OSDEV-1178](https://opensupplyhub.atlassian.net/browse/OSDEV-1178) - Added null check for claimStatuses array that fixes JS error on Dashboard/Facility Claims page.

### What's new
* [OSDEV-633](https://opensupplyhub.atlassian.net/browse/OSDEV-633) - Added a nested select to the Sectors filter. The main selection is the group name of related sectors. By pressing the header, a user can select all related sectors from this group. To view the list of related sectors, it's necessary to press the "carrot" icon next to the group heading. This action allows a user to choose a single sector from the grouped list. Additionally, entering text into the search filter displays only the filtered sectors within the opened groups.

### Release instructions:
* Before deploying to an existing environment, manually delete the related EFS storage, OpenSearch domain, and stop all tasks of the Logstash service in the appropriate ECS cluster. This is necessary to apply the new mapping for the production-locations OpenSearch index.


## Release 1.18.0

## Introduction
* Product name: Open Supply Hub
* Release date: August 10, 2024

### Database changes
#### Migrations:
* 0152_delete_tilecache_and_dynamicsetting - removed unused `api_tilecache` and `api_dynamicsetting` tables.
* 0153_add_sector_group_table - creates the `SectorGroup` model and populates it with the sector groups names.
* 0154_associate_sectors_with_groups - associates sectors with sector groups.

#### Schema changes
* [OSDEV-1142](https://opensupplyhub.atlassian.net/browse/OSDEV-1142) - Technical Debt. Remove unused `api_tilecache` and `api_dynamicsetting` tables. Migration has been created, removed related data in the code base.
* [OSDEV-360](https://opensupplyhub.atlassian.net/browse/OSDEV-360) - The following changes have been implemented:
    * A new table, `api_sectorgroup`, has been introduced and populated with sector group names.
    * A new field named `groups` has been added to the `Sector` model to establish a many-to-many relationship between the `api_sector` and the `api_sectorgroup` tables.

### Code/API changes
* [OSDEV-1005](https://opensupplyhub.atlassian.net/browse/OSDEV-1005) - Disconnect location deletion propagation to the OpenSearch cluster while the Django tests are running, as it is outside the scope of Django unit testing.

### Architecture/Environment changes
* [OSDEV-1005](https://opensupplyhub.atlassian.net/browse/OSDEV-1005) - Enable deployment of the Logstash and OpenSearch infra to AWS environments.
* [OSDEV-1156](https://opensupplyhub.atlassian.net/browse/OSDEV-1156) - The following changes have been made:
    * Defined memory and CPU configurations for Logstash and instance types for OpenSearch in each AWS environment. The memory and CPU configurations for Logstash have been set uniformly across all environments. After an investigation, it was found that the minimally sufficient requirements are 0.25 CPU and 2 GB of memory for proper Logstash operation, even with the production database. [This documentation](https://www.elastic.co/guide/en/logstash/current/jvm-settings.html) about JVM settings in the Logstash app was used to determine the appropriate resource settings. Regarding OpenSearch, the least powerful instance type was used for the Dev, Staging, and Test environments since high OpenSearch performance is not required there. For the Prod and Pre-prod environments, the minimally recommended general-purpose instance type, `m6g.large.search`, was selected. Research showed that it can process document deletions in 0.04 seconds, which is relatively fast compared to the 0.1-0.2 seconds on the `t3.small.search` instance type used for Dev, Staging, and Test. This decision was based on [this AWS Blog article](https://aws.amazon.com/blogs/aws-cloud-financial-management/better-together-graviton-2-and-gp3-with-amazon-opensearch-service/).
    * The OpenSearch instance type was parameterized.
    * The JVM direct memory consumption in the Logstash app was decreased to 512 MB to fit into two gigabytes of memory, which is the maximum available for 0.25 CPU. Total memory usage was calculated based on the formula in [this section](https://www.elastic.co/guide/en/logstash/current/jvm-settings.html#memory-size-calculation) of the Logstash JVM settings documentation.
* Updated the OpenSearch domain name to the environment-dependent Terraform (TF) local variable in the resources of the OpenSearch access policy. Utilized the `aws_opensearch_domain_policy` resource since the `access_policies` parameter on `aws_opensearch_domain` does not validate the policy correctly after its updates. See [the discussion on GitHub](https://github.com/hashicorp/terraform-provider-aws/issues/26433).

### Bugfix
* Ensure that the OpenSearch domain name is unique for each environment to avoid conflicts when provisioning domains across different environments.
* [OSDEV-1176](https://opensupplyhub.atlassian.net/browse/OSDEV-1176) - Fixed a spelling mistake in the label for the password field on the LogIn page. After the fix, the label reads "Password".
* [OSDEV-1178](https://opensupplyhub.atlassian.net/browse/OSDEV-1178) - Fixed error "Something went wrong" error after clicking on Dashboard -> View Facility Claims.

### What's new
* [OSDEV-1144](https://opensupplyhub.atlassian.net/browse/OSDEV-1144) - Claims emails. Updated text for approval, revocation, and denial emails.
* [OSDEV-360](https://opensupplyhub.atlassian.net/browse/OSDEV-360) - On the admin dashboard, functionality has been added to allow Admins to add, remove, or modify sector groups. In the `Sectors` tab, Admins can now adjust the related sector groups for each sector. Each sector must be associated with at least one group.
* [OSDEV-1005](https://opensupplyhub.atlassian.net/browse/OSDEV-1005) - Implement the propagation of production location deletions from the PostgreSQL database to the OpenSearch cluster. After this fix, the locations that were deleted will be excluded from the response of the `v1/production-location` GET API endpoint.

### Release instructions:
* Ensure that the following commands are included in the `post_deployment` command:
    * `migrate`


## Release 1.17.0

## Introduction
* Product name: Open Supply Hub
* Release date: July 27, 2024

### Database changes
#### Migrations:
* 0151_replace_index_number_of_workers - replace function `index_number_of_workers` to use one source of truth for both`number_of_workers` & `extended_fields`.

### Bugfix
* [OSDEV-1145](https://opensupplyhub.atlassian.net/browse/OSDEV-1145) - Error message appearing as red dot with no context. Error display has been fixed. Simplified displaying logic of errors. Changed error property type.
* [OSDEV-576](https://opensupplyhub.atlassian.net/browse/OSDEV-576) - Implemented one source of truth to Search query source & Production Location Details page source for field `number_of_workers`.
* [OSDEV-1146](https://opensupplyhub.atlassian.net/browse/OSDEV-1146) - Fixed issue with missed header & data for Claim Decision column while downloaded Facility Claims data in xlsx format.

### What's new
* [OSDEV-1090](https://opensupplyhub.atlassian.net/browse/OSDEV-1090) - Claims. Remove extra product type field on Claimed Facility Details page.
* [OSDEV-273](https://opensupplyhub.atlassian.net/browse/OSDEV-273) - Facility Claims. Implement filtering by Country and Status. Set 'pending' claim status as a default filter.
* [OSDEV-1083](https://opensupplyhub.atlassian.net/browse/OSDEV-1083) - Implemented a 'toggle password visibility' feature in the login, registration, reset password and user profile forms.
* The legacy `_template` API endpoint was disabled via the configuration file in favor of the new `_index_template` API endpoint, since the composable index template is used for OpenSearch. The `legacy_template` was set to `false` to start using the defined composable index template in the `production_locations.json` file. This change is necessary to avoid omitting the `production_locations.json` index template for the `production-locations` index defined in the Logstash app and to enforce the OpenSearch cluster to use the explicit mapping for the `production-locations` index.

### Release instructions:
* Ensure that the following commands are included in the `post_deployment` command:
    * `migrate`
    * `index_facilities_new`


## Release 1.16.0

## Introduction
* Product name: Open Supply Hub
* Release date: July 13, 2024

### Code/API changes
* [OSDEV-1100](https://opensupplyhub.atlassian.net/browse/OSDEV-1100) - Replaced all mentions of "facility" and "facilities" with the new production location naming in the Logstash app. Renamed `location` field in the production locations index to `coordinates`.
* [OSDEV-705](https://opensupplyhub.atlassian.net/browse/OSDEV-705) - Created an additional `RowCoordinatesSerializer` in the ContriCleaner to handle coordinate values ("lat" and "lng"). Moved the conversion of "lat" and "lng" into float point numbers from `FacilityListViewSet` to this serializer.
* Introduced a general format for all Python logs by updating the Django `LOGGING` constant. Disabled propagation for the `django` logger to the `root` logger to avoid log duplication. Removed unnecessary calls to the `basicConfig` method since only the configuration defined in the `LOGGING` constant in the settings.py file is considered valid by the current Django app.

### Bugfix
* [OSDEV-705](https://opensupplyhub.atlassian.net/browse/OSDEV-705) - Fixed the error “could not convert string to float” that occurred when a list contained columns for “lat” and “lng” and only some of the rows in these columns had data. As a result, rows are processed regardless of whether the values for “lat” and “lng” are present and valid, invalid, or empty.

### What's new
* [OSDEV-981](https://opensupplyhub.atlassian.net/browse/OSDEV-981) Reporting. History of contributor uploads. Created a new report with details about the contributor:
    * including name, ID, contributor type;
    * first upload, including date of the first upload and time since the first upload in days;
    * most recent (or “last”) upload, including date of the last upload and time since the last upload in days;
    * total (or “lifetime”) uploads and a calculation for uploads per year (= lifetime uploads = total uploads / (current year - first upload year); if “first upload year” = “current year”, then use 1 in denominator). This data is ordered based on the “date of last upload” column so that contributors who have recently contributed data are at the top of the report.
* [OSDEV-1105](https://opensupplyhub.atlassian.net/browse/OSDEV-1105) - Contribution. Allow commas in list name and update error message.
* [OSDEV-272](https://opensupplyhub.atlassian.net/browse/OSDEV-272) - Facility Claims Page. Implement ascending/descending and alphabetic sort on FE. Applied proper sorting for lower case/upper case/accented strings.
* [OSDEV-1036](https://opensupplyhub.atlassian.net/browse/OSDEV-1036) - Claims. Add a sortable "claim decision" column to claims admin page.
* [OSDEV-1053](https://opensupplyhub.atlassian.net/browse/OSDEV-1053) - Updated email notification about the claim submission.


## Release 1.15.0

## Introduction
* Product name: Open Supply Hub
* Release date: June 29, 2024

### Database changes
#### Migrations:
* 0150_introduce_function_formatting_number_to_percent - adds add_percent_to_number to DB and drop
drop_calc_column_func.

### Code/API changes
* [OSDEV-1004](https://opensupplyhub.atlassian.net/browse/OSDEV-1004) - The following changes have been made to the Logstash and OpenSearch services:
    * Prepared the SQL script to collect all the necessary data for the `v1/facilities` API endpoint according to the new API specification. Agreed upon and established a prioritization scale for gathering data related to the name, address, sector, parent_company, product_type, facility_type, processing_type, number_of_workers and location fields as follows:
        * Data from the approved claim.
        * Promoted matches (considered as promoted facility list items).
        * The most recently contributed data.
    * For the country field, the same prioritization scale has been utilized except for 'Data from the approved claims' because the claimant cannot update the country in any way.
    * Introduced a new set of Ruby scripts to filter and reorganize the incoming data at the Logstash app level, avoiding complex database queries that could lead to high database load.
    * Updated the `facilities` index template for OpenSearch to define how new fields within the facility documents are stored and indexed by OpenSearch.
    * Set up the main Logstash pipeline to run every 15 minutes.
    * Introduced ingress and egress rules for the Opensearch and Logstash.
    * Parameterized database credentials for the logstash configs input.
    * Parameterized OpenSearch domain for the logstash configs output.
    * Specified the ARN of an IAM role to be used as the master user for the OpenSearch domain.
    * Set EFS access point permissions for logstash:root user.
    * Utilized environment variables to disable authentication for OpenSearch during local development, as the authentication isn't necessary.

    All changes have been made to meet the API specification requirements for `v1/facilities` API endpoint as closely as possible.

### Architecture/Environment changes
* For the job `clean_ecr_repositories` of Destroy Environment action, it was added a new line to the script responsible for deleting ECR repositories, specifically targeting the `opensupplyhub-logstash` repository.
* The `reindex_database` and `index_facilities_new` commands have been removed from the `post_deployment` command.

### Bugfix
* [OSDEV-1098](https://opensupplyhub.atlassian.net/browse/OSDEV-1098) Reporting. A columns values in the report "Contributor type by %" are not cumulative. The SQL for the report has been rewritten in such a way that first calculates the monthly counts, then computes the cumulative counts for each month, and finally applies the add_percent_to_number function to get the desired percentages. This gives us the accumulated values for each month.

### What's new
* [OSDEV-1071](https://opensupplyhub.atlassian.net/browse/OSDEV-1071)  Replaced the term "facility" with "production location" in the claims banners
* [OSDEV-933](https://opensupplyhub.atlassian.net/browse/OSDEV-933) Facility Claims. Add "what is claims" screen. `What is claims` page with radio buttons has been added that explains more about the claim. Updated title and link text for not logged in user who wants to claim a production location.
* [OSDEV-1088](https://opensupplyhub.atlassian.net/browse/OSDEV-1088) - Collecting users' public IP addresses in the Rollbar error tracker has been disabled to meet GDPR compliance.

### Release instructions:
* Update code.


## Release 1.14.0

## Introduction
* Product name: Open Supply Hub
* Release date: June 15, 2024

### Database changes
#### Migrations:
* 0146_add_facility_workers_count_new_field_to_facilityclaim - adds the facility_workers_count_new field to the FacilityClaim model.
* 0147_copy_facility_workers_count_to_facility_workers_count_new - copies the data from the facility_workers_count field to the facility_workers_count_new field.
* 0148_remove_facility_workers_count_field_from_facilityclaim - removes the facility_workers_count field from the FacilityClaim model.
* 0149_rename_facility_workers_count_new_to_facility_workers_count - renames the facility_workers_count_new field to facility_workers_count.

#### Schema changes
* [OSDEV-1084](https://opensupplyhub.atlassian.net/browse/OSDEV-1084) - To enable adding a range for the number of workers during the claiming process, the type of the `facility_workers_count` field in the `FacilityClaim` table was changed from `IntegerField` to `CharField`.

### Architecture/Environment changes
* [OSDEV-1069](https://opensupplyhub.atlassian.net/browse/OSDEV-1069) - The following changes have been made:
    * Changed the Postgres Docker image for the database to use the official one and make the local database setup platform-agnostic, so it doesn't depend on the processor architecture.
    * Built the PostGIS program from source and installed it to avoid LLVM-related errors inside the database Docker container during local development.
* [OSDEV-1072](https://opensupplyhub.atlassian.net/browse/OSDEV-1072) - The following changes have been made:
    * Added building database-anonymizer container to the pipeline.
    * Pushing the database-anonymizer container to the repo is turned off until the database anonymizing scheduled task will be deployed to the production.
* [OSDEV-1089](https://opensupplyhub.atlassian.net/browse/OSDEV-1089) Change format gunicurn logs not pass IP address to AWS CloudWatch.
* Added command `reindex_database`
* [OSDEV-1075](https://opensupplyhub.atlassian.net/browse/OSDEV-1075) - The following changes have been made:
    * All resources created via batch job will be tagged
* [OSDEV-1089](https://opensupplyhub.atlassian.net/browse/OSDEV-1089) Change format gunicurn logs not pass IP address to AWS CloudWatch.
* Make tile generation endpoint transaction-less and remove `CREATE TEMP TABLE` statement.
* Added command `reindex_database`.
* [OSDEV-1089](https://opensupplyhub.atlassian.net/browse/OSDEV-1089) Change format gunicurn logs not pass IP address to AWS CloudWatch.
* Removed calling command `clean_facilitylistitems` from the `post_deployment` command.
* Added calling command `reindex_database` from the `post_deployment` command.
* Added calling command `index_facilities_new` from the `post_deployment` command.
* An additional loop was added to the `run_cli_task` script that repeatedly checks the status of an AWS ECS task, waiting for it to stop.

### Bugfix
* [OSDEV-1019](https://opensupplyhub.atlassian.net/browse/OSDEV-1019) - Fixed an error message to 'Your account is not verified. Check your email for a confirmation link.' when a user tries to log in with an uppercase letter in the email address and their account has not been activated through the confirmation link.
* Added the `--if-exists` flag to all calls of the `pg_restore` command to eliminate spam errors when it tries to delete resources that don't exist just because the DB can be empty. Improved the section of the README about applying the database dump locally. Specifically, SQL queries have been added to delete all the tables and recreate an empty database schema to avoid conflicts during the database dump restore.

### What's new
* [OSDEV-1030](https://opensupplyhub.atlassian.net/browse/OSDEV-1030) - The following changes have been made:
    * Replaced the "Donate" button with a "Blog" button in the header
    * Added links to the "Blog" and "Careers" pages in the footer
* [OSDEV-939](https://opensupplyhub.atlassian.net/browse/OSDEV-939) - The following changes have been made:
    * Created new steps `Supporting Documentation` & `Additional Data` for `Facility Claim Request` page.
    * Added popup for successfully submitted claim.
* [OSDEV-1084](https://opensupplyhub.atlassian.net/browse/OSDEV-1084) - Enable adding a range for the number of workers during the claiming process, either after pressing the “I want to claim this production location” link or on the Claimed Facility Details page.

### Release instructions:
* Update code.


## Release 1.13.0

## Introduction
* Product name: Open Supply Hub
* Release date: June 01, 2024

### Database changes
#### Migrations:
* 0145_new_functions_for_clean_facilitylistitems_command - introduced new sql functions for `clean_facilitylistitems` command:
    - drop_table_triggers
    - remove_items_where_facility_id_is_null
    - remove_old_pending_matches
    - remove_items_without_matches_and_related_facilities

### Code/API changes
* [OSDEV-994](https://opensupplyhub.atlassian.net/browse/OSDEV-994) API. Update to pass all merge events to user based on contrib id. A non-admin API user makes:
- a GET call to /moderation-events/merge/
and receives information about merges that have occurred for all contributors.
- a GET call to /moderation-events/merge/?contributors=<id_number_x>&contributors=<id_number_y>&contributors=<id_number_z>
and receives information about merges that have occurred for the contributors with the specified IDs.

### Architecture/Environment changes
* [OSDEV-1003](https://opensupplyhub.atlassian.net/browse/OSDEV-1003) - Added automatic building for the Logstash Docker image in the `Deploy to AWS` workflow. Refactored the `Deploy to AWS` workflow to remove redundant setting values for `build-args` of the `docker/build-push-action` action in cases where the values are not used.
* [OSDEV-1004](https://opensupplyhub.atlassian.net/browse/OSDEV-1004) - Prepared the local environment setup for the Logstash and OpenSearch services to enable local development. Created a script to start the project from scratch with a database populated with sample data.
* [OSDEV-1054](https://opensupplyhub.atlassian.net/browse/OSDEV-1054) - Added a Django command `clean_facilitylistitems` that make next steps:
    - drop table triggers;
    - remove facilitylistitems where facility_id is null;
    - remove facilitylistitems with potential match status more than thirty days;
    - remove facilitylistitems without matches and related facilities;
    - create table triggers;
    - run indexing facilities
* [OSDEV-878](https://opensupplyhub.atlassian.net/browse/OSDEV-878) - Added a Django command `post_deployment` that runs Django migrations during the deployment process. This command can be expanded to include other post-deployment tasks. Used the `post_deployment` command in the `post_deploy` job of the Deploy to AWS workflow.

### Bugfix
* [OSDEV-1056](https://opensupplyhub.atlassian.net/browse/OSDEV-1056) - Refactor OS Hub member's email anonymization.
* [OSDEV-1022](https://opensupplyhub.atlassian.net/browse/OSDEV-1022) - Fix updating facility claim for user. Bring the format of extended field values to the same format as for List / API upload during processing. This has been done because extending fields processing is happening both for List / API uploading and claim update.
* [OSDEV-788](https://opensupplyhub.atlassian.net/browse/OSDEV-788) - Re-written logic for New_Facility/Automatic_Match/Potential_Match when we collect & save data for FacilityListItemTemp/FacilityMatchTemp. That fixed issue with option `create` equal `False` for API requests.
* [OSDEV-1027](https://opensupplyhub.atlassian.net/browse/OSDEV-1027) - Fix rendering of the Average Lead Time section

### What's new
* [OSDEV-1049](https://opensupplyhub.atlassian.net/browse/OSDEV-1049) Update Release protocol.
* [OSDEV-922](https://opensupplyhub.atlassian.net/browse/OSDEV-922) Consent Message. Update wording of consent opt in message on Open Supply Hub. A user who verifies Open Supply Hub for the first time can see the updated message.
* [OSDEV-1068](https://opensupplyhub.atlassian.net/browse/OSDEV-1068) - Created report that shows the number of records from the api_facilitymatch table for contributors: 2060, 1045, 685, 3356

### Release instructions:
* Update code.
* Apply DB migrations up to the latest one.


## Release 1.12.0

## Introduction
* Product name: Open Supply Hub
* Release date: May 18, 2024

### Database changes
#### Migrations:
* 0143_create_facility_claim_attachment_table.py - create api_facilityclaimattachments table to store claimant attachments per facility claim
* 0144_remove_unnecessary_columns_from_facility_claim.py - This migration replaces the old `index_approved_claim` function with a similar one that does not index the `preferred_contact_method` field. Additionally, the migration removes `email` and `preferred_contact_method` from the `FacilityClaim` model and the respective history table.

#### Schema changes
* [OSDEV-931](https://opensupplyhub.atlassian.net/browse/OSDEV-931) - Since `email` and `preferred_contact_method` are no longer necessary for the claim form, they have been removed from the `FacilityClaim` model and the respective history table. Additionally, the old `index_approved_claim` function has been replaced with a similar one that does not index the `preferred_contact_method` field.

### Code/API changes
* [OSDEV-1021](https://opensupplyhub.atlassian.net/browse/OSDEV-1021) Update the release protocol. The release protocol has been updated with the recent changes. Has been added the section about reloading DedupeHub and QA notification.
* [OSDEV-997](https://opensupplyhub.atlassian.net/browse/OSDEV-997) - A new method, `message_claimant`, was added to the `FacilityClaimViewSet` for handling a POST request on the url-path `message-claimant` for messages to the claimant.
Mail templates for the message to the claimant and the claims team signature were also added.

### Architecture/Environment changes
* [OSDEV-897](https://opensupplyhub.atlassian.net/browse/OSDEV-897) FE(React) app. An appropriate local Docker environment is configured for the application. A local Docker environment has been created for the React application. Renamed the `app` folder to `react` to be clearer in the project. Replaced name in the code base. Removed unnecessary commands.
* [OSDEV-862](https://opensupplyhub.atlassian.net/browse/OSDEV-862) Fix `DB - Save Anonymized DB` / `DB - Apply Anonymized DB` workflows:
  - run actions on self-hosted runners to eliminate `lack of storage` issue that happens on github's runners.
  - use the `Test` environment for  `DB - Save Anonymized DB` action
* [OSDEV-989](https://opensupplyhub.atlassian.net/browse/OSDEV-989) - The Strategy pattern was utilized to consolidate the processing of new facilities received from both API requests and list uploads. The code responsible for executing this processing was refactored, and new classes were implemented:
    * ProcessingFacility - abstract class for facility processing
    * ProcessingFacilityList - class to process a facility list
    * ProcessingFacilityAPI - class to process a facility from an API request
    * ProcessingFacilityExecutor - class defines which interface to execute for the processing of a facility
* Resource allocation has been optimized for the Test environment. The number of ECS tasks in the Test environment has been reduced from 4 to 2, while maintaining system stability.
* [OSDEV-870](https://opensupplyhub.atlassian.net/browse/OSDEV-870) - In `docker-compose` for the `api-app`  added dependency that helps to fix connection with the database during tests pipelines for Dedupe-Hub:
* [OSDEV-1001](https://opensupplyhub.atlassian.net/browse/OSDEV-1001) - Deploy OpenSearch service to OS Hub infrastructure.
```
database:
    condition: service_healthy
```
* [OSDEV-1024](https://opensupplyhub.atlassian.net/browse/OSDEV-1024) - Dedupe Hub. Revise service configurations and refine gazetteer retraining. Remove option `--reload` & decrease number of workers in Dedupe Hub service configuration. Refactor initial rebuilding of gazetteer.
* [OSDEV-885](https://opensupplyhub.atlassian.net/browse/OSDEV-885) - Implement option to reset database for `Dev`, `Test` and `Pre-prod` environmet to `Deploy to AWS` pipleine
* [OSDEV-1002](https://opensupplyhub.atlassian.net/browse/OSDEV-1002) - The following changes have been done:
    * Prepared initial AWS infrastructure via Terraform for the Logstash service, including configuring AWS EFS storage to save the pointer of the last run for the jdbc plugin. Essentially, after deploying updated Terraform code to an environment, ECS task definition, ECR repository, ECS service, along with EFS storage, will be set up for Logstash to function.
    * Moved the PoC solution of the Logstash + Elasticsearch setup to the repository to avoid losing it. Further work is needed as the solution requires development and is not functioning smoothly.
* In response to recent stability observations of the staging environment, resource allocation has been optimized by reducing the number of ECS tasks from 8 to 6 for the Django app instances, thus maintaining system stability.

### Bugfix
* [OSDEV-870](https://opensupplyhub.atlassian.net/browse/OSDEV-870) - The returning confirm/reject URLs were fixed when a facility has been matched. Changes were made to the Dedupe-Hub to prevent adding rows with empty fields to the `api_facilitymatch` and `api_facilitymatchtemp` tables when the count of matches is more than one.
* [OSDEV-744](https://opensupplyhub.atlassian.net/browse/OSDEV-744) - API. When user want to confirm/reject potential_match it didn't found a match through `id`, was fixed by provided valid `id` from `api_facilitymatch` table.
* [OSDEV-1052](https://opensupplyhub.atlassian.net/browse/OSDEV-1052) - Replace data@opensupplyhub by claims@opensupplyhub in the Frontend

### What's new
* [OSDEV-975](https://opensupplyhub.atlassian.net/browse/OSDEV-975) Reporting. Number of facilities with at least one extended field.`Facilities with Extended Field Data` report has been rewritten from Django ORM to SQL to optimize and speed up time of the report generation. Added two columns `With At Least 1 Extended Field` and `Sector`.
* [OSDEV-945](https://opensupplyhub.atlassian.net/browse/OSDEV-945) - Facility Claim. Update text of claim link on profile to "I want to claim this production location".
* [OSDEV-745](https://opensupplyhub.atlassian.net/browse/OSDEV-745) - New "Portuguese" translated resources option added to international menu.
* [OSDEV-944](https://opensupplyhub.atlassian.net/browse/OSDEV-944) - Facility claims. Short-term new screen for claim documentation.
* [OSDEV-931](https://opensupplyhub.atlassian.net/browse/OSDEV-931) - The following features have been implemented:
    * Made the Email field in the claim form uneditable, setting the claimer's email as the default value for this field.
    * Removed the _Preferred method of contact_ field from both the claim form and the claim details page in the admin dashboard.
    * Implemented redirecting a user to the claim page after navigating to the login page via the CTA link on the claim page for unauthorized users and successful login.
* [OSDEV-997](https://opensupplyhub.atlassian.net/browse/OSDEV-997) - Facility Claims. A new button, 'Message Claimant' has been added to the update status controls on the Facility Claim Details page. After successfully sending a message, the message text is recorded in the Claim Review Notes.

### Release instructions:
* Update code.
* Apply DB migrations up to the latest one.
* Run the index_facilities_new management command.


## Release 1.11.0

## Introduction
* Product name: Open Supply Hub
* Release date: April 20, 2024

### Code/API changes
* [OSDEV-923](https://opensupplyhub.atlassian.net/browse/OSDEV-923) [Uptime] Added more logs around API/List uploads & Dedupe Hub match processing
* [OSDEV-606](https://opensupplyhub.atlassian.net/browse/OSDEV-606) Contributor Sort: Allow for ascending sort of contributors on the Map page. The sort_by parameter submits type of sorting order for facilities. Default sorting will be primary by public contributors count descending and secondary by name ascending/descending and contributors count ascending.

### Architecture/Environment changes
* [OSDEV-990](https://opensupplyhub.atlassian.net/browse/OSDEV-990) - Implement a ContriCleaner facade class to simplify interaction with client code. With this change, the client code only needs to instantiate the ContriCleaner class, pass the input data, and then call the `process_data` method without the need to define strategies or other details. This abstraction helps streamline the process and encapsulate complexity.
* [OSDEV-991](https://opensupplyhub.atlassian.net/browse/OSDEV-991) - Implement a chain of pre-validation and serialization handlers in the ContriCleaner to streamline data processing. Additionally, refactor the CompositeRowSerializer to set up leaf serializers using a specialized method, ensuring loose coupling between the CompositeRowSerializer and leaf serializers. Lastly, separate serialization and validation tasks from parsing in the ContriCleaner library for improved modularity and maintainability.
* [OSDEV-1000](https://opensupplyhub.atlassian.net/browse/OSDEV-1000) - A new class `ProcessingFacility` was created that will be responsible for managing the processing of new facilities from both API requests and list uploads. The functionality of processing a new facility received from an API request, which was previously in `facilities_view_set.py`, has been moved to `processing_facility.py`.
* [OSDEV-1007](https://opensupplyhub.atlassian.net/browse/OSDEV-1007) - The functionality of processing a new facility received from list uploads, which was previously in `facility_list_view_set.py`, has been moved to `create_facility.py`.
* [OSDEV-927](https://opensupplyhub.atlassian.net/browse/OSDEV-927) - Reduce resources allocated for bastions to t3.nano.
* [OSDEV-805](https://opensupplyhub.atlassian.net/browse/OSDEV-805) - Make Environment and project tag to be applied to all resources by defaul.
* [OSDEV-862](https://opensupplyhub.atlassian.net/browse/OSDEV-862) - Add `Save Anonymized DB` and `Apply Anonymized DB` actions that provde possibility to save anonymized dump to S3 bucket and then resotre Test or Pre-Prod environment from dump stored on S3.
* [OSDEV-859](https://opensupplyhub.atlassian.net/browse/OSDEV-859) - Creates task-definitation for scheduled task that
  * creates temporary postgresdb instance from latest production snaphsot in the `test` AWS account
  * run anonymization query
  * saves anonymized snapshot and removes the instance
* In response to recent stability observations, resource allocation has been optimized, reducing the number of ECS tasks in both production and pre-production environments from 16 to 12, maintaining system stability.

### Bugfix
* [OSDEV-996](https://opensupplyhub.atlassian.net/browse/OSDEV-996) The default sorting order for embedded maps was broken (changed to Descending by # Contributors). The default sorting order for embedded maps has been fixed (changed it back to Ascending by Name).
* [OSDEV-857](https://opensupplyhub.atlassian.net/browse/OSDEV-857) [Bug] Pre-prod isn't deleted by the 'terraform destroy' script. Command for destroying repositories on AWS pre-prod has been added.
* [OSDEV-888](https://opensupplyhub.atlassian.net/browse/OSDEV-888) - Facility Profile. An error occurs when trying to open a facility from the Status Reports page. The error occurred due to activity reports with the status `pending` containing fields with `null` values and these values pass to the `format_date` function as an argument. Modified the `get_activity_reports` method in the `FacilityIndexDetailsSerializer` to prevent passing a falsy `date` argument into the `format_date` function.
* [OSDEV-984](https://opensupplyhub.atlassian.net/browse/OSDEV-984) - Facility list upload. Header validation is failing, even though all the required columns and data are filled. Prepared basic implementation for ContriCleaner to validate headers (required fields) on early stage.
* [OSDEV-660](https://opensupplyhub.atlassian.net/browse/OSDEV-660) - Remove punctuation issues with duplicated commas and double quotes while facility list uploading.
* [OSDEV-986](https://opensupplyhub.atlassian.net/browse/OSDEV-986) - Fix the population of the custom data points uploaded via lists. Ensure that the full list header is saved in the database, and that the raw data for each facility list item is saved as a string of strings, with each value separated by a comma. This way, it helps maintain backward compatibility with the functionality responsible for displaying custom data points on the embedded maps. Also, revert to the previous default logic, which saves the sector as `Unspecified` when sector, sector_product_type, or product_type have empty values.
* [OSDEV-966](https://opensupplyhub.atlassian.net/browse/OSDEV-966) - Character limit validation has been implemented in the ContriCleaner library for name, address, and sector values. It enforces a maximum length of 200 characters for both the name and address values, and restricts sector values to 50 characters each. This fix addresses the issue where user uploads containing such invalid data caused requests to fail with unexpected errors.

### What's new
* [OSDEV-974](https://opensupplyhub.atlassian.net/browse/OSDEV-974) Reporting. Contributor type by %. Admin sees in the report data for the percent of data contributors on the platform by type (this should be in percent format with two decimal places shown), only accounts that have contributed data, the data should be ordered by most recent to oldest month and display mid-month values.
* [OSDEV-912](https://opensupplyhub.atlassian.net/browse/OSDEV-912) Facility Claim. Disable editing of name and address. The Facility name (English language) & Address fields of the claim details page have been removed and cannot be edited by the claimant.
* [OSDEV-571](https://opensupplyhub.atlassian.net/browse/OSDEV-571) Claimed Facility Details. Make the "Sector" field a dropdown instead of free text field. The `Sector` field became a dropdown that is pre-populated with the platform’s sector list from Django.
* [OSDEV-962](https://opensupplyhub.atlassian.net/browse/OSDEV-962) Update Release protocol. The Release protocol has been updated after the automatization of manual processes such as creating a release branch, restoring DB, deploy to AWS.
* [OSDEV-972](https://opensupplyhub.atlassian.net/browse/OSDEV-972) Reporting. Updating "Facility Uploads" report. Joined one table from two reports and added columns.New table with such columns:
`month`, `Total # of list uploads` in a given month (these are uploads that come from external contributors, NOT OS Hub team members), `# of public list uploads` in a given month (these are uploads that come from OS Hub team members AND have “[Public List]” in the contributor name), `Total facility listItems` uploaded in a given month, `# of Facilities` from Public Lists, `Total Facilities w/ status = new facility`, `# Public List Facilities w/ status = new facility`. Data is ordered from most recent to oldest
* [OSDEV-913](https://opensupplyhub.atlassian.net/browse/OSDEV-913) Claim. Updated the submitted claim auto-reply message for email template.
* [OSDEV-914](https://opensupplyhub.atlassian.net/browse/OSDEV-914) Claim. Updated the approved claim auto-reply message for email template

### Release instructions:
* Update code.


## Release 1.10.0

## Introduction
* Product name: Open Supply Hub
* Release date: March 23, 2024

### Database changes
#### Migrations:
* 0141_delete_contributor_webhooks.py - deletes `ContributorWebhook` model
* 0142_introduce_temporary_endpoint_switcher_for_list_uploads.py - This migration introduces a temporary API endpoint switcher for list uploads.

#### Schema changes
* [OSDEV-893](https://opensupplyhub.atlassian.net/browse/OSDEV-893) - Introduce a temporary API endpoint switcher for list uploads to enable switching to the old list upload API endpoint if the new endpoint affects production uptime.

### Code/API changes
* [OSDEV-832](https://opensupplyhub.atlassian.net/browse/OSDEV-832) API. Provide admins with a way to retrieve a user's call count in real time. Admin can see the report `API requests by user` with the number of successful and unsuccessful requests a user has made up to the current date.
* [OSDEV-831](https://opensupplyhub.atlassian.net/browse/OSDEV-831) - API. Handle Geocode errors w/ system error code when upload facility using endpoint.

### Architecture/Environment changes
* [OSDEV-693](https://opensupplyhub.atlassian.net/browse/OSDEV-693) Implement a GitHub action that applies migrations on given environment. Run migrations for `Test` environment via CLI command.
* [OSDEV-910](https://opensupplyhub.atlassian.net/browse/OSDEV-910) Add separated code quality pipelines for contricleaner, countries, django-api and frontend. After checking, it creates a code coverage report showing each particular app's code coverage. Add separated code quality jobs for code formatters.
* [OSDEV-702](https://opensupplyhub.atlassian.net/browse/OSDEV-702) Integrate a new module named `contricleaner` separately, designed to parse and validate data from various sources such as json, csv, and xls.
Move `countries` to a separate module so that it becomes possible to use both `django` and `contricleaner`.
* [OSDEV-893](https://opensupplyhub.atlassian.net/browse/OSDEV-893) - Implement CSV and XLSX file parser strategies in the ContriCleaner library, and incorporate preliminary cleanup during parsing.
* [OSDEV-915](https://opensupplyhub.atlassian.net/browse/OSDEV-915) Upgrade Kafka tools to version 3.5.2
* [OSDEV-877](https://opensupplyhub.atlassian.net/browse/OSDEV-877) Make migration run as part of "Deploy to AWS" workflow
* [OSDEV-851](https://opensupplyhub.atlassian.net/browse/OSDEV-851) Place 'terraform.tfvar' files to repository and move sensitive info to private repository opensupplyhub/ci-deployment/
* [OSDEV-938](https://opensupplyhub.atlassian.net/browse/OSDEV-938) Move cleanup helper functions to the serializer
* [OSDEV-851](https://opensupplyhub.atlassian.net/browse/OSDEV-851) Place 'terraform.tfvar' files to repository and move sensitive info to private repository opensupplyhub/ci-deployment
* [OSDEV-894](https://opensupplyhub.atlassian.net/browse/OSDEV-894) Implement Contricleaner library into create facility API endpoint (`facilities_view_set.py`)
* [OSDEV-536](https://opensupplyhub.atlassian.net/browse/OSDEV-536) In the Contricleaner library, implement parsing of fields `sector_product_type`, `sector`, and `product_type` based on commas and vertical bars.
* [OSDEV-760](https://opensupplyhub.atlassian.net/browse/OSDEV-760) In the Contricleaner library, implement parsing of fields `facility_type_processing_type`, `facility_type`, and `processing_type` based on commas and vertical bars.
* [OSDEV-893](https://opensupplyhub.atlassian.net/browse/OSDEV-893) - Implement the ContriCleaner parser for parsing facility lists immediately after list upload.

### Bugfix
* [OSDEV-549](https://opensupplyhub.atlassian.net/browse/OSDEV-549) Facility Search. Search button overlaps dropdown items. Dropdown items in search were made not to overlapping with button and containers in `Potential matches table` and `Find facility` search. The `isSideBarSearch` flag has been added to all search components to render properly regarding the place where the select is rendering.
* [OSDEV-943](https://opensupplyhub.atlassian.net/browse/OSDEV-943) Verified badges. The claim/verified icon on profiles is cut off at the bottom. The icons have been fixed and show properly.
* [OSDEV-716](https://opensupplyhub.atlassian.net/browse/OSDEV-716) Search. Lost refresh icon. The refresh icon has been made visible.
* [OSDEV-918](https://opensupplyhub.atlassian.net/browse/OSDEV-918) - ContriBot. New lists are not populating in Monday board and are not sent to slack. Added validation to throw an error for users who upload a facility list with `|` in the description field.
* [OSDEV-644](https://opensupplyhub.atlassian.net/browse/OSDEV-644) Error when trying to delete a facility with only one contributor in case that logic to clear FacilityClaimReviewNote table records missed.

### What's new
*  [OSDEV-861](https://opensupplyhub.atlassian.net/browse/OSDEV-861) API. The `API Notifications` tab has been removed so that users do not get confused about what it is, since the functionality does not exist for them. `Token:` as a header has been added above the API key on the `API` tab.
* [OSDEV-917](https://opensupplyhub.atlassian.net/browse/OSDEV-917) My Account Menu. Update order of the settings tabs. `NON-admin` user sees: My Facility / My Lists / Settings / Logout and `Admin` user sees: Dashboard / My Facility / My Lists / Settings / Logout
* [OSDEV-728](https://opensupplyhub.atlassian.net/browse/OSDEV-728) - Include `sector` data in the response of the `api/facilities/` API endpoint for the GET request, similar to what is provided in the `api/facilities/{id}` API endpoint.
* [OSDEV-802](https://opensupplyhub.atlassian.net/browse/OSDEV-802) - Distinguish API user and contributor id in the error message that pass to the Rollbar.

### Release instructions:
* Update code.
* Apply DB migrations up to the latest one.


## Release 1.9.0

## Introduction
* Product name: Open Supply Hub
* Release date: February 24, 2024

### Database changes
#### Migrations:
* 0135_disable_duplicates_and_lowercase_all_emails.py - implementing all emails to lowercase and disables duplicates
* 0136_remove_indexing_unnecessary_emails.py - This migration replaces the old `index_activity_reports_info` and `index_approved_claim` functions with similar ones that do not index emails.
* 0137_add_renewal_period_field.py - add new field to api_apilimit table & rename existing one.
Updated existing users api_apilimit records renewal_period value.
* 0138_remove_ppe_fields.py - This migration removes the PPE fields from the Facility, FacilityIndex, FacilityListItem, FacilityListItemTemp, HistoricalFacility models.
* 0139_remove_ppe_switch.py - This migration removes the ppe switch.
* 0140_remove_indexing_ppe_fields.py - This migration updates indexing functions to not index PPE fields.

#### Schema changes
* [OSDEV-835](https://opensupplyhub.atlassian.net/browse/OSDEV-835) - Since the FacilityIndex model is primarily used to store cached facility data and display it publicly via the `/facilities/{id}` API endpoint, only public data can be shown. Therefore, caching emails to the FacilityIndex model was removed from the PostgreSQL indexing functions. All instances where emails are publicly displayed have been removed. The only remaining field is `ppe_contact_email`, but all functionality and code related to PPE will be deleted in this [OSDEV-562](https://opensupplyhub.atlassian.net/browse/OSDEV-562) ticket.
* [OSDEV-562](https://opensupplyhub.atlassian.net/browse/OSDEV-562) - Remove PPE fields (ppe_product_types, ppe_contact_email, ppe_contact_phone, ppe_website, ppe) from the `api_facility`, `api_facilityindex`, `api_facilitylistitem`, `api_facilitylistitemtemp`, `api_historicalfacility`. Remove this fields from indexing processes.

### Code/API changes
* [OSDEV-562](https://opensupplyhub.atlassian.net/browse/OSDEV-562) - Remove code related to PPE (ppe_product_types, ppe_contact_email, ppe_contact_phone, ppe_website, ppe) field from `/src/app`
* [OSDEV-562](https://opensupplyhub.atlassian.net/browse/OSDEV-562) - Remove code related to PPE (ppe_product_types, ppe_contact_email, ppe_contact_phone, ppe_website, ppe) field from `/src/dedupe-hub`
* [OSDEV 562](https://opensupplyhub.atlassian.net/browse/OSDEV-562) Remove code related to PPE (ppe_product_types, ppe_contact_email, ppe_contact_phone, ppe_website, ppe) from `/src/django`

### Architecture/Environment changes
* [OSDEV-829](https://opensupplyhub.atlassian.net/browse/OSDEV-673) Makes `minimum-ratio: 1` It allows to push code with less than 1% diff from main.

### Bugfix
* [OSDEV-848](https://opensupplyhub.atlassian.net/browse/OSDEV-848) When a user tries to create an account with an email that exists in the DB but with a different case of letters, the system returns "An error prevented signing up". Has been fixed to "A user with that email already exists."
* [OSDEV-673](https://opensupplyhub.atlassian.net/browse/OSDEV-673) When a user calls the endpoint `facility/id/history`, instead of a response, receives the error "TypeError: the JSON object must be str, bytes or bytearray, not list", in particular, this happened with the PK20190913BBJ2Y facility. A list with one element (a dictionary) was passed to the function, so an error occurred when trying to index the list with a string. Fixed.

### What's new
* API. Include token and call info on API settings tab.[OSDEV-752](https://opensupplyhub.atlassian.net/browse/OSDEV-752). Users can access a tab called `API` in account settings.From this tab, they can generate/retrieve their token and see their `API call allowance`, `current call count` and their `renewal period`.
* Make login non-case sensitive. [OSDEV-628](https://opensupplyhub.atlassian.net/browse/OSDEV-628). When the user creates an account email saving in lowercase. User  could login with any variations of casing as long as the characters are the same.
* API. Enable token generation based on API permissions in Django. [OSDEV-729](https://opensupplyhub.atlassian.net/browse/OSDEV-729). Updated Settings page to show/hide token tab by user groups. Forbid access to generate token for API if user didn't have permission groups.
* [OSDEV-219](https://opensupplyhub.atlassian.net/browse/OSDEV-219). Data moderator can merge potential match facilities from Confirm / Reject screen.
* [OSDEV-835](https://opensupplyhub.atlassian.net/browse/OSDEV-835) - Remove the display of emails in the `activity_reports` section of the `facilities/{id}` API endpoint, as email information is private.
* [OSDEV-525](https://opensupplyhub.atlassian.net/browse/OSDEV-525). Add Latitude and Longitude labels on facility page.
* API. Add a flag on API Limit page to indicate if package renews monthly or yearly. [OSDEV-781](https://opensupplyhub.atlassian.net/browse/OSDEV-781) Updated logic to support montly & yearly limitation count reset for API calls.

### Release instructions:
* Update code.
* Apply DB migrations up to the latest one.
* Run the index_facilities_new management command.


## Release 1.8.0

## Introduction
* Product name: Open Supply Hub
* Release date: January 27, 2024

### Code/API changes
* [OSDEV-690](https://opensupplyhub.atlassian.net/browse/OSDEV-690) - Correct all existing lint errors to ensure that code quality checks pass successfully via GitHub Actions and can detect new linting errors but not the old ones.
* [OSDEV-719](https://opensupplyhub.atlassian.net/browse/OSDEV-719) Introduce FacilityDownloadSerializerEmbedMode FacilityDownloadSerializer, replace FacilityIndexDownloadSerializer with combination of FacilityDownloadSerializerEmbedMode and FacilityDownloadSerializer
* [OSDEV-732](https://opensupplyhub.atlassian.net/browse/OSDEV-732) Fix issue with circular dependencies between `util.js` and `constants.jsx` modules in React app

### Architecture/Environment changes
* [OSDEV-690](https://opensupplyhub.atlassian.net/browse/OSDEV-690) - Configure running the code quality workflow as part of the continuous integration (CI) for each commit to a pull request. Both frontend (FE) and backend (BE) tests are executed, along with their respective linters. Additionally, `shellcheck` is applied to scripts within the scripts folder.
* [OSDEV-691](https://opensupplyhub.atlassian.net/browse/OSDEV-691) - Implement parallel job running for BE, FE, and bash script code quality checks. Three new scripts were created and can be used to run the same checks during local development to verify BE, FE, and bash scripts in the ./scripts folder.
* [OSDEV-692](https://opensupplyhub.atlassian.net/browse/OSDEV-691) - Implement code coverage checks for the React and Django apps using `barecheck/code-coverage-action` and generated code coverage `lcov` files. For the React app, code coverage is based on Jest tests, and for the Django app, it is based on unittest tests. If code coverage decreases, the job fails, preventing the PR from merging.
* [OSDEV-740](https://opensupplyhub.atlassian.net/browse/OSDEV-740) - Setup module for mocking Redux store (`redux-mock-store"`)
* [OSDEV-733](https://opensupplyhub.atlassian.net/browse/OSDEV-733) - Setup React test library module (`@testing-library`)

### Bugfix
* [OSDEV-718](https://opensupplyhub.atlassian.net/browse/OSDEV-718) - Fixed issue with user profile populating to other components.
* [OSDEV-727](https://opensupplyhub.atlassian.net/browse/OSDEV-720) - Downloading facilities with for Bangladesh is working again [https://opensupplyhub.org/facilities?countries=BD&sectors=Apparel](https://opensupplyhub.org/facilities?countries=BD&sectors=Apparel)

### What's new
* [OSDEV-241](https://opensupplyhub.atlassian.net/browse/OSDEV-241) - Searches with accented characters return results for accented and non accented characters.

### Database changes
#### Migrations:
* 0134_remove_sources_without_contributor -  Remove records from the Source table where the contributor is null and remove all data related to these records

### Release instructions:
* Update code
* Run migration up to 0134


## Release 1.7.3

## Introduction
* Product name: Open Supply Hub
* Release date: January 12, 2024

### Bugfix
* [OSDEV-736](https://opensupplyhub.atlassian.net/browse/OSDEV-736) Removed logic to handle text only match response data as it already removed from matching functionality in Dedupe Hub. Previously it bring an error on response for user when potential match happened.

## Release 1.7.2

## Introduction
* Product name: Open Supply Hub
* Release date: January 09, 2024

### Bugfix
* [OSDEV-721](https://opensupplyhub.atlassian.net/browse/OSDEV-721) Fixed issue with potential match logic when get facility data of match, previously it take facility id from Facility List Item, but it's wrong for Potential Match status as there is always NULL, facility id should be taken from Facility Match record in this case of Potential Match status.

## Release 1.7.1

## Introduction
* Product name: Open Supply Hub
* Release date: December 21, 2023

### Bugfix
* Fixed issue with Facility Upload API error by covered a case when facility object didn't exist (create=false) & updated timeout value while waiting to produce kafka topic message [OSDEV-713](https://opensupplyhub.atlassian.net/browse/OSDEV-713)
* [OSDEV-714](https://opensupplyhub.atlassian.net/browse/OSDEV-714) - Users can now use the map on the search page simultaneously without missing any tiles. Before fixing this issue, if the map requested tiles that weren't cached, one user might not receive all the tiles. With the bug fixed, the tile generation logic can handle multiple requests at the same time, ensuring all users get the tiles they need for the map based on their search requests.

### Code/API changes
* [OSDEV-714](https://opensupplyhub.atlassian.net/browse/OSDEV-714) - `select_for_update` and `get_or_create` have been implemented in the `retrieve_cached_tile` function to ensure that if another thread attempts to `select_for_update()`, it will block at the `get_or_create()` until the first thread's transaction commits. The `get_tile` function, which serves as an API endpoint handler for tile generation, was implemented as an atomic transaction to facilitate the use of `select_for_update()` and maintain the lock until the end of the transaction. This approach helps to prevent crashes from parallel requests attempting to create a cache record with the same primary key, corresponding to the full URL path.
* [OSDEV-711](https://opensupplyhub.atlassian.net/browse/OSDEV-711) - Make JS code related to load testing for tile generation more universal so that they can work with the HAR file provided by the developer. For that, the `ZOOM_HAR_PATH` environment variable was introduced. More test cases for tile generation were added to test the environment close to production, focusing on densely saturated regions with facilities, such as China and India. The README.md file for the load tests was updated to reflect the changes made.


## Release 1.7.0

## Introduction
* Product name: Open Supply Hub
* Release date: December 19, 2023

### Database changes
#### Migrations:
* 0130_introduce_separate_data_gathering_functions_for_the_index_table_columns - This migration:
    - rename `api_facilityindexnew` -> `api_facilityindex`
    - introduces separate data-gathering functions for the `api_facilityindexnew` table columns and makes the `index_facilities` and `index_facilities_by` procedures use them.
    This migration is irreversible.
* 0131_introduce_sql_triggers_instead_of_django_signals - This migration introduces SQL triggers instead of Django signals. The migration is revertable.
* 0132_add_moderation_mode_field - This migration adds the field `is_moderation_mode` to table `api_user`.
* 0133_introduce_tile_caching - This migration creates the TileCache table and the DynamicSetting table. This migration is reversible.

#### Schema changes
* [OSDEV-622](https://opensupplyhub.atlassian.net/browse/OSDEV-622) - Separate data-gathering functions were created for the `api_facilityindexnew` table columns to collect data independently of the main procedure. The `index_facilities` and `index_facilities_by` procedures were updated to use new separate functions for collecting data for the `api_facilityindexnew` table columns that require long SQL queries.
* [OSDEV-595](https://opensupplyhub.atlassian.net/browse/OSDEV-595) - Rename FacilityIndexNew to FacilityIndex
* [OSDEV-623](https://opensupplyhub.atlassian.net/browse/OSDEV-623), [OSDEV-624](https://opensupplyhub.atlassian.net/browse/OSDEV-624), [OSDEV-638](https://opensupplyhub.atlassian.net/browse/OSDEV-638) - New SQL triggers have been introduced to handle changes in the `api_contributor`, `api_extendedfield`, `api_facility`, `api_facilityclaim`, `api_facilitylistitem`, `api_facilitymatch`, `api_source`, and `api_facilitylist` tables at the database level. This change is essential for the future functionality of DedupeHub, which will communicate directly with the database. All the Django signals have been removed. Additionally, reindexing of the necessary columns of the index table has been transferred to these triggers, eliminating the need for the large SQL procedure previously used in conjunction with Django signals.
* [OSDEV-637](https://opensupplyhub.atlassian.net/browse/OSDEV-637) - Add field `is_moderation_mode` to table `api_user`.
* [OSDEV-687](https://opensupplyhub.atlassian.net/browse/OSDEV-687) - The TileCache table was created to store cached tiles, and the DynamicSetting table was established to dynamically control app settings, specifically the expiration time of cached tiles.

### Code/API changes
* Update copy for "example" entries for List & Description fields & Contributor list page:
    - Update copy of Facility List example to: example: **Your Organization’s Name** Facility List June 2023
    - Update copy of Facility Description example to: example: This is the **Your Organization’s Name** list of suppliers for their retail products valid from Jan 2023 to June 2023
    - Update copy of rejected message to: "This list was rejected and will not be processed."
[OSDEV-640](https://opensupplyhub.atlassian.net/browse/OSDEV-640)
* In the Facility Claim Request form the field 'Preferred method of contact' has been done not mandatory. - [OSDEV-560](https://opensupplyhub.atlassian.net/browse/OSDEV-560)
* The new parameter `is_moderation_mode` has been added to GET and POST requests of the `/user-profile/{ID}/` API endpoint. - [OSDEV-637](https://opensupplyhub.atlassian.net/browse/OSDEV-637)
* [OSDEV-687](https://opensupplyhub.atlassian.net/browse/OSDEV-687) - Implement cache logic for the get_tile view to either use a cached tile or generate a new tile for caching. When a user interacts with the map and makes a new request for a tile, the system checks if the requested tile, identified by its path, is already cached in the database. If the tile is already cached in the TileCache table, the cached tile binary data is retrieved and returned, avoiding the need to regenerate the tile for improved performance. Each cached tile has a default expiration period of 604,800 seconds (7 days). However, the admin can reconfigure this duration in the Django admin panel.
* Delete all Jenkins-related files since Jenkins is no longer in use.
* Move the maintenance page to the project repository, specifically to `src/maintenance`, to track the history of its changes.

### Architecture/Environment changes
* Remove FacilityDownloadSerializer and replace it with FacilityIndexDownloadSerializer
* Add a special Django management command, `install_db_exts`, that will install all the necessary PostgreSQL extensions for the database based on the required DB extensions for the 1.7.0 release.
* Create the `reset_database` Django management command that resets the database and repopulates it with fixture data, including facilities and matches. Update the `scripts/reset_database` shell script to include the call to this command, making it available for local development when it needs to be run inside the failed Django container for the first time. Also, rename shell scripts and affected management commands to enhance readability.

### Bugfix
* Increase amount of facilities downloaded to 100 per red and reduce time per request in 4-5 times
Fix issue with exceeding API requests. [OSDEV-557](https://opensupplyhub.atlassian.net/browse/OSDEV-442)

### What's new
* Updated copy for "example" entries for List & Description fields & Contributor list page
[OSDEV-640](https://opensupplyhub.atlassian.net/browse/OSDEV-640)
* The field 'Preferred method of contact' has been done not mandatory in the Facility Claim Request form. When the user fills this form he/she can skip this field. - [OSDEV-560](https://opensupplyhub.atlassian.net/browse/OSDEV-560)
* Data Moderator Profile. Implement the ability to activate the Merge function on the Facility Search page. - [OSDEV-637](https://opensupplyhub.atlassian.net/browse/OSDEV-637)
* [OSDEV-302](https://opensupplyhub.atlassian.net/browse/OSDEV-302), [OSDEV-667](https://opensupplyhub.atlassian.net/browse/OSDEV-667) - Enable data moderators to trigger merges from the search results screen. Checkboxes were added to the search page right before each item in the search results to allow users to select facilities for merging. A "Merge" button was also implemented to open the Merge modal window, where all the data about the selected facilities is downloaded.
* [OSDEV-684](https://opensupplyhub.atlassian.net/browse/OSDEV-684) Removed Google Translate Plug-In in the system & UI Element

### Release instructions:
* apply migrations up to 0133_introduce_tile_caching
* apply command index_facilities_new


## Release 1.6.1

## Introduction
* Product name: Open Supply Hub
* Release date: November 8, 2023

### Database changes
#### Migrations:
- 0130_facility_index_gin_index - implement indexes for fields on "api_facilityindexnew" table related to tile generation

#### Schema changes
* indexing fields in api_facilityindexnew
    * contrib_types
    * contributors_id
    * lists

### Architecture/Environment changes
* Reconfigure CPU resources so that every worker uses 2 cores - [OSDEV-657](https://opensupplyhub.atlassian.net/browse/OSDEV-657)
* Add Code Quality pipelines

### Bugfix
* Implement indexing of fields related to tile generation in api_facilityindexnew table [OSDEV-654](https://opensupplyhub.atlassian.net/browse/OSDEV-654)

### Release instructions:
- apply migrations up to 0130_facility_index_gin_index


## Release 1.6.0

## Introduction
* Product name: Open Supply Hub
* Release date: November 4, 2023

### Database changes
#### Migrations:
- 0126_add_tables_a_b_test - add tables api_facilitylistitemtemp & api_facilitymatchtemp for A/B Test purpose
- 0127_search_by_private_contributor_types - add contributor types from non-public lists to api_facilityindexnew table
- 0128_custom_text_implementation - creates custom_text SQL functions and updated index_facilities and index_facilities_by to use it
- 0129_delete_facility_index - removes api_facilityindex table

#### Schema changes
* introduce fields to api_facility_list_items
    * raw_json:JSON
    * raw_header:Text
* introduce table api_facilitylistitemfield - key-value storage for both mandatory and custom facility list item fields.
* introduce procedure custom_text - evaluates array required for advanced search by custom fields
* update index_facilities and index_facilities_by procedures to evaluate custom_text add custom_text_serach using custom_text from above
* introduce tables api_facilitylistitemtemp & api_facilitymatchtemp as a copy of api_facilitylistitem & api_facilitymatch for A/B Test to store match results
* remove api_facilityindex table

### Code/API changes
* Endpoint /contributor-lists/ has been deprecated
* The new endpoint /contributor-lists-sorted/ has been created: View Facility Lists that are both active and approved filtered by Contributor sorted by creation date and changed response type to list of objects.
- [OSDEV-218](https://opensupplyhub.atlassian.net/browse/OSDEV-218)
* Connect new tables (api_facilitylistitemtemp & api_facilitymatchtemp) to existing parsing & geocoding result storing
* Trigger matching process on Dedupe Hub through Kafka Producer on Django side
- [OSDEV-507](https://opensupplyhub.atlassian.net/browse/OSDEV-507)

### Architecture/Environment changes
* Update rollbar token - [OSDEV-581](https://opensupplyhub.atlassian.net/browse/OSHUB-581)
* Deployed Dedupe Hub standalone service & Kafka event streaming service for A/B Test purpose - [OSDEV-507](https://opensupplyhub.atlassian.net/browse/OSDEV-507)
* Kafka added to infrastructure (AWS MSK) - [OSDEV-428](https://opensupplyhub.atlassian.net/browse/OSDEV-428)
* Dedupe Hub service added to ECS Cluster - [OSDEV-430](https://opensupplyhub.atlassian.net/browse/OSDEV-430)
* Infrastructure environments not depended on python (django app environment) - [OSDEV-424](https://opensupplyhub.atlassian.net/browse/OSDEV-424)
* Reworked algorithm to manage DNS records - [OSDEV-414](https://opensupplyhub.atlassian.net/browse/OSDEV-414)
* Update AWS Terraform provider, move from Azavea repo & upgrade few modules for Terraform - [OSDEV-405](https://opensupplyhub.atlassian.net/browse/OSDEV-405)
* Replaced usage of FacilityIndex model by FacilityIndexNew.
* Removed FacilityIndex model
* Removed function get_custom_text
* Removed function index_custom_text from transactions
* Removed function index_extended_fields from transactions
* Removed function index_facilities from transactions
* Removed function index_sectors from transactions
* Removed get_sector_dict from transactions

### Bugfix
* Make search by non-public contributor types available [OSDEV-307](https://opensupplyhub.atlassian.net/browse/OSDEV-307)
* Make possibility to create embed map configuration for constributors with more than 2500 facilities [OSDEV-585](https://opensupplyhub.atlassian.net/browse/OSDEV-585)
* Make possibility to save data facilities even if they have no stored location [OSDEV-596](https://opensupplyhub.atlassian.net/browse/OSDEV-596)

### What's new
* Update README.md with the most recent information - [OSDEV-580](https://opensupplyhub.atlassian.net/browse/OSHUB-580)
* Update Rollbar's post_server_item tokens - [OSDEV-581](https://opensupplyhub.atlassian.net/browse/OSHUB-581)
* Contributor Lists. Order lists from a contributor by newest to oldest list - [OSDEV-218](https://opensupplyhub.atlassian.net/browse/OSDEV-218)

### Release instructions:
- apply migrations up to 0124_itroduce_raw_json
- execute command fill_raw_json
- apply migrations up to 0129_delete_facility_index
- apply command index_facilities_new<|MERGE_RESOLUTION|>--- conflicted
+++ resolved
@@ -43,16 +43,13 @@
 ### What's new
 * [OSDEV-1865](https://opensupplyhub.atlassian.net/browse/OSDEV-1865) - 5000 facility records for download annually have been added for a registered free user.
 * [OSDEV-1879](https://opensupplyhub.atlassian.net/browse/OSDEV-1879) - Added Stripe-powered upgrade workflow allowing registered users to purchase additional 5,000 record download packages.
-<<<<<<< HEAD
 * [OSDEV-1868](https://opensupplyhub.atlassian.net/browse/OSDEV-1868) - The tooltip for the limit data download buttons has been updated.
-=======
 * [OSDEV-2055](https://opensupplyhub.atlassian.net/browse/OSDEV-2055) - Added the following:
     * Updated implementation for private_instance flag to allow 10k records instead of 5k records per download.
     * Added logic to skip download limit check for Embeded Map requests.
     * Updated the UI part of Embeded Map to properly allow and show 10k records limitation per download.
     * Update button text from Upgrade to Download to Purchase More Downloads.
     * Redirected the user back to the last OS Hub url after completing Stripe Checkout.
->>>>>>> 438e5540
 
 ### Release instructions:
 * Ensure that the following commands are included in the `post_deployment` command:
