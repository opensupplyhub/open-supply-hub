--- conflicted
+++ resolved
@@ -24,17 +24,14 @@
 * [OSDEV-1177](https://opensupplyhub.atlassian.net/browse/OSDEV-1177) - Implemented clearing OpenSearch and stopping Logstash during Postgres DB restore/reset in pre-prod/test/dev environments to freshly populate OpenSearch with data from the restored or reset Postgres DB.
 
 ### Bugfix
-* 
-
-### What's new
-<<<<<<< HEAD
+*
+
+### What's new
 * [OSDEV-1045](https://opensupplyhub.atlassian.net/browse/OSDEV-1045) - Data Moderation. Change the color of the facility panel for claimed facilities in the Merge moderation screens.
-=======
 * [OSDEV-1025](https://opensupplyhub.atlassian.net/browse/OSDEV-1025) - Added the claim badge to the facility details on the C/R moderation screen when the facility has an approved claim.
->>>>>>> 066f83f2
-
-### Release instructions:
-* 
+
+### Release instructions:
+*
 
 
 ## Release 1.19.0
