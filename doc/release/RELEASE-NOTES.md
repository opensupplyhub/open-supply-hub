--- conflicted
+++ resolved
@@ -10,39 +10,24 @@
 * Release date: January 25, 2025
 
 ### Database changes
-<<<<<<< HEAD
-
-=======
->>>>>>> c94fbee2
-#### Migrations:
-
-#### Scheme changes
-
-### Code/API changes
-<<<<<<< HEAD
+#### Migrations:
+
+#### Scheme changes
+
+### Code/API changes
 * [OSDEV-1523](https://opensupplyhub.atlassian.net/browse/OSDEV-1523) - Updated `export_csv.py` to enable uploading to Google Drive and implemented cursor-based pagination for the export.
-=======
->>>>>>> c94fbee2
-
-### Architecture/Environment changes
-
-### Bugfix
-
-### What's new
-<<<<<<< HEAD
-=======
+
+### Architecture/Environment changes
+
+### Bugfix
+
+### What's new
 * [OSDEV-40](https://opensupplyhub.atlassian.net/browse/OSDEV-40) - Created new page for `/contribute` to choose between multiple & single location upload. Replaced current multiple list upload to `/contribute/multiple-locations`. Changed `Upload Data` to `Add Data` text.
->>>>>>> c94fbee2
 
 ### Release instructions:
 * Ensure that the following commands are included in the `post_deployment` command:
     * `migrate`
     * `reindex_database`
-<<<<<<< HEAD
-* Run `[Release] Deploy` pipeline for the target environment with the flag `Clear the custom OpenSearch indexes and templates` set to true - to refresh the index mappings for the `moderation-events` index after disabling dynamic mapping for the new fields that don't have an explicit mapping defined. The `production-locations` will also be affected since it will clean all of our custom indexes and templates within the OpenSearch cluster.
-=======
-
->>>>>>> c94fbee2
 
 ## Release 1.27.0
 
