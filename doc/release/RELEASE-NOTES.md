--- conflicted
+++ resolved
@@ -2,11 +2,6 @@
 All notable changes to this project will be documented in this file.
 
 This project adheres to [Semantic Versioning](http://semver.org/spec/v2.0.0.html). The format is based on the `RELEASE-NOTES-TEMPLATE.md` file.
-
-<<<<<<< HEAD
-## Release 1.32.0
-=======
->>>>>>> f808348d
 
 ## Release 1.32.0
 ## Introduction
