# Release Notes
All notable changes to this project will be documented in this file.

This project adheres to [Semantic Versioning](http://semver.org/spec/v2.0.0.html). The format is based on the `RELEASE-NOTES-TEMPLATE.md` file.

## Release 2.0.0

## Introduction
* Product name: Open Supply Hub
* Release date: February 22, 2025

### Database changes
* *Describe high-level database changes.*

#### Migrations:
* *Describe migrations here.*

#### Schema changes
* *Describe schema changes here.*

### Code/API changes
* *Describe code/API changes here.*

### Architecture/Environment changes
<<<<<<< HEAD
* *Describe architecture/environment changes here.*

### Bugfix
* [OSDEV-1549](https://opensupplyhub.atlassian.net/browse/OSDEV-1549) - Added Django serialization check for all fields from the request body based on [the API specification](https://opensupplyhub.github.io/open-supply-hub-api-docs/) for POST and PATCH v1/production-locations endpoint, and appropriate errors return according to the request body schema in the API spec.
=======
* [OSDEV-899](https://opensupplyhub.atlassian.net/browse/OSDEV-899) - With this task, we split the Django container into two components: FE (React) and BE (Django). Requests to the frontend (React) will be processed by the CDN (CloudFront), while requests to the API will be redirected to the Django container. This approach will allow for more efficient use of ECS cluster computing resources and improve frontend performance.

  The following endpoints will be redirected to the Django container:
  * tile/*
  * api/*
  * /api-auth/*
  * /api-token-auth/*
  * /api-feature-flags/*
  * /web/environment.js
  * /admin/*
  * /health-check/*
  * /rest-auth/*
  * /user-login/*
  * /user-logout/*
  * /user-signup/*
  * /user-profile/*
  * /user-api-info/*
  * /admin
  * /static/admin/*
  * /static/django_extensions/*
  * /static/drf-yasg/*
  * /static/gis/*
  * /static/rest_framework/*
  * /static/static/*
  * /static/staticfiles.json

  All other traffic will be redirected to the React application.

### Bugfix
* *Describe bugfix here.*
>>>>>>> afdcf9be

### What's new
* *Describe what's new here. The changes that can impact user experience should be listed in this section.*

### Release instructions:
* *Provide release instructions here.*


## Release 1.29.0

## Introduction
* Product name: Open Supply Hub
* Release date: February 8, 2025

### Database changes
* [OSDEV-1515](https://opensupplyhub.atlassian.net/browse/OSDEV-1515) - Upgraded the PostgreSQL version from 13 to 16 for the database used in local development, DB anonymization, DB restore setup, and environments in the AWS cloud. Additionally, the pg_trgm extension has been upgraded to version 1.6 based on the available extension version for PostgreSQL 16.3 in AWS RDS. For more information, see [Extensions supported for RDS for PostgreSQL 16](https://docs.aws.amazon.com/AmazonRDS/latest/PostgreSQLReleaseNotes/postgresql-extensions.html#postgresql-extensions-16x).
* [OSDEV-1558](https://opensupplyhub.atlassian.net/browse/OSDEV-1558) - Added a new field, `action_type`, to the `api_moderationevent` table so we can handle and store moderation actions.

#### Migrations:
* 0163_refresh_pg_statistic_and_upgrade_postgres_extensions.py - Updated the SQL script within the migration that upgrades the DB extension versions to handle previously failure cases when a higher version is available for upgrade or when the extension is not installed. This is primarily useful for local development or DB resets in the Development environment, where migrations are applied from scratch, one by one. This fix will not negatively affect other environments, as the migration has already been applied and will not be reapplied. Additionally, the changes are backward compatible.
* 0164_refresh_pg_statistic_and_upgrade_postgres_extensions_after_db_upgrade_to_postgres_16.py - This migration refreshes the `pg_statistic` table after the upgrade to PostgreSQL 16 and upgrades the pg_trgm extension to version 1.6. The SQL script within the migration that upgrades the DB extension versions handles previously failure cases where a higher version is available for upgrade or where the extension is not installed.
* 0165_add_moderationevent_action_type.py - This migration added a new field, `action_type`, to the existing table `api_moderationevent`.

#### Schema changes
* *Describe schema changes here.*

### Code/API changes
* [OSDEV-1581](https://opensupplyhub.atlassian.net/browse/OSDEV-1581) - Added support for Geohex grid aggregation to the GET `/api/v1/production-locations/` endpoint. To receive the Geohex grid aggregation list in the response, it is necessary to pass the `aggregation` parameter with a value of `geohex_grid` and optionally specify `geohex_grid_precision` with an integer between 0 and 15. If `geohex_grid_precision` is not defined, the default value of 5 will be used.
* [OSDEV-1558](https://opensupplyhub.atlassian.net/browse/OSDEV-1558) - Updated Logstash mapping configuration to handle the new `action_type` field for OpenSearch.

### Architecture/Environment changes
* *Describe architecture/environment changes here.*

### Bugfix
* Some of the resources related to the Development AWS environment still have the `stg` prefix, which can be confusing since we also have a Staging environment with the same prefix. To clarify the resource names, including the database instance, the prefix has been updated from `stg` to `dev` for the development environment.

### What's new
* [OSDEV-1374](https://opensupplyhub.atlassian.net/browse/OSDEV-1374) - Implemented integration for the `Search results` page to show results of searching by name and address (`/contribute/production-location/search`):
    - Connected GET `v1/production-locations`.
    - Routing between pages `Production Location Search`,`Search returned no results`, `Production Location Information`, `Search results`, and `I don't see my Location` pop-up is configured.
    - Max result limit set to 100.
* [OSDEV-1365](https://opensupplyhub.atlassian.net/browse/OSDEV-1365) - SLC: Integrate collecting contribution data page.
* [OSDEV-1370](https://opensupplyhub.atlassian.net/browse/OSDEV-1370) - SLC: Connect Backend API submission with "Thank for Submitting" screen
    - Integrated `POST /v1/production-locations/` in `/contribute/production-location/info/` page.
    - Integrated `PATCH /v1/production-locations/` in `/contribute/production-location/{os_id}/info/` page.
    - Production location info page is now rendered using two routes: /contribute/production-location/info/ and /contribute/production-location/{os_id}/info/. First route for creating new production location, second is for updating existing one.
    - Implemented error popup on error response for `PATCH | POST /v1/production-locations/`.
    - Implemented error popup on error response for `GET /v1/moderation-events/{moderation_id}`.
    - Integrated "Thank for Submitting" modal dialog. When popup is appeared, path parameter `{moderation-id}` will be attached to `/contribute/production-location/{os_id}/info/` or `/contribute/production-location/info/`.
    - Implemented temporary saving of moderation events in local storage for a seamless user experience.
    - Created separate mobile and desktop layouts for "Thank for Submitting" modal dialog.
    - Created link to claim from "Thank for Submitting" modal dialog only if production location is available for claim and moderation event is not pending.
    - Implemented serializing and validation production location fields before passing to the "Thank for Submitting" modal dialog.
    - Refactored routing between search results page and production location info page. Search parameters are now stored in the Redux state, so the 'Go Back' button in production location info page will lead to the previous search.
* [OSDEV-1558](https://opensupplyhub.atlassian.net/browse/OSDEV-1558) - Added a new field, `action_type`, to the moderation event. This data appears on the Contribution Record page when a moderator creates a new location or matches it to an existing one.

### Release instructions:
* Ensure that the following commands are included in the `post_deployment` command:
    * `migrate`
    * `reindex_database`
* Run `[Release] Deploy` pipeline for the target environment with the flag `Clear the custom OpenSearch indexes and templates` set to true - to update the index mapping for the `moderation-events` index after adding the new field `action_type`. The `production-locations` will also be affected since it will clean all of our custom indexes and templates within the OpenSearch cluster.
* This release will upgrade PostgreSQL from version 13 to version 16.
    * The upgrade will be performed automatically by Terrafrom and AWS, but some steps need to be completed **before** and **after** the upgrade. Please refer to [the Confluence article](https://opensupplyhub.atlassian.net/wiki/spaces/SD/pages/640155649/PostgreSQL+database+upgrade+from+version+13+to+version+16) for detailed instructions.
    * Steps to be completed before the upgrade are marked with the statement: "**This should be done before deploying the upgraded database.**". Post-upgrade tasks can be found under the [After the PostgreSQL major version upgrade](https://opensupplyhub.atlassian.net/wiki/spaces/SD/pages/640155649/PostgreSQL+database+upgrade+from+version+13+to+version+16#After-the-PostgreSQL-major-version-upgrade) section.
    * In case of an unsuccessful release along with the database upgrade, follow the instructions under the [Guide for rolling back the PostgreSQL major version upgrade](https://opensupplyhub.atlassian.net/wiki/spaces/SD/pages/640155649/PostgreSQL+database+upgrade+from+version+13+to+version+16#Guide-for-rolling-back-the-PostgreSQL-major-version-upgrade) section.


## Release 1.28.1

## Introduction
* Product name: Open Supply Hub
* Release date: January 31, 2025

### Bugfix
* [OSDEV-1626](https://opensupplyhub.atlassian.net/browse/OSDEV-1626) - Temporarily hid the new contribution page `Add Location Data` and re-enabled the old navigation to the `List Upload` page via the `/contribute` path.


## Release 1.28.0

## Introduction
* Product name: Open Supply Hub
* Release date: January 25, 2025

### Database changes
* [OSDEV-1514](https://opensupplyhub.atlassian.net/browse/OSDEV-1514) - Upgraded the PostgreSQL version from 12 to 13 for the database used in local development, DB anonymization, DB restore setup, and environments in the AWS cloud. Additionally, the postgis and pg_trgm extensions have been upgraded to versions 3.4.2 and 1.5, respectively, based on the available extension versions for PostgreSQL 13.15 in AWS RDS. For more information, see [Extensions supported for RDS for PostgreSQL 13](https://docs.aws.amazon.com/AmazonRDS/latest/PostgreSQLReleaseNotes/postgresql-extensions.html#postgresql-extensions-13x). Allowed major version upgrades and activated the `apply immediately` flag to perform the PostgreSQL major version upgrade in AWS.

#### Migrations:
* 0163_refresh_pg_statistic_and_upgrade_postgres_extensions.py - This migration refreshes the `pg_statistic` table after the upgrade to PostgreSQL 13 and upgrades the postgis and pg_trgm extensions to versions 3.4.2 and 1.5, respectively.

### Code/API changes
* [OSDEV-1514](https://opensupplyhub.atlassian.net/browse/OSDEV-1514) - Corrected spelling mistakes in the `src/anon-tools/do_dump.sh` file and in the name of the folder `database_anonymizer_sheduled_task`. Removed the unused `src/anon-tools/anon.sql` file and the redundant `src/anon-tools/initdb.sql` file. Removed commented-out code in the `src/anon-tools/Dockerfile.dump` and `deployment/terraform/database_anonymizer_scheduled_task/docker/database_anonymizer.py` files.
* [OSDEV-1523](https://opensupplyhub.atlassian.net/browse/OSDEV-1523) - Updated `export_csv.py` to enable uploading to Google Drive and implemented cursor-based pagination for the export.

### Architecture/Environment changes
* [OSDEV-1514](https://opensupplyhub.atlassian.net/browse/OSDEV-1514) - Introduced `rds_allow_major_version_upgrade` and `rds_apply_immediately` Terraform variables to enable or disable major version upgrades and the `apply immediately` flag, depending on the environment.
* [OSDEV-1523](https://opensupplyhub.atlassian.net/browse/OSDEV-1523) - Added a new batch job that triggers the export_csv.py command on the first day of each month to upload bulk data of production locations to Google Drive.

### What's new
* [OSDEV-40](https://opensupplyhub.atlassian.net/browse/OSDEV-40) - Created new page for `/contribute` to choose between multiple & single location upload. Replaced current multiple list upload to `/contribute/multiple-locations`. Changed `Upload Data` to `Add Data` text.
* [OSDEV-1117](https://opensupplyhub.atlassian.net/browse/OSDEV-1117) - Implemented integration of Contribution Record Page (`/dashboard/moderation-queue/contribution-record/{moderation_id}`):
    - Connected GET `api/v1/moderation-events/{moderation_id}/`.
    - Connected GET `api/v1/production-locations?name={productionLocationName}&country={countryCode}&address={address}` to get potential matches using OpenSearch engine.
    - Connected PATCH `/v1/moderation-events/{moderation_id}/` (for Reject button).
    - Connected POST `/v1/moderation-events/{moderation_id}/production-locations/` (for Create New Location button).
    - Connected PATCH `/v1/moderation-events/{moderation_id}/production-locations/{os_id}/` (for Confirm potential match button).
    - UI improvements:
        - Added a toast component to display notifications during moderation event updates.
        - Introduced a backdrop to prevent accidental clicks on other buttons during the update process.
    - Applied Django Signal for moderation-events OpenSearch index.
* [OSDEV-1524](https://opensupplyhub.atlassian.net/browse/OSDEV-1524) - Updated salutations in automated emails to ensure a consistent and professional experience of communication from OS Hub.
* [OSDEV-1129](https://opensupplyhub.atlassian.net/browse/OSDEV-1129) - The UI for the results page for name and address search was implemented. It includes the following screens:
    * Successful Search: If the search is successful, the results screen displays a list of production locations. Each item includes the following information about the production location: name, OS ID, address, and country name. Users can either select a specific production location or press the "I don’t see my Location" button, which triggers a confirmation dialog window.
    * Confirmation Dialog Window: In this window, users can confirm that no correct location was found using the provided search parameters. They can either proceed to create a new production location or return to the search.
    * Unsuccessful Search: If the search is unsuccessful, an explanation is provided along with two options: return to the search or add a new production location.
* [OSDEV-1579](https://opensupplyhub.atlassian.net/browse/OSDEV-1579) - Updated the API limit automated email to remove an outdated link referring to OAR and improve the languate for clarity. With this update the contributor will be informed of the correct process to follow if they have reached their API calls limit.

### Release instructions:
* Ensure that the following commands are included in the `post_deployment` command:
    * `migrate`
    * `reindex_database`
* This release will upgrade PostgreSQL from version 12 to version 13.
    * The upgrade will be performed automatically by Terrafrom and AWS, but some steps need to be completed **before** and **after** the upgrade. Please refer to [the Confluence article](https://opensupplyhub.atlassian.net/wiki/spaces/SD/pages/620134402/PostgreSQL+database+upgrade+from+version+12+to+version+13) for detailed instructions.
    * Steps to be completed before the upgrade are marked with the statement: "**This should be done before deploying the upgraded database.**". Post-upgrade tasks can be found under the [After the PostgreSQL major version upgrade](https://opensupplyhub.atlassian.net/wiki/spaces/SD/pages/620134402/PostgreSQL+database+upgrade+from+version+12+to+version+13#After-the-PostgreSQL-major-version-upgrade) section.
    * In case of an unsuccessful release along with the database upgrade, follow the instructions under the [Guide for rolling back the PostgreSQL major version upgrade](https://opensupplyhub.atlassian.net/wiki/spaces/SD/pages/620134402/PostgreSQL+database+upgrade+from+version+12+to+version+13#Guide-for-rolling-back-the-PostgreSQL-major-version-upgrade) section.


## Release 1.27.0

## Introduction
* Product name: Open Supply Hub
* Release date: January 11, 2025

### Database changes
#### Migrations:

#### Schema changes

### Code/API changes
* [OSDEV-1409](https://opensupplyhub.atlassian.net/browse/OSDEV-1409) - Introduced a new PATCH `/api/v1/moderation-events/{moderation_id}/production-locations/{os_id}/` endpoint. This endpoint allows the creation of a new contribution for an existing production location based on the provided moderation event.
* [OSDEV-1336](https://opensupplyhub.atlassian.net/browse/OSDEV-1336) - Introduced a new PATCH `/api/v1/production-locations/{os_id}/` endpoint based on the API v1 specification. This endpoint allows the creation of a new moderation event for updating the production location with the given details. Basically, the endpoint can be used to contribute to an existing location.
* [OSDEV-1336](https://opensupplyhub.atlassian.net/browse/OSDEV-1336) - Dynamic mapping for the new fields in the `moderation-events` index has been disabled for those that don't have an explicit mapping defined. This change helps avoid indexing conflicts, such as when a field is initially indexed with one data type (e.g., long), but later an entry with a different data type for the same field is indexed, causing the entire entry to fail indexing. After this change, fields with an explicit mapping will be indexed, while other fields will not be indexed or searchable, but will still be displayed in the document.

### Architecture/Environment changes

### Bugfix
* [OSDEV-1492](https://opensupplyhub.atlassian.net/browse/OSDEV-1492) - Fixed an issue where invalid manually entered dates were not validated on the UI, resulting in API errors with message “The request query is invalid.” on `Moderation Queue` page. Invalid dates are now trimmed and properly handled.
* [OSDEV-1493](https://opensupplyhub.atlassian.net/browse/OSDEV-1493) - Fixed an issue where the backend sorts countries not by `name` but by their `alpha-2 codes` in `GET /api/v1/moderation-events/` endpoint.
* [OSDEV-1532](https://opensupplyhub.atlassian.net/browse/OSDEV-1532) - Fixed the date range picker on the `Moderation Queue` page. A Data Moderator can change the Before date even if an Error message is displayed.
* [OSDEV-1533](https://opensupplyhub.atlassian.net/browse/OSDEV-1533) - The presentation of the `Moderation Decision Date` in the `Moderation Queue` table has been corrected. If the "status_change_date" is missing in the object, it now displays as "N/A".
* [OSDEV-1196](https://opensupplyhub.atlassian.net/browse/OSDEV-1196) - The `?sort_by=contributors_desc` query parameter is only appended to URLs on the `/facilities` page and is excluded from all other pages. The error caused by the property type that occurred during local test execution has been resolved.
* [OSDEV-1397](https://opensupplyhub.atlassian.net/browse/OSDEV-1397) - GET `/api/parent-companies/` request has been removed from the Open Supply Hub page and ClaimFacility component. Parent Company Select is a regular input field that allows the creation of multiple parent company names for filter on this page.
* [OSDEV-1556](https://opensupplyhub.atlassian.net/browse/OSDEV-1556) - Fixed validation of `os_id` for PATCH `/api/v1/moderation-events/{moderation_id}/production-locations/{os_id}/` endpoint.
* [OSDEV-1563](https://opensupplyhub.atlassian.net/browse/OSDEV-1563) - Fixed updating of the moderation decision date after moderation event approval.

### What's new
* [OSDEV-1376](https://opensupplyhub.atlassian.net/browse/OSDEV-1376) - Updated automated emails for closure reports (report_result) to remove the term "Rejected" for an improved user experience. Added link to Closure Policy and instructions for submitting a Reopening Report to make the process easier to understand for users.
* [OSDEV-1383](https://opensupplyhub.atlassian.net/browse/OSDEV-1383) - Edited text of the automated email that notifies a contributor when one of their facilities has been claimed. The new text provides more information to the contributor to understand the claim process and how they can encourage more of their facilities to claim their profile.
* [OSDEV-1474](https://opensupplyhub.atlassian.net/browse/OSDEV-1474) - Added contributor type value to response of `/api/contributors/` endpoint.
* [OSDEV-1130](https://opensupplyhub.atlassian.net/browse/OSDEV-1130) A new page, `Production Location Information`, has been implemented. It includes the following inputs:
    * Required and pre-fillable fields:
        - Name
        - Address
        - Country
    * Additional information section: Fields for optional contributions from the owner or manager of the production location, including sector(s), product type(s), location type(s), processing type(s), number of workers, and parent company.
The page also features `Go Back` and `Submit` buttons for navigation and form submission.

### Release instructions:
* Ensure that the following commands are included in the `post_deployment` command:
    * `migrate`
    * `reindex_database`
* Run `[Release] Deploy` pipeline for the target environment with the flag `Clear the custom OpenSearch indexes and templates` set to true - to refresh the index mappings for the `moderation-events` index after disabling dynamic mapping for the new fields that don't have an explicit mapping defined. The `production-locations` will also be affected since it will clean all of our custom indexes and templates within the OpenSearch cluster


## Release 1.26.0

## Introduction
* Product name: Open Supply Hub
* Release date: December 14, 2024

### Database changes
#### Migrations:
* 0162_update_moderationevent_table_fields.py - This migration updates the ModerationEvent table and its constraints.

#### Schema changes
* [OSDEV-1158](https://opensupplyhub.atlassian.net/browse/OSDEV-1158) - The following updates to the ModerationEvent table have been made:
    1. Set `uuid` as the primary key.
    2. Make `geocode_result` field optional. It can be blank if lat and lng
    have been provided by user.
    3. Remove redundant `blank=False` and `null=False` constraints, as these are
    the default values for model fields in Django and do not need to be
    explicitly set.
    4. Make `contributor` field non-nullable, as the field should not be left
    empty. It is required to have information about the contributor.
    5. Allow `claim` field to be blank. This change reflects the fact that
    a moderation event may not always be related to a claim, so the field can
    be left empty.

### Code/API changes
* [OSDEV-1453](https://opensupplyhub.atlassian.net/browse/OSDEV-1453) - The `detail` keyword instead of `message` has been applied in error response objects for V1 endpoints.
* [OSDEV-1346](https://opensupplyhub.atlassian.net/browse/OSDEV-1346) - Disabled null values from the response of the OpenSearch. Disabled possible null `os_id`, `claim_id` and `source` from `PATCH /api/v1/moderation-events/{moderation_id}/` response.
* [OSDEV-1410](https://opensupplyhub.atlassian.net/browse/OSDEV-1410) - Introduced a new POST `/api/v1/moderation-events/{moderation_id}/production-locations/` endpoint
* [OSDEV-1449](https://opensupplyhub.atlassian.net/browse/OSDEV-1449) - **Breaking changes** to the following endpoints:
  - GET `v1/moderation-events/`
  - GET `v1/production-locations/`

  **Changes include:**
  - Refactored `sort_by` parameter to improve sorting functionality.
  - Split `search_after` parameter into `search_after_value` and `search_after_id` for better pagination control.

* [OSDEV-1158](https://opensupplyhub.atlassian.net/browse/OSDEV-1158) - The following features and improvements have been made:
    1. Introduced a new POST `/api/v1/production-locations/` endpoint based on the API v1 specification. This endpoint allows the creation of a new moderation event for the production location creation with the given details.
    2. Removed redundant redefinition of paths via the `as_view` method for all the v1 API endpoints since they are already defined via `DefaultRouter`.
* [OSDEV-1468](https://opensupplyhub.atlassian.net/browse/OSDEV-1468) - Limit the `page` parameter to `100` for the GET `/api/facilities/` endpoint. This will help prevent system downtimes, as larger pages (OFFSET) make it harder for the database to retrieve data, especially considering the large amount of data we have.

### Architecture/Environment changes
* [OSDEV-1170](https://opensupplyhub.atlassian.net/browse/OSDEV-1170) - Added the ability to automatically create a dump from the latest shared snapshot of the anonymized database from Production environment for use in the Test and Pre-Prod environments.
* In light of recent instances(on 12/03/2024 UTC and 12/04/2024 UTC) where the current RDS disk storage space limit was reached in Production, the RDS storage size has been increased to `256 GB` in the Production, Test, and Pre-prod environments to accommodate the processing of larger volumes of data. The configurations for the Test and Pre-prod environments have also been updated to maintain parity with the Production environment.
* Right-sized the resources for Django containers across all environments and the RDS instance in the Production and Preprod environments. This will result in a savings of approximately $2,481. The following changes have been made:
    - Production:
        - RDS instance type was changed from `db.m6in.8xlarge` to `db.m6in.4xlarge`.
        - ECS tasks for Django containers: the number was reduced from `12` to `10`, and memory was reduced from `8GB` to `4GB`.
    - Preprod:
        - RDS instance type was changed from `db.m6in.8xlarge` to `db.m6in.4xlarge`.
        - ECS tasks for Django containers: the number was reduced from `12` to `10`, and memory was reduced from `8GB` to `4GB`.
        - These changes were made to maintain parity with the Production environment, as it is a copy of that environment.
    - Staging:
        - ECS tasks for Django containers: memory was reduced from `8GB` to `2GB`.
    - Test:
        - ECS tasks for Django containers: memory was reduced from `8GB` to `4GB`.
    - Development:
        - ECS tasks for Django containers: memory was reduced from `8GB` to `1GB`, and CPU was reduced from `1 vCPU` to `0.5 vCPU`.

### Bugfix
* [OSDEV-1388](https://opensupplyhub.atlassian.net/browse/OSDEV-1388) - The waiter from boto3 cannot wait more than half an hour so we replaced it with our own.
* It was found that clearing OpenSearch indexes didn’t work properly because the templates weren’t cleared. After updating the index mappings within the index template files, the index template remained unchanged because only the indexes were deleted during deployment, not both the indexes and their templates. This caused conflicts and prevented developers' updates from being applied to the OpenSearch indexes.
This issue has been fixed by adding additional requests to delete the appropriate index templates to the `clear_opensearch.sh.tpl` script, which is triggered when clearing OpenSearch during deployment to any environment.
* [OSDEV-1482](https://opensupplyhub.atlassian.net/browse/OSDEV-1482) - The `GET api/v1/moderation-events/{moderation_id}` endpoint returns a single response instead of an array containing one item.
* [OSDEV-1511](https://opensupplyhub.atlassian.net/browse/OSDEV-1511) - Updated google maps api version to 3.57 for ReactLeafletGoogleLayer component (3.51 not supported).

### What's new
* [OSDEV-1132](https://opensupplyhub.atlassian.net/browse/OSDEV-1132) - Added FE for the "thanks for submitting" screen when user submits production location's data.
* [OSDEV-1373](https://opensupplyhub.atlassian.net/browse/OSDEV-1373) - The tab `Search by Name and Address.` on the Production Location Search screen has been implemented. There are three required properties (name, address, country). The "Search" button becomes clickable after filling out inputs, creates a link with parameters, and allows users to proceed to the results screen.
* [OSDEV-1175](https://opensupplyhub.atlassian.net/browse/OSDEV-1175) - New Moderation Queue Page was integrated with `GET api/v1/moderation-events/` endpoint that include pagination, sorting and filtering.

### Release instructions:
* Ensure that the following commands are included in the `post_deployment` command:
    * `migrate`
    * `reindex_database`
* Run `[Release] Deploy` pipeline for the target environment with the flag `Clear the custom OpenSearch indexes and templates` set to true - to refresh the index mappings for the `production-locations` and `moderation-events` indexes after fixing the process of clearing the custom OpenSearch indexes. It will clean all of our custom indexes and templates within the OpenSearch cluster.


## Release 1.25.0

## Introduction
* Product name: Open Supply Hub
* Release date: November 30, 2024

### Database changes
#### Migrations:
* 0159_alter_status_of_moderation_events_table.py - This migration alters status of api_moderationevent table.
* 0160_allow_null_parsing_errors_in_facilitylist.py - This migration allows empty parsing_errors in api_facilitylist.
* 0161_create_disable_list_uploading_switch.py - This migration creates disable_list_uploading switch in the Django admin panel and record in the waffle_switch table.

#### Schema changes
* [OSDEV-1346](https://opensupplyhub.atlassian.net/browse/OSDEV-1346) - Alter status options for api_moderationevent table.
* [OSDEV-1411](https://opensupplyhub.atlassian.net/browse/OSDEV-1411) - Allows empty parsing_errors in api_facilitylist.

### Code/API changes
* [OSDEV-1346](https://opensupplyhub.atlassian.net/browse/OSDEV-1346) - Create GET request for `v1/moderation-events` endpoint.
* [OSDEV-1429](https://opensupplyhub.atlassian.net/browse/OSDEV-1429) - The list upload switcher has been created to disable the `Submit` button on the List Contribute page through the Switch page in the Django admin panel during the release process. Implemented a check on the list upload endpoint.
* [OSDEV-1332](https://opensupplyhub.atlassian.net/browse/OSDEV-1332) - Introduced new `PATCH api/v1/moderation-events/{moderation_id}` endpoint
to modify moderation event `status`.
* [OSDEV-1347](https://opensupplyhub.atlassian.net/browse/OSDEV-1347) - Create GET request for `v1/moderation-events/{moderation_id}` endpoint.
* Update `/v1/production-locations/{os_id}` endpoint to return a single object instead of multiple objects. Also, add unit tests for the `ProductionLocationsViewSet`.
* The RDS instance has been upgraded as follows: for `production` and `preprod`, it is now `db.m6in.8xlarge`, and for `test`, it has been upgraded to `db.t3.xlarge`.
* [OSDEV-1467](https://opensupplyhub.atlassian.net/browse/OSDEV-1467) - Implemented disabling endpoint `POST /api/facilities/` during the release process. It is raising an error message with status code 503.

### Architecture/Environment changes
* Increased the memory for the Dedupe Hub instance from 8GB to 12GB in the `production` and `pre-prod` environments to reduce the risk of container overload and minimize the need for reindexing in the future.

### Bugfix
* [OSDEV-1448](https://opensupplyhub.atlassian.net/browse/OSDEV-1448) - The map on the production location’s profile and the production location marker have been fixed. Improved the handling of SQL query parameters for better execution accuracy.
* [OSDEV-1411](https://opensupplyhub.atlassian.net/browse/OSDEV-1411) - Django Admin: Fixed an issue when updating the facility list with an empty array in the `parsing errors` field.

### Release instructions:
* Ensure that the following commands are included in the `post_deployment` command:
    * `migrate`
    * `reindex_database`


## Release 1.24.0

## Introduction
* Product name: Open Supply Hub
* Release date: November 16, 2024

### Code/API changes
* [OSDEV-1335](https://opensupplyhub.atlassian.net/browse/OSDEV-1335) - Explicitly set the number of shards and the number of replicas for the "production locations" and "moderation events" OpenSearch indexes. Based on the OpenSearch documentation, a storage size of 10–30 GB is preferred for workloads that prioritize low search latency. Additionally, having too many small shards can unnecessarily exhaust memory by storing excessive metadata. Currently, the "production locations" index utilizes 651.9 MB, including replicas, while the "moderation events" index is empty. This indicates that one shard and one replica should be sufficient for the "production locations" and "moderation events" indexes.
* Moved all the files related to the OpenSearch service to the existing `src/django/api/services/opensearch` folder within the `api` app of the Django application. This should make it easier to navigate through the files and clarify the location of all OpenSearch service-related files in one place within the `api` app in Django.

### Architecture/Environment changes
* The OpenSearch version has been increased to 2.15.
* [OSDEV-1335](https://opensupplyhub.atlassian.net/browse/OSDEV-1335) - The new "moderation events" Logstash pipeline has been configured and implemented to collect moderation event data from the current PostgreSQL database and save it to OpenSearch. This setup allows for fast searches on the moderation events data.
* [OSDEV-1387](https://opensupplyhub.atlassian.net/browse/OSDEV-1387) - The SQL query for generating tiles from PostgreSQL+PostGIS has been reimplemented to avoid using the JOIN + GROUP BY clause. This change reduces the number of subqueries and their asymptotic complexity. Additionally, an option to set an upper limit on facility counts in the 'count' clause has been introduced, capped at 100, which doubles the query's performance. Throttling has been removed for tile generation endpoints.
* [OSDEV-1171](https://opensupplyhub.atlassian.net/browse/OSDEV-1171) - RDS instances for `staging` and `test` have beed decreased to `db.t3.large`
* Playwright has been introduced as the main framework for end-to-end testing:
    * Added a new Playwright testing service to the Docker configuration
    * Implemented initial test cases to verify core functionality
    * Integrated Playwright tests into the CI pipeline via GitHub Actions
    * Added necessary configuration files and dependencies for the e2e testing project
* The RDS instance for `production` has been upgraded to `db.m6in.4xlarge` and configured to operate in a single Availability Zone.

### Bugfix
* [OSDEV-1335](https://opensupplyhub.atlassian.net/browse/OSDEV-1335) - Fixed the assertion in the test for the `country.rb` filter of the "production locations" Logstash pipeline. The main issue was with the evaluation of statements in the Ruby block. Since only the last statement is evaluated in a Ruby block, all the checks were grouped into one chain of logical statements and returned as a `result` variable at the end.

### What's new
* [OSDEV-1116](https://opensupplyhub.atlassian.net/browse/OSDEV-1116) - A new Contribution Record Page has been developed to enable quick identification and moderation of contributions. This page includes two main sections: Moderation Event Data and Potential Matches, along with a set of buttons designed to facilitate the moderation process.
* [OSDEV-1120](https://opensupplyhub.atlassian.net/browse/OSDEV-1120) - A new Moderation Queue Dashboard page has been introduced, featuring three essential components:
    * Moderation Events Table: Allows users to view and manage moderation events more effectively.
    * Filtering Options: Multiple filter fields enable users to customize the displayed events based on different criteria, making it easier to find specific events.
    * Download Excel Button: Provides the ability to export the list of displayed moderation events as an XLSX file for offline analysis and record-keeping.

### Release instructions:
* The following steps should be completed while deploying to Staging or Production:
    1. Run the `[Release] Deploy` pipeline for these environments with the flag 'Clear OpenSearch indexes' set to true. This will allow Logstash to refill OpenSearch since the OpenSearch instance will be recreated due to the version increase. It is also necessary due to changes in the OpenSearch index settings.
    2. Open the triggered `Deploy to AWS` workflow and ensure that the `apply` job is completed. **Right after** finishing the `apply` job, follow these instructions, which should be the last steps in setting up the recreated OpenSearch instance:
        - Copy the ARN of the `terraform_ci` user from the AWS IAM console.
            - Navigate to the AWS console's search input, type "IAM", and open the IAM console.
            - In the IAM console, find and click on the "Users" tab.
            - In the list of available users, locate the `terraform_ci` user, click on it, and on that page, you will find its ARN.
        - After copying this value, go to the AWS OpenSearch console in the same way you accessed the IAM console.
        - Open the available domains and locate the domain for the corresponding environment. Open it, then navigate to the security configuration and click "Edit".
        - Find the section titled "Fine-grained access control", and under this section, you will find an "IAM ARN" input field. Paste the copied ARN into this field and save the changes. It may take several minutes to apply. Make sure that the "Configuration change status" field has green status.
    3. Then, return to the running `Deploy to AWS` workflow and ensure that the logs for `clear_opensearch` job do not contain errors related to access for deleting the OpenSearch index or lock files in EFS storage. In case of **an access error**, simply rerun the `Deploy to AWS` workflow manually from the appropriate release Git tag.


## Release 1.23.0

## Introduction
* Product name: Open Supply Hub
* Release date: November 02, 2024

### Database changes
#### Migrations:
* 0158_create_moderation_events_table.py - This migration creates api_moderationevent table for Moderation Queue.

#### Schema changes
* [OSDEV-1229](https://opensupplyhub.atlassian.net/browse/OSDEV-1229) - Created Moderation Events Postgres table to track moderation events in the database.

### Code/API changes
* Throttling has been introduced for tiles/* endpoints, limiting requests to 300 per minute.
* [OSDEV-1328](https://opensupplyhub.atlassian.net/browse/OSDEV-1328) The OpenSearch tokenizer has been changed to `lowercase` to get better search results when querying the GET /v1/production-locations/ endpoint.

### Architecture/Environment changes
* Resource allocation has been optimized for the staging environment. The number of ECS tasks for the Django app has been reduced from 6 to 4, while maintaining system stability.

### Release instructions:
* Ensure that the following commands are included in the `post_deployment` command:
    * `migrate`
* Run `[Release] Deploy` pipeline for an existing environment with the flag 'Clear OpenSearch indexes' set to true - to let the tokenizer parse full text into words with new configurations.


## Release 1.22.0

## Introduction
* Product name: Open Supply Hub
* Release date: October 19, 2024

### Database changes
#### Migrations:
* 0156_introduce_list_level_parsing_errors - This migration introduces the parsing_errors field for the FacilityList model to collect list-level and internal errors logged during the background parsing of the list.
* 0157_delete_endpoint_switcher_for_list_uploads - This migration deletes the `use_old_upload_list_endpoint` switcher that was necessary to toggle between the old and new list upload endpoints.

#### Schema changes
* [OSDEV-1039](https://opensupplyhub.atlassian.net/browse/OSDEV-1039) - Since the `use_old_upload_list_endpoint` switcher is no longer necessary for the list upload, it has been deleted from the DB. Additionally, the `parsing_errors` field has been added to the FacilityList model.

### Code/API changes
* [OSDEV-1102](https://opensupplyhub.atlassian.net/browse/OSDEV-1102) - API. Propagate production location updates to OpenSearch data source via refreshing `updated_at` field in `api_facility` table. Triggered updated_at field in such actions: transfer to alternate facility, claim facility, approve, reject and deny claim, claim details, merge facilities, match facility (promote, split).
* [OSDEV-1039](https://opensupplyhub.atlassian.net/browse/OSDEV-1039) - Deleted the `facility_list_items.json` fixture from the Django app since it is no longer needed, having been replaced with real CSV files. Additionally, other important changes have been implemented in the Django app and deployment:
    * Adjusted all code that used the `facility_list_items.json` fixture and removed the unused matching logic from the Django app, as it is no longer necessary and was connected to that fixture.
    * Updated the reset database step in the `restore_database` job of the Deploy to AWS GitHub workflow to upload CSV location list files to S3 for parsing during the DB reset.

### Architecture/Environment changes
* [OSDEV-1325](https://opensupplyhub.atlassian.net/browse/OSDEV-1325)
  * __Deploy to AWS__ pipeline will init from __[Release] Deploy__ pipeline and get deployment parameters, such as cleaning OpenSearch indexes, by trigger.
* [OSDEV-1372](https://opensupplyhub.atlassian.net/browse/OSDEV-1372)
  * Changed the base image in the Django app Dockerfile to use a Debian 11 instead of Debian 10 as the PostgreSQL 13 repository support for Debian 10 has been ended.
  * Always build a docker image for the amd64 platform so that the image in the local environment fully corresponds to the one in production.
* [OSDEV-1172](https://opensupplyhub.atlassian.net/browse/OSDEV-1172)
  * Added the ability to restore a database from a snapshot.
* [OSDEV-1388](https://opensupplyhub.atlassian.net/browse/OSDEV-1388)
  * Increased timeout to wait for copying anonymized shared snapshot.

### Bugfix
* Fixed a bug related to environment variable management:
    * Removed the `py_environment` Terraform variable, as it appeared to be a duplicate of the `environment` variable.
    * Passed the correct environment values to the ECS task definition for the Django containers in all environments, especially in the Preprod and Development environments, to avoid misunderstandings and incorrect interpretations of the values previously passed via `py_environment`.
    * Introduced a *Local* environment specifically for local development to avoid duplicating variable values with the AWS-hosted *Development* environment.
* [OSDEV-1039](https://opensupplyhub.atlassian.net/browse/OSDEV-1039) - Made the list parsing asynchronous and increased the list upload limit to 10,000 facilities per list to reduce manual work for moderators when they split large lists into smaller ones. The following architectural and code changes have been made:
    1. Renamed the previously copied `api/facility-lists/createlist` POST endpoint to the `api/facility-lists` POST endpoint. Deleted the old implementation of the `api/facility-lists` POST endpoint along with the `use_old_upload_list_endpoint` switcher that was necessary to toggle between the old and new list upload endpoints.
    2. Removed the triggering of ContriCleaner from the `api/facility-lists` POST endpoint and moved it to the async parse AWS batch job to reduce the load on the endpoint. Introduced a `parsing_errors` field for the FacilityList model to collect list-level and internal errors logged during the background parsing of the list.
    3. Established a connection between the EC2 instance within the AWS batch job and the S3 bucket where all the uploaded list files are saved. This is necessary because the parse job retrieves a particular list from the S3 bucket via Django.
    4. Deleted redundant code from the previous implementation of the list item parsing.
    5. Adjusted Django, ContriCleaner, and integration tests. Regarding integration tests, the `facility_list_items.json` fixture was converted to concrete CSV lists, which were connected to the `facility_lists.json` fixture to upload them to the DB while creating the test DB for the integration tests. This is necessary because the parsing function that triggers ContriCleaner can only work with real files, not facility list items as it did previously.
    6. Refactored the ContributeForm component in the front-end app.
    7. The list page has been adjusted to work with asynchronous parsing, and a new dialog window has been added to notify users about the list parsing process, indicating that they need to wait.
    8. Introduced a UI to display list parsing errors on the list page after the page refresh.

### What's new
* [OSDEV-1127](https://opensupplyhub.atlassian.net/browse/OSDEV-1127) - It was implemented the Production Location Search screen that has two tabs: "Search by OS ID" and "Search by Name and Address." Each tab adds a query parameter (`?tab=os-id` and `?tab=name-address`) to the URL when active, allowing for redirection to the selected tab. On the "Search by OS ID" tab, users see an input field where they can enter an OS ID. After entering the full OS ID (15 characters), the "Search By ID" button becomes clickable, allowing users to proceed to the results screen. There are two possible outcomes:
    * Successful Search: If the search is successful, the results screen displays information about the production location, including its name, OS ID, previous OS ID (If they exist), address, and country name. Users can then choose to either return to the search by name and address or add data and claim the location.
    * Unsuccessful Search: If the search is unsuccessful, an explanation is provided, along with two options: return to the search by name and address or search for another OS ID.

    Each results screen also includes a "Back to ID search" button at the top.

### Release instructions:
* Before deploying to an existing environment, clear OpenSearch to ensure it can receive any missed changes and properly start the update process.
* Ensure that the `migrate` command is included in the `post_deployment` command.


## Release 1.21.0

## Introduction
* Product name: Open Supply Hub
* Release date: September 21, 2024

### Code/API changes
* [OSDEV-1126](https://opensupplyhub.atlassian.net/browse/OSDEV-1126) - Added the `historical_os_id` field to the response from the `v1/production-locations` endpoint if the searched production location contains this data. Modified the search query for `os_id` so that the search is conducted in both the `os_id` and `historical_os_id` fields in the OpenSearch production-locations index.
To make this possible, the `sync_production_locations.sql` script, which generates data for the production-locations index, was modified to include the selection of `historical_os_id_value` from the `api_facilityalias` table.
Additionally, a `historical_os_id` filter was added to the `sync_production_locations.conf`, ensuring that the `historical_os_id` is included in the index document only when the `historical_os_id_value` is not empty.

### Architecture/Environment changes
* [OSDEV-1177](https://opensupplyhub.atlassian.net/browse/OSDEV-1177)
  * Improved OpenSearch indexes cleanup step in the `Deploy to AWS` and `DB - Apply Anonymized DB` pipelines to use script templates so that changes can be made in one place rather than in each pipeline separately
  * Stop/start Logstash and clearing OpenSearch indexes moved to separate jobs of `Deploy to AWS` and `DB - Apply Anonymized DB` pipelines.
  * Stop/start Logstash and clearing OpenSearch indexes now runs on ubuntu-latest runner.
  * The automated deployment to AWS after creating tags for `sandbox` and `production` was temporarily prevented (until the implementation of [OSDEV-1325](https://opensupplyhub.atlassian.net/browse/OSDEV-1325)).

### Bugfix
* [OSDEV-1177](https://opensupplyhub.atlassian.net/browse/OSDEV-1177) - The following changes have been made:
    * Removed the if clause in the DB. Apply the Anonymized DB workflow to activate stopping Logstash.
    * Corrected grammar mistakes in the description of the job steps for stopping Logstash and clearing OpenSearch for the `DB - Apply Anonymized DB` and `Deploy to AWS` GitHub workflows.

### What's new
* [OSDEV-1225](https://opensupplyhub.atlassian.net/browse/OSDEV-1225) - The auto email responses for `Approved` and `Rejected` statuses have been updated to improve user experience. A user receives an email updating them on the status of their list and the next steps they need to take.

### Release instructions:
* Ensure that the following commands are included in the `post_deployment` command:
    * `migrate`
* After running the `Release [Deploy]` workflow for both the `sandbox` and `production` environments, the responsible person must manually run the `Deploy to AWS` workflow, ensuring that the `Clear OpenSearch indexes` option is checked for each environment.
Note: This instruction updates item 3 of the ['Release to Production and Sandbox'](https://github.com/opensupplyhub/open-supply-hub/blob/main/doc/release/RELEASE-PROTOCOL.md#release-to-production-and-sandbox) section of the RELEASE-PROTOCOL.


## Release 1.20.0

## Introduction
* Product name: Open Supply Hub
* Release date: September 7, 2024

### Database changes
#### Migrations:
* 0155_remove_verification_method_column_from_facility_claim - This migration replaces the old `index_approved_claim` function with a new one that does not index the `verification_method` and `phone_number` fields. Additionally, it removes the `verification_method` and `phone_number` fields from the FacilityClaim model and the respective history table.

#### Schema changes
* [OSDEV-1092](https://opensupplyhub.atlassian.net/browse/OSDEV-1092) - Since the `verification_method` and `phone_number` fields are no longer necessary for the claim form and aren't used anywhere in the codebase, they have been deleted from the FacilityClaim model and the respective history table.

### Code/API changes
* [OSDEV-1045](https://opensupplyhub.atlassian.net/browse/OSDEV-1045) - Added flag `highlightBackground` to the DashboardFacilityCard component to highlight background for claimed facilities only on the Merge moderation screen. Added the `get_is_claimed` method to the `FacilityIndexDetailsSerializer` that returns a boolean value depending on whether the facility has an approved claim or not.
* [OSDEV-1167](https://opensupplyhub.atlassian.net/browse/OSDEV-1167) - Search. Update field names in Open Search. The following parameter/field names in the API schema for GET api/v1/production-locations has been changed:
    - `name_local` -> `local_name`
    - `url` -> `business_url`
    - `lon` -> `lng`
* [OSDEV-1025](https://opensupplyhub.atlassian.net/browse/OSDEV-1025) - Added the `get_is_claimed` method to the `FacilityMatchSerializer` that returns a boolean value depending on whether the matched facility has an approved claim or not.
* [OSDEV-1092](https://opensupplyhub.atlassian.net/browse/OSDEV-1092) - Modified the serialized output of the `FacilityClaimDetailsSerializer`:
    * Removed the `verification_method` and `phone_number` fields.
    * Added `facility_website`, `sector`, `facility_workers_count`, and `facility_name_native_language`.
* [OSDEV-1101](https://opensupplyhub.atlassian.net/browse/OSDEV-1101) - API v1/production-locations. Extend the country object to include alpha-3 code, numeric code, and country name.

### Architecture/Environment changes
* [OSDEV-1153](https://opensupplyhub.atlassian.net/browse/OSDEV-1153) - Created integration tests for the OpenSearch and for new `/api/v1/production-locations/` API endpoint.
* [OSDEV-1177](https://opensupplyhub.atlassian.net/browse/OSDEV-1177) - Implemented clearing OpenSearch and stopping Logstash during Postgres DB restore/reset in pre-prod/test/dev environments to freshly populate OpenSearch with data from the restored or reset Postgres DB.

### What's new
* [OSDEV-1045](https://opensupplyhub.atlassian.net/browse/OSDEV-1045) - The color of the facility panel for claimed facilities in the Merge moderation screen has been changed to green.
* [OSDEV-1025](https://opensupplyhub.atlassian.net/browse/OSDEV-1025) - Added the claim badge to the facility details on the C/R moderation screen when the facility has an approved claim.
* [OSDEV-1092](https://opensupplyhub.atlassian.net/browse/OSDEV-1092) - On the Facility Claims Details page, fields have been updated to show only those that could be uploaded as part of the claim form:
    * Removed deprecated fields: Phone Number, Company Name, Facility Parent Company / Supplier Group, Facility Description, and Verification Method.
    * Added new fields: Sector(s), Production Location's Website, Number of Workers, and Local Language Name.
    * Renamed fields:
        * 'Facility' to 'Location Name',
        * 'Claim Contributor' to 'Claimant Account',
        * 'Job Title' to 'Claimant Title',
        * 'Email' to 'Account Email',
        * 'Website' to 'Claimant's Website',
        * 'LinkedIn Profile' to 'Production Location's LinkedIn'.

### Release instructions:
* Before deploying to an existing environment, manually delete the related EFS storage, OpenSearch domain, and stop all tasks of the Logstash service in the appropriate ECS cluster. This is necessary to apply the new mapping for the production-locations OpenSearch index.

* Ensure that the following commands are included in the `post_deployment` command:
    * `migrate`
    * `index_facilities_new`


## Release 1.19.0

## Introduction
* Product name: Open Supply Hub
* Release date: August 24, 2024

### Code/API changes
* [OSDEV-1006](https://opensupplyhub.atlassian.net/browse/OSDEV-1006) - Create new "api/v1/production-locations" endpoint.
* [OSDEV-633](https://opensupplyhub.atlassian.net/browse/OSDEV-633) - Modified the `sectors` endpoint to return either a list of sectors or sectors grouped by their sector groups, depending on the query parameters passed to the request. Possible parameters include:
    * `embed` (optional): If present, returns a flat list of sectors submitted by a specific contributor.
    * `contributor` (optional): If embed is provided, this parameter must be included to filter sectors submitted by a specific contributor.
    * `grouped` (optional): If present, returns sectors grouped by their sector groups.
* [OSDEV-1184](https://opensupplyhub.atlassian.net/browse/OSDEV-1184) - Handle validation errors for size, sort_by and order_by parameters of "api/v1/production-locations" endpoint.
* [OSDEV-982](https://opensupplyhub.atlassian.net/browse/OSDEV-982) - Search, API. Add OS ID query parameter to v1/production-locations. Implement "api/v1/production-locations/{os_id}" endpoint.
* [OSDEV-1103](https://opensupplyhub.atlassian.net/browse/OSDEV-1103) - Enabled accent-insensitive search for `name` and `address` fields of production location by designing the index mapping to do ASCII folding for search tokens. Additionally, there were changed query_type for the `name` and `name_local` fields from `terms` to `match`.

### Architecture/Environment changes
* [OSDEV-1165](https://opensupplyhub.atlassian.net/browse/OSDEV-1165) - Updated the release protocol to include information about quick fixes and how to perform them. Additionally, updated the GitFlow diagram to visually depict this process.
* Updated the `RELEASE-PROTOCOL.md` file to include information about OpenSearch and Logstash, stating that their functionality should also be checked after deployment.
* [OSDEV-1169](https://opensupplyhub.atlassian.net/browse/OSDEV-1169) - Activated deployment database-anonymizer to production.
* [OSDEV-1197](https://opensupplyhub.atlassian.net/browse/OSDEV-1197) - Upgrade Kafka tools to version 3.8.0

### Bugfix
* [OSDEV-1048](https://opensupplyhub.atlassian.net/browse/OSDEV-1048) - Fixed error "User Cannot read properties of undefined (reading 'length')".
* [OSDEV-1180](https://opensupplyhub.atlassian.net/browse/OSDEV-1180) - Introduced a 10,000-download limit check on the api/facilities-downloads API endpoint to prevent non-API users from downloading more than 10,000 production locations.
* [OSDEV-1178](https://opensupplyhub.atlassian.net/browse/OSDEV-1178) - Added null check for claimStatuses array that fixes JS error on Dashboard/Facility Claims page.

### What's new
* [OSDEV-633](https://opensupplyhub.atlassian.net/browse/OSDEV-633) - Added a nested select to the Sectors filter. The main selection is the group name of related sectors. By pressing the header, a user can select all related sectors from this group. To view the list of related sectors, it's necessary to press the "carrot" icon next to the group heading. This action allows a user to choose a single sector from the grouped list. Additionally, entering text into the search filter displays only the filtered sectors within the opened groups.

### Release instructions:
* Before deploying to an existing environment, manually delete the related EFS storage, OpenSearch domain, and stop all tasks of the Logstash service in the appropriate ECS cluster. This is necessary to apply the new mapping for the production-locations OpenSearch index.


## Release 1.18.0

## Introduction
* Product name: Open Supply Hub
* Release date: August 10, 2024

### Database changes
#### Migrations:
* 0152_delete_tilecache_and_dynamicsetting - removed unused `api_tilecache` and `api_dynamicsetting` tables.
* 0153_add_sector_group_table - creates the `SectorGroup` model and populates it with the sector groups names.
* 0154_associate_sectors_with_groups - associates sectors with sector groups.

#### Schema changes
* [OSDEV-1142](https://opensupplyhub.atlassian.net/browse/OSDEV-1142) - Technical Debt. Remove unused `api_tilecache` and `api_dynamicsetting` tables. Migration has been created, removed related data in the code base.
* [OSDEV-360](https://opensupplyhub.atlassian.net/browse/OSDEV-360) - The following changes have been implemented:
    * A new table, `api_sectorgroup`, has been introduced and populated with sector group names.
    * A new field named `groups` has been added to the `Sector` model to establish a many-to-many relationship between the `api_sector` and the `api_sectorgroup` tables.

### Code/API changes
* [OSDEV-1005](https://opensupplyhub.atlassian.net/browse/OSDEV-1005) - Disconnect location deletion propagation to the OpenSearch cluster while the Django tests are running, as it is outside the scope of Django unit testing.

### Architecture/Environment changes
* [OSDEV-1005](https://opensupplyhub.atlassian.net/browse/OSDEV-1005) - Enable deployment of the Logstash and OpenSearch infra to AWS environments.
* [OSDEV-1156](https://opensupplyhub.atlassian.net/browse/OSDEV-1156) - The following changes have been made:
    * Defined memory and CPU configurations for Logstash and instance types for OpenSearch in each AWS environment. The memory and CPU configurations for Logstash have been set uniformly across all environments. After an investigation, it was found that the minimally sufficient requirements are 0.25 CPU and 2 GB of memory for proper Logstash operation, even with the production database. [This documentation](https://www.elastic.co/guide/en/logstash/current/jvm-settings.html) about JVM settings in the Logstash app was used to determine the appropriate resource settings. Regarding OpenSearch, the least powerful instance type was used for the Dev, Staging, and Test environments since high OpenSearch performance is not required there. For the Prod and Pre-prod environments, the minimally recommended general-purpose instance type, `m6g.large.search`, was selected. Research showed that it can process document deletions in 0.04 seconds, which is relatively fast compared to the 0.1-0.2 seconds on the `t3.small.search` instance type used for Dev, Staging, and Test. This decision was based on [this AWS Blog article](https://aws.amazon.com/blogs/aws-cloud-financial-management/better-together-graviton-2-and-gp3-with-amazon-opensearch-service/).
    * The OpenSearch instance type was parameterized.
    * The JVM direct memory consumption in the Logstash app was decreased to 512 MB to fit into two gigabytes of memory, which is the maximum available for 0.25 CPU. Total memory usage was calculated based on the formula in [this section](https://www.elastic.co/guide/en/logstash/current/jvm-settings.html#memory-size-calculation) of the Logstash JVM settings documentation.
* Updated the OpenSearch domain name to the environment-dependent Terraform (TF) local variable in the resources of the OpenSearch access policy. Utilized the `aws_opensearch_domain_policy` resource since the `access_policies` parameter on `aws_opensearch_domain` does not validate the policy correctly after its updates. See [the discussion on GitHub](https://github.com/hashicorp/terraform-provider-aws/issues/26433).

### Bugfix
* Ensure that the OpenSearch domain name is unique for each environment to avoid conflicts when provisioning domains across different environments.
* [OSDEV-1176](https://opensupplyhub.atlassian.net/browse/OSDEV-1176) - Fixed a spelling mistake in the label for the password field on the LogIn page. After the fix, the label reads "Password".
* [OSDEV-1178](https://opensupplyhub.atlassian.net/browse/OSDEV-1178) - Fixed error "Something went wrong" error after clicking on Dashboard -> View Facility Claims.

### What's new
* [OSDEV-1144](https://opensupplyhub.atlassian.net/browse/OSDEV-1144) - Claims emails. Updated text for approval, revocation, and denial emails.
* [OSDEV-360](https://opensupplyhub.atlassian.net/browse/OSDEV-360) - On the admin dashboard, functionality has been added to allow Admins to add, remove, or modify sector groups. In the `Sectors` tab, Admins can now adjust the related sector groups for each sector. Each sector must be associated with at least one group.
* [OSDEV-1005](https://opensupplyhub.atlassian.net/browse/OSDEV-1005) - Implement the propagation of production location deletions from the PostgreSQL database to the OpenSearch cluster. After this fix, the locations that were deleted will be excluded from the response of the `v1/production-location` GET API endpoint.

### Release instructions:
* Ensure that the following commands are included in the `post_deployment` command:
    * `migrate`


## Release 1.17.0

## Introduction
* Product name: Open Supply Hub
* Release date: July 27, 2024

### Database changes
#### Migrations:
* 0151_replace_index_number_of_workers - replace function `index_number_of_workers` to use one source of truth for both`number_of_workers` & `extended_fields`.

### Bugfix
* [OSDEV-1145](https://opensupplyhub.atlassian.net/browse/OSDEV-1145) - Error message appearing as red dot with no context. Error display has been fixed. Simplified displaying logic of errors. Changed error property type.
* [OSDEV-576](https://opensupplyhub.atlassian.net/browse/OSDEV-576) - Implemented one source of truth to Search query source & Production Location Details page source for field `number_of_workers`.
* [OSDEV-1146](https://opensupplyhub.atlassian.net/browse/OSDEV-1146) - Fixed issue with missed header & data for Claim Decision column while downloaded Facility Claims data in xlsx format.

### What's new
* [OSDEV-1090](https://opensupplyhub.atlassian.net/browse/OSDEV-1090) - Claims. Remove extra product type field on Claimed Facility Details page.
* [OSDEV-273](https://opensupplyhub.atlassian.net/browse/OSDEV-273) - Facility Claims. Implement filtering by Country and Status. Set 'pending' claim status as a default filter.
* [OSDEV-1083](https://opensupplyhub.atlassian.net/browse/OSDEV-1083) - Implemented a 'toggle password visibility' feature in the login, registration, reset password and user profile forms.
* The legacy `_template` API endpoint was disabled via the configuration file in favor of the new `_index_template` API endpoint, since the composable index template is used for OpenSearch. The `legacy_template` was set to `false` to start using the defined composable index template in the `production_locations.json` file. This change is necessary to avoid omitting the `production_locations.json` index template for the `production-locations` index defined in the Logstash app and to enforce the OpenSearch cluster to use the explicit mapping for the `production-locations` index.

### Release instructions:
* Ensure that the following commands are included in the `post_deployment` command:
    * `migrate`
    * `index_facilities_new`


## Release 1.16.0

## Introduction
* Product name: Open Supply Hub
* Release date: July 13, 2024

### Code/API changes
* [OSDEV-1100](https://opensupplyhub.atlassian.net/browse/OSDEV-1100) - Replaced all mentions of "facility" and "facilities" with the new production location naming in the Logstash app. Renamed `location` field in the production locations index to `coordinates`.
* [OSDEV-705](https://opensupplyhub.atlassian.net/browse/OSDEV-705) - Created an additional `RowCoordinatesSerializer` in the ContriCleaner to handle coordinate values ("lat" and "lng"). Moved the conversion of "lat" and "lng" into float point numbers from `FacilityListViewSet` to this serializer.
* Introduced a general format for all Python logs by updating the Django `LOGGING` constant. Disabled propagation for the `django` logger to the `root` logger to avoid log duplication. Removed unnecessary calls to the `basicConfig` method since only the configuration defined in the `LOGGING` constant in the settings.py file is considered valid by the current Django app.

### Architecture/Environment changes
* *Describe architecture/environment changes here.*

### Bugfix
* [OSDEV-705](https://opensupplyhub.atlassian.net/browse/OSDEV-705) - Fixed the error “could not convert string to float” that occurred when a list contained columns for “lat” and “lng” and only some of the rows in these columns had data. As a result, rows are processed regardless of whether the values for “lat” and “lng” are present and valid, invalid, or empty.

### What's new
* [OSDEV-981](https://opensupplyhub.atlassian.net/browse/OSDEV-981) Reporting. History of contributor uploads. Created a new report with details about the contributor:
    * including name, ID, contributor type;
    * first upload, including date of the first upload and time since the first upload in days;
    * most recent (or “last”) upload, including date of the last upload and time since the last upload in days;
    * total (or “lifetime”) uploads and a calculation for uploads per year (= lifetime uploads = total uploads / (current year - first upload year); if “first upload year” = “current year”, then use 1 in denominator). This data is ordered based on the “date of last upload” column so that contributors who have recently contributed data are at the top of the report.
* [OSDEV-1105](https://opensupplyhub.atlassian.net/browse/OSDEV-1105) - Contribution. Allow commas in list name and update error message.
* [OSDEV-272](https://opensupplyhub.atlassian.net/browse/OSDEV-272) - Facility Claims Page. Implement ascending/descending and alphabetic sort on FE. Applied proper sorting for lower case/upper case/accented strings.
* [OSDEV-1036](https://opensupplyhub.atlassian.net/browse/OSDEV-1036) - Claims. Add a sortable "claim decision" column to claims admin page.
* [OSDEV-1053](https://opensupplyhub.atlassian.net/browse/OSDEV-1053) - Updated email notification about the claim submission.

### Release instructions:
* *Provide release instructions here.*


## Release 1.15.0

## Introduction
* Product name: Open Supply Hub
* Release date: June 29, 2024

### Database changes
#### Migrations:
* 0150_introduce_function_formatting_number_to_percent - adds add_percent_to_number to DB and drop
drop_calc_column_func.

### Code/API changes
* [OSDEV-1004](https://opensupplyhub.atlassian.net/browse/OSDEV-1004) - The following changes have been made to the Logstash and OpenSearch services:
    * Prepared the SQL script to collect all the necessary data for the `v1/facilities` API endpoint according to the new API specification. Agreed upon and established a prioritization scale for gathering data related to the name, address, sector, parent_company, product_type, facility_type, processing_type, number_of_workers and location fields as follows:
        * Data from the approved claim.
        * Promoted matches (considered as promoted facility list items).
        * The most recently contributed data.
    * For the country field, the same prioritization scale has been utilized except for 'Data from the approved claims' because the claimant cannot update the country in any way.
    * Introduced a new set of Ruby scripts to filter and reorganize the incoming data at the Logstash app level, avoiding complex database queries that could lead to high database load.
    * Updated the `facilities` index template for OpenSearch to define how new fields within the facility documents are stored and indexed by OpenSearch.
    * Set up the main Logstash pipeline to run every 15 minutes.
    * Introduced ingress and egress rules for the Opensearch and Logstash.
    * Parameterized database credentials for the logstash configs input.
    * Parameterized OpenSearch domain for the logstash configs output.
    * Specified the ARN of an IAM role to be used as the master user for the OpenSearch domain.
    * Set EFS access point permissions for logstash:root user.
    * Utilized environment variables to disable authentication for OpenSearch during local development, as the authentication isn't necessary.

    All changes have been made to meet the API specification requirements for `v1/facilities` API endpoint as closely as possible.

### Architecture/Environment changes
* For the job `clean_ecr_repositories` of Destroy Environment action, it was added a new line to the script responsible for deleting ECR repositories, specifically targeting the `opensupplyhub-logstash` repository.
* The `reindex_database` and `index_facilities_new` commands have been removed from the `post_deployment` command.

### Bugfix
* [OSDEV-1098](https://opensupplyhub.atlassian.net/browse/OSDEV-1098) Reporting. A columns values in the report "Contributor type by %" are not cumulative. The SQL for the report has been rewritten in such a way that first calculates the monthly counts, then computes the cumulative counts for each month, and finally applies the add_percent_to_number function to get the desired percentages. This gives us the accumulated values for each month.

### What's new
* [OSDEV-1071](https://opensupplyhub.atlassian.net/browse/OSDEV-1071)  Replaced the term "facility" with "production location" in the claims banners
* [OSDEV-933](https://opensupplyhub.atlassian.net/browse/OSDEV-933) Facility Claims. Add "what is claims" screen. `What is claims` page with radio buttons has been added that explains more about the claim. Updated title and link text for not logged in user who wants to claim a production location.
* [OSDEV-1088](https://opensupplyhub.atlassian.net/browse/OSDEV-1088) - Collecting users' public IP addresses in the Rollbar error tracker has been disabled to meet GDPR compliance.

### Release instructions:
* Update code.


## Release 1.14.0

## Introduction
* Product name: Open Supply Hub
* Release date: June 15, 2024

### Database changes
#### Migrations:
* 0146_add_facility_workers_count_new_field_to_facilityclaim - adds the facility_workers_count_new field to the FacilityClaim model.
* 0147_copy_facility_workers_count_to_facility_workers_count_new - copies the data from the facility_workers_count field to the facility_workers_count_new field.
* 0148_remove_facility_workers_count_field_from_facilityclaim - removes the facility_workers_count field from the FacilityClaim model.
* 0149_rename_facility_workers_count_new_to_facility_workers_count - renames the facility_workers_count_new field to facility_workers_count.

#### Schema changes
* [OSDEV-1084](https://opensupplyhub.atlassian.net/browse/OSDEV-1084) - To enable adding a range for the number of workers during the claiming process, the type of the `facility_workers_count` field in the `FacilityClaim` table was changed from `IntegerField` to `CharField`.

### Architecture/Environment changes
* [OSDEV-1069](https://opensupplyhub.atlassian.net/browse/OSDEV-1069) - The following changes have been made:
    * Changed the Postgres Docker image for the database to use the official one and make the local database setup platform-agnostic, so it doesn't depend on the processor architecture.
    * Built the PostGIS program from source and installed it to avoid LLVM-related errors inside the database Docker container during local development.
* [OSDEV-1072](https://opensupplyhub.atlassian.net/browse/OSDEV-1072) - The following changes have been made:
    * Added building database-anonymizer container to the pipeline.
    * Pushing the database-anonymizer container to the repo is turned off until the database anonymizing scheduled task will be deployed to the production.
* [OSDEV-1089](https://opensupplyhub.atlassian.net/browse/OSDEV-1089) Change format gunicurn logs not pass IP address to AWS CloudWatch.
* Added command `reindex_database`
* [OSDEV-1075](https://opensupplyhub.atlassian.net/browse/OSDEV-1075) - The following changes have been made:
    * All resources created via batch job will be tagged
* [OSDEV-1089](https://opensupplyhub.atlassian.net/browse/OSDEV-1089) Change format gunicurn logs not pass IP address to AWS CloudWatch.
* Make tile generation endpoint transaction-less and remove `CREATE TEMP TABLE` statement.
* Added command `reindex_database`.
* [OSDEV-1089](https://opensupplyhub.atlassian.net/browse/OSDEV-1089) Change format gunicurn logs not pass IP address to AWS CloudWatch.
* Removed calling command `clean_facilitylistitems` from the `post_deployment` command.
* Added calling command `reindex_database` from the `post_deployment` command.
* Added calling command `index_facilities_new` from the `post_deployment` command.
* An additional loop was added to the `run_cli_task` script that repeatedly checks the status of an AWS ECS task, waiting for it to stop.

### Bugfix
* [OSDEV-1019](https://opensupplyhub.atlassian.net/browse/OSDEV-1019) - Fixed an error message to 'Your account is not verified. Check your email for a confirmation link.' when a user tries to log in with an uppercase letter in the email address and their account has not been activated through the confirmation link.
* Added the `--if-exists` flag to all calls of the `pg_restore` command to eliminate spam errors when it tries to delete resources that don't exist just because the DB can be empty. Improved the section of the README about applying the database dump locally. Specifically, SQL queries have been added to delete all the tables and recreate an empty database schema to avoid conflicts during the database dump restore.

### What's new
* [OSDEV-1030](https://opensupplyhub.atlassian.net/browse/OSDEV-1030) - The following changes have been made:
    * Replaced the "Donate" button with a "Blog" button in the header
    * Added links to the "Blog" and "Careers" pages in the footer
* [OSDEV-939](https://opensupplyhub.atlassian.net/browse/OSDEV-939) - The following changes have been made:
    * Created new steps `Supporting Documentation` & `Additional Data` for `Facility Claim Request` page.
    * Added popup for successfully submitted claim.
* [OSDEV-1084](https://opensupplyhub.atlassian.net/browse/OSDEV-1084) - Enable adding a range for the number of workers during the claiming process, either after pressing the “I want to claim this production location” link or on the Claimed Facility Details page.

### Release instructions:
* Update code.


## Release 1.13.0

## Introduction
* Product name: Open Supply Hub
* Release date: June 01, 2024

### Database changes
#### Migrations:
* 0145_new_functions_for_clean_facilitylistitems_command - introduced new sql functions for `clean_facilitylistitems` command:
    - drop_table_triggers
    - remove_items_where_facility_id_is_null
    - remove_old_pending_matches
    - remove_items_without_matches_and_related_facilities

### Code/API changes
* [OSDEV-994](https://opensupplyhub.atlassian.net/browse/OSDEV-994) API. Update to pass all merge events to user based on contrib id. A non-admin API user makes:
- a GET call to /moderation-events/merge/
and receives information about merges that have occurred for all contributors.
- a GET call to /moderation-events/merge/?contributors=<id_number_x>&contributors=<id_number_y>&contributors=<id_number_z>
and receives information about merges that have occurred for the contributors with the specified IDs.

### Architecture/Environment changes
* [OSDEV-1003](https://opensupplyhub.atlassian.net/browse/OSDEV-1003) - Added automatic building for the Logstash Docker image in the `Deploy to AWS` workflow. Refactored the `Deploy to AWS` workflow to remove redundant setting values for `build-args` of the `docker/build-push-action` action in cases where the values are not used.
* [OSDEV-1004](https://opensupplyhub.atlassian.net/browse/OSDEV-1004) - Prepared the local environment setup for the Logstash and OpenSearch services to enable local development. Created a script to start the project from scratch with a database populated with sample data.
* [OSDEV-1054](https://opensupplyhub.atlassian.net/browse/OSDEV-1054) - Added a Django command `clean_facilitylistitems` that make next steps:
    - drop table triggers;
    - remove facilitylistitems where facility_id is null;
    - remove facilitylistitems with potential match status more than thirty days;
    - remove facilitylistitems without matches and related facilities;
    - create table triggers;
    - run indexing facilities
* [OSDEV-878](https://opensupplyhub.atlassian.net/browse/OSDEV-878) - Added a Django command `post_deployment` that runs Django migrations during the deployment process. This command can be expanded to include other post-deployment tasks. Used the `post_deployment` command in the `post_deploy` job of the Deploy to AWS workflow.

### Bugfix
* [OSDEV-1056](https://opensupplyhub.atlassian.net/browse/OSDEV-1056) - Refactor OS Hub member's email anonymization.
* [OSDEV-1022](https://opensupplyhub.atlassian.net/browse/OSDEV-1022) - Fix updating facility claim for user. Bring the format of extended field values to the same format as for List / API upload during processing. This has been done because extending fields processing is happening both for List / API uploading and claim update.
* [OSDEV-788](https://opensupplyhub.atlassian.net/browse/OSDEV-788) - Re-written logic for New_Facility/Automatic_Match/Potential_Match when we collect & save data for FacilityListItemTemp/FacilityMatchTemp. That fixed issue with option `create` equal `False` for API requests.
* [OSDEV-1027](https://opensupplyhub.atlassian.net/browse/OSDEV-1027) - Fix rendering of the Average Lead Time section

### What's new
* [OSDEV-1049](https://opensupplyhub.atlassian.net/browse/OSDEV-1049) Update Release protocol.
* [OSDEV-922](https://opensupplyhub.atlassian.net/browse/OSDEV-922) Consent Message. Update wording of consent opt in message on Open Supply Hub. A user who verifies Open Supply Hub for the first time can see the updated message.
* [OSDEV-1068](https://opensupplyhub.atlassian.net/browse/OSDEV-1068) - Created report that shows the number of records from the api_facilitymatch table for contributors: 2060, 1045, 685, 3356

### Release instructions:
* Update code.
* Apply DB migrations up to the latest one.


## Release 1.12.0

## Introduction
* Product name: Open Supply Hub
* Release date: May 18, 2024

### Database changes
#### Migrations:
* 0143_create_facility_claim_attachment_table.py - create api_facilityclaimattachments table to store claimant attachments per facility claim
* 0144_remove_unnecessary_columns_from_facility_claim.py - This migration replaces the old `index_approved_claim` function with a similar one that does not index the `preferred_contact_method` field. Additionally, the migration removes `email` and `preferred_contact_method` from the `FacilityClaim` model and the respective history table.

#### Schema changes
* [OSDEV-931](https://opensupplyhub.atlassian.net/browse/OSDEV-931) - Since `email` and `preferred_contact_method` are no longer necessary for the claim form, they have been removed from the `FacilityClaim` model and the respective history table. Additionally, the old `index_approved_claim` function has been replaced with a similar one that does not index the `preferred_contact_method` field.

### Code/API changes
* [OSDEV-1021](https://opensupplyhub.atlassian.net/browse/OSDEV-1021) Update the release protocol. The release protocol has been updated with the recent changes. Has been added the section about reloading DedupeHub and QA notification.
* [OSDEV-997](https://opensupplyhub.atlassian.net/browse/OSDEV-997) - A new method, `message_claimant`, was added to the `FacilityClaimViewSet` for handling a POST request on the url-path `message-claimant` for messages to the claimant.
Mail templates for the message to the claimant and the claims team signature were also added.

### Architecture/Environment changes
* [OSDEV-897](https://opensupplyhub.atlassian.net/browse/OSDEV-897) FE(React) app. An appropriate local Docker environment is configured for the application. A local Docker environment has been created for the React application. Renamed the `app` folder to `react` to be clearer in the project. Replaced name in the code base. Removed unnecessary commands.
* [OSDEV-862](https://opensupplyhub.atlassian.net/browse/OSDEV-862) Fix `DB - Save Anonymized DB` / `DB - Apply Anonymized DB` workflows:
  - run actions on self-hosted runners to eliminate `lack of storage` issue that happens on github's runners.
  - use the `Test` environment for  `DB - Save Anonymized DB` action
* [OSDEV-989](https://opensupplyhub.atlassian.net/browse/OSDEV-989) - The Strategy pattern was utilized to consolidate the processing of new facilities received from both API requests and list uploads. The code responsible for executing this processing was refactored, and new classes were implemented:
    * ProcessingFacility - abstract class for facility processing
    * ProcessingFacilityList - class to process a facility list
    * ProcessingFacilityAPI - class to process a facility from an API request
    * ProcessingFacilityExecutor - class defines which interface to execute for the processing of a facility
* Resource allocation has been optimized for the Test environment. The number of ECS tasks in the Test environment has been reduced from 4 to 2, while maintaining system stability.
* [OSDEV-870](https://opensupplyhub.atlassian.net/browse/OSDEV-870) - In `docker-compose` for the `api-app`  added dependency that helps to fix connection with the database during tests pipelines for Dedupe-Hub:
* [OSDEV-1001](https://opensupplyhub.atlassian.net/browse/OSDEV-1001) - Deploy OpenSearch service to OS Hub infrastructure.
```
database:
    condition: service_healthy
```
* [OSDEV-1024](https://opensupplyhub.atlassian.net/browse/OSDEV-1024) - Dedupe Hub. Revise service configurations and refine gazetteer retraining. Remove option `--reload` & decrease number of workers in Dedupe Hub service configuration. Refactor initial rebuilding of gazetteer.
* [OSDEV-885](https://opensupplyhub.atlassian.net/browse/OSDEV-885) - Implement option to reset database for `Dev`, `Test` and `Pre-prod` environmet to `Deploy to AWS` pipleine
* [OSDEV-1002](https://opensupplyhub.atlassian.net/browse/OSDEV-1002) - The following changes have been done:
    * Prepared initial AWS infrastructure via Terraform for the Logstash service, including configuring AWS EFS storage to save the pointer of the last run for the jdbc plugin. Essentially, after deploying updated Terraform code to an environment, ECS task definition, ECR repository, ECS service, along with EFS storage, will be set up for Logstash to function.
    * Moved the PoC solution of the Logstash + Elasticsearch setup to the repository to avoid losing it. Further work is needed as the solution requires development and is not functioning smoothly.
* In response to recent stability observations of the staging environment, resource allocation has been optimized by reducing the number of ECS tasks from 8 to 6 for the Django app instances, thus maintaining system stability.

### Bugfix
* [OSDEV-870](https://opensupplyhub.atlassian.net/browse/OSDEV-870) - The returning confirm/reject URLs were fixed when a facility has been matched. Changes were made to the Dedupe-Hub to prevent adding rows with empty fields to the `api_facilitymatch` and `api_facilitymatchtemp` tables when the count of matches is more than one.
* [OSDEV-744](https://opensupplyhub.atlassian.net/browse/OSDEV-744) - API. When user want to confirm/reject potential_match it didn't found a match through `id`, was fixed by provided valid `id` from `api_facilitymatch` table.
* [OSDEV-1052](https://opensupplyhub.atlassian.net/browse/OSDEV-1052) - Replace data@opensupplyhub by claims@opensupplyhub in the Frontend

### What's new
* [OSDEV-975](https://opensupplyhub.atlassian.net/browse/OSDEV-975) Reporting. Number of facilities with at least one extended field.`Facilities with Extended Field Data` report has been rewritten from Django ORM to SQL to optimize and speed up time of the report generation. Added two columns `With At Least 1 Extended Field` and `Sector`.
* [OSDEV-945](https://opensupplyhub.atlassian.net/browse/OSDEV-945) - Facility Claim. Update text of claim link on profile to "I want to claim this production location".
* [OSDEV-745](https://opensupplyhub.atlassian.net/browse/OSDEV-745) - New "Portuguese" translated resources option added to international menu.
* [OSDEV-944](https://opensupplyhub.atlassian.net/browse/OSDEV-944) - Facility claims. Short-term new screen for claim documentation.
* [OSDEV-931](https://opensupplyhub.atlassian.net/browse/OSDEV-931) - The following features have been implemented:
    * Made the Email field in the claim form uneditable, setting the claimer's email as the default value for this field.
    * Removed the _Preferred method of contact_ field from both the claim form and the claim details page in the admin dashboard.
    * Implemented redirecting a user to the claim page after navigating to the login page via the CTA link on the claim page for unauthorized users and successful login.
* [OSDEV-997](https://opensupplyhub.atlassian.net/browse/OSDEV-997) - Facility Claims. A new button, 'Message Claimant' has been added to the update status controls on the Facility Claim Details page. After successfully sending a message, the message text is recorded in the Claim Review Notes.

### Release instructions:
* Update code.
* Apply DB migrations up to the latest one.
* Run the index_facilities_new management command.


## Release 1.11.0

## Introduction
* Product name: Open Supply Hub
* Release date: April 20, 2024

### Code/API changes
* [OSDEV-923](https://opensupplyhub.atlassian.net/browse/OSDEV-923) [Uptime] Added more logs around API/List uploads & Dedupe Hub match processing
* [OSDEV-606](https://opensupplyhub.atlassian.net/browse/OSDEV-606) Contributor Sort: Allow for ascending sort of contributors on the Map page. The sort_by parameter submits type of sorting order for facilities. Default sorting will be primary by public contributors count descending and secondary by name ascending/descending and contributors count ascending.

### Architecture/Environment changes
* [OSDEV-990](https://opensupplyhub.atlassian.net/browse/OSDEV-990) - Implement a ContriCleaner facade class to simplify interaction with client code. With this change, the client code only needs to instantiate the ContriCleaner class, pass the input data, and then call the `process_data` method without the need to define strategies or other details. This abstraction helps streamline the process and encapsulate complexity.
* [OSDEV-991](https://opensupplyhub.atlassian.net/browse/OSDEV-991) - Implement a chain of pre-validation and serialization handlers in the ContriCleaner to streamline data processing. Additionally, refactor the CompositeRowSerializer to set up leaf serializers using a specialized method, ensuring loose coupling between the CompositeRowSerializer and leaf serializers. Lastly, separate serialization and validation tasks from parsing in the ContriCleaner library for improved modularity and maintainability.
* [OSDEV-1000](https://opensupplyhub.atlassian.net/browse/OSDEV-1000) - A new class `ProcessingFacility` was created that will be responsible for managing the processing of new facilities from both API requests and list uploads. The functionality of processing a new facility received from an API request, which was previously in `facilities_view_set.py`, has been moved to `processing_facility.py`.
* [OSDEV-1007](https://opensupplyhub.atlassian.net/browse/OSDEV-1007) - The functionality of processing a new facility received from list uploads, which was previously in `facility_list_view_set.py`, has been moved to `create_facility.py`.
* [OSDEV-927](https://opensupplyhub.atlassian.net/browse/OSDEV-927) - Reduce resources allocated for bastions to t3.nano.
* [OSDEV-805](https://opensupplyhub.atlassian.net/browse/OSDEV-805) - Make Environment and project tag to be applied to all resources by defaul.
* [OSDEV-862](https://opensupplyhub.atlassian.net/browse/OSDEV-862) - Add `Save Anonymized DB` and `Apply Anonymized DB` actions that provde possibility to save anonymized dump to S3 bucket and then resotre Test or Pre-Prod environment from dump stored on S3.
* [OSDEV-859](https://opensupplyhub.atlassian.net/browse/OSDEV-859) - Creates task-definitation for scheduled task that
  * creates temporary postgresdb instance from latest production snaphsot in the `test` AWS account
  * run anonymization query
  * saves anonymized snapshot and removes the instance
* In response to recent stability observations, resource allocation has been optimized, reducing the number of ECS tasks in both production and pre-production environments from 16 to 12, maintaining system stability.

### Bugfix
* [OSDEV-996](https://opensupplyhub.atlassian.net/browse/OSDEV-996) The default sorting order for embedded maps was broken (changed to Descending by # Contributors). The default sorting order for embedded maps has been fixed (changed it back to Ascending by Name).
* [OSDEV-857](https://opensupplyhub.atlassian.net/browse/OSDEV-857) [Bug] Pre-prod isn't deleted by the 'terraform destroy' script. Command for destroying repositories on AWS pre-prod has been added.
* [OSDEV-888](https://opensupplyhub.atlassian.net/browse/OSDEV-888) - Facility Profile. An error occurs when trying to open a facility from the Status Reports page. The error occurred due to activity reports with the status `pending` containing fields with `null` values and these values pass to the `format_date` function as an argument. Modified the `get_activity_reports` method in the `FacilityIndexDetailsSerializer` to prevent passing a falsy `date` argument into the `format_date` function.
* [OSDEV-984](https://opensupplyhub.atlassian.net/browse/OSDEV-984) - Facility list upload. Header validation is failing, even though all the required columns and data are filled. Prepared basic implementation for ContriCleaner to validate headers (required fields) on early stage.
* [OSDEV-660](https://opensupplyhub.atlassian.net/browse/OSDEV-660) - Remove punctuation issues with duplicated commas and double quotes while facility list uploading.
* [OSDEV-986](https://opensupplyhub.atlassian.net/browse/OSDEV-986) - Fix the population of the custom data points uploaded via lists. Ensure that the full list header is saved in the database, and that the raw data for each facility list item is saved as a string of strings, with each value separated by a comma. This way, it helps maintain backward compatibility with the functionality responsible for displaying custom data points on the embedded maps. Also, revert to the previous default logic, which saves the sector as `Unspecified` when sector, sector_product_type, or product_type have empty values.
* [OSDEV-966](https://opensupplyhub.atlassian.net/browse/OSDEV-966) - Character limit validation has been implemented in the ContriCleaner library for name, address, and sector values. It enforces a maximum length of 200 characters for both the name and address values, and restricts sector values to 50 characters each. This fix addresses the issue where user uploads containing such invalid data caused requests to fail with unexpected errors.

### What's new
* [OSDEV-974](https://opensupplyhub.atlassian.net/browse/OSDEV-974) Reporting. Contributor type by %. Admin sees in the report data for the percent of data contributors on the platform by type (this should be in percent format with two decimal places shown), only accounts that have contributed data, the data should be ordered by most recent to oldest month and display mid-month values.
* [OSDEV-912](https://opensupplyhub.atlassian.net/browse/OSDEV-912) Facility Claim. Disable editing of name and address. The Facility name (English language) & Address fields of the claim details page have been removed and cannot be edited by the claimant.
* [OSDEV-571](https://opensupplyhub.atlassian.net/browse/OSDEV-571) Claimed Facility Details. Make the "Sector" field a dropdown instead of free text field. The `Sector` field became a dropdown that is pre-populated with the platform’s sector list from Django.
* [OSDEV-962](https://opensupplyhub.atlassian.net/browse/OSDEV-962) Update Release protocol. The Release protocol has been updated after the automatization of manual processes such as creating a release branch, restoring DB, deploy to AWS.
* [OSDEV-972](https://opensupplyhub.atlassian.net/browse/OSDEV-972) Reporting. Updating "Facility Uploads" report. Joined one table from two reports and added columns.New table with such columns:
`month`, `Total # of list uploads` in a given month (these are uploads that come from external contributors, NOT OS Hub team members), `# of public list uploads` in a given month (these are uploads that come from OS Hub team members AND have “[Public List]” in the contributor name), `Total facility listItems` uploaded in a given month, `# of Facilities` from Public Lists, `Total Facilities w/ status = new facility`, `# Public List Facilities w/ status = new facility`. Data is ordered from most recent to oldest
* [OSDEV-913](https://opensupplyhub.atlassian.net/browse/OSDEV-913) Claim. Updated the submitted claim auto-reply message for email template.
* [OSDEV-914](https://opensupplyhub.atlassian.net/browse/OSDEV-914) Claim. Updated the approved claim auto-reply message for email template

### Release instructions:
* Update code.


## Release 1.10.0

## Introduction
* Product name: Open Supply Hub
* Release date: March 23, 2024

### Database changes
#### Migrations:
* 0141_delete_contributor_webhooks.py - deletes `ContributorWebhook` model
* 0142_introduce_temporary_endpoint_switcher_for_list_uploads.py - This migration introduces a temporary API endpoint switcher for list uploads.

#### Schema changes
* [OSDEV-893](https://opensupplyhub.atlassian.net/browse/OSDEV-893) - Introduce a temporary API endpoint switcher for list uploads to enable switching to the old list upload API endpoint if the new endpoint affects production uptime.

### Code/API changes
* [OSDEV-832](https://opensupplyhub.atlassian.net/browse/OSDEV-832) API. Provide admins with a way to retrieve a user's call count in real time. Admin can see the report `API requests by user` with the number of successful and unsuccessful requests a user has made up to the current date.
* [OSDEV-831](https://opensupplyhub.atlassian.net/browse/OSDEV-831) - API. Handle Geocode errors w/ system error code when upload facility using endpoint.

### Architecture/Environment changes
* [OSDEV-693](https://opensupplyhub.atlassian.net/browse/OSDEV-693) Implement a GitHub action that applies migrations on given environment. Run migrations for `Test` environment via CLI command.
* [OSDEV-910](https://opensupplyhub.atlassian.net/browse/OSDEV-910) Add separated code quality pipelines for contricleaner, countries, django-api and frontend. After checking, it creates a code coverage report showing each particular app's code coverage. Add separated code quality jobs for code formatters.
* [OSDEV-702](https://opensupplyhub.atlassian.net/browse/OSDEV-702) Integrate a new module named `contricleaner` separately, designed to parse and validate data from various sources such as json, csv, and xls.
Move `countries` to a separate module so that it becomes possible to use both `django` and `contricleaner`.
* [OSDEV-893](https://opensupplyhub.atlassian.net/browse/OSDEV-893) - Implement CSV and XLSX file parser strategies in the ContriCleaner library, and incorporate preliminary cleanup during parsing.
* [OSDEV-915](https://opensupplyhub.atlassian.net/browse/OSDEV-915) Upgrade Kafka tools to version 3.5.2
* [OSDEV-877](https://opensupplyhub.atlassian.net/browse/OSDEV-877) Make migration run as part of "Deploy to AWS" workflow
* [OSDEV-851](https://opensupplyhub.atlassian.net/browse/OSDEV-851) Place 'terraform.tfvar' files to repository and move sensitive info to private repository opensupplyhub/ci-deployment/
* [OSDEV-938](https://opensupplyhub.atlassian.net/browse/OSDEV-938) Move cleanup helper functions to the serializer
* [OSDEV-851](https://opensupplyhub.atlassian.net/browse/OSDEV-851) Place 'terraform.tfvar' files to repository and move sensitive info to private repository opensupplyhub/ci-deployment
* [OSDEV-894](https://opensupplyhub.atlassian.net/browse/OSDEV-894) Implement Contricleaner library into create facility API endpoint (`facilities_view_set.py`)
* [OSDEV-536](https://opensupplyhub.atlassian.net/browse/OSDEV-536) In the Contricleaner library, implement parsing of fields `sector_product_type`, `sector`, and `product_type` based on commas and vertical bars.
* [OSDEV-760](https://opensupplyhub.atlassian.net/browse/OSDEV-760) In the Contricleaner library, implement parsing of fields `facility_type_processing_type`, `facility_type`, and `processing_type` based on commas and vertical bars.
* [OSDEV-893](https://opensupplyhub.atlassian.net/browse/OSDEV-893) - Implement the ContriCleaner parser for parsing facility lists immediately after list upload.

### Bugfix
* [OSDEV-549](https://opensupplyhub.atlassian.net/browse/OSDEV-549) Facility Search. Search button overlaps dropdown items. Dropdown items in search were made not to overlapping with button and containers in `Potential matches table` and `Find facility` search. The `isSideBarSearch` flag has been added to all search components to render properly regarding the place where the select is rendering.
* [OSDEV-943](https://opensupplyhub.atlassian.net/browse/OSDEV-943) Verified badges. The claim/verified icon on profiles is cut off at the bottom. The icons have been fixed and show properly.
* [OSDEV-716](https://opensupplyhub.atlassian.net/browse/OSDEV-716) Search. Lost refresh icon. The refresh icon has been made visible.
* [OSDEV-918](https://opensupplyhub.atlassian.net/browse/OSDEV-918) - ContriBot. New lists are not populating in Monday board and are not sent to slack. Added validation to throw an error for users who upload a facility list with `|` in the description field.
* [OSDEV-644](https://opensupplyhub.atlassian.net/browse/OSDEV-644) Error when trying to delete a facility with only one contributor in case that logic to clear FacilityClaimReviewNote table records missed.

### What's new
*  [OSDEV-861](https://opensupplyhub.atlassian.net/browse/OSDEV-861) API. The `API Notifications` tab has been removed so that users do not get confused about what it is, since the functionality does not exist for them. `Token:` as a header has been added above the API key on the `API` tab.
* [OSDEV-917](https://opensupplyhub.atlassian.net/browse/OSDEV-917) My Account Menu. Update order of the settings tabs. `NON-admin` user sees: My Facility / My Lists / Settings / Logout and `Admin` user sees: Dashboard / My Facility / My Lists / Settings / Logout
* [OSDEV-728](https://opensupplyhub.atlassian.net/browse/OSDEV-728) - Include `sector` data in the response of the `api/facilities/` API endpoint for the GET request, similar to what is provided in the `api/facilities/{id}` API endpoint.
* [OSDEV-802](https://opensupplyhub.atlassian.net/browse/OSDEV-802) - Distinguish API user and contributor id in the error message that pass to the Rollbar.

### Release instructions:
* Update code.
* Apply DB migrations up to the latest one.


## Release 1.9.0

## Introduction
* Product name: Open Supply Hub
* Release date: February 24, 2024

### Database changes
#### Migrations:
* 0135_disable_duplicates_and_lowercase_all_emails.py - implementing all emails to lowercase and disables duplicates
* 0136_remove_indexing_unnecessary_emails.py - This migration replaces the old `index_activity_reports_info` and `index_approved_claim` functions with similar ones that do not index emails.
* 0137_add_renewal_period_field.py - add new field to api_apilimit table & rename existing one.
Updated existing users api_apilimit records renewal_period value.
* 0138_remove_ppe_fields.py - This migration removes the PPE fields from the Facility, FacilityIndex, FacilityListItem, FacilityListItemTemp, HistoricalFacility models.
* 0139_remove_ppe_switch.py - This migration removes the ppe switch.
* 0140_remove_indexing_ppe_fields.py - This migration updates indexing functions to not index PPE fields.

#### Schema changes
* [OSDEV-835](https://opensupplyhub.atlassian.net/browse/OSDEV-835) - Since the FacilityIndex model is primarily used to store cached facility data and display it publicly via the `/facilities/{id}` API endpoint, only public data can be shown. Therefore, caching emails to the FacilityIndex model was removed from the PostgreSQL indexing functions. All instances where emails are publicly displayed have been removed. The only remaining field is `ppe_contact_email`, but all functionality and code related to PPE will be deleted in this [OSDEV-562](https://opensupplyhub.atlassian.net/browse/OSDEV-562) ticket.
* [OSDEV-562](https://opensupplyhub.atlassian.net/browse/OSDEV-562) - Remove PPE fields (ppe_product_types, ppe_contact_email, ppe_contact_phone, ppe_website, ppe) from the `api_facility`, `api_facilityindex`, `api_facilitylistitem`, `api_facilitylistitemtemp`, `api_historicalfacility`. Remove this fields from indexing processes.

### Code/API changes
* [OSDEV-562](https://opensupplyhub.atlassian.net/browse/OSDEV-562) - Remove code related to PPE (ppe_product_types, ppe_contact_email, ppe_contact_phone, ppe_website, ppe) field from `/src/app`
* [OSDEV-562](https://opensupplyhub.atlassian.net/browse/OSDEV-562) - Remove code related to PPE (ppe_product_types, ppe_contact_email, ppe_contact_phone, ppe_website, ppe) field from `/src/dedupe-hub`
* [OSDEV 562](https://opensupplyhub.atlassian.net/browse/OSDEV-562) Remove code related to PPE (ppe_product_types, ppe_contact_email, ppe_contact_phone, ppe_website, ppe) from `/src/django`

### Architecture/Environment changes
* [OSDEV-829](https://opensupplyhub.atlassian.net/browse/OSDEV-673) Makes `minimum-ratio: 1` It allows to push code with less than 1% diff from main.

### Bugfix
* [OSDEV-848](https://opensupplyhub.atlassian.net/browse/OSDEV-848) When a user tries to create an account with an email that exists in the DB but with a different case of letters, the system returns "An error prevented signing up". Has been fixed to "A user with that email already exists."
* [OSDEV-673](https://opensupplyhub.atlassian.net/browse/OSDEV-673) When a user calls the endpoint `facility/id/history`, instead of a response, receives the error "TypeError: the JSON object must be str, bytes or bytearray, not list", in particular, this happened with the PK20190913BBJ2Y facility. A list with one element (a dictionary) was passed to the function, so an error occurred when trying to index the list with a string. Fixed.

### What's new
* API. Include token and call info on API settings tab.[OSDEV-752](https://opensupplyhub.atlassian.net/browse/OSDEV-752). Users can access a tab called `API` in account settings.From this tab, they can generate/retrieve their token and see their `API call allowance`, `current call count` and their `renewal period`.
* Make login non-case sensitive. [OSDEV-628](https://opensupplyhub.atlassian.net/browse/OSDEV-628). When the user creates an account email saving in lowercase. User  could login with any variations of casing as long as the characters are the same.
* API. Enable token generation based on API permissions in Django. [OSDEV-729](https://opensupplyhub.atlassian.net/browse/OSDEV-729). Updated Settings page to show/hide token tab by user groups. Forbid access to generate token for API if user didn't have permission groups.
* [OSDEV-219](https://opensupplyhub.atlassian.net/browse/OSDEV-219). Data moderator can merge potential match facilities from Confirm / Reject screen.
* [OSDEV-835](https://opensupplyhub.atlassian.net/browse/OSDEV-835) - Remove the display of emails in the `activity_reports` section of the `facilities/{id}` API endpoint, as email information is private.
* [OSDEV-525](https://opensupplyhub.atlassian.net/browse/OSDEV-525). Add Latitude and Longitude labels on facility page.
* API. Add a flag on API Limit page to indicate if package renews monthly or yearly. [OSDEV-781](https://opensupplyhub.atlassian.net/browse/OSDEV-781) Updated logic to support montly & yearly limitation count reset for API calls.

### Release instructions:
* Update code.
* Apply DB migrations up to the latest one.
* Run the index_facilities_new management command.


## Release 1.8.0

## Introduction
* Product name: Open Supply Hub
* Release date: January 27, 2024

### Code/API changes
* [OSDEV-690](https://opensupplyhub.atlassian.net/browse/OSDEV-690) - Correct all existing lint errors to ensure that code quality checks pass successfully via GitHub Actions and can detect new linting errors but not the old ones.
* [OSDEV-719](https://opensupplyhub.atlassian.net/browse/OSDEV-719) Introduce FacilityDownloadSerializerEmbedMode FacilityDownloadSerializer, replace FacilityIndexDownloadSerializer with combination of FacilityDownloadSerializerEmbedMode and FacilityDownloadSerializer
* [OSDEV-732](https://opensupplyhub.atlassian.net/browse/OSDEV-732) Fix issue with circular dependencies between `util.js` and `constants.jsx` modules in React app

### Architecture/Environment changes
* [OSDEV-690](https://opensupplyhub.atlassian.net/browse/OSDEV-690) - Configure running the code quality workflow as part of the continuous integration (CI) for each commit to a pull request. Both frontend (FE) and backend (BE) tests are executed, along with their respective linters. Additionally, `shellcheck` is applied to scripts within the scripts folder.
* [OSDEV-691](https://opensupplyhub.atlassian.net/browse/OSDEV-691) - Implement parallel job running for BE, FE, and bash script code quality checks. Three new scripts were created and can be used to run the same checks during local development to verify BE, FE, and bash scripts in the ./scripts folder.
* [OSDEV-692](https://opensupplyhub.atlassian.net/browse/OSDEV-691) - Implement code coverage checks for the React and Django apps using `barecheck/code-coverage-action` and generated code coverage `lcov` files. For the React app, code coverage is based on Jest tests, and for the Django app, it is based on unittest tests. If code coverage decreases, the job fails, preventing the PR from merging.
* [OSDEV-740](https://opensupplyhub.atlassian.net/browse/OSDEV-740) - Setup module for mocking Redux store (`redux-mock-store"`)
* [OSDEV-733](https://opensupplyhub.atlassian.net/browse/OSDEV-733) - Setup React test library module (`@testing-library`)

### Bugfix
* [OSDEV-718](https://opensupplyhub.atlassian.net/browse/OSDEV-718) - Fixed issue with user profile populating to other components.
* [OSDEV-727](https://opensupplyhub.atlassian.net/browse/OSDEV-720) - Downloading facilities with for Bangladesh is working again [https://opensupplyhub.org/facilities?countries=BD&sectors=Apparel](https://opensupplyhub.org/facilities?countries=BD&sectors=Apparel)

### What's new
* [OSDEV-241](https://opensupplyhub.atlassian.net/browse/OSDEV-241) - Searches with accented characters return results for accented and non accented characters.

### Database changes
#### Migrations:
* 0134_remove_sources_without_contributor -  Remove records from the Source table where the contributor is null and remove all data related to these records

### Release instructions:
* Update code
* Run migration up to 0134


## Release 1.7.3

## Introduction
* Product name: Open Supply Hub
* Release date: January 12, 2024

### Bugfix
* [OSDEV-736](https://opensupplyhub.atlassian.net/browse/OSDEV-736) Removed logic to handle text only match response data as it already removed from matching functionality in Dedupe Hub. Previously it bring an error on response for user when potential match happened.

## Release 1.7.2

## Introduction
* Product name: Open Supply Hub
* Release date: January 09, 2024

### Bugfix
* [OSDEV-721](https://opensupplyhub.atlassian.net/browse/OSDEV-721) Fixed issue with potential match logic when get facility data of match, previously it take facility id from Facility List Item, but it's wrong for Potential Match status as there is always NULL, facility id should be taken from Facility Match record in this case of Potential Match status.

## Release 1.7.1

## Introduction
* Product name: Open Supply Hub
* Release date: December 21, 2023

### Bugfix
* Fixed issue with Facility Upload API error by covered a case when facility object didn't exist (create=false) & updated timeout value while waiting to produce kafka topic message [OSDEV-713](https://opensupplyhub.atlassian.net/browse/OSDEV-713)
* [OSDEV-714](https://opensupplyhub.atlassian.net/browse/OSDEV-714) - Users can now use the map on the search page simultaneously without missing any tiles. Before fixing this issue, if the map requested tiles that weren't cached, one user might not receive all the tiles. With the bug fixed, the tile generation logic can handle multiple requests at the same time, ensuring all users get the tiles they need for the map based on their search requests.

### Code/API changes
* [OSDEV-714](https://opensupplyhub.atlassian.net/browse/OSDEV-714) - `select_for_update` and `get_or_create` have been implemented in the `retrieve_cached_tile` function to ensure that if another thread attempts to `select_for_update()`, it will block at the `get_or_create()` until the first thread's transaction commits. The `get_tile` function, which serves as an API endpoint handler for tile generation, was implemented as an atomic transaction to facilitate the use of `select_for_update()` and maintain the lock until the end of the transaction. This approach helps to prevent crashes from parallel requests attempting to create a cache record with the same primary key, corresponding to the full URL path.
* [OSDEV-711](https://opensupplyhub.atlassian.net/browse/OSDEV-711) - Make JS code related to load testing for tile generation more universal so that they can work with the HAR file provided by the developer. For that, the `ZOOM_HAR_PATH` environment variable was introduced. More test cases for tile generation were added to test the environment close to production, focusing on densely saturated regions with facilities, such as China and India. The README.md file for the load tests was updated to reflect the changes made.

## Release 1.7.0

## Introduction
* Product name: Open Supply Hub
* Release date: December 19, 2023

### Database changes
#### Migrations:
* 0130_introduce_separate_data_gathering_functions_for_the_index_table_columns - This migration:
    - rename `api_facilityindexnew` -> `api_facilityindex`
    - introduces separate data-gathering functions for the `api_facilityindexnew` table columns and makes the `index_facilities` and `index_facilities_by` procedures use them.
    This migration is irreversible.
* 0131_introduce_sql_triggers_instead_of_django_signals - This migration introduces SQL triggers instead of Django signals. The migration is revertable.
* 0132_add_moderation_mode_field - This migration adds the field `is_moderation_mode` to table `api_user`.
* 0133_introduce_tile_caching - This migration creates the TileCache table and the DynamicSetting table. This migration is reversible.

#### Schema changes
* [OSDEV-622](https://opensupplyhub.atlassian.net/browse/OSDEV-622) - Separate data-gathering functions were created for the `api_facilityindexnew` table columns to collect data independently of the main procedure. The `index_facilities` and `index_facilities_by` procedures were updated to use new separate functions for collecting data for the `api_facilityindexnew` table columns that require long SQL queries.
* [OSDEV-595](https://opensupplyhub.atlassian.net/browse/OSDEV-595) - Rename FacilityIndexNew to FacilityIndex
* [OSDEV-623](https://opensupplyhub.atlassian.net/browse/OSDEV-623), [OSDEV-624](https://opensupplyhub.atlassian.net/browse/OSDEV-624), [OSDEV-638](https://opensupplyhub.atlassian.net/browse/OSDEV-638) - New SQL triggers have been introduced to handle changes in the `api_contributor`, `api_extendedfield`, `api_facility`, `api_facilityclaim`, `api_facilitylistitem`, `api_facilitymatch`, `api_source`, and `api_facilitylist` tables at the database level. This change is essential for the future functionality of DedupeHub, which will communicate directly with the database. All the Django signals have been removed. Additionally, reindexing of the necessary columns of the index table has been transferred to these triggers, eliminating the need for the large SQL procedure previously used in conjunction with Django signals.
* [OSDEV-637](https://opensupplyhub.atlassian.net/browse/OSDEV-637) - Add field `is_moderation_mode` to table `api_user`.
* [OSDEV-687](https://opensupplyhub.atlassian.net/browse/OSDEV-687) - The TileCache table was created to store cached tiles, and the DynamicSetting table was established to dynamically control app settings, specifically the expiration time of cached tiles.

### Code/API changes
* Update copy for "example" entries for List & Description fields & Contributor list page:
    - Update copy of Facility List example to: example: **Your Organization’s Name** Facility List June 2023
    - Update copy of Facility Description example to: example: This is the **Your Organization’s Name** list of suppliers for their retail products valid from Jan 2023 to June 2023
    - Update copy of rejected message to: "This list was rejected and will not be processed."
[OSDEV-640](https://opensupplyhub.atlassian.net/browse/OSDEV-640)
* In the Facility Claim Request form the field 'Preferred method of contact' has been done not mandatory. - [OSDEV-560](https://opensupplyhub.atlassian.net/browse/OSDEV-560)
* The new parameter `is_moderation_mode` has been added to GET and POST requests of the `/user-profile/{ID}/` API endpoint. - [OSDEV-637](https://opensupplyhub.atlassian.net/browse/OSDEV-637)
* [OSDEV-687](https://opensupplyhub.atlassian.net/browse/OSDEV-687) - Implement cache logic for the get_tile view to either use a cached tile or generate a new tile for caching. When a user interacts with the map and makes a new request for a tile, the system checks if the requested tile, identified by its path, is already cached in the database. If the tile is already cached in the TileCache table, the cached tile binary data is retrieved and returned, avoiding the need to regenerate the tile for improved performance. Each cached tile has a default expiration period of 604,800 seconds (7 days). However, the admin can reconfigure this duration in the Django admin panel.
* Delete all Jenkins-related files since Jenkins is no longer in use.
* Move the maintenance page to the project repository, specifically to `src/maintenance`, to track the history of its changes.

### Architecture/Environment changes
* Remove FacilityDownloadSerializer and replace it with FacilityIndexDownloadSerializer
* Add a special Django management command, `install_db_exts`, that will install all the necessary PostgreSQL extensions for the database based on the required DB extensions for the 1.7.0 release.
* Create the `reset_database` Django management command that resets the database and repopulates it with fixture data, including facilities and matches. Update the `scripts/reset_database` shell script to include the call to this command, making it available for local development when it needs to be run inside the failed Django container for the first time. Also, rename shell scripts and affected management commands to enhance readability.

### Bugfix
* Increase amount of facilities downloaded to 100 per red and reduce time per request in 4-5 times
Fix issue with exceeding API requests. [OSDEV-557](https://opensupplyhub.atlassian.net/browse/OSDEV-442)

### What's new
* Updated copy for "example" entries for List & Description fields & Contributor list page
[OSDEV-640](https://opensupplyhub.atlassian.net/browse/OSDEV-640)
* The field 'Preferred method of contact' has been done not mandatory in the Facility Claim Request form. When the user fills this form he/she can skip this field. - [OSDEV-560](https://opensupplyhub.atlassian.net/browse/OSDEV-560)
* Data Moderator Profile. Implement the ability to activate the Merge function on the Facility Search page. - [OSDEV-637](https://opensupplyhub.atlassian.net/browse/OSDEV-637)
* [OSDEV-302](https://opensupplyhub.atlassian.net/browse/OSDEV-302), [OSDEV-667](https://opensupplyhub.atlassian.net/browse/OSDEV-667) - Enable data moderators to trigger merges from the search results screen. Checkboxes were added to the search page right before each item in the search results to allow users to select facilities for merging. A "Merge" button was also implemented to open the Merge modal window, where all the data about the selected facilities is downloaded.
* [OSDEV-684](https://opensupplyhub.atlassian.net/browse/OSDEV-684) Removed Google Translate Plug-In in the system & UI Element

### Release instructions:
* apply migrations up to 0133_introduce_tile_caching
* apply command index_facilities_new


## Release 1.6.1

## Introduction
* Product name: Open Supply Hub
* Release date: November 8, 2023

### Database changes
#### Migrations:
- 0130_facility_index_gin_index - implement indexes for fields on "api_facilityindexnew" table related to tile generation

#### Schema changes
* indexing fields in api_facilityindexnew
    * contrib_types
    * contributors_id
    * lists

### Architecture/Environment changes
* Reconfigure CPU resources so that every worker uses 2 cores - [OSDEV-657](https://opensupplyhub.atlassian.net/browse/OSDEV-657)
* Add Code Quality pipelines

### Bugfix
* Implement indexing of fields related to tile generation in api_facilityindexnew table [OSDEV-654](https://opensupplyhub.atlassian.net/browse/OSDEV-654)

### Release instructions:
- apply migrations up to 0130_facility_index_gin_index


## Release 1.6.0

## Introduction
* Product name: Open Supply Hub
* Release date: November 4, 2023

### Database changes
#### Migrations:
- 0126_add_tables_a_b_test - add tables api_facilitylistitemtemp & api_facilitymatchtemp for A/B Test purpose
- 0127_search_by_private_contributor_types - add contributor types from non-public lists to api_facilityindexnew table
- 0128_custom_text_implementation - creates custom_text SQL functions and updated index_facilities and index_facilities_by to use it
- 0129_delete_facility_index - removes api_facilityindex table

#### Schema changes
* introduce fields to api_facility_list_items
    * raw_json:JSON
    * raw_header:Text
* introduce table api_facilitylistitemfield - key-value storage for both mandatory and custom facility list item fields.
* introduce procedure custom_text - evaluates array required for advanced search by custom fields
* update index_facilities and index_facilities_by procedures to evaluate custom_text add custom_text_serach using custom_text from above
* introduce tables api_facilitylistitemtemp & api_facilitymatchtemp as a copy of api_facilitylistitem & api_facilitymatch for A/B Test to store match results
* remove api_facilityindex table

### Code/API changes
* Endpoint /contributor-lists/ has been deprecated
* The new endpoint /contributor-lists-sorted/ has been created: View Facility Lists that are both active and approved filtered by Contributor sorted by creation date and changed response type to list of objects.
- [OSDEV-218](https://opensupplyhub.atlassian.net/browse/OSDEV-218)
* Connect new tables (api_facilitylistitemtemp & api_facilitymatchtemp) to existing parsing & geocoding result storing
* Trigger matching process on Dedupe Hub through Kafka Producer on Django side
- [OSDEV-507](https://opensupplyhub.atlassian.net/browse/OSDEV-507)

### Architecture/Environment changes
* Update rollbar token - [OSDEV-581](https://opensupplyhub.atlassian.net/browse/OSHUB-581)
* Deployed Dedupe Hub standalone service & Kafka event streaming service for A/B Test purpose - [OSDEV-507](https://opensupplyhub.atlassian.net/browse/OSDEV-507)
* Kafka added to infrastructure (AWS MSK) - [OSDEV-428](https://opensupplyhub.atlassian.net/browse/OSDEV-428)
* Dedupe Hub service added to ECS Cluster - [OSDEV-430](https://opensupplyhub.atlassian.net/browse/OSDEV-430)
* Infrastructure environments not depended on python (django app environment) - [OSDEV-424](https://opensupplyhub.atlassian.net/browse/OSDEV-424)
* Reworked algorithm to manage DNS records - [OSDEV-414](https://opensupplyhub.atlassian.net/browse/OSDEV-414)
* Update AWS Terraform provider, move from Azavea repo & upgrade few modules for Terraform - [OSDEV-405](https://opensupplyhub.atlassian.net/browse/OSDEV-405)
* Replaced usage of FacilityIndex model by FacilityIndexNew.
* Removed FacilityIndex model
* Removed function get_custom_text
* Removed function index_custom_text from transactions
* Removed function index_extended_fields from transactions
* Removed function index_facilities from transactions
* Removed function index_sectors from transactions
* Removed get_sector_dict from transactions

### Bugfix
* Make search by non-public contributor types available [OSDEV-307](https://opensupplyhub.atlassian.net/browse/OSDEV-307)
* Make possibility to create embed map configuration for constributors with more than 2500 facilities [OSDEV-585](https://opensupplyhub.atlassian.net/browse/OSDEV-585)
* Make possibility to save data facilities even if they have no stored location [OSDEV-596](https://opensupplyhub.atlassian.net/browse/OSDEV-596)

### What's new
* Update README.md with the most recent information - [OSDEV-580](https://opensupplyhub.atlassian.net/browse/OSHUB-580)
* Update Rollbar's post_server_item tokens - [OSDEV-581](https://opensupplyhub.atlassian.net/browse/OSHUB-581)
* Contributor Lists. Order lists from a contributor by newest to oldest list - [OSDEV-218](https://opensupplyhub.atlassian.net/browse/OSDEV-218)

### Release instructions:
- apply migrations up to 0124_itroduce_raw_json
- execute command fill_raw_json
- apply migrations up to 0129_delete_facility_index
- apply command index_facilities_new<|MERGE_RESOLUTION|>--- conflicted
+++ resolved
@@ -22,12 +22,10 @@
 * *Describe code/API changes here.*
 
 ### Architecture/Environment changes
-<<<<<<< HEAD
 * *Describe architecture/environment changes here.*
 
 ### Bugfix
 * [OSDEV-1549](https://opensupplyhub.atlassian.net/browse/OSDEV-1549) - Added Django serialization check for all fields from the request body based on [the API specification](https://opensupplyhub.github.io/open-supply-hub-api-docs/) for POST and PATCH v1/production-locations endpoint, and appropriate errors return according to the request body schema in the API spec.
-=======
 * [OSDEV-899](https://opensupplyhub.atlassian.net/browse/OSDEV-899) - With this task, we split the Django container into two components: FE (React) and BE (Django). Requests to the frontend (React) will be processed by the CDN (CloudFront), while requests to the API will be redirected to the Django container. This approach will allow for more efficient use of ECS cluster computing resources and improve frontend performance.
 
   The following endpoints will be redirected to the Django container:
@@ -58,7 +56,6 @@
 
 ### Bugfix
 * *Describe bugfix here.*
->>>>>>> afdcf9be
 
 ### What's new
 * *Describe what's new here. The changes that can impact user experience should be listed in this section.*
