# Release Notes
All notable changes to this project will be documented in this file.

This project adheres to [Semantic Versioning](http://semver.org/spec/v2.0.0.html). The format is based on the `RELEASE-NOTES-TEMPLATE.md` file.

## Release 1.31.0

## Introduction
* Product name: Open Supply Hub
* Release date: March 8, 2025

### Database changes
* *Describe high-level database changes.*

#### Migrations:
* *Describe migrations here.*

#### Schema changes
* *Describe schema changes here.*

### Code/API changes
* *Describe code/API changes here.*

### Architecture/Environment changes
* *Describe architecture/environment changes here.*

### Bugfix
* [OSDEV-1747](https://opensupplyhub.atlassian.net/browse/OSDEV-1747) - All SLC pages have been made accessible only to authorized users.
* [OSDEV-1777](https://opensupplyhub.atlassian.net/browse/OSDEV-1777) - A consistent URL style was established across all pages of the SLC workflow. After the changes, the URL begins from `/contribute/single-location/`.
* [OSDEV-1678](https://opensupplyhub.atlassian.net/browse/OSDEV-1678) - Added asterisks next to each required form field (Name, Address, and Country) on the "Production Location Information" page. Highlighted an empty field and displayed an error message if it loses focus.
<<<<<<< HEAD
* [OSDEV-1787](https://opensupplyhub.atlassian.net/browse/OSDEV-1787) - The tooltip messages for the Claim button have been removed for all statuses of moderation events on the `Contribution Record` page and changed according to the design on `Thanks for adding data for this production location` pop-up.
=======
* [OSDEV-1778](https://opensupplyhub.atlassian.net/browse/OSDEV-1778) - Fixed the validation for number of workers field in POST, PATCH production locations API. The min field must be less than or equal to the max field.
>>>>>>> 6949aa0a

### What's new
* *Describe what's new here. The changes that can impact user experience should be listed in this section.*

### Release instructions:
* Ensure that the following commands are included in the `post_deployment` command:
    * `migrate`
    * `reindex_database`


## Release 1.30.0

## Introduction
* Product name: Open Supply Hub
* Release date: March 01, 2025

### Database changes
* [OSDEV-1662](https://opensupplyhub.atlassian.net/browse/OSDEV-1662) - Added a new field, `action_perform_by`, to the `api_moderationevent` table so we can handle and store moderation actions user data.

#### Migrations:
* 0166_add_moderationevent_action_perform_by.py - This migration added a new field, `action_perform_by`, to the existing table `api_moderationevent`.

### Code/API changes
* [OSDEV-1577](https://opensupplyhub.atlassian.net/browse/OSDEV-1577) - Added geo-bounding box query support to the GET `/api/v1/production-locations/` endpoint. To filter production locations whose geopoints fall within the bounding box, it is necessary to specify valid values for the parameters `geo_bounding_box[top]`, `geo_bounding_box[left]`, `geo_bounding_box[bottom]`, and `geo_bounding_box[right]`.

    The validation rules are as follows:
    * All coordinates of the geo-boundary box (top, left, bottom, right) must be provided.
    * All values must be integers.
    * The top and bottom coordinates must be between -90 and 90.
    * The left and right coordinates must be between -180 and 180.
    * The top must be greater than the bottom.
    * The right must be greater than the left.
* [OSDEV-1662](https://opensupplyhub.atlassian.net/browse/OSDEV-1662) - Updated Logstash mapping configuration to handle the new `action_perform_by` field for OpenSearch.
* [OSDEV-1748](https://opensupplyhub.atlassian.net/browse/OSDEV-1748) - Aligned SLC with current v1/production-locations validation. Removed validation for `number_of_workers` min >= max.

### Architecture/Environment changes
* [OSDEV-1515](https://opensupplyhub.atlassian.net/browse/OSDEV-1515) - Removed `rds_allow_major_version_upgrade` and `rds_apply_immediately` from the environment tfvars files (e.g., terraform-production.tfvars) to set them to `false` again, as the default values in `/deployment/terraform/variables.tf` are `false`. This is necessary to prevent unintended PostgreSQL major version upgrades since the target PostgreSQL 16.3 version has been reached.
* [OSDEV-1692](https://opensupplyhub.atlassian.net/browse/OSDEV-1692) - Update cache dependencies due to Ubuntu 20 image runner deprecation. See [link](https://github.blog/changelog/2024-12-05-notice-of-upcoming-releases-and-breaking-changes-for-github-actions/#actions-cache-v1-v2-and-actions-toolkit-cache-package-closing-down).
* [OSDEV-1580](https://opensupplyhub.atlassian.net/browse/OSDEV-1580) - The new architecture diagram of the OS Hub platform has been created in response to the penetration testing that will be conducted in February 2025. The diagram has been placed in the root of the `./doc/system_design/` folder, replacing the old diagrams that have been moved to the `./doc/system_design/archived/` folder as they are no longer valid. A new `./doc/system_design/README.md` file has also been created, with a reference to the new architecture/network diagram.
* [OSDEV-1785](https://opensupplyhub.atlassian.net/browse/OSDEV-1785) - Forked the aiokafka repository to the Open Supply Hub GitHub account, reverted to v0.8.0, and created a kafka-python-2.0.3 [branch](https://github.com/opensupplyhub/aiokafka/tree/kafka-python-2.0.3). Pinned kafka-python to v2.0.3 ([released](https://pypi.org/project/kafka-python/#history) on Feb 13, 2025) in the Dockerfile to install aiokafka from the forked repository and verified the local installation.

### Bugfix
* [OSDEV-1698](https://opensupplyhub.atlassian.net/browse/OSDEV-1698) - SLC: Refactored the "Submit Another Location" button link to direct users to the search-by-name-and-address form at /contribute/single-location?tab=name-address.
* [OSDEV-1700](https://opensupplyhub.atlassian.net/browse/OSDEV-1700) - SLC: Keep only one previous OS ID in the search result if it matches the search query.
* [OSDEV-1697](https://opensupplyhub.atlassian.net/browse/OSDEV-1697) - Added a redirect to the main page upon closing the SLC modal window to prevent the creation of multiple moderation events.
* [OSDEV-1695](https://opensupplyhub.atlassian.net/browse/OSDEV-1695) - [SLC] Enabled the claim button for updated production locations when a moderation event has a pending status. Disabled claim button explicitly if production location has pending claim status.
* [OSDEV-1701](https://opensupplyhub.atlassian.net/browse/OSDEV-1701) - Refactored "Go Back" button in production location info page.
* [OSDEV-1672](https://opensupplyhub.atlassian.net/browse/OSDEV-1672) - SLC. Implement collecting contribution data page (FE) - All Multi-Selects on the page have been fixed. They resize based on the number of items selected.
* [OSDEV-1549](https://opensupplyhub.atlassian.net/browse/OSDEV-1549) - Added Django serialization check for all fields from the request body based on [the API specification](https://opensupplyhub.github.io/open-supply-hub-api-docs/) for POST and PATCH v1/production-locations endpoint, and appropriate errors return according to the request body schema in the API spec.
* [OSDEV-1696](https://opensupplyhub.atlassian.net/browse/OSDEV-1696) - Added loader on single production location fetch; added error handling; added cleanup hook to clear production location data on component unmount.
* [OSDEV-1653](https://opensupplyhub.atlassian.net/browse/OSDEV-1653) - Added asterisks next to each required form field (Name, Address, and Country) on the "Search by Name and Address" tab. Highlighted an empty field and displayed an error message if it loses focus. Added proper styles for the error messages.
* [OSDEV-1699](https://opensupplyhub.atlassian.net/browse/OSDEV-1699) - The scroll position has been fixed from the bottom to the top after navigating from the bottom of the `Search results` page (press the `Select` button) to `Product Location Information`.
* [OSDEV-1589](https://opensupplyhub.atlassian.net/browse/OSDEV-1589) - Fixed layout issue on new `contribute` page.
* [OSDEV-1739](https://opensupplyhub.atlassian.net/browse/OSDEV-1739) - Applied state cleanup on modal unmount to prevent the same dialog from appearing when clicking on a different production location.
* [OSDEV-1744](https://opensupplyhub.atlassian.net/browse/OSDEV-1744) - Fixed the issue where the text `by user ID:` appeared even when `user_id` was `null` in Contribution Record page.
* [OSDEV-1779](https://opensupplyhub.atlassian.net/browse/OSDEV-1779) - SLC. Made Parent Company field as regular text field and apply snake_case keys to standard keys (e.g. `location_type`, `number_of_workers`, `parent_company`, `processing_type` and `product_type`) in request payload from production location info page to conform API specs.
* [OSDEV-1745](https://opensupplyhub.atlassian.net/browse/OSDEV-1745) - The `Search by Name and Address` tab was defined as default on the Production Location Search page.

### What's new
* [OSDEV-1662](https://opensupplyhub.atlassian.net/browse/OSDEV-1662) - Added a new field, `action_perform_by`, to the moderation event. This data appears on the Contribution Record page when a moderator perform any actions like `APPROVED` or `REJECTED`.

### Release instructions:
* Ensure that the following commands are included in the `post_deployment` command:
    * `migrate`
    * `reindex_database`
* Run `[Release] Deploy` pipeline for the target environment with the flag `Clear the custom OpenSearch indexes and templates` set to true - to update the index mapping for the `moderation-events` index after adding the new field `action_perform_by`. The `production-locations` will also be affected since it will clean all of our custom indexes and templates within the OpenSearch cluster.


## Release 1.29.0

## Introduction
* Product name: Open Supply Hub
* Release date: February 8, 2025

### Database changes
* [OSDEV-1515](https://opensupplyhub.atlassian.net/browse/OSDEV-1515) - Upgraded the PostgreSQL version from 13 to 16 for the database used in local development, DB anonymization, DB restore setup, and environments in the AWS cloud. Additionally, the pg_trgm extension has been upgraded to version 1.6 based on the available extension version for PostgreSQL 16.3 in AWS RDS. For more information, see [Extensions supported for RDS for PostgreSQL 16](https://docs.aws.amazon.com/AmazonRDS/latest/PostgreSQLReleaseNotes/postgresql-extensions.html#postgresql-extensions-16x).
* [OSDEV-1558](https://opensupplyhub.atlassian.net/browse/OSDEV-1558) - Added a new field, `action_type`, to the `api_moderationevent` table so we can handle and store moderation actions.

#### Migrations:
* 0163_refresh_pg_statistic_and_upgrade_postgres_extensions.py - Updated the SQL script within the migration that upgrades the DB extension versions to handle previously failure cases when a higher version is available for upgrade or when the extension is not installed. This is primarily useful for local development or DB resets in the Development environment, where migrations are applied from scratch, one by one. This fix will not negatively affect other environments, as the migration has already been applied and will not be reapplied. Additionally, the changes are backward compatible.
* 0164_refresh_pg_statistic_and_upgrade_postgres_extensions_after_db_upgrade_to_postgres_16.py - This migration refreshes the `pg_statistic` table after the upgrade to PostgreSQL 16 and upgrades the pg_trgm extension to version 1.6. The SQL script within the migration that upgrades the DB extension versions handles previously failure cases where a higher version is available for upgrade or where the extension is not installed.
* 0165_add_moderationevent_action_type.py - This migration added a new field, `action_type`, to the existing table `api_moderationevent`.

### Code/API changes
* [OSDEV-1581](https://opensupplyhub.atlassian.net/browse/OSDEV-1581) - Added support for Geohex grid aggregation to the GET `/api/v1/production-locations/` endpoint. To receive the Geohex grid aggregation list in the response, it is necessary to pass the `aggregation` parameter with a value of `geohex_grid` and optionally specify `geohex_grid_precision` with an integer between 0 and 15. If `geohex_grid_precision` is not defined, the default value of 5 will be used.
* [OSDEV-1558](https://opensupplyhub.atlassian.net/browse/OSDEV-1558) - Updated Logstash mapping configuration to handle the new `action_type` field for OpenSearch.

### Bugfix
* Some of the resources related to the Development AWS environment still have the `stg` prefix, which can be confusing since we also have a Staging environment with the same prefix. To clarify the resource names, including the database instance, the prefix has been updated from `stg` to `dev` for the development environment.

### What's new
* [OSDEV-1374](https://opensupplyhub.atlassian.net/browse/OSDEV-1374) - Implemented integration for the `Search results` page to show results of searching by name and address (`/contribute/production-location/search`):
    - Connected GET `v1/production-locations`.
    - Routing between pages `Production Location Search`,`Search returned no results`, `Production Location Information`, `Search results`, and `I don't see my Location` pop-up is configured.
    - Max result limit set to 100.
* [OSDEV-1365](https://opensupplyhub.atlassian.net/browse/OSDEV-1365) - SLC: Integrate collecting contribution data page.
* [OSDEV-1370](https://opensupplyhub.atlassian.net/browse/OSDEV-1370) - SLC: Connect Backend API submission with "Thank for Submitting" screen
    - Integrated `POST /v1/production-locations/` in `/contribute/production-location/info/` page.
    - Integrated `PATCH /v1/production-locations/` in `/contribute/production-location/{os_id}/info/` page.
    - Production location info page is now rendered using two routes: /contribute/production-location/info/ and /contribute/production-location/{os_id}/info/. First route for creating new production location, second is for updating existing one.
    - Implemented error popup on error response for `PATCH | POST /v1/production-locations/`.
    - Implemented error popup on error response for `GET /v1/moderation-events/{moderation_id}`.
    - Integrated "Thank for Submitting" modal dialog. When popup is appeared, path parameter `{moderation-id}` will be attached to `/contribute/production-location/{os_id}/info/` or `/contribute/production-location/info/`.
    - Implemented temporary saving of moderation events in local storage for a seamless user experience.
    - Created separate mobile and desktop layouts for "Thank for Submitting" modal dialog.
    - Created link to claim from "Thank for Submitting" modal dialog only if production location is available for claim and moderation event is not pending.
    - Implemented serializing and validation production location fields before passing to the "Thank for Submitting" modal dialog.
    - Refactored routing between search results page and production location info page. Search parameters are now stored in the Redux state, so the 'Go Back' button in production location info page will lead to the previous search.
* [OSDEV-1558](https://opensupplyhub.atlassian.net/browse/OSDEV-1558) - Added a new field, `action_type`, to the moderation event. This data appears on the Contribution Record page when a moderator creates a new location or matches it to an existing one.

### Release instructions:
* Ensure that the following commands are included in the `post_deployment` command:
    * `migrate`
    * `reindex_database`
* Run `[Release] Deploy` pipeline for the target environment with the flag `Clear the custom OpenSearch indexes and templates` set to true - to update the index mapping for the `moderation-events` index after adding the new field `action_type`. The `production-locations` will also be affected since it will clean all of our custom indexes and templates within the OpenSearch cluster.
* This release will upgrade PostgreSQL from version 13 to version 16.
    * The upgrade will be performed automatically by Terrafrom and AWS, but some steps need to be completed **before** and **after** the upgrade. Please refer to [the Confluence article](https://opensupplyhub.atlassian.net/wiki/spaces/SD/pages/640155649/PostgreSQL+database+upgrade+from+version+13+to+version+16) for detailed instructions.
    * Steps to be completed before the upgrade are marked with the statement: "**This should be done before deploying the upgraded database.**". Post-upgrade tasks can be found under the [After the PostgreSQL major version upgrade](https://opensupplyhub.atlassian.net/wiki/spaces/SD/pages/640155649/PostgreSQL+database+upgrade+from+version+13+to+version+16#After-the-PostgreSQL-major-version-upgrade) section.
    * In case of an unsuccessful release along with the database upgrade, follow the instructions under the [Guide for rolling back the PostgreSQL major version upgrade](https://opensupplyhub.atlassian.net/wiki/spaces/SD/pages/640155649/PostgreSQL+database+upgrade+from+version+13+to+version+16#Guide-for-rolling-back-the-PostgreSQL-major-version-upgrade) section.


## Release 1.28.1

## Introduction
* Product name: Open Supply Hub
* Release date: January 31, 2025

### Bugfix
* [OSDEV-1626](https://opensupplyhub.atlassian.net/browse/OSDEV-1626) - Temporarily hid the new contribution page `Add Location Data` and re-enabled the old navigation to the `List Upload` page via the `/contribute` path.


## Release 1.28.0

## Introduction
* Product name: Open Supply Hub
* Release date: January 25, 2025

### Database changes
* [OSDEV-1514](https://opensupplyhub.atlassian.net/browse/OSDEV-1514) - Upgraded the PostgreSQL version from 12 to 13 for the database used in local development, DB anonymization, DB restore setup, and environments in the AWS cloud. Additionally, the postgis and pg_trgm extensions have been upgraded to versions 3.4.2 and 1.5, respectively, based on the available extension versions for PostgreSQL 13.15 in AWS RDS. For more information, see [Extensions supported for RDS for PostgreSQL 13](https://docs.aws.amazon.com/AmazonRDS/latest/PostgreSQLReleaseNotes/postgresql-extensions.html#postgresql-extensions-13x). Allowed major version upgrades and activated the `apply immediately` flag to perform the PostgreSQL major version upgrade in AWS.

#### Migrations:
* 0163_refresh_pg_statistic_and_upgrade_postgres_extensions.py - This migration refreshes the `pg_statistic` table after the upgrade to PostgreSQL 13 and upgrades the postgis and pg_trgm extensions to versions 3.4.2 and 1.5, respectively.

### Code/API changes
* [OSDEV-1514](https://opensupplyhub.atlassian.net/browse/OSDEV-1514) - Corrected spelling mistakes in the `src/anon-tools/do_dump.sh` file and in the name of the folder `database_anonymizer_sheduled_task`. Removed the unused `src/anon-tools/anon.sql` file and the redundant `src/anon-tools/initdb.sql` file. Removed commented-out code in the `src/anon-tools/Dockerfile.dump` and `deployment/terraform/database_anonymizer_scheduled_task/docker/database_anonymizer.py` files.
* [OSDEV-1523](https://opensupplyhub.atlassian.net/browse/OSDEV-1523) - Updated `export_csv.py` to enable uploading to Google Drive and implemented cursor-based pagination for the export.

### Architecture/Environment changes
* [OSDEV-1514](https://opensupplyhub.atlassian.net/browse/OSDEV-1514) - Introduced `rds_allow_major_version_upgrade` and `rds_apply_immediately` Terraform variables to enable or disable major version upgrades and the `apply immediately` flag, depending on the environment.
* [OSDEV-1523](https://opensupplyhub.atlassian.net/browse/OSDEV-1523) - Added a new batch job that triggers the export_csv.py command on the first day of each month to upload bulk data of production locations to Google Drive.

### What's new
* [OSDEV-40](https://opensupplyhub.atlassian.net/browse/OSDEV-40) - Created new page for `/contribute` to choose between multiple & single location upload. Replaced current multiple list upload to `/contribute/multiple-locations`. Changed `Upload Data` to `Add Data` text.
* [OSDEV-1117](https://opensupplyhub.atlassian.net/browse/OSDEV-1117) - Implemented integration of Contribution Record Page (`/dashboard/moderation-queue/contribution-record/{moderation_id}`):
    - Connected GET `api/v1/moderation-events/{moderation_id}/`.
    - Connected GET `api/v1/production-locations?name={productionLocationName}&country={countryCode}&address={address}` to get potential matches using OpenSearch engine.
    - Connected PATCH `/v1/moderation-events/{moderation_id}/` (for Reject button).
    - Connected POST `/v1/moderation-events/{moderation_id}/production-locations/` (for Create New Location button).
    - Connected PATCH `/v1/moderation-events/{moderation_id}/production-locations/{os_id}/` (for Confirm potential match button).
    - UI improvements:
        - Added a toast component to display notifications during moderation event updates.
        - Introduced a backdrop to prevent accidental clicks on other buttons during the update process.
    - Applied Django Signal for moderation-events OpenSearch index.
* [OSDEV-1524](https://opensupplyhub.atlassian.net/browse/OSDEV-1524) - Updated salutations in automated emails to ensure a consistent and professional experience of communication from OS Hub.
* [OSDEV-1129](https://opensupplyhub.atlassian.net/browse/OSDEV-1129) - The UI for the results page for name and address search was implemented. It includes the following screens:
    * Successful Search: If the search is successful, the results screen displays a list of production locations. Each item includes the following information about the production location: name, OS ID, address, and country name. Users can either select a specific production location or press the "I don’t see my Location" button, which triggers a confirmation dialog window.
    * Confirmation Dialog Window: In this window, users can confirm that no correct location was found using the provided search parameters. They can either proceed to create a new production location or return to the search.
    * Unsuccessful Search: If the search is unsuccessful, an explanation is provided along with two options: return to the search or add a new production location.
* [OSDEV-1579](https://opensupplyhub.atlassian.net/browse/OSDEV-1579) - Updated the API limit automated email to remove an outdated link referring to OAR and improve the languate for clarity. With this update the contributor will be informed of the correct process to follow if they have reached their API calls limit.

### Release instructions:
* Ensure that the following commands are included in the `post_deployment` command:
    * `migrate`
    * `reindex_database`
* This release will upgrade PostgreSQL from version 12 to version 13.
    * The upgrade will be performed automatically by Terrafrom and AWS, but some steps need to be completed **before** and **after** the upgrade. Please refer to [the Confluence article](https://opensupplyhub.atlassian.net/wiki/spaces/SD/pages/620134402/PostgreSQL+database+upgrade+from+version+12+to+version+13) for detailed instructions.
    * Steps to be completed before the upgrade are marked with the statement: "**This should be done before deploying the upgraded database.**". Post-upgrade tasks can be found under the [After the PostgreSQL major version upgrade](https://opensupplyhub.atlassian.net/wiki/spaces/SD/pages/620134402/PostgreSQL+database+upgrade+from+version+12+to+version+13#After-the-PostgreSQL-major-version-upgrade) section.
    * In case of an unsuccessful release along with the database upgrade, follow the instructions under the [Guide for rolling back the PostgreSQL major version upgrade](https://opensupplyhub.atlassian.net/wiki/spaces/SD/pages/620134402/PostgreSQL+database+upgrade+from+version+12+to+version+13#Guide-for-rolling-back-the-PostgreSQL-major-version-upgrade) section.


## Release 1.27.0

## Introduction
* Product name: Open Supply Hub
* Release date: January 11, 2025

### Database changes
#### Migrations:

#### Schema changes

### Code/API changes
* [OSDEV-1409](https://opensupplyhub.atlassian.net/browse/OSDEV-1409) - Introduced a new PATCH `/api/v1/moderation-events/{moderation_id}/production-locations/{os_id}/` endpoint. This endpoint allows the creation of a new contribution for an existing production location based on the provided moderation event.
* [OSDEV-1336](https://opensupplyhub.atlassian.net/browse/OSDEV-1336) - Introduced a new PATCH `/api/v1/production-locations/{os_id}/` endpoint based on the API v1 specification. This endpoint allows the creation of a new moderation event for updating the production location with the given details. Basically, the endpoint can be used to contribute to an existing location.
* [OSDEV-1336](https://opensupplyhub.atlassian.net/browse/OSDEV-1336) - Dynamic mapping for the new fields in the `moderation-events` index has been disabled for those that don't have an explicit mapping defined. This change helps avoid indexing conflicts, such as when a field is initially indexed with one data type (e.g., long), but later an entry with a different data type for the same field is indexed, causing the entire entry to fail indexing. After this change, fields with an explicit mapping will be indexed, while other fields will not be indexed or searchable, but will still be displayed in the document.

### Architecture/Environment changes

### Bugfix
* [OSDEV-1492](https://opensupplyhub.atlassian.net/browse/OSDEV-1492) - Fixed an issue where invalid manually entered dates were not validated on the UI, resulting in API errors with message “The request query is invalid.” on `Moderation Queue` page. Invalid dates are now trimmed and properly handled.
* [OSDEV-1493](https://opensupplyhub.atlassian.net/browse/OSDEV-1493) - Fixed an issue where the backend sorts countries not by `name` but by their `alpha-2 codes` in `GET /api/v1/moderation-events/` endpoint.
* [OSDEV-1532](https://opensupplyhub.atlassian.net/browse/OSDEV-1532) - Fixed the date range picker on the `Moderation Queue` page. A Data Moderator can change the Before date even if an Error message is displayed.
* [OSDEV-1533](https://opensupplyhub.atlassian.net/browse/OSDEV-1533) - The presentation of the `Moderation Decision Date` in the `Moderation Queue` table has been corrected. If the "status_change_date" is missing in the object, it now displays as "N/A".
* [OSDEV-1196](https://opensupplyhub.atlassian.net/browse/OSDEV-1196) - The `?sort_by=contributors_desc` query parameter is only appended to URLs on the `/facilities` page and is excluded from all other pages. The error caused by the property type that occurred during local test execution has been resolved.
* [OSDEV-1397](https://opensupplyhub.atlassian.net/browse/OSDEV-1397) - GET `/api/parent-companies/` request has been removed from the Open Supply Hub page and ClaimFacility component. Parent Company Select is a regular input field that allows the creation of multiple parent company names for filter on this page.
* [OSDEV-1556](https://opensupplyhub.atlassian.net/browse/OSDEV-1556) - Fixed validation of `os_id` for PATCH `/api/v1/moderation-events/{moderation_id}/production-locations/{os_id}/` endpoint.
* [OSDEV-1563](https://opensupplyhub.atlassian.net/browse/OSDEV-1563) - Fixed updating of the moderation decision date after moderation event approval.

### What's new
* [OSDEV-1376](https://opensupplyhub.atlassian.net/browse/OSDEV-1376) - Updated automated emails for closure reports (report_result) to remove the term "Rejected" for an improved user experience. Added link to Closure Policy and instructions for submitting a Reopening Report to make the process easier to understand for users.
* [OSDEV-1383](https://opensupplyhub.atlassian.net/browse/OSDEV-1383) - Edited text of the automated email that notifies a contributor when one of their facilities has been claimed. The new text provides more information to the contributor to understand the claim process and how they can encourage more of their facilities to claim their profile.
* [OSDEV-1474](https://opensupplyhub.atlassian.net/browse/OSDEV-1474) - Added contributor type value to response of `/api/contributors/` endpoint.
* [OSDEV-1130](https://opensupplyhub.atlassian.net/browse/OSDEV-1130) A new page, `Production Location Information`, has been implemented. It includes the following inputs:
    * Required and pre-fillable fields:
        - Name
        - Address
        - Country
    * Additional information section: Fields for optional contributions from the owner or manager of the production location, including sector(s), product type(s), location type(s), processing type(s), number of workers, and parent company.
The page also features `Go Back` and `Submit` buttons for navigation and form submission.

### Release instructions:
* Ensure that the following commands are included in the `post_deployment` command:
    * `migrate`
    * `reindex_database`
* Run `[Release] Deploy` pipeline for the target environment with the flag `Clear the custom OpenSearch indexes and templates` set to true - to refresh the index mappings for the `moderation-events` index after disabling dynamic mapping for the new fields that don't have an explicit mapping defined. The `production-locations` will also be affected since it will clean all of our custom indexes and templates within the OpenSearch cluster


## Release 1.26.0

## Introduction
* Product name: Open Supply Hub
* Release date: December 14, 2024

### Database changes
#### Migrations:
* 0162_update_moderationevent_table_fields.py - This migration updates the ModerationEvent table and its constraints.

#### Schema changes
* [OSDEV-1158](https://opensupplyhub.atlassian.net/browse/OSDEV-1158) - The following updates to the ModerationEvent table have been made:
    1. Set `uuid` as the primary key.
    2. Make `geocode_result` field optional. It can be blank if lat and lng
    have been provided by user.
    3. Remove redundant `blank=False` and `null=False` constraints, as these are
    the default values for model fields in Django and do not need to be
    explicitly set.
    4. Make `contributor` field non-nullable, as the field should not be left
    empty. It is required to have information about the contributor.
    5. Allow `claim` field to be blank. This change reflects the fact that
    a moderation event may not always be related to a claim, so the field can
    be left empty.

### Code/API changes
* [OSDEV-1453](https://opensupplyhub.atlassian.net/browse/OSDEV-1453) - The `detail` keyword instead of `message` has been applied in error response objects for V1 endpoints.
* [OSDEV-1346](https://opensupplyhub.atlassian.net/browse/OSDEV-1346) - Disabled null values from the response of the OpenSearch. Disabled possible null `os_id`, `claim_id` and `source` from `PATCH /api/v1/moderation-events/{moderation_id}/` response.
* [OSDEV-1410](https://opensupplyhub.atlassian.net/browse/OSDEV-1410) - Introduced a new POST `/api/v1/moderation-events/{moderation_id}/production-locations/` endpoint
* [OSDEV-1449](https://opensupplyhub.atlassian.net/browse/OSDEV-1449) - **Breaking changes** to the following endpoints:
  - GET `v1/moderation-events/`
  - GET `v1/production-locations/`

  **Changes include:**
  - Refactored `sort_by` parameter to improve sorting functionality.
  - Split `search_after` parameter into `search_after_value` and `search_after_id` for better pagination control.

* [OSDEV-1158](https://opensupplyhub.atlassian.net/browse/OSDEV-1158) - The following features and improvements have been made:
    1. Introduced a new POST `/api/v1/production-locations/` endpoint based on the API v1 specification. This endpoint allows the creation of a new moderation event for the production location creation with the given details.
    2. Removed redundant redefinition of paths via the `as_view` method for all the v1 API endpoints since they are already defined via `DefaultRouter`.
* [OSDEV-1468](https://opensupplyhub.atlassian.net/browse/OSDEV-1468) - Limit the `page` parameter to `100` for the GET `/api/facilities/` endpoint. This will help prevent system downtimes, as larger pages (OFFSET) make it harder for the database to retrieve data, especially considering the large amount of data we have.

### Architecture/Environment changes
* [OSDEV-1170](https://opensupplyhub.atlassian.net/browse/OSDEV-1170) - Added the ability to automatically create a dump from the latest shared snapshot of the anonymized database from Production environment for use in the Test and Pre-Prod environments.
* In light of recent instances(on 12/03/2024 UTC and 12/04/2024 UTC) where the current RDS disk storage space limit was reached in Production, the RDS storage size has been increased to `256 GB` in the Production, Test, and Pre-prod environments to accommodate the processing of larger volumes of data. The configurations for the Test and Pre-prod environments have also been updated to maintain parity with the Production environment.
* Right-sized the resources for Django containers across all environments and the RDS instance in the Production and Preprod environments. This will result in a savings of approximately $2,481. The following changes have been made:
    - Production:
        - RDS instance type was changed from `db.m6in.8xlarge` to `db.m6in.4xlarge`.
        - ECS tasks for Django containers: the number was reduced from `12` to `10`, and memory was reduced from `8GB` to `4GB`.
    - Preprod:
        - RDS instance type was changed from `db.m6in.8xlarge` to `db.m6in.4xlarge`.
        - ECS tasks for Django containers: the number was reduced from `12` to `10`, and memory was reduced from `8GB` to `4GB`.
        - These changes were made to maintain parity with the Production environment, as it is a copy of that environment.
    - Staging:
        - ECS tasks for Django containers: memory was reduced from `8GB` to `2GB`.
    - Test:
        - ECS tasks for Django containers: memory was reduced from `8GB` to `4GB`.
    - Development:
        - ECS tasks for Django containers: memory was reduced from `8GB` to `1GB`, and CPU was reduced from `1 vCPU` to `0.5 vCPU`.

### Bugfix
* [OSDEV-1388](https://opensupplyhub.atlassian.net/browse/OSDEV-1388) - The waiter from boto3 cannot wait more than half an hour so we replaced it with our own.
* It was found that clearing OpenSearch indexes didn’t work properly because the templates weren’t cleared. After updating the index mappings within the index template files, the index template remained unchanged because only the indexes were deleted during deployment, not both the indexes and their templates. This caused conflicts and prevented developers' updates from being applied to the OpenSearch indexes.
This issue has been fixed by adding additional requests to delete the appropriate index templates to the `clear_opensearch.sh.tpl` script, which is triggered when clearing OpenSearch during deployment to any environment.
* [OSDEV-1482](https://opensupplyhub.atlassian.net/browse/OSDEV-1482) - The `GET api/v1/moderation-events/{moderation_id}` endpoint returns a single response instead of an array containing one item.
* [OSDEV-1511](https://opensupplyhub.atlassian.net/browse/OSDEV-1511) - Updated google maps api version to 3.57 for ReactLeafletGoogleLayer component (3.51 not supported).

### What's new
* [OSDEV-1132](https://opensupplyhub.atlassian.net/browse/OSDEV-1132) - Added FE for the "thanks for submitting" screen when user submits production location's data.
* [OSDEV-1373](https://opensupplyhub.atlassian.net/browse/OSDEV-1373) - The tab `Search by Name and Address.` on the Production Location Search screen has been implemented. There are three required properties (name, address, country). The "Search" button becomes clickable after filling out inputs, creates a link with parameters, and allows users to proceed to the results screen.
* [OSDEV-1175](https://opensupplyhub.atlassian.net/browse/OSDEV-1175) - New Moderation Queue Page was integrated with `GET api/v1/moderation-events/` endpoint that include pagination, sorting and filtering.

### Release instructions:
* Ensure that the following commands are included in the `post_deployment` command:
    * `migrate`
    * `reindex_database`
* Run `[Release] Deploy` pipeline for the target environment with the flag `Clear the custom OpenSearch indexes and templates` set to true - to refresh the index mappings for the `production-locations` and `moderation-events` indexes after fixing the process of clearing the custom OpenSearch indexes. It will clean all of our custom indexes and templates within the OpenSearch cluster.


## Release 1.25.0

## Introduction
* Product name: Open Supply Hub
* Release date: November 30, 2024

### Database changes
#### Migrations:
* 0159_alter_status_of_moderation_events_table.py - This migration alters status of api_moderationevent table.
* 0160_allow_null_parsing_errors_in_facilitylist.py - This migration allows empty parsing_errors in api_facilitylist.
* 0161_create_disable_list_uploading_switch.py - This migration creates disable_list_uploading switch in the Django admin panel and record in the waffle_switch table.

#### Schema changes
* [OSDEV-1346](https://opensupplyhub.atlassian.net/browse/OSDEV-1346) - Alter status options for api_moderationevent table.
* [OSDEV-1411](https://opensupplyhub.atlassian.net/browse/OSDEV-1411) - Allows empty parsing_errors in api_facilitylist.

### Code/API changes
* [OSDEV-1346](https://opensupplyhub.atlassian.net/browse/OSDEV-1346) - Create GET request for `v1/moderation-events` endpoint.
* [OSDEV-1429](https://opensupplyhub.atlassian.net/browse/OSDEV-1429) - The list upload switcher has been created to disable the `Submit` button on the List Contribute page through the Switch page in the Django admin panel during the release process. Implemented a check on the list upload endpoint.
* [OSDEV-1332](https://opensupplyhub.atlassian.net/browse/OSDEV-1332) - Introduced new `PATCH api/v1/moderation-events/{moderation_id}` endpoint
to modify moderation event `status`.
* [OSDEV-1347](https://opensupplyhub.atlassian.net/browse/OSDEV-1347) - Create GET request for `v1/moderation-events/{moderation_id}` endpoint.
* Update `/v1/production-locations/{os_id}` endpoint to return a single object instead of multiple objects. Also, add unit tests for the `ProductionLocationsViewSet`.
* The RDS instance has been upgraded as follows: for `production` and `preprod`, it is now `db.m6in.8xlarge`, and for `test`, it has been upgraded to `db.t3.xlarge`.
* [OSDEV-1467](https://opensupplyhub.atlassian.net/browse/OSDEV-1467) - Implemented disabling endpoint `POST /api/facilities/` during the release process. It is raising an error message with status code 503.

### Architecture/Environment changes
* Increased the memory for the Dedupe Hub instance from 8GB to 12GB in the `production` and `pre-prod` environments to reduce the risk of container overload and minimize the need for reindexing in the future.

### Bugfix
* [OSDEV-1448](https://opensupplyhub.atlassian.net/browse/OSDEV-1448) - The map on the production location’s profile and the production location marker have been fixed. Improved the handling of SQL query parameters for better execution accuracy.
* [OSDEV-1411](https://opensupplyhub.atlassian.net/browse/OSDEV-1411) - Django Admin: Fixed an issue when updating the facility list with an empty array in the `parsing errors` field.

### Release instructions:
* Ensure that the following commands are included in the `post_deployment` command:
    * `migrate`
    * `reindex_database`


## Release 1.24.0

## Introduction
* Product name: Open Supply Hub
* Release date: November 16, 2024

### Code/API changes
* [OSDEV-1335](https://opensupplyhub.atlassian.net/browse/OSDEV-1335) - Explicitly set the number of shards and the number of replicas for the "production locations" and "moderation events" OpenSearch indexes. Based on the OpenSearch documentation, a storage size of 10–30 GB is preferred for workloads that prioritize low search latency. Additionally, having too many small shards can unnecessarily exhaust memory by storing excessive metadata. Currently, the "production locations" index utilizes 651.9 MB, including replicas, while the "moderation events" index is empty. This indicates that one shard and one replica should be sufficient for the "production locations" and "moderation events" indexes.
* Moved all the files related to the OpenSearch service to the existing `src/django/api/services/opensearch` folder within the `api` app of the Django application. This should make it easier to navigate through the files and clarify the location of all OpenSearch service-related files in one place within the `api` app in Django.

### Architecture/Environment changes
* The OpenSearch version has been increased to 2.15.
* [OSDEV-1335](https://opensupplyhub.atlassian.net/browse/OSDEV-1335) - The new "moderation events" Logstash pipeline has been configured and implemented to collect moderation event data from the current PostgreSQL database and save it to OpenSearch. This setup allows for fast searches on the moderation events data.
* [OSDEV-1387](https://opensupplyhub.atlassian.net/browse/OSDEV-1387) - The SQL query for generating tiles from PostgreSQL+PostGIS has been reimplemented to avoid using the JOIN + GROUP BY clause. This change reduces the number of subqueries and their asymptotic complexity. Additionally, an option to set an upper limit on facility counts in the 'count' clause has been introduced, capped at 100, which doubles the query's performance. Throttling has been removed for tile generation endpoints.
* [OSDEV-1171](https://opensupplyhub.atlassian.net/browse/OSDEV-1171) - RDS instances for `staging` and `test` have beed decreased to `db.t3.large`
* Playwright has been introduced as the main framework for end-to-end testing:
    * Added a new Playwright testing service to the Docker configuration
    * Implemented initial test cases to verify core functionality
    * Integrated Playwright tests into the CI pipeline via GitHub Actions
    * Added necessary configuration files and dependencies for the e2e testing project
* The RDS instance for `production` has been upgraded to `db.m6in.4xlarge` and configured to operate in a single Availability Zone.

### Bugfix
* [OSDEV-1335](https://opensupplyhub.atlassian.net/browse/OSDEV-1335) - Fixed the assertion in the test for the `country.rb` filter of the "production locations" Logstash pipeline. The main issue was with the evaluation of statements in the Ruby block. Since only the last statement is evaluated in a Ruby block, all the checks were grouped into one chain of logical statements and returned as a `result` variable at the end.

### What's new
* [OSDEV-1116](https://opensupplyhub.atlassian.net/browse/OSDEV-1116) - A new Contribution Record Page has been developed to enable quick identification and moderation of contributions. This page includes two main sections: Moderation Event Data and Potential Matches, along with a set of buttons designed to facilitate the moderation process.
* [OSDEV-1120](https://opensupplyhub.atlassian.net/browse/OSDEV-1120) - A new Moderation Queue Dashboard page has been introduced, featuring three essential components:
    * Moderation Events Table: Allows users to view and manage moderation events more effectively.
    * Filtering Options: Multiple filter fields enable users to customize the displayed events based on different criteria, making it easier to find specific events.
    * Download Excel Button: Provides the ability to export the list of displayed moderation events as an XLSX file for offline analysis and record-keeping.

### Release instructions:
* The following steps should be completed while deploying to Staging or Production:
    1. Run the `[Release] Deploy` pipeline for these environments with the flag 'Clear OpenSearch indexes' set to true. This will allow Logstash to refill OpenSearch since the OpenSearch instance will be recreated due to the version increase. It is also necessary due to changes in the OpenSearch index settings.
    2. Open the triggered `Deploy to AWS` workflow and ensure that the `apply` job is completed. **Right after** finishing the `apply` job, follow these instructions, which should be the last steps in setting up the recreated OpenSearch instance:
        - Copy the ARN of the `terraform_ci` user from the AWS IAM console.
            - Navigate to the AWS console's search input, type "IAM", and open the IAM console.
            - In the IAM console, find and click on the "Users" tab.
            - In the list of available users, locate the `terraform_ci` user, click on it, and on that page, you will find its ARN.
        - After copying this value, go to the AWS OpenSearch console in the same way you accessed the IAM console.
        - Open the available domains and locate the domain for the corresponding environment. Open it, then navigate to the security configuration and click "Edit".
        - Find the section titled "Fine-grained access control", and under this section, you will find an "IAM ARN" input field. Paste the copied ARN into this field and save the changes. It may take several minutes to apply. Make sure that the "Configuration change status" field has green status.
    3. Then, return to the running `Deploy to AWS` workflow and ensure that the logs for `clear_opensearch` job do not contain errors related to access for deleting the OpenSearch index or lock files in EFS storage. In case of **an access error**, simply rerun the `Deploy to AWS` workflow manually from the appropriate release Git tag.


## Release 1.23.0

## Introduction
* Product name: Open Supply Hub
* Release date: November 02, 2024

### Database changes
#### Migrations:
* 0158_create_moderation_events_table.py - This migration creates api_moderationevent table for Moderation Queue.

#### Schema changes
* [OSDEV-1229](https://opensupplyhub.atlassian.net/browse/OSDEV-1229) - Created Moderation Events Postgres table to track moderation events in the database.

### Code/API changes
* Throttling has been introduced for tiles/* endpoints, limiting requests to 300 per minute.
* [OSDEV-1328](https://opensupplyhub.atlassian.net/browse/OSDEV-1328) The OpenSearch tokenizer has been changed to `lowercase` to get better search results when querying the GET /v1/production-locations/ endpoint.

### Architecture/Environment changes
* Resource allocation has been optimized for the staging environment. The number of ECS tasks for the Django app has been reduced from 6 to 4, while maintaining system stability.

### Release instructions:
* Ensure that the following commands are included in the `post_deployment` command:
    * `migrate`
* Run `[Release] Deploy` pipeline for an existing environment with the flag 'Clear OpenSearch indexes' set to true - to let the tokenizer parse full text into words with new configurations.


## Release 1.22.0

## Introduction
* Product name: Open Supply Hub
* Release date: October 19, 2024

### Database changes
#### Migrations:
* 0156_introduce_list_level_parsing_errors - This migration introduces the parsing_errors field for the FacilityList model to collect list-level and internal errors logged during the background parsing of the list.
* 0157_delete_endpoint_switcher_for_list_uploads - This migration deletes the `use_old_upload_list_endpoint` switcher that was necessary to toggle between the old and new list upload endpoints.

#### Schema changes
* [OSDEV-1039](https://opensupplyhub.atlassian.net/browse/OSDEV-1039) - Since the `use_old_upload_list_endpoint` switcher is no longer necessary for the list upload, it has been deleted from the DB. Additionally, the `parsing_errors` field has been added to the FacilityList model.

### Code/API changes
* [OSDEV-1102](https://opensupplyhub.atlassian.net/browse/OSDEV-1102) - API. Propagate production location updates to OpenSearch data source via refreshing `updated_at` field in `api_facility` table. Triggered updated_at field in such actions: transfer to alternate facility, claim facility, approve, reject and deny claim, claim details, merge facilities, match facility (promote, split).
* [OSDEV-1039](https://opensupplyhub.atlassian.net/browse/OSDEV-1039) - Deleted the `facility_list_items.json` fixture from the Django app since it is no longer needed, having been replaced with real CSV files. Additionally, other important changes have been implemented in the Django app and deployment:
    * Adjusted all code that used the `facility_list_items.json` fixture and removed the unused matching logic from the Django app, as it is no longer necessary and was connected to that fixture.
    * Updated the reset database step in the `restore_database` job of the Deploy to AWS GitHub workflow to upload CSV location list files to S3 for parsing during the DB reset.

### Architecture/Environment changes
* [OSDEV-1325](https://opensupplyhub.atlassian.net/browse/OSDEV-1325)
  * __Deploy to AWS__ pipeline will init from __[Release] Deploy__ pipeline and get deployment parameters, such as cleaning OpenSearch indexes, by trigger.
* [OSDEV-1372](https://opensupplyhub.atlassian.net/browse/OSDEV-1372)
  * Changed the base image in the Django app Dockerfile to use a Debian 11 instead of Debian 10 as the PostgreSQL 13 repository support for Debian 10 has been ended.
  * Always build a docker image for the amd64 platform so that the image in the local environment fully corresponds to the one in production.
* [OSDEV-1172](https://opensupplyhub.atlassian.net/browse/OSDEV-1172)
  * Added the ability to restore a database from a snapshot.
* [OSDEV-1388](https://opensupplyhub.atlassian.net/browse/OSDEV-1388)
  * Increased timeout to wait for copying anonymized shared snapshot.

### Bugfix
* Fixed a bug related to environment variable management:
    * Removed the `py_environment` Terraform variable, as it appeared to be a duplicate of the `environment` variable.
    * Passed the correct environment values to the ECS task definition for the Django containers in all environments, especially in the Preprod and Development environments, to avoid misunderstandings and incorrect interpretations of the values previously passed via `py_environment`.
    * Introduced a *Local* environment specifically for local development to avoid duplicating variable values with the AWS-hosted *Development* environment.
* [OSDEV-1039](https://opensupplyhub.atlassian.net/browse/OSDEV-1039) - Made the list parsing asynchronous and increased the list upload limit to 10,000 facilities per list to reduce manual work for moderators when they split large lists into smaller ones. The following architectural and code changes have been made:
    1. Renamed the previously copied `api/facility-lists/createlist` POST endpoint to the `api/facility-lists` POST endpoint. Deleted the old implementation of the `api/facility-lists` POST endpoint along with the `use_old_upload_list_endpoint` switcher that was necessary to toggle between the old and new list upload endpoints.
    2. Removed the triggering of ContriCleaner from the `api/facility-lists` POST endpoint and moved it to the async parse AWS batch job to reduce the load on the endpoint. Introduced a `parsing_errors` field for the FacilityList model to collect list-level and internal errors logged during the background parsing of the list.
    3. Established a connection between the EC2 instance within the AWS batch job and the S3 bucket where all the uploaded list files are saved. This is necessary because the parse job retrieves a particular list from the S3 bucket via Django.
    4. Deleted redundant code from the previous implementation of the list item parsing.
    5. Adjusted Django, ContriCleaner, and integration tests. Regarding integration tests, the `facility_list_items.json` fixture was converted to concrete CSV lists, which were connected to the `facility_lists.json` fixture to upload them to the DB while creating the test DB for the integration tests. This is necessary because the parsing function that triggers ContriCleaner can only work with real files, not facility list items as it did previously.
    6. Refactored the ContributeForm component in the front-end app.
    7. The list page has been adjusted to work with asynchronous parsing, and a new dialog window has been added to notify users about the list parsing process, indicating that they need to wait.
    8. Introduced a UI to display list parsing errors on the list page after the page refresh.

### What's new
* [OSDEV-1127](https://opensupplyhub.atlassian.net/browse/OSDEV-1127) - It was implemented the Production Location Search screen that has two tabs: "Search by OS ID" and "Search by Name and Address." Each tab adds a query parameter (`?tab=os-id` and `?tab=name-address`) to the URL when active, allowing for redirection to the selected tab. On the "Search by OS ID" tab, users see an input field where they can enter an OS ID. After entering the full OS ID (15 characters), the "Search By ID" button becomes clickable, allowing users to proceed to the results screen. There are two possible outcomes:
    * Successful Search: If the search is successful, the results screen displays information about the production location, including its name, OS ID, previous OS ID (If they exist), address, and country name. Users can then choose to either return to the search by name and address or add data and claim the location.
    * Unsuccessful Search: If the search is unsuccessful, an explanation is provided, along with two options: return to the search by name and address or search for another OS ID.

    Each results screen also includes a "Back to ID search" button at the top.

### Release instructions:
* Before deploying to an existing environment, clear OpenSearch to ensure it can receive any missed changes and properly start the update process.
* Ensure that the `migrate` command is included in the `post_deployment` command.


## Release 1.21.0

## Introduction
* Product name: Open Supply Hub
* Release date: September 21, 2024

### Code/API changes
* [OSDEV-1126](https://opensupplyhub.atlassian.net/browse/OSDEV-1126) - Added the `historical_os_id` field to the response from the `v1/production-locations` endpoint if the searched production location contains this data. Modified the search query for `os_id` so that the search is conducted in both the `os_id` and `historical_os_id` fields in the OpenSearch production-locations index.
To make this possible, the `sync_production_locations.sql` script, which generates data for the production-locations index, was modified to include the selection of `historical_os_id_value` from the `api_facilityalias` table.
Additionally, a `historical_os_id` filter was added to the `sync_production_locations.conf`, ensuring that the `historical_os_id` is included in the index document only when the `historical_os_id_value` is not empty.

### Architecture/Environment changes
* [OSDEV-1177](https://opensupplyhub.atlassian.net/browse/OSDEV-1177)
  * Improved OpenSearch indexes cleanup step in the `Deploy to AWS` and `DB - Apply Anonymized DB` pipelines to use script templates so that changes can be made in one place rather than in each pipeline separately
  * Stop/start Logstash and clearing OpenSearch indexes moved to separate jobs of `Deploy to AWS` and `DB - Apply Anonymized DB` pipelines.
  * Stop/start Logstash and clearing OpenSearch indexes now runs on ubuntu-latest runner.
  * The automated deployment to AWS after creating tags for `sandbox` and `production` was temporarily prevented (until the implementation of [OSDEV-1325](https://opensupplyhub.atlassian.net/browse/OSDEV-1325)).

### Bugfix
* [OSDEV-1177](https://opensupplyhub.atlassian.net/browse/OSDEV-1177) - The following changes have been made:
    * Removed the if clause in the DB. Apply the Anonymized DB workflow to activate stopping Logstash.
    * Corrected grammar mistakes in the description of the job steps for stopping Logstash and clearing OpenSearch for the `DB - Apply Anonymized DB` and `Deploy to AWS` GitHub workflows.

### What's new
* [OSDEV-1225](https://opensupplyhub.atlassian.net/browse/OSDEV-1225) - The auto email responses for `Approved` and `Rejected` statuses have been updated to improve user experience. A user receives an email updating them on the status of their list and the next steps they need to take.

### Release instructions:
* Ensure that the following commands are included in the `post_deployment` command:
    * `migrate`
* After running the `Release [Deploy]` workflow for both the `sandbox` and `production` environments, the responsible person must manually run the `Deploy to AWS` workflow, ensuring that the `Clear OpenSearch indexes` option is checked for each environment.
Note: This instruction updates item 3 of the ['Release to Production and Sandbox'](https://github.com/opensupplyhub/open-supply-hub/blob/main/doc/release/RELEASE-PROTOCOL.md#release-to-production-and-sandbox) section of the RELEASE-PROTOCOL.


## Release 1.20.0

## Introduction
* Product name: Open Supply Hub
* Release date: September 7, 2024

### Database changes
#### Migrations:
* 0155_remove_verification_method_column_from_facility_claim - This migration replaces the old `index_approved_claim` function with a new one that does not index the `verification_method` and `phone_number` fields. Additionally, it removes the `verification_method` and `phone_number` fields from the FacilityClaim model and the respective history table.

#### Schema changes
* [OSDEV-1092](https://opensupplyhub.atlassian.net/browse/OSDEV-1092) - Since the `verification_method` and `phone_number` fields are no longer necessary for the claim form and aren't used anywhere in the codebase, they have been deleted from the FacilityClaim model and the respective history table.

### Code/API changes
* [OSDEV-1045](https://opensupplyhub.atlassian.net/browse/OSDEV-1045) - Added flag `highlightBackground` to the DashboardFacilityCard component to highlight background for claimed facilities only on the Merge moderation screen. Added the `get_is_claimed` method to the `FacilityIndexDetailsSerializer` that returns a boolean value depending on whether the facility has an approved claim or not.
* [OSDEV-1167](https://opensupplyhub.atlassian.net/browse/OSDEV-1167) - Search. Update field names in Open Search. The following parameter/field names in the API schema for GET api/v1/production-locations has been changed:
    - `name_local` -> `local_name`
    - `url` -> `business_url`
    - `lon` -> `lng`
* [OSDEV-1025](https://opensupplyhub.atlassian.net/browse/OSDEV-1025) - Added the `get_is_claimed` method to the `FacilityMatchSerializer` that returns a boolean value depending on whether the matched facility has an approved claim or not.
* [OSDEV-1092](https://opensupplyhub.atlassian.net/browse/OSDEV-1092) - Modified the serialized output of the `FacilityClaimDetailsSerializer`:
    * Removed the `verification_method` and `phone_number` fields.
    * Added `facility_website`, `sector`, `facility_workers_count`, and `facility_name_native_language`.
* [OSDEV-1101](https://opensupplyhub.atlassian.net/browse/OSDEV-1101) - API v1/production-locations. Extend the country object to include alpha-3 code, numeric code, and country name.

### Architecture/Environment changes
* [OSDEV-1153](https://opensupplyhub.atlassian.net/browse/OSDEV-1153) - Created integration tests for the OpenSearch and for new `/api/v1/production-locations/` API endpoint.
* [OSDEV-1177](https://opensupplyhub.atlassian.net/browse/OSDEV-1177) - Implemented clearing OpenSearch and stopping Logstash during Postgres DB restore/reset in pre-prod/test/dev environments to freshly populate OpenSearch with data from the restored or reset Postgres DB.

### What's new
* [OSDEV-1045](https://opensupplyhub.atlassian.net/browse/OSDEV-1045) - The color of the facility panel for claimed facilities in the Merge moderation screen has been changed to green.
* [OSDEV-1025](https://opensupplyhub.atlassian.net/browse/OSDEV-1025) - Added the claim badge to the facility details on the C/R moderation screen when the facility has an approved claim.
* [OSDEV-1092](https://opensupplyhub.atlassian.net/browse/OSDEV-1092) - On the Facility Claims Details page, fields have been updated to show only those that could be uploaded as part of the claim form:
    * Removed deprecated fields: Phone Number, Company Name, Facility Parent Company / Supplier Group, Facility Description, and Verification Method.
    * Added new fields: Sector(s), Production Location's Website, Number of Workers, and Local Language Name.
    * Renamed fields:
        * 'Facility' to 'Location Name',
        * 'Claim Contributor' to 'Claimant Account',
        * 'Job Title' to 'Claimant Title',
        * 'Email' to 'Account Email',
        * 'Website' to 'Claimant's Website',
        * 'LinkedIn Profile' to 'Production Location's LinkedIn'.

### Release instructions:
* Before deploying to an existing environment, manually delete the related EFS storage, OpenSearch domain, and stop all tasks of the Logstash service in the appropriate ECS cluster. This is necessary to apply the new mapping for the production-locations OpenSearch index.

* Ensure that the following commands are included in the `post_deployment` command:
    * `migrate`
    * `index_facilities_new`


## Release 1.19.0

## Introduction
* Product name: Open Supply Hub
* Release date: August 24, 2024

### Code/API changes
* [OSDEV-1006](https://opensupplyhub.atlassian.net/browse/OSDEV-1006) - Create new "api/v1/production-locations" endpoint.
* [OSDEV-633](https://opensupplyhub.atlassian.net/browse/OSDEV-633) - Modified the `sectors` endpoint to return either a list of sectors or sectors grouped by their sector groups, depending on the query parameters passed to the request. Possible parameters include:
    * `embed` (optional): If present, returns a flat list of sectors submitted by a specific contributor.
    * `contributor` (optional): If embed is provided, this parameter must be included to filter sectors submitted by a specific contributor.
    * `grouped` (optional): If present, returns sectors grouped by their sector groups.
* [OSDEV-1184](https://opensupplyhub.atlassian.net/browse/OSDEV-1184) - Handle validation errors for size, sort_by and order_by parameters of "api/v1/production-locations" endpoint.
* [OSDEV-982](https://opensupplyhub.atlassian.net/browse/OSDEV-982) - Search, API. Add OS ID query parameter to v1/production-locations. Implement "api/v1/production-locations/{os_id}" endpoint.
* [OSDEV-1103](https://opensupplyhub.atlassian.net/browse/OSDEV-1103) - Enabled accent-insensitive search for `name` and `address` fields of production location by designing the index mapping to do ASCII folding for search tokens. Additionally, there were changed query_type for the `name` and `name_local` fields from `terms` to `match`.

### Architecture/Environment changes
* [OSDEV-1165](https://opensupplyhub.atlassian.net/browse/OSDEV-1165) - Updated the release protocol to include information about quick fixes and how to perform them. Additionally, updated the GitFlow diagram to visually depict this process.
* Updated the `RELEASE-PROTOCOL.md` file to include information about OpenSearch and Logstash, stating that their functionality should also be checked after deployment.
* [OSDEV-1169](https://opensupplyhub.atlassian.net/browse/OSDEV-1169) - Activated deployment database-anonymizer to production.
* [OSDEV-1197](https://opensupplyhub.atlassian.net/browse/OSDEV-1197) - Upgrade Kafka tools to version 3.8.0

### Bugfix
* [OSDEV-1048](https://opensupplyhub.atlassian.net/browse/OSDEV-1048) - Fixed error "User Cannot read properties of undefined (reading 'length')".
* [OSDEV-1180](https://opensupplyhub.atlassian.net/browse/OSDEV-1180) - Introduced a 10,000-download limit check on the api/facilities-downloads API endpoint to prevent non-API users from downloading more than 10,000 production locations.
* [OSDEV-1178](https://opensupplyhub.atlassian.net/browse/OSDEV-1178) - Added null check for claimStatuses array that fixes JS error on Dashboard/Facility Claims page.

### What's new
* [OSDEV-633](https://opensupplyhub.atlassian.net/browse/OSDEV-633) - Added a nested select to the Sectors filter. The main selection is the group name of related sectors. By pressing the header, a user can select all related sectors from this group. To view the list of related sectors, it's necessary to press the "carrot" icon next to the group heading. This action allows a user to choose a single sector from the grouped list. Additionally, entering text into the search filter displays only the filtered sectors within the opened groups.

### Release instructions:
* Before deploying to an existing environment, manually delete the related EFS storage, OpenSearch domain, and stop all tasks of the Logstash service in the appropriate ECS cluster. This is necessary to apply the new mapping for the production-locations OpenSearch index.


## Release 1.18.0

## Introduction
* Product name: Open Supply Hub
* Release date: August 10, 2024

### Database changes
#### Migrations:
* 0152_delete_tilecache_and_dynamicsetting - removed unused `api_tilecache` and `api_dynamicsetting` tables.
* 0153_add_sector_group_table - creates the `SectorGroup` model and populates it with the sector groups names.
* 0154_associate_sectors_with_groups - associates sectors with sector groups.

#### Schema changes
* [OSDEV-1142](https://opensupplyhub.atlassian.net/browse/OSDEV-1142) - Technical Debt. Remove unused `api_tilecache` and `api_dynamicsetting` tables. Migration has been created, removed related data in the code base.
* [OSDEV-360](https://opensupplyhub.atlassian.net/browse/OSDEV-360) - The following changes have been implemented:
    * A new table, `api_sectorgroup`, has been introduced and populated with sector group names.
    * A new field named `groups` has been added to the `Sector` model to establish a many-to-many relationship between the `api_sector` and the `api_sectorgroup` tables.

### Code/API changes
* [OSDEV-1005](https://opensupplyhub.atlassian.net/browse/OSDEV-1005) - Disconnect location deletion propagation to the OpenSearch cluster while the Django tests are running, as it is outside the scope of Django unit testing.

### Architecture/Environment changes
* [OSDEV-1005](https://opensupplyhub.atlassian.net/browse/OSDEV-1005) - Enable deployment of the Logstash and OpenSearch infra to AWS environments.
* [OSDEV-1156](https://opensupplyhub.atlassian.net/browse/OSDEV-1156) - The following changes have been made:
    * Defined memory and CPU configurations for Logstash and instance types for OpenSearch in each AWS environment. The memory and CPU configurations for Logstash have been set uniformly across all environments. After an investigation, it was found that the minimally sufficient requirements are 0.25 CPU and 2 GB of memory for proper Logstash operation, even with the production database. [This documentation](https://www.elastic.co/guide/en/logstash/current/jvm-settings.html) about JVM settings in the Logstash app was used to determine the appropriate resource settings. Regarding OpenSearch, the least powerful instance type was used for the Dev, Staging, and Test environments since high OpenSearch performance is not required there. For the Prod and Pre-prod environments, the minimally recommended general-purpose instance type, `m6g.large.search`, was selected. Research showed that it can process document deletions in 0.04 seconds, which is relatively fast compared to the 0.1-0.2 seconds on the `t3.small.search` instance type used for Dev, Staging, and Test. This decision was based on [this AWS Blog article](https://aws.amazon.com/blogs/aws-cloud-financial-management/better-together-graviton-2-and-gp3-with-amazon-opensearch-service/).
    * The OpenSearch instance type was parameterized.
    * The JVM direct memory consumption in the Logstash app was decreased to 512 MB to fit into two gigabytes of memory, which is the maximum available for 0.25 CPU. Total memory usage was calculated based on the formula in [this section](https://www.elastic.co/guide/en/logstash/current/jvm-settings.html#memory-size-calculation) of the Logstash JVM settings documentation.
* Updated the OpenSearch domain name to the environment-dependent Terraform (TF) local variable in the resources of the OpenSearch access policy. Utilized the `aws_opensearch_domain_policy` resource since the `access_policies` parameter on `aws_opensearch_domain` does not validate the policy correctly after its updates. See [the discussion on GitHub](https://github.com/hashicorp/terraform-provider-aws/issues/26433).

### Bugfix
* Ensure that the OpenSearch domain name is unique for each environment to avoid conflicts when provisioning domains across different environments.
* [OSDEV-1176](https://opensupplyhub.atlassian.net/browse/OSDEV-1176) - Fixed a spelling mistake in the label for the password field on the LogIn page. After the fix, the label reads "Password".
* [OSDEV-1178](https://opensupplyhub.atlassian.net/browse/OSDEV-1178) - Fixed error "Something went wrong" error after clicking on Dashboard -> View Facility Claims.

### What's new
* [OSDEV-1144](https://opensupplyhub.atlassian.net/browse/OSDEV-1144) - Claims emails. Updated text for approval, revocation, and denial emails.
* [OSDEV-360](https://opensupplyhub.atlassian.net/browse/OSDEV-360) - On the admin dashboard, functionality has been added to allow Admins to add, remove, or modify sector groups. In the `Sectors` tab, Admins can now adjust the related sector groups for each sector. Each sector must be associated with at least one group.
* [OSDEV-1005](https://opensupplyhub.atlassian.net/browse/OSDEV-1005) - Implement the propagation of production location deletions from the PostgreSQL database to the OpenSearch cluster. After this fix, the locations that were deleted will be excluded from the response of the `v1/production-location` GET API endpoint.

### Release instructions:
* Ensure that the following commands are included in the `post_deployment` command:
    * `migrate`


## Release 1.17.0

## Introduction
* Product name: Open Supply Hub
* Release date: July 27, 2024

### Database changes
#### Migrations:
* 0151_replace_index_number_of_workers - replace function `index_number_of_workers` to use one source of truth for both`number_of_workers` & `extended_fields`.

### Bugfix
* [OSDEV-1145](https://opensupplyhub.atlassian.net/browse/OSDEV-1145) - Error message appearing as red dot with no context. Error display has been fixed. Simplified displaying logic of errors. Changed error property type.
* [OSDEV-576](https://opensupplyhub.atlassian.net/browse/OSDEV-576) - Implemented one source of truth to Search query source & Production Location Details page source for field `number_of_workers`.
* [OSDEV-1146](https://opensupplyhub.atlassian.net/browse/OSDEV-1146) - Fixed issue with missed header & data for Claim Decision column while downloaded Facility Claims data in xlsx format.

### What's new
* [OSDEV-1090](https://opensupplyhub.atlassian.net/browse/OSDEV-1090) - Claims. Remove extra product type field on Claimed Facility Details page.
* [OSDEV-273](https://opensupplyhub.atlassian.net/browse/OSDEV-273) - Facility Claims. Implement filtering by Country and Status. Set 'pending' claim status as a default filter.
* [OSDEV-1083](https://opensupplyhub.atlassian.net/browse/OSDEV-1083) - Implemented a 'toggle password visibility' feature in the login, registration, reset password and user profile forms.
* The legacy `_template` API endpoint was disabled via the configuration file in favor of the new `_index_template` API endpoint, since the composable index template is used for OpenSearch. The `legacy_template` was set to `false` to start using the defined composable index template in the `production_locations.json` file. This change is necessary to avoid omitting the `production_locations.json` index template for the `production-locations` index defined in the Logstash app and to enforce the OpenSearch cluster to use the explicit mapping for the `production-locations` index.

### Release instructions:
* Ensure that the following commands are included in the `post_deployment` command:
    * `migrate`
    * `index_facilities_new`


## Release 1.16.0

## Introduction
* Product name: Open Supply Hub
* Release date: July 13, 2024

### Code/API changes
* [OSDEV-1100](https://opensupplyhub.atlassian.net/browse/OSDEV-1100) - Replaced all mentions of "facility" and "facilities" with the new production location naming in the Logstash app. Renamed `location` field in the production locations index to `coordinates`.
* [OSDEV-705](https://opensupplyhub.atlassian.net/browse/OSDEV-705) - Created an additional `RowCoordinatesSerializer` in the ContriCleaner to handle coordinate values ("lat" and "lng"). Moved the conversion of "lat" and "lng" into float point numbers from `FacilityListViewSet` to this serializer.
* Introduced a general format for all Python logs by updating the Django `LOGGING` constant. Disabled propagation for the `django` logger to the `root` logger to avoid log duplication. Removed unnecessary calls to the `basicConfig` method since only the configuration defined in the `LOGGING` constant in the settings.py file is considered valid by the current Django app.

### Bugfix
* [OSDEV-705](https://opensupplyhub.atlassian.net/browse/OSDEV-705) - Fixed the error “could not convert string to float” that occurred when a list contained columns for “lat” and “lng” and only some of the rows in these columns had data. As a result, rows are processed regardless of whether the values for “lat” and “lng” are present and valid, invalid, or empty.

### What's new
* [OSDEV-981](https://opensupplyhub.atlassian.net/browse/OSDEV-981) Reporting. History of contributor uploads. Created a new report with details about the contributor:
    * including name, ID, contributor type;
    * first upload, including date of the first upload and time since the first upload in days;
    * most recent (or “last”) upload, including date of the last upload and time since the last upload in days;
    * total (or “lifetime”) uploads and a calculation for uploads per year (= lifetime uploads = total uploads / (current year - first upload year); if “first upload year” = “current year”, then use 1 in denominator). This data is ordered based on the “date of last upload” column so that contributors who have recently contributed data are at the top of the report.
* [OSDEV-1105](https://opensupplyhub.atlassian.net/browse/OSDEV-1105) - Contribution. Allow commas in list name and update error message.
* [OSDEV-272](https://opensupplyhub.atlassian.net/browse/OSDEV-272) - Facility Claims Page. Implement ascending/descending and alphabetic sort on FE. Applied proper sorting for lower case/upper case/accented strings.
* [OSDEV-1036](https://opensupplyhub.atlassian.net/browse/OSDEV-1036) - Claims. Add a sortable "claim decision" column to claims admin page.
* [OSDEV-1053](https://opensupplyhub.atlassian.net/browse/OSDEV-1053) - Updated email notification about the claim submission.


## Release 1.15.0

## Introduction
* Product name: Open Supply Hub
* Release date: June 29, 2024

### Database changes
#### Migrations:
* 0150_introduce_function_formatting_number_to_percent - adds add_percent_to_number to DB and drop
drop_calc_column_func.

### Code/API changes
* [OSDEV-1004](https://opensupplyhub.atlassian.net/browse/OSDEV-1004) - The following changes have been made to the Logstash and OpenSearch services:
    * Prepared the SQL script to collect all the necessary data for the `v1/facilities` API endpoint according to the new API specification. Agreed upon and established a prioritization scale for gathering data related to the name, address, sector, parent_company, product_type, facility_type, processing_type, number_of_workers and location fields as follows:
        * Data from the approved claim.
        * Promoted matches (considered as promoted facility list items).
        * The most recently contributed data.
    * For the country field, the same prioritization scale has been utilized except for 'Data from the approved claims' because the claimant cannot update the country in any way.
    * Introduced a new set of Ruby scripts to filter and reorganize the incoming data at the Logstash app level, avoiding complex database queries that could lead to high database load.
    * Updated the `facilities` index template for OpenSearch to define how new fields within the facility documents are stored and indexed by OpenSearch.
    * Set up the main Logstash pipeline to run every 15 minutes.
    * Introduced ingress and egress rules for the Opensearch and Logstash.
    * Parameterized database credentials for the logstash configs input.
    * Parameterized OpenSearch domain for the logstash configs output.
    * Specified the ARN of an IAM role to be used as the master user for the OpenSearch domain.
    * Set EFS access point permissions for logstash:root user.
    * Utilized environment variables to disable authentication for OpenSearch during local development, as the authentication isn't necessary.

    All changes have been made to meet the API specification requirements for `v1/facilities` API endpoint as closely as possible.

### Architecture/Environment changes
* For the job `clean_ecr_repositories` of Destroy Environment action, it was added a new line to the script responsible for deleting ECR repositories, specifically targeting the `opensupplyhub-logstash` repository.
* The `reindex_database` and `index_facilities_new` commands have been removed from the `post_deployment` command.

### Bugfix
* [OSDEV-1098](https://opensupplyhub.atlassian.net/browse/OSDEV-1098) Reporting. A columns values in the report "Contributor type by %" are not cumulative. The SQL for the report has been rewritten in such a way that first calculates the monthly counts, then computes the cumulative counts for each month, and finally applies the add_percent_to_number function to get the desired percentages. This gives us the accumulated values for each month.

### What's new
* [OSDEV-1071](https://opensupplyhub.atlassian.net/browse/OSDEV-1071)  Replaced the term "facility" with "production location" in the claims banners
* [OSDEV-933](https://opensupplyhub.atlassian.net/browse/OSDEV-933) Facility Claims. Add "what is claims" screen. `What is claims` page with radio buttons has been added that explains more about the claim. Updated title and link text for not logged in user who wants to claim a production location.
* [OSDEV-1088](https://opensupplyhub.atlassian.net/browse/OSDEV-1088) - Collecting users' public IP addresses in the Rollbar error tracker has been disabled to meet GDPR compliance.

### Release instructions:
* Update code.


## Release 1.14.0

## Introduction
* Product name: Open Supply Hub
* Release date: June 15, 2024

### Database changes
#### Migrations:
* 0146_add_facility_workers_count_new_field_to_facilityclaim - adds the facility_workers_count_new field to the FacilityClaim model.
* 0147_copy_facility_workers_count_to_facility_workers_count_new - copies the data from the facility_workers_count field to the facility_workers_count_new field.
* 0148_remove_facility_workers_count_field_from_facilityclaim - removes the facility_workers_count field from the FacilityClaim model.
* 0149_rename_facility_workers_count_new_to_facility_workers_count - renames the facility_workers_count_new field to facility_workers_count.

#### Schema changes
* [OSDEV-1084](https://opensupplyhub.atlassian.net/browse/OSDEV-1084) - To enable adding a range for the number of workers during the claiming process, the type of the `facility_workers_count` field in the `FacilityClaim` table was changed from `IntegerField` to `CharField`.

### Architecture/Environment changes
* [OSDEV-1069](https://opensupplyhub.atlassian.net/browse/OSDEV-1069) - The following changes have been made:
    * Changed the Postgres Docker image for the database to use the official one and make the local database setup platform-agnostic, so it doesn't depend on the processor architecture.
    * Built the PostGIS program from source and installed it to avoid LLVM-related errors inside the database Docker container during local development.
* [OSDEV-1072](https://opensupplyhub.atlassian.net/browse/OSDEV-1072) - The following changes have been made:
    * Added building database-anonymizer container to the pipeline.
    * Pushing the database-anonymizer container to the repo is turned off until the database anonymizing scheduled task will be deployed to the production.
* [OSDEV-1089](https://opensupplyhub.atlassian.net/browse/OSDEV-1089) Change format gunicurn logs not pass IP address to AWS CloudWatch.
* Added command `reindex_database`
* [OSDEV-1075](https://opensupplyhub.atlassian.net/browse/OSDEV-1075) - The following changes have been made:
    * All resources created via batch job will be tagged
* [OSDEV-1089](https://opensupplyhub.atlassian.net/browse/OSDEV-1089) Change format gunicurn logs not pass IP address to AWS CloudWatch.
* Make tile generation endpoint transaction-less and remove `CREATE TEMP TABLE` statement.
* Added command `reindex_database`.
* [OSDEV-1089](https://opensupplyhub.atlassian.net/browse/OSDEV-1089) Change format gunicurn logs not pass IP address to AWS CloudWatch.
* Removed calling command `clean_facilitylistitems` from the `post_deployment` command.
* Added calling command `reindex_database` from the `post_deployment` command.
* Added calling command `index_facilities_new` from the `post_deployment` command.
* An additional loop was added to the `run_cli_task` script that repeatedly checks the status of an AWS ECS task, waiting for it to stop.

### Bugfix
* [OSDEV-1019](https://opensupplyhub.atlassian.net/browse/OSDEV-1019) - Fixed an error message to 'Your account is not verified. Check your email for a confirmation link.' when a user tries to log in with an uppercase letter in the email address and their account has not been activated through the confirmation link.
* Added the `--if-exists` flag to all calls of the `pg_restore` command to eliminate spam errors when it tries to delete resources that don't exist just because the DB can be empty. Improved the section of the README about applying the database dump locally. Specifically, SQL queries have been added to delete all the tables and recreate an empty database schema to avoid conflicts during the database dump restore.

### What's new
* [OSDEV-1030](https://opensupplyhub.atlassian.net/browse/OSDEV-1030) - The following changes have been made:
    * Replaced the "Donate" button with a "Blog" button in the header
    * Added links to the "Blog" and "Careers" pages in the footer
* [OSDEV-939](https://opensupplyhub.atlassian.net/browse/OSDEV-939) - The following changes have been made:
    * Created new steps `Supporting Documentation` & `Additional Data` for `Facility Claim Request` page.
    * Added popup for successfully submitted claim.
* [OSDEV-1084](https://opensupplyhub.atlassian.net/browse/OSDEV-1084) - Enable adding a range for the number of workers during the claiming process, either after pressing the “I want to claim this production location” link or on the Claimed Facility Details page.

### Release instructions:
* Update code.


## Release 1.13.0

## Introduction
* Product name: Open Supply Hub
* Release date: June 01, 2024

### Database changes
#### Migrations:
* 0145_new_functions_for_clean_facilitylistitems_command - introduced new sql functions for `clean_facilitylistitems` command:
    - drop_table_triggers
    - remove_items_where_facility_id_is_null
    - remove_old_pending_matches
    - remove_items_without_matches_and_related_facilities

### Code/API changes
* [OSDEV-994](https://opensupplyhub.atlassian.net/browse/OSDEV-994) API. Update to pass all merge events to user based on contrib id. A non-admin API user makes:
- a GET call to /moderation-events/merge/
and receives information about merges that have occurred for all contributors.
- a GET call to /moderation-events/merge/?contributors=<id_number_x>&contributors=<id_number_y>&contributors=<id_number_z>
and receives information about merges that have occurred for the contributors with the specified IDs.

### Architecture/Environment changes
* [OSDEV-1003](https://opensupplyhub.atlassian.net/browse/OSDEV-1003) - Added automatic building for the Logstash Docker image in the `Deploy to AWS` workflow. Refactored the `Deploy to AWS` workflow to remove redundant setting values for `build-args` of the `docker/build-push-action` action in cases where the values are not used.
* [OSDEV-1004](https://opensupplyhub.atlassian.net/browse/OSDEV-1004) - Prepared the local environment setup for the Logstash and OpenSearch services to enable local development. Created a script to start the project from scratch with a database populated with sample data.
* [OSDEV-1054](https://opensupplyhub.atlassian.net/browse/OSDEV-1054) - Added a Django command `clean_facilitylistitems` that make next steps:
    - drop table triggers;
    - remove facilitylistitems where facility_id is null;
    - remove facilitylistitems with potential match status more than thirty days;
    - remove facilitylistitems without matches and related facilities;
    - create table triggers;
    - run indexing facilities
* [OSDEV-878](https://opensupplyhub.atlassian.net/browse/OSDEV-878) - Added a Django command `post_deployment` that runs Django migrations during the deployment process. This command can be expanded to include other post-deployment tasks. Used the `post_deployment` command in the `post_deploy` job of the Deploy to AWS workflow.

### Bugfix
* [OSDEV-1056](https://opensupplyhub.atlassian.net/browse/OSDEV-1056) - Refactor OS Hub member's email anonymization.
* [OSDEV-1022](https://opensupplyhub.atlassian.net/browse/OSDEV-1022) - Fix updating facility claim for user. Bring the format of extended field values to the same format as for List / API upload during processing. This has been done because extending fields processing is happening both for List / API uploading and claim update.
* [OSDEV-788](https://opensupplyhub.atlassian.net/browse/OSDEV-788) - Re-written logic for New_Facility/Automatic_Match/Potential_Match when we collect & save data for FacilityListItemTemp/FacilityMatchTemp. That fixed issue with option `create` equal `False` for API requests.
* [OSDEV-1027](https://opensupplyhub.atlassian.net/browse/OSDEV-1027) - Fix rendering of the Average Lead Time section

### What's new
* [OSDEV-1049](https://opensupplyhub.atlassian.net/browse/OSDEV-1049) Update Release protocol.
* [OSDEV-922](https://opensupplyhub.atlassian.net/browse/OSDEV-922) Consent Message. Update wording of consent opt in message on Open Supply Hub. A user who verifies Open Supply Hub for the first time can see the updated message.
* [OSDEV-1068](https://opensupplyhub.atlassian.net/browse/OSDEV-1068) - Created report that shows the number of records from the api_facilitymatch table for contributors: 2060, 1045, 685, 3356

### Release instructions:
* Update code.
* Apply DB migrations up to the latest one.


## Release 1.12.0

## Introduction
* Product name: Open Supply Hub
* Release date: May 18, 2024

### Database changes
#### Migrations:
* 0143_create_facility_claim_attachment_table.py - create api_facilityclaimattachments table to store claimant attachments per facility claim
* 0144_remove_unnecessary_columns_from_facility_claim.py - This migration replaces the old `index_approved_claim` function with a similar one that does not index the `preferred_contact_method` field. Additionally, the migration removes `email` and `preferred_contact_method` from the `FacilityClaim` model and the respective history table.

#### Schema changes
* [OSDEV-931](https://opensupplyhub.atlassian.net/browse/OSDEV-931) - Since `email` and `preferred_contact_method` are no longer necessary for the claim form, they have been removed from the `FacilityClaim` model and the respective history table. Additionally, the old `index_approved_claim` function has been replaced with a similar one that does not index the `preferred_contact_method` field.

### Code/API changes
* [OSDEV-1021](https://opensupplyhub.atlassian.net/browse/OSDEV-1021) Update the release protocol. The release protocol has been updated with the recent changes. Has been added the section about reloading DedupeHub and QA notification.
* [OSDEV-997](https://opensupplyhub.atlassian.net/browse/OSDEV-997) - A new method, `message_claimant`, was added to the `FacilityClaimViewSet` for handling a POST request on the url-path `message-claimant` for messages to the claimant.
Mail templates for the message to the claimant and the claims team signature were also added.

### Architecture/Environment changes
* [OSDEV-897](https://opensupplyhub.atlassian.net/browse/OSDEV-897) FE(React) app. An appropriate local Docker environment is configured for the application. A local Docker environment has been created for the React application. Renamed the `app` folder to `react` to be clearer in the project. Replaced name in the code base. Removed unnecessary commands.
* [OSDEV-862](https://opensupplyhub.atlassian.net/browse/OSDEV-862) Fix `DB - Save Anonymized DB` / `DB - Apply Anonymized DB` workflows:
  - run actions on self-hosted runners to eliminate `lack of storage` issue that happens on github's runners.
  - use the `Test` environment for  `DB - Save Anonymized DB` action
* [OSDEV-989](https://opensupplyhub.atlassian.net/browse/OSDEV-989) - The Strategy pattern was utilized to consolidate the processing of new facilities received from both API requests and list uploads. The code responsible for executing this processing was refactored, and new classes were implemented:
    * ProcessingFacility - abstract class for facility processing
    * ProcessingFacilityList - class to process a facility list
    * ProcessingFacilityAPI - class to process a facility from an API request
    * ProcessingFacilityExecutor - class defines which interface to execute for the processing of a facility
* Resource allocation has been optimized for the Test environment. The number of ECS tasks in the Test environment has been reduced from 4 to 2, while maintaining system stability.
* [OSDEV-870](https://opensupplyhub.atlassian.net/browse/OSDEV-870) - In `docker-compose` for the `api-app`  added dependency that helps to fix connection with the database during tests pipelines for Dedupe-Hub:
* [OSDEV-1001](https://opensupplyhub.atlassian.net/browse/OSDEV-1001) - Deploy OpenSearch service to OS Hub infrastructure.
```
database:
    condition: service_healthy
```
* [OSDEV-1024](https://opensupplyhub.atlassian.net/browse/OSDEV-1024) - Dedupe Hub. Revise service configurations and refine gazetteer retraining. Remove option `--reload` & decrease number of workers in Dedupe Hub service configuration. Refactor initial rebuilding of gazetteer.
* [OSDEV-885](https://opensupplyhub.atlassian.net/browse/OSDEV-885) - Implement option to reset database for `Dev`, `Test` and `Pre-prod` environmet to `Deploy to AWS` pipleine
* [OSDEV-1002](https://opensupplyhub.atlassian.net/browse/OSDEV-1002) - The following changes have been done:
    * Prepared initial AWS infrastructure via Terraform for the Logstash service, including configuring AWS EFS storage to save the pointer of the last run for the jdbc plugin. Essentially, after deploying updated Terraform code to an environment, ECS task definition, ECR repository, ECS service, along with EFS storage, will be set up for Logstash to function.
    * Moved the PoC solution of the Logstash + Elasticsearch setup to the repository to avoid losing it. Further work is needed as the solution requires development and is not functioning smoothly.
* In response to recent stability observations of the staging environment, resource allocation has been optimized by reducing the number of ECS tasks from 8 to 6 for the Django app instances, thus maintaining system stability.

### Bugfix
* [OSDEV-870](https://opensupplyhub.atlassian.net/browse/OSDEV-870) - The returning confirm/reject URLs were fixed when a facility has been matched. Changes were made to the Dedupe-Hub to prevent adding rows with empty fields to the `api_facilitymatch` and `api_facilitymatchtemp` tables when the count of matches is more than one.
* [OSDEV-744](https://opensupplyhub.atlassian.net/browse/OSDEV-744) - API. When user want to confirm/reject potential_match it didn't found a match through `id`, was fixed by provided valid `id` from `api_facilitymatch` table.
* [OSDEV-1052](https://opensupplyhub.atlassian.net/browse/OSDEV-1052) - Replace data@opensupplyhub by claims@opensupplyhub in the Frontend

### What's new
* [OSDEV-975](https://opensupplyhub.atlassian.net/browse/OSDEV-975) Reporting. Number of facilities with at least one extended field.`Facilities with Extended Field Data` report has been rewritten from Django ORM to SQL to optimize and speed up time of the report generation. Added two columns `With At Least 1 Extended Field` and `Sector`.
* [OSDEV-945](https://opensupplyhub.atlassian.net/browse/OSDEV-945) - Facility Claim. Update text of claim link on profile to "I want to claim this production location".
* [OSDEV-745](https://opensupplyhub.atlassian.net/browse/OSDEV-745) - New "Portuguese" translated resources option added to international menu.
* [OSDEV-944](https://opensupplyhub.atlassian.net/browse/OSDEV-944) - Facility claims. Short-term new screen for claim documentation.
* [OSDEV-931](https://opensupplyhub.atlassian.net/browse/OSDEV-931) - The following features have been implemented:
    * Made the Email field in the claim form uneditable, setting the claimer's email as the default value for this field.
    * Removed the _Preferred method of contact_ field from both the claim form and the claim details page in the admin dashboard.
    * Implemented redirecting a user to the claim page after navigating to the login page via the CTA link on the claim page for unauthorized users and successful login.
* [OSDEV-997](https://opensupplyhub.atlassian.net/browse/OSDEV-997) - Facility Claims. A new button, 'Message Claimant' has been added to the update status controls on the Facility Claim Details page. After successfully sending a message, the message text is recorded in the Claim Review Notes.

### Release instructions:
* Update code.
* Apply DB migrations up to the latest one.
* Run the index_facilities_new management command.


## Release 1.11.0

## Introduction
* Product name: Open Supply Hub
* Release date: April 20, 2024

### Code/API changes
* [OSDEV-923](https://opensupplyhub.atlassian.net/browse/OSDEV-923) [Uptime] Added more logs around API/List uploads & Dedupe Hub match processing
* [OSDEV-606](https://opensupplyhub.atlassian.net/browse/OSDEV-606) Contributor Sort: Allow for ascending sort of contributors on the Map page. The sort_by parameter submits type of sorting order for facilities. Default sorting will be primary by public contributors count descending and secondary by name ascending/descending and contributors count ascending.

### Architecture/Environment changes
* [OSDEV-990](https://opensupplyhub.atlassian.net/browse/OSDEV-990) - Implement a ContriCleaner facade class to simplify interaction with client code. With this change, the client code only needs to instantiate the ContriCleaner class, pass the input data, and then call the `process_data` method without the need to define strategies or other details. This abstraction helps streamline the process and encapsulate complexity.
* [OSDEV-991](https://opensupplyhub.atlassian.net/browse/OSDEV-991) - Implement a chain of pre-validation and serialization handlers in the ContriCleaner to streamline data processing. Additionally, refactor the CompositeRowSerializer to set up leaf serializers using a specialized method, ensuring loose coupling between the CompositeRowSerializer and leaf serializers. Lastly, separate serialization and validation tasks from parsing in the ContriCleaner library for improved modularity and maintainability.
* [OSDEV-1000](https://opensupplyhub.atlassian.net/browse/OSDEV-1000) - A new class `ProcessingFacility` was created that will be responsible for managing the processing of new facilities from both API requests and list uploads. The functionality of processing a new facility received from an API request, which was previously in `facilities_view_set.py`, has been moved to `processing_facility.py`.
* [OSDEV-1007](https://opensupplyhub.atlassian.net/browse/OSDEV-1007) - The functionality of processing a new facility received from list uploads, which was previously in `facility_list_view_set.py`, has been moved to `create_facility.py`.
* [OSDEV-927](https://opensupplyhub.atlassian.net/browse/OSDEV-927) - Reduce resources allocated for bastions to t3.nano.
* [OSDEV-805](https://opensupplyhub.atlassian.net/browse/OSDEV-805) - Make Environment and project tag to be applied to all resources by defaul.
* [OSDEV-862](https://opensupplyhub.atlassian.net/browse/OSDEV-862) - Add `Save Anonymized DB` and `Apply Anonymized DB` actions that provde possibility to save anonymized dump to S3 bucket and then resotre Test or Pre-Prod environment from dump stored on S3.
* [OSDEV-859](https://opensupplyhub.atlassian.net/browse/OSDEV-859) - Creates task-definitation for scheduled task that
  * creates temporary postgresdb instance from latest production snaphsot in the `test` AWS account
  * run anonymization query
  * saves anonymized snapshot and removes the instance
* In response to recent stability observations, resource allocation has been optimized, reducing the number of ECS tasks in both production and pre-production environments from 16 to 12, maintaining system stability.

### Bugfix
* [OSDEV-996](https://opensupplyhub.atlassian.net/browse/OSDEV-996) The default sorting order for embedded maps was broken (changed to Descending by # Contributors). The default sorting order for embedded maps has been fixed (changed it back to Ascending by Name).
* [OSDEV-857](https://opensupplyhub.atlassian.net/browse/OSDEV-857) [Bug] Pre-prod isn't deleted by the 'terraform destroy' script. Command for destroying repositories on AWS pre-prod has been added.
* [OSDEV-888](https://opensupplyhub.atlassian.net/browse/OSDEV-888) - Facility Profile. An error occurs when trying to open a facility from the Status Reports page. The error occurred due to activity reports with the status `pending` containing fields with `null` values and these values pass to the `format_date` function as an argument. Modified the `get_activity_reports` method in the `FacilityIndexDetailsSerializer` to prevent passing a falsy `date` argument into the `format_date` function.
* [OSDEV-984](https://opensupplyhub.atlassian.net/browse/OSDEV-984) - Facility list upload. Header validation is failing, even though all the required columns and data are filled. Prepared basic implementation for ContriCleaner to validate headers (required fields) on early stage.
* [OSDEV-660](https://opensupplyhub.atlassian.net/browse/OSDEV-660) - Remove punctuation issues with duplicated commas and double quotes while facility list uploading.
* [OSDEV-986](https://opensupplyhub.atlassian.net/browse/OSDEV-986) - Fix the population of the custom data points uploaded via lists. Ensure that the full list header is saved in the database, and that the raw data for each facility list item is saved as a string of strings, with each value separated by a comma. This way, it helps maintain backward compatibility with the functionality responsible for displaying custom data points on the embedded maps. Also, revert to the previous default logic, which saves the sector as `Unspecified` when sector, sector_product_type, or product_type have empty values.
* [OSDEV-966](https://opensupplyhub.atlassian.net/browse/OSDEV-966) - Character limit validation has been implemented in the ContriCleaner library for name, address, and sector values. It enforces a maximum length of 200 characters for both the name and address values, and restricts sector values to 50 characters each. This fix addresses the issue where user uploads containing such invalid data caused requests to fail with unexpected errors.

### What's new
* [OSDEV-974](https://opensupplyhub.atlassian.net/browse/OSDEV-974) Reporting. Contributor type by %. Admin sees in the report data for the percent of data contributors on the platform by type (this should be in percent format with two decimal places shown), only accounts that have contributed data, the data should be ordered by most recent to oldest month and display mid-month values.
* [OSDEV-912](https://opensupplyhub.atlassian.net/browse/OSDEV-912) Facility Claim. Disable editing of name and address. The Facility name (English language) & Address fields of the claim details page have been removed and cannot be edited by the claimant.
* [OSDEV-571](https://opensupplyhub.atlassian.net/browse/OSDEV-571) Claimed Facility Details. Make the "Sector" field a dropdown instead of free text field. The `Sector` field became a dropdown that is pre-populated with the platform’s sector list from Django.
* [OSDEV-962](https://opensupplyhub.atlassian.net/browse/OSDEV-962) Update Release protocol. The Release protocol has been updated after the automatization of manual processes such as creating a release branch, restoring DB, deploy to AWS.
* [OSDEV-972](https://opensupplyhub.atlassian.net/browse/OSDEV-972) Reporting. Updating "Facility Uploads" report. Joined one table from two reports and added columns.New table with such columns:
`month`, `Total # of list uploads` in a given month (these are uploads that come from external contributors, NOT OS Hub team members), `# of public list uploads` in a given month (these are uploads that come from OS Hub team members AND have “[Public List]” in the contributor name), `Total facility listItems` uploaded in a given month, `# of Facilities` from Public Lists, `Total Facilities w/ status = new facility`, `# Public List Facilities w/ status = new facility`. Data is ordered from most recent to oldest
* [OSDEV-913](https://opensupplyhub.atlassian.net/browse/OSDEV-913) Claim. Updated the submitted claim auto-reply message for email template.
* [OSDEV-914](https://opensupplyhub.atlassian.net/browse/OSDEV-914) Claim. Updated the approved claim auto-reply message for email template

### Release instructions:
* Update code.


## Release 1.10.0

## Introduction
* Product name: Open Supply Hub
* Release date: March 23, 2024

### Database changes
#### Migrations:
* 0141_delete_contributor_webhooks.py - deletes `ContributorWebhook` model
* 0142_introduce_temporary_endpoint_switcher_for_list_uploads.py - This migration introduces a temporary API endpoint switcher for list uploads.

#### Schema changes
* [OSDEV-893](https://opensupplyhub.atlassian.net/browse/OSDEV-893) - Introduce a temporary API endpoint switcher for list uploads to enable switching to the old list upload API endpoint if the new endpoint affects production uptime.

### Code/API changes
* [OSDEV-832](https://opensupplyhub.atlassian.net/browse/OSDEV-832) API. Provide admins with a way to retrieve a user's call count in real time. Admin can see the report `API requests by user` with the number of successful and unsuccessful requests a user has made up to the current date.
* [OSDEV-831](https://opensupplyhub.atlassian.net/browse/OSDEV-831) - API. Handle Geocode errors w/ system error code when upload facility using endpoint.

### Architecture/Environment changes
* [OSDEV-693](https://opensupplyhub.atlassian.net/browse/OSDEV-693) Implement a GitHub action that applies migrations on given environment. Run migrations for `Test` environment via CLI command.
* [OSDEV-910](https://opensupplyhub.atlassian.net/browse/OSDEV-910) Add separated code quality pipelines for contricleaner, countries, django-api and frontend. After checking, it creates a code coverage report showing each particular app's code coverage. Add separated code quality jobs for code formatters.
* [OSDEV-702](https://opensupplyhub.atlassian.net/browse/OSDEV-702) Integrate a new module named `contricleaner` separately, designed to parse and validate data from various sources such as json, csv, and xls.
Move `countries` to a separate module so that it becomes possible to use both `django` and `contricleaner`.
* [OSDEV-893](https://opensupplyhub.atlassian.net/browse/OSDEV-893) - Implement CSV and XLSX file parser strategies in the ContriCleaner library, and incorporate preliminary cleanup during parsing.
* [OSDEV-915](https://opensupplyhub.atlassian.net/browse/OSDEV-915) Upgrade Kafka tools to version 3.5.2
* [OSDEV-877](https://opensupplyhub.atlassian.net/browse/OSDEV-877) Make migration run as part of "Deploy to AWS" workflow
* [OSDEV-851](https://opensupplyhub.atlassian.net/browse/OSDEV-851) Place 'terraform.tfvar' files to repository and move sensitive info to private repository opensupplyhub/ci-deployment/
* [OSDEV-938](https://opensupplyhub.atlassian.net/browse/OSDEV-938) Move cleanup helper functions to the serializer
* [OSDEV-851](https://opensupplyhub.atlassian.net/browse/OSDEV-851) Place 'terraform.tfvar' files to repository and move sensitive info to private repository opensupplyhub/ci-deployment
* [OSDEV-894](https://opensupplyhub.atlassian.net/browse/OSDEV-894) Implement Contricleaner library into create facility API endpoint (`facilities_view_set.py`)
* [OSDEV-536](https://opensupplyhub.atlassian.net/browse/OSDEV-536) In the Contricleaner library, implement parsing of fields `sector_product_type`, `sector`, and `product_type` based on commas and vertical bars.
* [OSDEV-760](https://opensupplyhub.atlassian.net/browse/OSDEV-760) In the Contricleaner library, implement parsing of fields `facility_type_processing_type`, `facility_type`, and `processing_type` based on commas and vertical bars.
* [OSDEV-893](https://opensupplyhub.atlassian.net/browse/OSDEV-893) - Implement the ContriCleaner parser for parsing facility lists immediately after list upload.

### Bugfix
* [OSDEV-549](https://opensupplyhub.atlassian.net/browse/OSDEV-549) Facility Search. Search button overlaps dropdown items. Dropdown items in search were made not to overlapping with button and containers in `Potential matches table` and `Find facility` search. The `isSideBarSearch` flag has been added to all search components to render properly regarding the place where the select is rendering.
* [OSDEV-943](https://opensupplyhub.atlassian.net/browse/OSDEV-943) Verified badges. The claim/verified icon on profiles is cut off at the bottom. The icons have been fixed and show properly.
* [OSDEV-716](https://opensupplyhub.atlassian.net/browse/OSDEV-716) Search. Lost refresh icon. The refresh icon has been made visible.
* [OSDEV-918](https://opensupplyhub.atlassian.net/browse/OSDEV-918) - ContriBot. New lists are not populating in Monday board and are not sent to slack. Added validation to throw an error for users who upload a facility list with `|` in the description field.
* [OSDEV-644](https://opensupplyhub.atlassian.net/browse/OSDEV-644) Error when trying to delete a facility with only one contributor in case that logic to clear FacilityClaimReviewNote table records missed.

### What's new
*  [OSDEV-861](https://opensupplyhub.atlassian.net/browse/OSDEV-861) API. The `API Notifications` tab has been removed so that users do not get confused about what it is, since the functionality does not exist for them. `Token:` as a header has been added above the API key on the `API` tab.
* [OSDEV-917](https://opensupplyhub.atlassian.net/browse/OSDEV-917) My Account Menu. Update order of the settings tabs. `NON-admin` user sees: My Facility / My Lists / Settings / Logout and `Admin` user sees: Dashboard / My Facility / My Lists / Settings / Logout
* [OSDEV-728](https://opensupplyhub.atlassian.net/browse/OSDEV-728) - Include `sector` data in the response of the `api/facilities/` API endpoint for the GET request, similar to what is provided in the `api/facilities/{id}` API endpoint.
* [OSDEV-802](https://opensupplyhub.atlassian.net/browse/OSDEV-802) - Distinguish API user and contributor id in the error message that pass to the Rollbar.

### Release instructions:
* Update code.
* Apply DB migrations up to the latest one.


## Release 1.9.0

## Introduction
* Product name: Open Supply Hub
* Release date: February 24, 2024

### Database changes
#### Migrations:
* 0135_disable_duplicates_and_lowercase_all_emails.py - implementing all emails to lowercase and disables duplicates
* 0136_remove_indexing_unnecessary_emails.py - This migration replaces the old `index_activity_reports_info` and `index_approved_claim` functions with similar ones that do not index emails.
* 0137_add_renewal_period_field.py - add new field to api_apilimit table & rename existing one.
Updated existing users api_apilimit records renewal_period value.
* 0138_remove_ppe_fields.py - This migration removes the PPE fields from the Facility, FacilityIndex, FacilityListItem, FacilityListItemTemp, HistoricalFacility models.
* 0139_remove_ppe_switch.py - This migration removes the ppe switch.
* 0140_remove_indexing_ppe_fields.py - This migration updates indexing functions to not index PPE fields.

#### Schema changes
* [OSDEV-835](https://opensupplyhub.atlassian.net/browse/OSDEV-835) - Since the FacilityIndex model is primarily used to store cached facility data and display it publicly via the `/facilities/{id}` API endpoint, only public data can be shown. Therefore, caching emails to the FacilityIndex model was removed from the PostgreSQL indexing functions. All instances where emails are publicly displayed have been removed. The only remaining field is `ppe_contact_email`, but all functionality and code related to PPE will be deleted in this [OSDEV-562](https://opensupplyhub.atlassian.net/browse/OSDEV-562) ticket.
* [OSDEV-562](https://opensupplyhub.atlassian.net/browse/OSDEV-562) - Remove PPE fields (ppe_product_types, ppe_contact_email, ppe_contact_phone, ppe_website, ppe) from the `api_facility`, `api_facilityindex`, `api_facilitylistitem`, `api_facilitylistitemtemp`, `api_historicalfacility`. Remove this fields from indexing processes.

### Code/API changes
* [OSDEV-562](https://opensupplyhub.atlassian.net/browse/OSDEV-562) - Remove code related to PPE (ppe_product_types, ppe_contact_email, ppe_contact_phone, ppe_website, ppe) field from `/src/app`
* [OSDEV-562](https://opensupplyhub.atlassian.net/browse/OSDEV-562) - Remove code related to PPE (ppe_product_types, ppe_contact_email, ppe_contact_phone, ppe_website, ppe) field from `/src/dedupe-hub`
* [OSDEV 562](https://opensupplyhub.atlassian.net/browse/OSDEV-562) Remove code related to PPE (ppe_product_types, ppe_contact_email, ppe_contact_phone, ppe_website, ppe) from `/src/django`

### Architecture/Environment changes
* [OSDEV-829](https://opensupplyhub.atlassian.net/browse/OSDEV-673) Makes `minimum-ratio: 1` It allows to push code with less than 1% diff from main.

### Bugfix
* [OSDEV-848](https://opensupplyhub.atlassian.net/browse/OSDEV-848) When a user tries to create an account with an email that exists in the DB but with a different case of letters, the system returns "An error prevented signing up". Has been fixed to "A user with that email already exists."
* [OSDEV-673](https://opensupplyhub.atlassian.net/browse/OSDEV-673) When a user calls the endpoint `facility/id/history`, instead of a response, receives the error "TypeError: the JSON object must be str, bytes or bytearray, not list", in particular, this happened with the PK20190913BBJ2Y facility. A list with one element (a dictionary) was passed to the function, so an error occurred when trying to index the list with a string. Fixed.

### What's new
* API. Include token and call info on API settings tab.[OSDEV-752](https://opensupplyhub.atlassian.net/browse/OSDEV-752). Users can access a tab called `API` in account settings.From this tab, they can generate/retrieve their token and see their `API call allowance`, `current call count` and their `renewal period`.
* Make login non-case sensitive. [OSDEV-628](https://opensupplyhub.atlassian.net/browse/OSDEV-628). When the user creates an account email saving in lowercase. User  could login with any variations of casing as long as the characters are the same.
* API. Enable token generation based on API permissions in Django. [OSDEV-729](https://opensupplyhub.atlassian.net/browse/OSDEV-729). Updated Settings page to show/hide token tab by user groups. Forbid access to generate token for API if user didn't have permission groups.
* [OSDEV-219](https://opensupplyhub.atlassian.net/browse/OSDEV-219). Data moderator can merge potential match facilities from Confirm / Reject screen.
* [OSDEV-835](https://opensupplyhub.atlassian.net/browse/OSDEV-835) - Remove the display of emails in the `activity_reports` section of the `facilities/{id}` API endpoint, as email information is private.
* [OSDEV-525](https://opensupplyhub.atlassian.net/browse/OSDEV-525). Add Latitude and Longitude labels on facility page.
* API. Add a flag on API Limit page to indicate if package renews monthly or yearly. [OSDEV-781](https://opensupplyhub.atlassian.net/browse/OSDEV-781) Updated logic to support montly & yearly limitation count reset for API calls.

### Release instructions:
* Update code.
* Apply DB migrations up to the latest one.
* Run the index_facilities_new management command.


## Release 1.8.0

## Introduction
* Product name: Open Supply Hub
* Release date: January 27, 2024

### Code/API changes
* [OSDEV-690](https://opensupplyhub.atlassian.net/browse/OSDEV-690) - Correct all existing lint errors to ensure that code quality checks pass successfully via GitHub Actions and can detect new linting errors but not the old ones.
* [OSDEV-719](https://opensupplyhub.atlassian.net/browse/OSDEV-719) Introduce FacilityDownloadSerializerEmbedMode FacilityDownloadSerializer, replace FacilityIndexDownloadSerializer with combination of FacilityDownloadSerializerEmbedMode and FacilityDownloadSerializer
* [OSDEV-732](https://opensupplyhub.atlassian.net/browse/OSDEV-732) Fix issue with circular dependencies between `util.js` and `constants.jsx` modules in React app

### Architecture/Environment changes
* [OSDEV-690](https://opensupplyhub.atlassian.net/browse/OSDEV-690) - Configure running the code quality workflow as part of the continuous integration (CI) for each commit to a pull request. Both frontend (FE) and backend (BE) tests are executed, along with their respective linters. Additionally, `shellcheck` is applied to scripts within the scripts folder.
* [OSDEV-691](https://opensupplyhub.atlassian.net/browse/OSDEV-691) - Implement parallel job running for BE, FE, and bash script code quality checks. Three new scripts were created and can be used to run the same checks during local development to verify BE, FE, and bash scripts in the ./scripts folder.
* [OSDEV-692](https://opensupplyhub.atlassian.net/browse/OSDEV-691) - Implement code coverage checks for the React and Django apps using `barecheck/code-coverage-action` and generated code coverage `lcov` files. For the React app, code coverage is based on Jest tests, and for the Django app, it is based on unittest tests. If code coverage decreases, the job fails, preventing the PR from merging.
* [OSDEV-740](https://opensupplyhub.atlassian.net/browse/OSDEV-740) - Setup module for mocking Redux store (`redux-mock-store"`)
* [OSDEV-733](https://opensupplyhub.atlassian.net/browse/OSDEV-733) - Setup React test library module (`@testing-library`)

### Bugfix
* [OSDEV-718](https://opensupplyhub.atlassian.net/browse/OSDEV-718) - Fixed issue with user profile populating to other components.
* [OSDEV-727](https://opensupplyhub.atlassian.net/browse/OSDEV-720) - Downloading facilities with for Bangladesh is working again [https://opensupplyhub.org/facilities?countries=BD&sectors=Apparel](https://opensupplyhub.org/facilities?countries=BD&sectors=Apparel)

### What's new
* [OSDEV-241](https://opensupplyhub.atlassian.net/browse/OSDEV-241) - Searches with accented characters return results for accented and non accented characters.

### Database changes
#### Migrations:
* 0134_remove_sources_without_contributor -  Remove records from the Source table where the contributor is null and remove all data related to these records

### Release instructions:
* Update code
* Run migration up to 0134


## Release 1.7.3

## Introduction
* Product name: Open Supply Hub
* Release date: January 12, 2024

### Bugfix
* [OSDEV-736](https://opensupplyhub.atlassian.net/browse/OSDEV-736) Removed logic to handle text only match response data as it already removed from matching functionality in Dedupe Hub. Previously it bring an error on response for user when potential match happened.

## Release 1.7.2

## Introduction
* Product name: Open Supply Hub
* Release date: January 09, 2024

### Bugfix
* [OSDEV-721](https://opensupplyhub.atlassian.net/browse/OSDEV-721) Fixed issue with potential match logic when get facility data of match, previously it take facility id from Facility List Item, but it's wrong for Potential Match status as there is always NULL, facility id should be taken from Facility Match record in this case of Potential Match status.

## Release 1.7.1

## Introduction
* Product name: Open Supply Hub
* Release date: December 21, 2023

### Bugfix
* Fixed issue with Facility Upload API error by covered a case when facility object didn't exist (create=false) & updated timeout value while waiting to produce kafka topic message [OSDEV-713](https://opensupplyhub.atlassian.net/browse/OSDEV-713)
* [OSDEV-714](https://opensupplyhub.atlassian.net/browse/OSDEV-714) - Users can now use the map on the search page simultaneously without missing any tiles. Before fixing this issue, if the map requested tiles that weren't cached, one user might not receive all the tiles. With the bug fixed, the tile generation logic can handle multiple requests at the same time, ensuring all users get the tiles they need for the map based on their search requests.

### Code/API changes
* [OSDEV-714](https://opensupplyhub.atlassian.net/browse/OSDEV-714) - `select_for_update` and `get_or_create` have been implemented in the `retrieve_cached_tile` function to ensure that if another thread attempts to `select_for_update()`, it will block at the `get_or_create()` until the first thread's transaction commits. The `get_tile` function, which serves as an API endpoint handler for tile generation, was implemented as an atomic transaction to facilitate the use of `select_for_update()` and maintain the lock until the end of the transaction. This approach helps to prevent crashes from parallel requests attempting to create a cache record with the same primary key, corresponding to the full URL path.
* [OSDEV-711](https://opensupplyhub.atlassian.net/browse/OSDEV-711) - Make JS code related to load testing for tile generation more universal so that they can work with the HAR file provided by the developer. For that, the `ZOOM_HAR_PATH` environment variable was introduced. More test cases for tile generation were added to test the environment close to production, focusing on densely saturated regions with facilities, such as China and India. The README.md file for the load tests was updated to reflect the changes made.


## Release 1.7.0

## Introduction
* Product name: Open Supply Hub
* Release date: December 19, 2023

### Database changes
#### Migrations:
* 0130_introduce_separate_data_gathering_functions_for_the_index_table_columns - This migration:
    - rename `api_facilityindexnew` -> `api_facilityindex`
    - introduces separate data-gathering functions for the `api_facilityindexnew` table columns and makes the `index_facilities` and `index_facilities_by` procedures use them.
    This migration is irreversible.
* 0131_introduce_sql_triggers_instead_of_django_signals - This migration introduces SQL triggers instead of Django signals. The migration is revertable.
* 0132_add_moderation_mode_field - This migration adds the field `is_moderation_mode` to table `api_user`.
* 0133_introduce_tile_caching - This migration creates the TileCache table and the DynamicSetting table. This migration is reversible.

#### Schema changes
* [OSDEV-622](https://opensupplyhub.atlassian.net/browse/OSDEV-622) - Separate data-gathering functions were created for the `api_facilityindexnew` table columns to collect data independently of the main procedure. The `index_facilities` and `index_facilities_by` procedures were updated to use new separate functions for collecting data for the `api_facilityindexnew` table columns that require long SQL queries.
* [OSDEV-595](https://opensupplyhub.atlassian.net/browse/OSDEV-595) - Rename FacilityIndexNew to FacilityIndex
* [OSDEV-623](https://opensupplyhub.atlassian.net/browse/OSDEV-623), [OSDEV-624](https://opensupplyhub.atlassian.net/browse/OSDEV-624), [OSDEV-638](https://opensupplyhub.atlassian.net/browse/OSDEV-638) - New SQL triggers have been introduced to handle changes in the `api_contributor`, `api_extendedfield`, `api_facility`, `api_facilityclaim`, `api_facilitylistitem`, `api_facilitymatch`, `api_source`, and `api_facilitylist` tables at the database level. This change is essential for the future functionality of DedupeHub, which will communicate directly with the database. All the Django signals have been removed. Additionally, reindexing of the necessary columns of the index table has been transferred to these triggers, eliminating the need for the large SQL procedure previously used in conjunction with Django signals.
* [OSDEV-637](https://opensupplyhub.atlassian.net/browse/OSDEV-637) - Add field `is_moderation_mode` to table `api_user`.
* [OSDEV-687](https://opensupplyhub.atlassian.net/browse/OSDEV-687) - The TileCache table was created to store cached tiles, and the DynamicSetting table was established to dynamically control app settings, specifically the expiration time of cached tiles.

### Code/API changes
* Update copy for "example" entries for List & Description fields & Contributor list page:
    - Update copy of Facility List example to: example: **Your Organization’s Name** Facility List June 2023
    - Update copy of Facility Description example to: example: This is the **Your Organization’s Name** list of suppliers for their retail products valid from Jan 2023 to June 2023
    - Update copy of rejected message to: "This list was rejected and will not be processed."
[OSDEV-640](https://opensupplyhub.atlassian.net/browse/OSDEV-640)
* In the Facility Claim Request form the field 'Preferred method of contact' has been done not mandatory. - [OSDEV-560](https://opensupplyhub.atlassian.net/browse/OSDEV-560)
* The new parameter `is_moderation_mode` has been added to GET and POST requests of the `/user-profile/{ID}/` API endpoint. - [OSDEV-637](https://opensupplyhub.atlassian.net/browse/OSDEV-637)
* [OSDEV-687](https://opensupplyhub.atlassian.net/browse/OSDEV-687) - Implement cache logic for the get_tile view to either use a cached tile or generate a new tile for caching. When a user interacts with the map and makes a new request for a tile, the system checks if the requested tile, identified by its path, is already cached in the database. If the tile is already cached in the TileCache table, the cached tile binary data is retrieved and returned, avoiding the need to regenerate the tile for improved performance. Each cached tile has a default expiration period of 604,800 seconds (7 days). However, the admin can reconfigure this duration in the Django admin panel.
* Delete all Jenkins-related files since Jenkins is no longer in use.
* Move the maintenance page to the project repository, specifically to `src/maintenance`, to track the history of its changes.

### Architecture/Environment changes
* Remove FacilityDownloadSerializer and replace it with FacilityIndexDownloadSerializer
* Add a special Django management command, `install_db_exts`, that will install all the necessary PostgreSQL extensions for the database based on the required DB extensions for the 1.7.0 release.
* Create the `reset_database` Django management command that resets the database and repopulates it with fixture data, including facilities and matches. Update the `scripts/reset_database` shell script to include the call to this command, making it available for local development when it needs to be run inside the failed Django container for the first time. Also, rename shell scripts and affected management commands to enhance readability.

### Bugfix
* Increase amount of facilities downloaded to 100 per red and reduce time per request in 4-5 times
Fix issue with exceeding API requests. [OSDEV-557](https://opensupplyhub.atlassian.net/browse/OSDEV-442)

### What's new
* Updated copy for "example" entries for List & Description fields & Contributor list page
[OSDEV-640](https://opensupplyhub.atlassian.net/browse/OSDEV-640)
* The field 'Preferred method of contact' has been done not mandatory in the Facility Claim Request form. When the user fills this form he/she can skip this field. - [OSDEV-560](https://opensupplyhub.atlassian.net/browse/OSDEV-560)
* Data Moderator Profile. Implement the ability to activate the Merge function on the Facility Search page. - [OSDEV-637](https://opensupplyhub.atlassian.net/browse/OSDEV-637)
* [OSDEV-302](https://opensupplyhub.atlassian.net/browse/OSDEV-302), [OSDEV-667](https://opensupplyhub.atlassian.net/browse/OSDEV-667) - Enable data moderators to trigger merges from the search results screen. Checkboxes were added to the search page right before each item in the search results to allow users to select facilities for merging. A "Merge" button was also implemented to open the Merge modal window, where all the data about the selected facilities is downloaded.
* [OSDEV-684](https://opensupplyhub.atlassian.net/browse/OSDEV-684) Removed Google Translate Plug-In in the system & UI Element

### Release instructions:
* apply migrations up to 0133_introduce_tile_caching
* apply command index_facilities_new


## Release 1.6.1

## Introduction
* Product name: Open Supply Hub
* Release date: November 8, 2023

### Database changes
#### Migrations:
- 0130_facility_index_gin_index - implement indexes for fields on "api_facilityindexnew" table related to tile generation

#### Schema changes
* indexing fields in api_facilityindexnew
    * contrib_types
    * contributors_id
    * lists

### Architecture/Environment changes
* Reconfigure CPU resources so that every worker uses 2 cores - [OSDEV-657](https://opensupplyhub.atlassian.net/browse/OSDEV-657)
* Add Code Quality pipelines

### Bugfix
* Implement indexing of fields related to tile generation in api_facilityindexnew table [OSDEV-654](https://opensupplyhub.atlassian.net/browse/OSDEV-654)

### Release instructions:
- apply migrations up to 0130_facility_index_gin_index


## Release 1.6.0

## Introduction
* Product name: Open Supply Hub
* Release date: November 4, 2023

### Database changes
#### Migrations:
- 0126_add_tables_a_b_test - add tables api_facilitylistitemtemp & api_facilitymatchtemp for A/B Test purpose
- 0127_search_by_private_contributor_types - add contributor types from non-public lists to api_facilityindexnew table
- 0128_custom_text_implementation - creates custom_text SQL functions and updated index_facilities and index_facilities_by to use it
- 0129_delete_facility_index - removes api_facilityindex table

#### Schema changes
* introduce fields to api_facility_list_items
    * raw_json:JSON
    * raw_header:Text
* introduce table api_facilitylistitemfield - key-value storage for both mandatory and custom facility list item fields.
* introduce procedure custom_text - evaluates array required for advanced search by custom fields
* update index_facilities and index_facilities_by procedures to evaluate custom_text add custom_text_serach using custom_text from above
* introduce tables api_facilitylistitemtemp & api_facilitymatchtemp as a copy of api_facilitylistitem & api_facilitymatch for A/B Test to store match results
* remove api_facilityindex table

### Code/API changes
* Endpoint /contributor-lists/ has been deprecated
* The new endpoint /contributor-lists-sorted/ has been created: View Facility Lists that are both active and approved filtered by Contributor sorted by creation date and changed response type to list of objects.
- [OSDEV-218](https://opensupplyhub.atlassian.net/browse/OSDEV-218)
* Connect new tables (api_facilitylistitemtemp & api_facilitymatchtemp) to existing parsing & geocoding result storing
* Trigger matching process on Dedupe Hub through Kafka Producer on Django side
- [OSDEV-507](https://opensupplyhub.atlassian.net/browse/OSDEV-507)

### Architecture/Environment changes
* Update rollbar token - [OSDEV-581](https://opensupplyhub.atlassian.net/browse/OSHUB-581)
* Deployed Dedupe Hub standalone service & Kafka event streaming service for A/B Test purpose - [OSDEV-507](https://opensupplyhub.atlassian.net/browse/OSDEV-507)
* Kafka added to infrastructure (AWS MSK) - [OSDEV-428](https://opensupplyhub.atlassian.net/browse/OSDEV-428)
* Dedupe Hub service added to ECS Cluster - [OSDEV-430](https://opensupplyhub.atlassian.net/browse/OSDEV-430)
* Infrastructure environments not depended on python (django app environment) - [OSDEV-424](https://opensupplyhub.atlassian.net/browse/OSDEV-424)
* Reworked algorithm to manage DNS records - [OSDEV-414](https://opensupplyhub.atlassian.net/browse/OSDEV-414)
* Update AWS Terraform provider, move from Azavea repo & upgrade few modules for Terraform - [OSDEV-405](https://opensupplyhub.atlassian.net/browse/OSDEV-405)
* Replaced usage of FacilityIndex model by FacilityIndexNew.
* Removed FacilityIndex model
* Removed function get_custom_text
* Removed function index_custom_text from transactions
* Removed function index_extended_fields from transactions
* Removed function index_facilities from transactions
* Removed function index_sectors from transactions
* Removed get_sector_dict from transactions

### Bugfix
* Make search by non-public contributor types available [OSDEV-307](https://opensupplyhub.atlassian.net/browse/OSDEV-307)
* Make possibility to create embed map configuration for constributors with more than 2500 facilities [OSDEV-585](https://opensupplyhub.atlassian.net/browse/OSDEV-585)
* Make possibility to save data facilities even if they have no stored location [OSDEV-596](https://opensupplyhub.atlassian.net/browse/OSDEV-596)

### What's new
* Update README.md with the most recent information - [OSDEV-580](https://opensupplyhub.atlassian.net/browse/OSHUB-580)
* Update Rollbar's post_server_item tokens - [OSDEV-581](https://opensupplyhub.atlassian.net/browse/OSHUB-581)
* Contributor Lists. Order lists from a contributor by newest to oldest list - [OSDEV-218](https://opensupplyhub.atlassian.net/browse/OSDEV-218)

### Release instructions:
- apply migrations up to 0124_itroduce_raw_json
- execute command fill_raw_json
- apply migrations up to 0129_delete_facility_index
- apply command index_facilities_new<|MERGE_RESOLUTION|>--- conflicted
+++ resolved
@@ -28,11 +28,8 @@
 * [OSDEV-1747](https://opensupplyhub.atlassian.net/browse/OSDEV-1747) - All SLC pages have been made accessible only to authorized users.
 * [OSDEV-1777](https://opensupplyhub.atlassian.net/browse/OSDEV-1777) - A consistent URL style was established across all pages of the SLC workflow. After the changes, the URL begins from `/contribute/single-location/`.
 * [OSDEV-1678](https://opensupplyhub.atlassian.net/browse/OSDEV-1678) - Added asterisks next to each required form field (Name, Address, and Country) on the "Production Location Information" page. Highlighted an empty field and displayed an error message if it loses focus.
-<<<<<<< HEAD
+* [OSDEV-1778](https://opensupplyhub.atlassian.net/browse/OSDEV-1778) - Fixed the validation for number of workers field in POST, PATCH production locations API. The min field must be less than or equal to the max field.
 * [OSDEV-1787](https://opensupplyhub.atlassian.net/browse/OSDEV-1787) - The tooltip messages for the Claim button have been removed for all statuses of moderation events on the `Contribution Record` page and changed according to the design on `Thanks for adding data for this production location` pop-up.
-=======
-* [OSDEV-1778](https://opensupplyhub.atlassian.net/browse/OSDEV-1778) - Fixed the validation for number of workers field in POST, PATCH production locations API. The min field must be less than or equal to the max field.
->>>>>>> 6949aa0a
 
 ### What's new
 * *Describe what's new here. The changes that can impact user experience should be listed in this section.*
