--- conflicted
+++ resolved
@@ -19,22 +19,7 @@
 * *Describe schema changes here.*
 
 ### Code/API changes
-<<<<<<< HEAD
 * [OSDEV-1894](https://opensupplyhub.atlassian.net/browse/OSDEV-1894) - Enabled `Secure` attribute of csrf token and session id.
-
-### Architecture/Environment changes
-* *Describe architecture/environment changes here.*
-
-### Bugfix
-* *Describe bugfix here.*
-
-### What's new
-* *Describe what's new here. The changes that can impact user experience should be listed in this section.*
-
-### Release instructions:
-* *Provide release instructions here.*
-=======
-* *Describe code/API changes here.*
 
 ### Architecture/Environment changes
 * [OSDEV-1896](https://opensupplyhub.atlassian.net/browse/OSDEV-1896) - The session cookie is limited to 24 hours. After this period, the user session expires, and the user needs to log in again.
@@ -49,7 +34,6 @@
 * Ensure that the following commands are included in the `post_deployment` command:
     * `migrate`
     * `reindex_database`
->>>>>>> cf5cf986
 
 
 ## Release 2.1.0
