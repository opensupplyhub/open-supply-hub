--- conflicted
+++ resolved
@@ -13,25 +13,19 @@
 #### Migrations:
 * 0135_disable_duplicates_and_lowercase_all_emails.py - implementing all emails to lowercase and disables duplicates
 * 0136_remove_indexing_unnecessary_emails.py - This migration replaces the old `index_activity_reports_info` and `index_approved_claim` functions with similar ones that do not index emails.
-<<<<<<< HEAD
 * 0137_remove_ppe_fields.py - This migration removes the PPE fields from the Facility, FacilityIndex, FacilityListItem, FacilityListItemTemp, HistoricalFacility models.
 * 0138_remove_indexing_ppe_fields.py - This migration updates indexing functions to not index PPE fields.
-=======
 * 0137_add_renewal_period_field.py - add new field to api_apilimit table & rename existing one.
 Updated existing users api_apilimit records renewal_period value.
->>>>>>> 7e8cd19d
 
 #### Scheme changes
 * [OSDEV-835](https://opensupplyhub.atlassian.net/browse/OSDEV-835) - Since the FacilityIndex model is primarily used to store cached facility data and display it publicly via the `/facilities/{id}` API endpoint, only public data can be shown. Therefore, caching emails to the FacilityIndex model was removed from the PostgreSQL indexing functions. All instances where emails are publicly displayed have been removed. The only remaining field is `ppe_contact_email`, but all functionality and code related to PPE will be deleted in this [OSDEV-562](https://opensupplyhub.atlassian.net/browse/OSDEV-562) ticket.
 * [OSDEV-562](https://opensupplyhub.atlassian.net/browse/OSDEV-562) - Remove PPE fields (ppe_product_types, ppe_contact_email, ppe_contact_phone, ppe_website, ppe) from the `api_facility`, `api_facilityindex`, `api_facilitylistitem`, `api_facilitylistitemtemp`, `api_historicalfacility`. Remove this fields from indexing processes.
 
 ### Code/API changes
-<<<<<<< HEAD
-* [OSDEV 562](https://opensupplyhub.atlassian.net/browse/OSDEV-562) Remove all code related to PPE (ppe_product_types, ppe_contact_email, ppe_contact_phone, ppe_website, ppe). 
-=======
-* [OSDEV-562](https://opensupplyhub.atlassian.net/browse/OSDEV-562) - Remove code related to PPE field from `/src/app`
-* [OSDEV-562](https://opensupplyhub.atlassian.net/browse/OSDEV-562) - Remove code related to PPE field from `/src/dedupe-hub`
->>>>>>> 7e8cd19d
+* [OSDEV-562](https://opensupplyhub.atlassian.net/browse/OSDEV-562) - Remove code related to PPE (ppe_product_types, ppe_contact_email, ppe_contact_phone, ppe_website, ppe) field from `/src/app`
+* [OSDEV-562](https://opensupplyhub.atlassian.net/browse/OSDEV-562) - Remove code related to PPE (ppe_product_types, ppe_contact_email, ppe_contact_phone, ppe_website, ppe) field from `/src/dedupe-hub`
+* [OSDEV 562](https://opensupplyhub.atlassian.net/browse/OSDEV-562) Remove code related to PPE (ppe_product_types, ppe_contact_email, ppe_contact_phone, ppe_website, ppe) from `/src/django`
 
 ### Architecture/Environment changes
 * [OSDEV-829](https://opensupplyhub.atlassian.net/browse/OSDEV-673) Makes `minimum-ratio: 1` It allows to push code with less than 1% diff from main.
@@ -45,11 +39,7 @@
 * API. Enable token generation based on API permissions in Django. [OSDEV-729](https://opensupplyhub.atlassian.net/browse/OSDEV-729). Updated Settings page to show/hide token tab by user groups. Forbid access to generate token for API if user didn't have permission groups.
 * [OSDEV-219](https://opensupplyhub.atlassian.net/browse/OSDEV-219). Data moderator can merge potential match facilities from Confirm / Reject screen.
 * [OSDEV-835](https://opensupplyhub.atlassian.net/browse/OSDEV-835) - Remove the display of emails in the `activity_reports` section of the `facilities/{id}` API endpoint, as email information is private.
-<<<<<<< HEAD
-* [OSDEV 562](https://opensupplyhub.atlassian.net/browse/OSDEV-562) - PPE fields are no longer used. So all data related to PPE fields were removed from the code and database.
-=======
 * API. Add a flag on API Limit page to indicate if package renews monthly or yearly. [OSDEV-781](https://opensupplyhub.atlassian.net/browse/OSDEV-781) Updated logic to support montly & yearly limitation count reset for API calls.
->>>>>>> 7e8cd19d
 
 ### Release instructions:
 * Update code.
