--- conflicted
+++ resolved
@@ -12,15 +12,11 @@
 ### Database changes
 * *Describe high-level database changes.*
 
-<<<<<<< HEAD
 #### Migrations:
 * 0172_add_facility_download_limit - This migration introduces the `api_facilitydownloadlimit` table for the `FacilityDownloadLimit` model to collect facility downloads data for a user.
 * 0173_create_download_location_success_payment_table - This migration introduces a new `DownloadLocationPayment` model in the `api` app. This model stores information about successful payments made for purchasing of additional records for downloading production locations data.
 * 0174_create_private_instance_switch - This migration introduces a new `PRIVATE_INSTANCE` feature flag that allowed to downloads unlimited amount of records but only 5000 records or less per action.
-=======
-#### Migrations
-* 0172_increase_path_max_length.py - The migration increases `max_length` for the `path` field in the `DownloadLog` model.
->>>>>>> ef9bbfec
+* 0175_increase_path_max_length.py - The migration increases `max_length` for the `path` field in the `DownloadLog` model.
 
 #### Schema changes
 * [OSDEV-1865](https://opensupplyhub.atlassian.net/browse/OSDEV-1865) - The `FacilityDownloadLimit` model has been created. This model includes such fields: id, user_id, updated_at, free_download_records, paid_download_records, purchase_date.
@@ -43,15 +39,11 @@
 * *Describe architecture/environment changes here.*
 
 ### Bugfix
-<<<<<<< HEAD
-* *Describe bugfix here.*
-=======
 * Removed the unnecessary duplicate assignment of the `origin_source` field for `Contributor`, `ExtendedField`, `Facility`, `FacilityActivityReport`, `FacilityAlias`, `FacilityClaim`, `FacilityList`, `FacilityListItem`, `FacilityMatch`, `Source`, `FacilityLocation`, and `User` via the custom `default_origin_source` Django management command — and removed the command itself. The `origin_source` field will be set by Django fixtures when deploying the local environment via the `start_local_dev` script and during test runs, which include executing the `start_code_quality_dev` bash script. For models like `FacilityListItem`, `ExtendedField`, and others, it will also be set during list processing triggered by the `reset_database` custom Django management command in the `start_local_dev` and `start_code_quality_dev` bash scripts.
 * [OSDEV-2032](https://opensupplyhub.atlassian.net/browse/OSDEV-2032) - The following bugs have been fixed as part of this ticket:
     * Fixed the incorrect indexing of the location type in the production locations OpenSearch index. Previously, it was incorrectly taking the processing type value as the location type — using the fourth item in the `matched_values` array instead of the third, which contains the location type. Also, updated the Logstash filters for both processing type and location type to return only unique values and write them to the production locations OpenSearch index.
     * Adjusted the post-submit popup. Instead of displaying the cleaned and transformed data from ContriCleaner, we now show only the raw input submitted by the user.
 * [OSDEV-1913](https://opensupplyhub.atlassian.net/browse/OSDEV-1913) - The `max_length` for the `path` field in the `DownloadLog` model has been increased from 2083 to 4096 to fix the too long value error.
->>>>>>> ef9bbfec
 
 ### What's new
 * [OSDEV-1865](https://opensupplyhub.atlassian.net/browse/OSDEV-1865) - 5000 facility records for download annually have been added for a registered free user.
