--- conflicted
+++ resolved
@@ -9,19 +9,6 @@
 * Product name: Open Supply Hub
 * Release date: May 31, 2025
 
-<<<<<<< HEAD
-### Code/API changes
-* *Describe Code/API changes*
-
-### Architecture/Environment changes
-* *Describe Architecture/Environment changes*
-
-### Bugfix
-* [OSDEV-1981](https://opensupplyhub.atlassian.net/browse/OSDEV-1981) - Fixed an issue where the `updated_at` field in the `api_facility` table was not modified when related dependency data changed, resulting in outdated or invalid data being stored in `OpenSearch`.
-
-### What's new
-* *Describe What's new*
-=======
 ### Database changes
 * *Describe high-level database changes.*
 
@@ -39,10 +26,10 @@
 
 ### Bugfix
 * [OSDEV-1882](https://opensupplyhub.atlassian.net/browse/OSDEV-1882) - Fixed an issue where the scroll position was not resetting to the top when navigating to the `Upload` page related to the list upload functionality.
+* [OSDEV-1981](https://opensupplyhub.atlassian.net/browse/OSDEV-1981) - Fixed an issue where the `updated_at` field in the `api_facility` table was not modified when related dependency data changed, resulting in outdated or invalid data being stored in `OpenSearch`.
 
 ### What's new
 * *Describe what's new here. The changes that can impact user experience should be listed in this section.*
->>>>>>> 7495cb2f
 
 ### Release instructions:
 * Ensure that the following commands are included in the `post_deployment` command:
