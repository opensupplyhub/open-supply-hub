# Release Notes
All notable changes to this project will be documented in this file.

This project adheres to [Semantic Versioning](http://semver.org/spec/v2.0.0.html). The format is based on the `RELEASE-NOTES-TEMPLATE.md` file.


## Release 1.25.0

## Introduction
* Product name: Open Supply Hub
* Release date: November 30, 2024

### Database changes
#### Migrations:
* 0159_alter_status_of_moderation_events_table.py - This migration alters status of api_moderationevent table.
* 0160_allow_null_parsing_errors_in_facilitylist.py - This migration allows empty parsing_errors in api_facilitylist.
* 0161_create_disable_list_uploading_switch.py - This migration creates disable_list_uploading switch in the Django admin panel and record in the waffle_switch table.

#### Scheme changes
* [OSDEV-1346](https://opensupplyhub.atlassian.net/browse/OSDEV-1346) - Alter status options for api_moderationevent table.
* [OSDEV-1411](https://opensupplyhub.atlassian.net/browse/OSDEV-1411) - Allows empty parsing_errors in api_facilitylist.

### Code/API changes
* [OSDEV-1346](https://opensupplyhub.atlassian.net/browse/OSDEV-1346) - Create GET request for `v1/moderation-events` endpoint.
* [OSDEV-1429](https://opensupplyhub.atlassian.net/browse/OSDEV-1429) - The list upload switcher has been created to disable the `Submit` button on the List Contribute page through the Switch page in the Django admin panel during the release process. Implemented a check on the list upload endpoint.
* [OSDEV-1332](https://opensupplyhub.atlassian.net/browse/OSDEV-1332) - Introduced new `PATCH api/v1/moderation-events/{moderation_id}` endpoint
to modify moderation event `status`.
* [OSDEV-1347](https://opensupplyhub.atlassian.net/browse/OSDEV-1347) - Create GET request for `v1/moderation-events/{moderation_id}` endpoint.
<<<<<<< HEAD
* Update `/v1/production-locations/{os_id}` endpoint to return a single object instead of multiple objects. Also, add unit tests for the `ProductionLocationsViewSet`.
=======
* The RDS instance has been upgraded as follows: for `production` and `preprod`, it is now `db.m6in.8xlarge`, and for `test`, it has been upgraded to `db.t3.xlarge`.
>>>>>>> 038a5e44

### Architecture/Environment changes
* Increased the memory for the Dedupe Hub instance from 8GB to 12GB in the `production` and `pre-prod` environments to reduce the risk of container overload and minimize the need for reindexing in the future.

### Bugfix
* [OSDEV-1448](https://opensupplyhub.atlassian.net/browse/OSDEV-1448) - The map on the production location’s profile and the production location marker have been fixed. Improved the handling of SQL query parameters for better execution accuracy.
* [OSDEV-1411](https://opensupplyhub.atlassian.net/browse/OSDEV-1411) - Django Admin: Fixed an issue when updating the facility list with an empty array in the `parsing errors` field.

### What's new
* *Describe what's new here. The changes that can impact user experience should be listed in this section.*

### Release instructions:
* Ensure that the following commands are included in the `post_deployment` command:
    * `migrate`


## Release 1.24.0

## Introduction
* Product name: Open Supply Hub
* Release date: November 16, 2024

### Code/API changes
* [OSDEV-1335](https://opensupplyhub.atlassian.net/browse/OSDEV-1335) - Explicitly set the number of shards and the number of replicas for the "production locations" and "moderation events" OpenSearch indexes. Based on the OpenSearch documentation, a storage size of 10–30 GB is preferred for workloads that prioritize low search latency. Additionally, having too many small shards can unnecessarily exhaust memory by storing excessive metadata. Currently, the "production locations" index utilizes 651.9 MB, including replicas, while the "moderation events" index is empty. This indicates that one shard and one replica should be sufficient for the "production locations" and "moderation events" indexes.
* Moved all the files related to the OpenSearch service to the existing `src/django/api/services/opensearch` folder within the `api` app of the Django application. This should make it easier to navigate through the files and clarify the location of all OpenSearch service-related files in one place within the `api` app in Django.

### Architecture/Environment changes
* The OpenSearch version has been increased to 2.15.
* [OSDEV-1335](https://opensupplyhub.atlassian.net/browse/OSDEV-1335) - The new "moderation events" Logstash pipeline has been configured and implemented to collect moderation event data from the current PostgreSQL database and save it to OpenSearch. This setup allows for fast searches on the moderation events data.
* [OSDEV-1387](https://opensupplyhub.atlassian.net/browse/OSDEV-1387) - The SQL query for generating tiles from PostgreSQL+PostGIS has been reimplemented to avoid using the JOIN + GROUP BY clause. This change reduces the number of subqueries and their asymptotic complexity. Additionally, an option to set an upper limit on facility counts in the 'count' clause has been introduced, capped at 100, which doubles the query's performance. Throttling has been removed for tile generation endpoints.
* [OSDEV-1171](https://opensupplyhub.atlassian.net/browse/OSDEV-1171) - RDS instances for `staging` and `test` have beed decreased to `db.t3.large`
* Playwright has been introduced as the main framework for end-to-end testing:
    * Added a new Playwright testing service to the Docker configuration
    * Implemented initial test cases to verify core functionality
    * Integrated Playwright tests into the CI pipeline via GitHub Actions
    * Added necessary configuration files and dependencies for the e2e testing project
* The RDS instance for `production` has been upgraded to `db.m6in.4xlarge` and configured to operate in a single Availability Zone.

### Bugfix
* [OSDEV-1335](https://opensupplyhub.atlassian.net/browse/OSDEV-1335) - Fixed the assertion in the test for the `country.rb` filter of the "production locations" Logstash pipeline. The main issue was with the evaluation of statements in the Ruby block. Since only the last statement is evaluated in a Ruby block, all the checks were grouped into one chain of logical statements and returned as a `result` variable at the end.

### What's new
* [OSDEV-1116](https://opensupplyhub.atlassian.net/browse/OSDEV-1116) - A new Contribution Record Page has been developed to enable quick identification and moderation of contributions. This page includes two main sections: Moderation Event Data and Potential Matches, along with a set of buttons designed to facilitate the moderation process.
* [OSDEV-1120](https://opensupplyhub.atlassian.net/browse/OSDEV-1120) - A new Moderation Queue Dashboard page has been introduced, featuring three essential components:
    * Moderation Events Table: Allows users to view and manage moderation events more effectively.
    * Filtering Options: Multiple filter fields enable users to customize the displayed events based on different criteria, making it easier to find specific events.
    * Download Excel Button: Provides the ability to export the list of displayed moderation events as an XLSX file for offline analysis and record-keeping.

### Release instructions:
* The following steps should be completed while deploying to Staging or Production:
    1. Run the `[Release] Deploy` pipeline for these environments with the flag 'Clear OpenSearch indexes' set to true. This will allow Logstash to refill OpenSearch since the OpenSearch instance will be recreated due to the version increase. It is also necessary due to changes in the OpenSearch index settings.
    2. Open the triggered `Deploy to AWS` workflow and ensure that the `apply` job is completed. **Right after** finishing the `apply` job, follow these instructions, which should be the last steps in setting up the recreated OpenSearch instance:
        - Copy the ARN of the `terraform_ci` user from the AWS IAM console.
            - Navigate to the AWS console's search input, type "IAM", and open the IAM console.
            - In the IAM console, find and click on the "Users" tab.
            - In the list of available users, locate the `terraform_ci` user, click on it, and on that page, you will find its ARN.
        - After copying this value, go to the AWS OpenSearch console in the same way you accessed the IAM console.
        - Open the available domains and locate the domain for the corresponding environment. Open it, then navigate to the security configuration and click "Edit".
        - Find the section titled "Fine-grained access control", and under this section, you will find an "IAM ARN" input field. Paste the copied ARN into this field and save the changes. It may take several minutes to apply. Make sure that the "Configuration change status" field has green status.
    3. Then, return to the running `Deploy to AWS` workflow and ensure that the logs for `clear_opensearch` job do not contain errors related to access for deleting the OpenSearch index or lock files in EFS storage. In case of **an access error**, simply rerun the `Deploy to AWS` workflow manually from the appropriate release Git tag.


## Release 1.23.0

## Introduction
* Product name: Open Supply Hub
* Release date: November 02, 2024

### Database changes
#### Migrations:
* 0158_create_moderation_events_table.py - This migration creates api_moderationevent table for Moderation Queue.

#### Scheme changes
* [OSDEV-1229](https://opensupplyhub.atlassian.net/browse/OSDEV-1229) - Created Moderation Events Postgres table to track moderation events in the database.

### Code/API changes
* Throttling has been introduced for tiles/* endpoints, limiting requests to 300 per minute.
* [OSDEV-1328](https://opensupplyhub.atlassian.net/browse/OSDEV-1328) The OpenSearch tokenizer has been changed to `lowercase` to get better search results when querying the GET /v1/production-locations/ endpoint.

### Architecture/Environment changes
* Resource allocation has been optimized for the staging environment. The number of ECS tasks for the Django app has been reduced from 6 to 4, while maintaining system stability.

### Release instructions:
* Ensure that the following commands are included in the `post_deployment` command:
    * `migrate`
* Run `[Release] Deploy` pipeline for an existing environment with the flag 'Clear OpenSearch indexes' set to true - to let the tokenizer parse full text into words with new configurations.


## Release 1.22.0

## Introduction
* Product name: Open Supply Hub
* Release date: October 19, 2024

### Database changes
#### Migrations:
* 0156_introduce_list_level_parsing_errors - This migration introduces the parsing_errors field for the FacilityList model to collect list-level and internal errors logged during the background parsing of the list.
* 0157_delete_endpoint_switcher_for_list_uploads - This migration deletes the `use_old_upload_list_endpoint` switcher that was necessary to toggle between the old and new list upload endpoints.

#### Scheme changes
* [OSDEV-1039](https://opensupplyhub.atlassian.net/browse/OSDEV-1039) - Since the `use_old_upload_list_endpoint` switcher is no longer necessary for the list upload, it has been deleted from the DB. Additionally, the `parsing_errors` field has been added to the FacilityList model.

### Code/API changes
* [OSDEV-1102](https://opensupplyhub.atlassian.net/browse/OSDEV-1102) - API. Propagate production location updates to OpenSearch data source via refreshing `updated_at` field in `api_facility` table. Triggered updated_at field in such actions: transfer to alternate facility, claim facility, approve, reject and deny claim, claim details, merge facilities, match facility (promote, split).
* [OSDEV-1039](https://opensupplyhub.atlassian.net/browse/OSDEV-1039) - Deleted the `facility_list_items.json` fixture from the Django app since it is no longer needed, having been replaced with real CSV files. Additionally, other important changes have been implemented in the Django app and deployment:
    * Adjusted all code that used the `facility_list_items.json` fixture and removed the unused matching logic from the Django app, as it is no longer necessary and was connected to that fixture.
    * Updated the reset database step in the `restore_database` job of the Deploy to AWS GitHub workflow to upload CSV location list files to S3 for parsing during the DB reset.

### Architecture/Environment changes
* [OSDEV-1325](https://opensupplyhub.atlassian.net/browse/OSDEV-1325)
  * __Deploy to AWS__ pipeline will init from __[Release] Deploy__ pipeline and get deployment parameters, such as cleaning OpenSearch indexes, by trigger.
* [OSDEV-1372](https://opensupplyhub.atlassian.net/browse/OSDEV-1372)
  * Changed the base image in the Django app Dockerfile to use a Debian 11 instead of Debian 10 as the PostgreSQL 13 repository support for Debian 10 has been ended.
  * Always build a docker image for the amd64 platform so that the image in the local environment fully corresponds to the one in production.
* [OSDEV-1172](https://opensupplyhub.atlassian.net/browse/OSDEV-1172)
  * Added the ability to restore a database from a snapshot.
* [OSDEV-1388](https://opensupplyhub.atlassian.net/browse/OSDEV-1388)
  * Increased timeout to wait for copying anonymized shared snapshot.

### Bugfix
* Fixed a bug related to environment variable management:
    * Removed the `py_environment` Terraform variable, as it appeared to be a duplicate of the `environment` variable.
    * Passed the correct environment values to the ECS task definition for the Django containers in all environments, especially in the Preprod and Development environments, to avoid misunderstandings and incorrect interpretations of the values previously passed via `py_environment`.
    * Introduced a *Local* environment specifically for local development to avoid duplicating variable values with the AWS-hosted *Development* environment.
* [OSDEV-1039](https://opensupplyhub.atlassian.net/browse/OSDEV-1039) - Made the list parsing asynchronous and increased the list upload limit to 10,000 facilities per list to reduce manual work for moderators when they split large lists into smaller ones. The following architectural and code changes have been made:
    1. Renamed the previously copied `api/facility-lists/createlist` POST endpoint to the `api/facility-lists` POST endpoint. Deleted the old implementation of the `api/facility-lists` POST endpoint along with the `use_old_upload_list_endpoint` switcher that was necessary to toggle between the old and new list upload endpoints.
    2. Removed the triggering of ContriCleaner from the `api/facility-lists` POST endpoint and moved it to the async parse AWS batch job to reduce the load on the endpoint. Introduced a `parsing_errors` field for the FacilityList model to collect list-level and internal errors logged during the background parsing of the list.
    3. Established a connection between the EC2 instance within the AWS batch job and the S3 bucket where all the uploaded list files are saved. This is necessary because the parse job retrieves a particular list from the S3 bucket via Django.
    4. Deleted redundant code from the previous implementation of the list item parsing.
    5. Adjusted Django, ContriCleaner, and integration tests. Regarding integration tests, the `facility_list_items.json` fixture was converted to concrete CSV lists, which were connected to the `facility_lists.json` fixture to upload them to the DB while creating the test DB for the integration tests. This is necessary because the parsing function that triggers ContriCleaner can only work with real files, not facility list items as it did previously.
    6. Refactored the ContributeForm component in the front-end app.
    7. The list page has been adjusted to work with asynchronous parsing, and a new dialog window has been added to notify users about the list parsing process, indicating that they need to wait.
    8. Introduced a UI to display list parsing errors on the list page after the page refresh.

### What's new
* [OSDEV-1127](https://opensupplyhub.atlassian.net/browse/OSDEV-1127) - It was implemented the Production Location Search screen that has two tabs: "Search by OS ID" and "Search by Name and Address." Each tab adds a query parameter (`?tab=os-id` and `?tab=name-address`) to the URL when active, allowing for redirection to the selected tab. On the "Search by OS ID" tab, users see an input field where they can enter an OS ID. After entering the full OS ID (15 characters), the "Search By ID" button becomes clickable, allowing users to proceed to the results screen. There are two possible outcomes:
    * Successful Search: If the search is successful, the results screen displays information about the production location, including its name, OS ID, previous OS ID (If they exist), address, and country name. Users can then choose to either return to the search by name and address or add data and claim the location.
    * Unsuccessful Search: If the search is unsuccessful, an explanation is provided, along with two options: return to the search by name and address or search for another OS ID.

    Each results screen also includes a "Back to ID search" button at the top.

### Release instructions:
* Before deploying to an existing environment, clear OpenSearch to ensure it can receive any missed changes and properly start the update process.
* Ensure that the `migrate` command is included in the `post_deployment` command.


## Release 1.21.0

## Introduction
* Product name: Open Supply Hub
* Release date: September 21, 2024

### Code/API changes
* [OSDEV-1126](https://opensupplyhub.atlassian.net/browse/OSDEV-1126) - Added the `historical_os_id` field to the response from the `v1/production-locations` endpoint if the searched production location contains this data. Modified the search query for `os_id` so that the search is conducted in both the `os_id` and `historical_os_id` fields in the OpenSearch production-locations index.
To make this possible, the `sync_production_locations.sql` script, which generates data for the production-locations index, was modified to include the selection of `historical_os_id_value` from the `api_facilityalias` table.
Additionally, a `historical_os_id` filter was added to the `sync_production_locations.conf`, ensuring that the `historical_os_id` is included in the index document only when the `historical_os_id_value` is not empty.

### Architecture/Environment changes
* [OSDEV-1177](https://opensupplyhub.atlassian.net/browse/OSDEV-1177)
  * Improved OpenSearch indexes cleanup step in the `Deploy to AWS` and `DB - Apply Anonymized DB` pipelines to use script templates so that changes can be made in one place rather than in each pipeline separately
  * Stop/start Logstash and clearing OpenSearch indexes moved to separate jobs of `Deploy to AWS` and `DB - Apply Anonymized DB` pipelines.
  * Stop/start Logstash and clearing OpenSearch indexes now runs on ubuntu-latest runner.
  * The automated deployment to AWS after creating tags for `sandbox` and `production` was temporarily prevented (until the implementation of [OSDEV-1325](https://opensupplyhub.atlassian.net/browse/OSDEV-1325)).

### Bugfix
* [OSDEV-1177](https://opensupplyhub.atlassian.net/browse/OSDEV-1177) - The following changes have been made:
    * Removed the if clause in the DB. Apply the Anonymized DB workflow to activate stopping Logstash.
    * Corrected grammar mistakes in the description of the job steps for stopping Logstash and clearing OpenSearch for the `DB - Apply Anonymized DB` and `Deploy to AWS` GitHub workflows.

### What's new
* [OSDEV-1225](https://opensupplyhub.atlassian.net/browse/OSDEV-1225) - The auto email responses for `Approved` and `Rejected` statuses have been updated to improve user experience. A user receives an email updating them on the status of their list and the next steps they need to take.

### Release instructions:
* Ensure that the following commands are included in the `post_deployment` command:
    * `migrate`
* After running the `Release [Deploy]` workflow for both the `sandbox` and `production` environments, the responsible person must manually run the `Deploy to AWS` workflow, ensuring that the `Clear OpenSearch indexes` option is checked for each environment.
Note: This instruction updates item 3 of the ['Release to Production and Sandbox'](https://github.com/opensupplyhub/open-supply-hub/blob/main/doc/release/RELEASE-PROTOCOL.md#release-to-production-and-sandbox) section of the RELEASE-PROTOCOL.


## Release 1.20.0

## Introduction
* Product name: Open Supply Hub
* Release date: September 7, 2024

### Database changes
#### Migrations:
* 0155_remove_verification_method_column_from_facility_claim - This migration replaces the old `index_approved_claim` function with a new one that does not index the `verification_method` and `phone_number` fields. Additionally, it removes the `verification_method` and `phone_number` fields from the FacilityClaim model and the respective history table.

#### Scheme changes
* [OSDEV-1092](https://opensupplyhub.atlassian.net/browse/OSDEV-1092) - Since the `verification_method` and `phone_number` fields are no longer necessary for the claim form and aren't used anywhere in the codebase, they have been deleted from the FacilityClaim model and the respective history table.

### Code/API changes
* [OSDEV-1045](https://opensupplyhub.atlassian.net/browse/OSDEV-1045) - Added flag `highlightBackground` to the DashboardFacilityCard component to highlight background for claimed facilities only on the Merge moderation screen. Added the `get_is_claimed` method to the `FacilityIndexDetailsSerializer` that returns a boolean value depending on whether the facility has an approved claim or not.
* [OSDEV-1167](https://opensupplyhub.atlassian.net/browse/OSDEV-1167) - Search. Update field names in Open Search. The following parameter/field names in the API schema for GET api/v1/production-locations has been changed:
    - `name_local` -> `local_name`
    - `url` -> `business_url`
    - `lon` -> `lng`
* [OSDEV-1025](https://opensupplyhub.atlassian.net/browse/OSDEV-1025) - Added the `get_is_claimed` method to the `FacilityMatchSerializer` that returns a boolean value depending on whether the matched facility has an approved claim or not.
* [OSDEV-1092](https://opensupplyhub.atlassian.net/browse/OSDEV-1092) - Modified the serialized output of the `FacilityClaimDetailsSerializer`:
    * Removed the `verification_method` and `phone_number` fields.
    * Added `facility_website`, `sector`, `facility_workers_count`, and `facility_name_native_language`.
* [OSDEV-1101](https://opensupplyhub.atlassian.net/browse/OSDEV-1101) - API v1/production-locations. Extend the country object to include alpha-3 code, numeric code, and country name.

### Architecture/Environment changes
* [OSDEV-1153](https://opensupplyhub.atlassian.net/browse/OSDEV-1153) - Created integration tests for the OpenSearch and for new `/api/v1/production-locations/` API endpoint.
* [OSDEV-1177](https://opensupplyhub.atlassian.net/browse/OSDEV-1177) - Implemented clearing OpenSearch and stopping Logstash during Postgres DB restore/reset in pre-prod/test/dev environments to freshly populate OpenSearch with data from the restored or reset Postgres DB.

### What's new
* [OSDEV-1045](https://opensupplyhub.atlassian.net/browse/OSDEV-1045) - The color of the facility panel for claimed facilities in the Merge moderation screen has been changed to green.
* [OSDEV-1025](https://opensupplyhub.atlassian.net/browse/OSDEV-1025) - Added the claim badge to the facility details on the C/R moderation screen when the facility has an approved claim.
* [OSDEV-1092](https://opensupplyhub.atlassian.net/browse/OSDEV-1092) - On the Facility Claims Details page, fields have been updated to show only those that could be uploaded as part of the claim form:
    * Removed deprecated fields: Phone Number, Company Name, Facility Parent Company / Supplier Group, Facility Description, and Verification Method.
    * Added new fields: Sector(s), Production Location's Website, Number of Workers, and Local Language Name.
    * Renamed fields:
        * 'Facility' to 'Location Name',
        * 'Claim Contributor' to 'Claimant Account',
        * 'Job Title' to 'Claimant Title',
        * 'Email' to 'Account Email',
        * 'Website' to 'Claimant's Website',
        * 'LinkedIn Profile' to 'Production Location's LinkedIn'.

### Release instructions:
* Before deploying to an existing environment, manually delete the related EFS storage, OpenSearch domain, and stop all tasks of the Logstash service in the appropriate ECS cluster. This is necessary to apply the new mapping for the production-locations OpenSearch index.

* Ensure that the following commands are included in the `post_deployment` command:
    * `migrate`
    * `index_facilities_new`


## Release 1.19.0

## Introduction
* Product name: Open Supply Hub
* Release date: August 24, 2024

### Code/API changes
* [OSDEV-1006](https://opensupplyhub.atlassian.net/browse/OSDEV-1006) - Create new "api/v1/production-locations" endpoint.
* [OSDEV-633](https://opensupplyhub.atlassian.net/browse/OSDEV-633) - Modified the `sectors` endpoint to return either a list of sectors or sectors grouped by their sector groups, depending on the query parameters passed to the request. Possible parameters include:
    * `embed` (optional): If present, returns a flat list of sectors submitted by a specific contributor.
    * `contributor` (optional): If embed is provided, this parameter must be included to filter sectors submitted by a specific contributor.
    * `grouped` (optional): If present, returns sectors grouped by their sector groups.
* [OSDEV-1184](https://opensupplyhub.atlassian.net/browse/OSDEV-1184) - Handle validation errors for size, sort_by and order_by parameters of "api/v1/production-locations" endpoint.
* [OSDEV-982](https://opensupplyhub.atlassian.net/browse/OSDEV-982) - Search, API. Add OS ID query parameter to v1/production-locations. Implement "api/v1/production-locations/{os_id}" endpoint.
* [OSDEV-1103](https://opensupplyhub.atlassian.net/browse/OSDEV-1103) - Enabled accent-insensitive search for `name` and `address` fields of production location by designing the index mapping to do ASCII folding for search tokens. Additionally, there were changed query_type for the `name` and `name_local` fields from `terms` to `match`.

### Architecture/Environment changes
* [OSDEV-1165](https://opensupplyhub.atlassian.net/browse/OSDEV-1165) - Updated the release protocol to include information about quick fixes and how to perform them. Additionally, updated the GitFlow diagram to visually depict this process.
* Updated the `RELEASE-PROTOCOL.md` file to include information about OpenSearch and Logstash, stating that their functionality should also be checked after deployment.
* [OSDEV-1169](https://opensupplyhub.atlassian.net/browse/OSDEV-1169) - Activated deployment database-anonymizer to production.
* [OSDEV-1197](https://opensupplyhub.atlassian.net/browse/OSDEV-1197) - Upgrade Kafka tools to version 3.8.0

### Bugfix
* [OSDEV-1048](https://opensupplyhub.atlassian.net/browse/OSDEV-1048) - Fixed error "User Cannot read properties of undefined (reading 'length')".
* [OSDEV-1180](https://opensupplyhub.atlassian.net/browse/OSDEV-1180) - Introduced a 10,000-download limit check on the api/facilities-downloads API endpoint to prevent non-API users from downloading more than 10,000 production locations.
* [OSDEV-1178](https://opensupplyhub.atlassian.net/browse/OSDEV-1178) - Added null check for claimStatuses array that fixes JS error on Dashboard/Facility Claims page.

### What's new
* [OSDEV-633](https://opensupplyhub.atlassian.net/browse/OSDEV-633) - Added a nested select to the Sectors filter. The main selection is the group name of related sectors. By pressing the header, a user can select all related sectors from this group. To view the list of related sectors, it's necessary to press the "carrot" icon next to the group heading. This action allows a user to choose a single sector from the grouped list. Additionally, entering text into the search filter displays only the filtered sectors within the opened groups.

### Release instructions:
* Before deploying to an existing environment, manually delete the related EFS storage, OpenSearch domain, and stop all tasks of the Logstash service in the appropriate ECS cluster. This is necessary to apply the new mapping for the production-locations OpenSearch index.


## Release 1.18.0

## Introduction
* Product name: Open Supply Hub
* Release date: August 10, 2024

### Database changes
#### Migrations:
* 0152_delete_tilecache_and_dynamicsetting - removed unused `api_tilecache` and `api_dynamicsetting` tables.
* 0153_add_sector_group_table - creates the `SectorGroup` model and populates it with the sector groups names.
* 0154_associate_sectors_with_groups - associates sectors with sector groups.

#### Scheme changes
* [OSDEV-1142](https://opensupplyhub.atlassian.net/browse/OSDEV-1142) - Technical Debt. Remove unused `api_tilecache` and `api_dynamicsetting` tables. Migration has been created, removed related data in the code base.
* [OSDEV-360](https://opensupplyhub.atlassian.net/browse/OSDEV-360) - The following changes have been implemented:
    * A new table, `api_sectorgroup`, has been introduced and populated with sector group names.
    * A new field named `groups` has been added to the `Sector` model to establish a many-to-many relationship between the `api_sector` and the `api_sectorgroup` tables.

### Code/API changes
* [OSDEV-1005](https://opensupplyhub.atlassian.net/browse/OSDEV-1005) - Disconnect location deletion propagation to the OpenSearch cluster while the Django tests are running, as it is outside the scope of Django unit testing.

### Architecture/Environment changes
* [OSDEV-1005](https://opensupplyhub.atlassian.net/browse/OSDEV-1005) - Enable deployment of the Logstash and OpenSearch infra to AWS environments.
* [OSDEV-1156](https://opensupplyhub.atlassian.net/browse/OSDEV-1156) - The following changes have been made:
    * Defined memory and CPU configurations for Logstash and instance types for OpenSearch in each AWS environment. The memory and CPU configurations for Logstash have been set uniformly across all environments. After an investigation, it was found that the minimally sufficient requirements are 0.25 CPU and 2 GB of memory for proper Logstash operation, even with the production database. [This documentation](https://www.elastic.co/guide/en/logstash/current/jvm-settings.html) about JVM settings in the Logstash app was used to determine the appropriate resource settings. Regarding OpenSearch, the least powerful instance type was used for the Dev, Staging, and Test environments since high OpenSearch performance is not required there. For the Prod and Pre-prod environments, the minimally recommended general-purpose instance type, `m6g.large.search`, was selected. Research showed that it can process document deletions in 0.04 seconds, which is relatively fast compared to the 0.1-0.2 seconds on the `t3.small.search` instance type used for Dev, Staging, and Test. This decision was based on [this AWS Blog article](https://aws.amazon.com/blogs/aws-cloud-financial-management/better-together-graviton-2-and-gp3-with-amazon-opensearch-service/).
    * The OpenSearch instance type was parameterized.
    * The JVM direct memory consumption in the Logstash app was decreased to 512 MB to fit into two gigabytes of memory, which is the maximum available for 0.25 CPU. Total memory usage was calculated based on the formula in [this section](https://www.elastic.co/guide/en/logstash/current/jvm-settings.html#memory-size-calculation) of the Logstash JVM settings documentation.
* Updated the OpenSearch domain name to the environment-dependent Terraform (TF) local variable in the resources of the OpenSearch access policy. Utilized the `aws_opensearch_domain_policy` resource since the `access_policies` parameter on `aws_opensearch_domain` does not validate the policy correctly after its updates. See [the discussion on GitHub](https://github.com/hashicorp/terraform-provider-aws/issues/26433).

### Bugfix
* Ensure that the OpenSearch domain name is unique for each environment to avoid conflicts when provisioning domains across different environments.
* [OSDEV-1176](https://opensupplyhub.atlassian.net/browse/OSDEV-1176) - Fixed a spelling mistake in the label for the password field on the LogIn page. After the fix, the label reads "Password".
* [OSDEV-1178](https://opensupplyhub.atlassian.net/browse/OSDEV-1178) - Fixed error "Something went wrong" error after clicking on Dashboard -> View Facility Claims.

### What's new
* [OSDEV-1144](https://opensupplyhub.atlassian.net/browse/OSDEV-1144) - Claims emails. Updated text for approval, revocation, and denial emails.
* [OSDEV-360](https://opensupplyhub.atlassian.net/browse/OSDEV-360) - On the admin dashboard, functionality has been added to allow Admins to add, remove, or modify sector groups. In the `Sectors` tab, Admins can now adjust the related sector groups for each sector. Each sector must be associated with at least one group.
* [OSDEV-1005](https://opensupplyhub.atlassian.net/browse/OSDEV-1005) - Implement the propagation of production location deletions from the PostgreSQL database to the OpenSearch cluster. After this fix, the locations that were deleted will be excluded from the response of the `v1/production-location` GET API endpoint.

### Release instructions:
* Ensure that the following commands are included in the `post_deployment` command:
    * `migrate`


## Release 1.17.0

## Introduction
* Product name: Open Supply Hub
* Release date: July 27, 2024

### Database changes
#### Migrations:
* 0151_replace_index_number_of_workers - replace function `index_number_of_workers` to use one source of truth for both`number_of_workers` & `extended_fields`.

#### Scheme changes
* *Describe scheme changes here.*

### Code/API changes
* *Describe code/API changes here.*

### Architecture/Environment changes
* *Describe architecture/environment changes here.*

### Bugfix
* [OSDEV-1145](https://opensupplyhub.atlassian.net/browse/OSDEV-1145) - Error message appearing as red dot with no context. Error display has been fixed. Simplified displaying logic of errors. Changed error property type.
* [OSDEV-576](https://opensupplyhub.atlassian.net/browse/OSDEV-576) - Implemented one source of truth to Search query source & Production Location Details page source for field `number_of_workers`.
* [OSDEV-1146](https://opensupplyhub.atlassian.net/browse/OSDEV-1146) - Fixed issue with missed header & data for Claim Decision column while downloaded Facility Claims data in xlsx format.

### What's new
* [OSDEV-1090](https://opensupplyhub.atlassian.net/browse/OSDEV-1090) - Claims. Remove extra product type field on Claimed Facility Details page.
* [OSDEV-273](https://opensupplyhub.atlassian.net/browse/OSDEV-273) - Facility Claims. Implement filtering by Country and Status. Set 'pending' claim status as a default filter.
* [OSDEV-1083](https://opensupplyhub.atlassian.net/browse/OSDEV-1083) - Implemented a 'toggle password visibility' feature in the login, registration, reset password and user profile forms.
* The legacy `_template` API endpoint was disabled via the configuration file in favor of the new `_index_template` API endpoint, since the composable index template is used for OpenSearch. The `legacy_template` was set to `false` to start using the defined composable index template in the `production_locations.json` file. This change is necessary to avoid omitting the `production_locations.json` index template for the `production-locations` index defined in the Logstash app and to enforce the OpenSearch cluster to use the explicit mapping for the `production-locations` index.

### Release instructions:
* Ensure that the following commands are included in the `post_deployment` command:
    * `migrate`
    * `index_facilities_new`


## Release 1.16.0

## Introduction
* Product name: Open Supply Hub
* Release date: July 13, 2024

### Database changes
#### Migrations:
* *Describe migrations here.*

#### Scheme changes
* *Describe scheme changes here.*

### Code/API changes
* [OSDEV-1100](https://opensupplyhub.atlassian.net/browse/OSDEV-1100) - Replaced all mentions of "facility" and "facilities" with the new production location naming in the Logstash app. Renamed `location` field in the production locations index to `coordinates`.
* [OSDEV-705](https://opensupplyhub.atlassian.net/browse/OSDEV-705) - Created an additional `RowCoordinatesSerializer` in the ContriCleaner to handle coordinate values ("lat" and "lng"). Moved the conversion of "lat" and "lng" into float point numbers from `FacilityListViewSet` to this serializer.
* Introduced a general format for all Python logs by updating the Django `LOGGING` constant. Disabled propagation for the `django` logger to the `root` logger to avoid log duplication. Removed unnecessary calls to the `basicConfig` method since only the configuration defined in the `LOGGING` constant in the settings.py file is considered valid by the current Django app.

### Architecture/Environment changes
* *Describe architecture/environment changes here.*

### Bugfix
* [OSDEV-705](https://opensupplyhub.atlassian.net/browse/OSDEV-705) - Fixed the error “could not convert string to float” that occurred when a list contained columns for “lat” and “lng” and only some of the rows in these columns had data. As a result, rows are processed regardless of whether the values for “lat” and “lng” are present and valid, invalid, or empty.

### What's new
* [OSDEV-981](https://opensupplyhub.atlassian.net/browse/OSDEV-981) Reporting. History of contributor uploads. Created a new report with details about the contributor:
    * including name, ID, contributor type;
    * first upload, including date of the first upload and time since the first upload in days;
    * most recent (or “last”) upload, including date of the last upload and time since the last upload in days;
    * total (or “lifetime”) uploads and a calculation for uploads per year (= lifetime uploads = total uploads / (current year - first upload year); if “first upload year” = “current year”, then use 1 in denominator). This data is ordered based on the “date of last upload” column so that contributors who have recently contributed data are at the top of the report.
* [OSDEV-1105](https://opensupplyhub.atlassian.net/browse/OSDEV-1105) - Contribution. Allow commas in list name and update error message.
* [OSDEV-272](https://opensupplyhub.atlassian.net/browse/OSDEV-272) - Facility Claims Page. Implement ascending/descending and alphabetic sort on FE. Applied proper sorting for lower case/upper case/accented strings.
* [OSDEV-1036](https://opensupplyhub.atlassian.net/browse/OSDEV-1036) - Claims. Add a sortable "claim decision" column to claims admin page.
* [OSDEV-1053](https://opensupplyhub.atlassian.net/browse/OSDEV-1053) - Updated email notification about the claim submission.

### Release instructions:
* *Provide release instructions here.*


## Release 1.15.0

## Introduction
* Product name: Open Supply Hub
* Release date: June 29, 2024

### Database changes
#### Migrations:
* 0150_introduce_function_formatting_number_to_percent - adds add_percent_to_number to DB and drop
drop_calc_column_func.

### Code/API changes
* [OSDEV-1004](https://opensupplyhub.atlassian.net/browse/OSDEV-1004) - The following changes have been made to the Logstash and OpenSearch services:
    * Prepared the SQL script to collect all the necessary data for the `v1/facilities` API endpoint according to the new API specification. Agreed upon and established a prioritization scale for gathering data related to the name, address, sector, parent_company, product_type, facility_type, processing_type, number_of_workers and location fields as follows:
        * Data from the approved claim.
        * Promoted matches (considered as promoted facility list items).
        * The most recently contributed data.
    * For the country field, the same prioritization scale has been utilized except for 'Data from the approved claims' because the claimant cannot update the country in any way.
    * Introduced a new set of Ruby scripts to filter and reorganize the incoming data at the Logstash app level, avoiding complex database queries that could lead to high database load.
    * Updated the `facilities` index template for OpenSearch to define how new fields within the facility documents are stored and indexed by OpenSearch.
    * Set up the main Logstash pipeline to run every 15 minutes.
    * Introduced ingress and egress rules for the Opensearch and Logstash.
    * Parameterized database credentials for the logstash configs input.
    * Parameterized OpenSearch domain for the logstash configs output.
    * Specified the ARN of an IAM role to be used as the master user for the OpenSearch domain.
    * Set EFS access point permissions for logstash:root user.
    * Utilized environment variables to disable authentication for OpenSearch during local development, as the authentication isn't necessary.

    All changes have been made to meet the API specification requirements for `v1/facilities` API endpoint as closely as possible.

### Architecture/Environment changes
* For the job `clean_ecr_repositories` of Destroy Environment action, it was added a new line to the script responsible for deleting ECR repositories, specifically targeting the `opensupplyhub-logstash` repository.
* The `reindex_database` and `index_facilities_new` commands have been removed from the `post_deployment` command.

### Bugfix
* [OSDEV-1098](https://opensupplyhub.atlassian.net/browse/OSDEV-1098) Reporting. A columns values in the report "Contributor type by %" are not cumulative. The SQL for the report has been rewritten in such a way that first calculates the monthly counts, then computes the cumulative counts for each month, and finally applies the add_percent_to_number function to get the desired percentages. This gives us the accumulated values for each month.

### What's new
* [OSDEV-1071](https://opensupplyhub.atlassian.net/browse/OSDEV-1071)  Replaced the term "facility" with "production location" in the claims banners
* [OSDEV-933](https://opensupplyhub.atlassian.net/browse/OSDEV-933) Facility Claims. Add "what is claims" screen. `What is claims` page with radio buttons has been added that explains more about the claim. Updated title and link text for not logged in user who wants to claim a production location.
* [OSDEV-1088](https://opensupplyhub.atlassian.net/browse/OSDEV-1088) - Collecting users' public IP addresses in the Rollbar error tracker has been disabled to meet GDPR compliance.

### Release instructions:
* Update code.


## Release 1.14.0

## Introduction
* Product name: Open Supply Hub
* Release date: June 15, 2024

### Database changes
#### Migrations:
* 0146_add_facility_workers_count_new_field_to_facilityclaim - adds the facility_workers_count_new field to the FacilityClaim model.
* 0147_copy_facility_workers_count_to_facility_workers_count_new - copies the data from the facility_workers_count field to the facility_workers_count_new field.
* 0148_remove_facility_workers_count_field_from_facilityclaim - removes the facility_workers_count field from the FacilityClaim model.
* 0149_rename_facility_workers_count_new_to_facility_workers_count - renames the facility_workers_count_new field to facility_workers_count.

#### Scheme changes
* [OSDEV-1084](https://opensupplyhub.atlassian.net/browse/OSDEV-1084) - To enable adding a range for the number of workers during the claiming process, the type of the `facility_workers_count` field in the `FacilityClaim` table was changed from `IntegerField` to `CharField`.

### Architecture/Environment changes
* [OSDEV-1069](https://opensupplyhub.atlassian.net/browse/OSDEV-1069) - The following changes have been made:
    * Changed the Postgres Docker image for the database to use the official one and make the local database setup platform-agnostic, so it doesn't depend on the processor architecture.
    * Built the PostGIS program from source and installed it to avoid LLVM-related errors inside the database Docker container during local development.
* [OSDEV-1072](https://opensupplyhub.atlassian.net/browse/OSDEV-1072) - The following changes have been made:
    * Added building database-anonymizer container to the pipeline.
    * Pushing the database-anonymizer container to the repo is turned off until the database anonymizing scheduled task will be deployed to the production.
* [OSDEV-1089](https://opensupplyhub.atlassian.net/browse/OSDEV-1089) Change format gunicurn logs not pass IP address to AWS CloudWatch.
* Added command `reindex_database`
* [OSDEV-1075](https://opensupplyhub.atlassian.net/browse/OSDEV-1075) - The following changes have been made:
    * All resources created via batch job will be tagged
* [OSDEV-1089](https://opensupplyhub.atlassian.net/browse/OSDEV-1089) Change format gunicurn logs not pass IP address to AWS CloudWatch.
* Make tile generation endpoint transaction-less and remove `CREATE TEMP TABLE` statement.
* Added command `reindex_database`.
* [OSDEV-1089](https://opensupplyhub.atlassian.net/browse/OSDEV-1089) Change format gunicurn logs not pass IP address to AWS CloudWatch.
* Removed calling command `clean_facilitylistitems` from the `post_deployment` command.
* Added calling command `reindex_database` from the `post_deployment` command.
* Added calling command `index_facilities_new` from the `post_deployment` command.
* An additional loop was added to the `run_cli_task` script that repeatedly checks the status of an AWS ECS task, waiting for it to stop.

### Bugfix
* [OSDEV-1019](https://opensupplyhub.atlassian.net/browse/OSDEV-1019) - Fixed an error message to 'Your account is not verified. Check your email for a confirmation link.' when a user tries to log in with an uppercase letter in the email address and their account has not been activated through the confirmation link.
* Added the `--if-exists` flag to all calls of the `pg_restore` command to eliminate spam errors when it tries to delete resources that don't exist just because the DB can be empty. Improved the section of the README about applying the database dump locally. Specifically, SQL queries have been added to delete all the tables and recreate an empty database schema to avoid conflicts during the database dump restore.

### What's new
* [OSDEV-1030](https://opensupplyhub.atlassian.net/browse/OSDEV-1030) - The following changes have been made:
    * Replaced the "Donate" button with a "Blog" button in the header
    * Added links to the "Blog" and "Careers" pages in the footer
* [OSDEV-939](https://opensupplyhub.atlassian.net/browse/OSDEV-939) - The following changes have been made:
    * Created new steps `Supporting Documentation` & `Additional Data` for `Facility Claim Request` page.
    * Added popup for successfully submitted claim.
* [OSDEV-1084](https://opensupplyhub.atlassian.net/browse/OSDEV-1084) - Enable adding a range for the number of workers during the claiming process, either after pressing the “I want to claim this production location” link or on the Claimed Facility Details page.

### Release instructions:
* Update code.


## Release 1.13.0

## Introduction
* Product name: Open Supply Hub
* Release date: June 01, 2024

### Database changes
#### Migrations:
* 0145_new_functions_for_clean_facilitylistitems_command - introduced new sql functions for `clean_facilitylistitems` command:
    - drop_table_triggers
    - remove_items_where_facility_id_is_null
    - remove_old_pending_matches
    - remove_items_without_matches_and_related_facilities

### Code/API changes
* [OSDEV-994](https://opensupplyhub.atlassian.net/browse/OSDEV-994) API. Update to pass all merge events to user based on contrib id. A non-admin API user makes:
- a GET call to /moderation-events/merge/
and receives information about merges that have occurred for all contributors.
- a GET call to /moderation-events/merge/?contributors=<id_number_x>&contributors=<id_number_y>&contributors=<id_number_z>
and receives information about merges that have occurred for the contributors with the specified IDs.

### Architecture/Environment changes
* [OSDEV-1003](https://opensupplyhub.atlassian.net/browse/OSDEV-1003) - Added automatic building for the Logstash Docker image in the `Deploy to AWS` workflow. Refactored the `Deploy to AWS` workflow to remove redundant setting values for `build-args` of the `docker/build-push-action` action in cases where the values are not used.
* [OSDEV-1004](https://opensupplyhub.atlassian.net/browse/OSDEV-1004) - Prepared the local environment setup for the Logstash and OpenSearch services to enable local development. Created a script to start the project from scratch with a database populated with sample data.
* [OSDEV-1054](https://opensupplyhub.atlassian.net/browse/OSDEV-1054) - Added a Django command `clean_facilitylistitems` that make next steps:
    - drop table triggers;
    - remove facilitylistitems where facility_id is null;
    - remove facilitylistitems with potential match status more than thirty days;
    - remove facilitylistitems without matches and related facilities;
    - create table triggers;
    - run indexing facilities
* [OSDEV-878](https://opensupplyhub.atlassian.net/browse/OSDEV-878) - Added a Django command `post_deployment` that runs Django migrations during the deployment process. This command can be expanded to include other post-deployment tasks. Used the `post_deployment` command in the `post_deploy` job of the Deploy to AWS workflow.

### Bugfix
* [OSDEV-1056](https://opensupplyhub.atlassian.net/browse/OSDEV-1056) - Refactor OS Hub member's email anonymization.
* [OSDEV-1022](https://opensupplyhub.atlassian.net/browse/OSDEV-1022) - Fix updating facility claim for user. Bring the format of extended field values to the same format as for List / API upload during processing. This has been done because extending fields processing is happening both for List / API uploading and claim update.
* [OSDEV-788](https://opensupplyhub.atlassian.net/browse/OSDEV-788) - Re-written logic for New_Facility/Automatic_Match/Potential_Match when we collect & save data for FacilityListItemTemp/FacilityMatchTemp. That fixed issue with option `create` equal `False` for API requests.
* [OSDEV-1027](https://opensupplyhub.atlassian.net/browse/OSDEV-1027) - Fix rendering of the Average Lead Time section

### What's new
* [OSDEV-1049](https://opensupplyhub.atlassian.net/browse/OSDEV-1049) Update Release protocol.
* [OSDEV-922](https://opensupplyhub.atlassian.net/browse/OSDEV-922) Consent Message. Update wording of consent opt in message on Open Supply Hub. A user who verifies Open Supply Hub for the first time can see the updated message.
* [OSDEV-1068](https://opensupplyhub.atlassian.net/browse/OSDEV-1068) - Created report that shows the number of records from the api_facilitymatch table for contributors: 2060, 1045, 685, 3356

### Release instructions:
* Update code.
* Apply DB migrations up to the latest one.


## Release 1.12.0

## Introduction
* Product name: Open Supply Hub
* Release date: May 18, 2024

### Database changes
#### Migrations:
* 0143_create_facility_claim_attachment_table.py - create api_facilityclaimattachments table to store claimant attachments per facility claim
* 0144_remove_unnecessary_columns_from_facility_claim.py - This migration replaces the old `index_approved_claim` function with a similar one that does not index the `preferred_contact_method` field. Additionally, the migration removes `email` and `preferred_contact_method` from the `FacilityClaim` model and the respective history table.

#### Scheme changes
* [OSDEV-931](https://opensupplyhub.atlassian.net/browse/OSDEV-931) - Since `email` and `preferred_contact_method` are no longer necessary for the claim form, they have been removed from the `FacilityClaim` model and the respective history table. Additionally, the old `index_approved_claim` function has been replaced with a similar one that does not index the `preferred_contact_method` field.

### Code/API changes
* [OSDEV-1021](https://opensupplyhub.atlassian.net/browse/OSDEV-1021) Update the release protocol. The release protocol has been updated with the recent changes. Has been added the section about reloading DedupeHub and QA notification.
* [OSDEV-997](https://opensupplyhub.atlassian.net/browse/OSDEV-997) - A new method, `message_claimant`, was added to the `FacilityClaimViewSet` for handling a POST request on the url-path `message-claimant` for messages to the claimant.
Mail templates for the message to the claimant and the claims team signature were also added.

### Architecture/Environment changes
* [OSDEV-897](https://opensupplyhub.atlassian.net/browse/OSDEV-897) FE(React) app. An appropriate local Docker environment is configured for the application. A local Docker environment has been created for the React application. Renamed the `app` folder to `react` to be clearer in the project. Replaced name in the code base. Removed unnecessary commands.
* [OSDEV-862](https://opensupplyhub.atlassian.net/browse/OSDEV-862) Fix `DB - Save Anonymized DB` / `DB - Apply Anonymized DB` workflows:
  - run actions on self-hosted runners to eliminate `lack of storage` issue that happens on github's runners.
  - use the `Test` environment for  `DB - Save Anonymized DB` action
* [OSDEV-989](https://opensupplyhub.atlassian.net/browse/OSDEV-989) - The Strategy pattern was utilized to consolidate the processing of new facilities received from both API requests and list uploads. The code responsible for executing this processing was refactored, and new classes were implemented:
    * ProcessingFacility - abstract class for facility processing
    * ProcessingFacilityList - class to process a facility list
    * ProcessingFacilityAPI - class to process a facility from an API request
    * ProcessingFacilityExecutor - class defines which interface to execute for the processing of a facility
* Resource allocation has been optimized for the Test environment. The number of ECS tasks in the Test environment has been reduced from 4 to 2, while maintaining system stability.
* [OSDEV-870](https://opensupplyhub.atlassian.net/browse/OSDEV-870) - In `docker-compose` for the `api-app`  added dependency that helps to fix connection with the database during tests pipelines for Dedupe-Hub:
* [OSDEV-1001](https://opensupplyhub.atlassian.net/browse/OSDEV-1001) - Deploy OpenSearch service to OS Hub infrastructure.
```
database:
    condition: service_healthy
```
* [OSDEV-1024](https://opensupplyhub.atlassian.net/browse/OSDEV-1024) - Dedupe Hub. Revise service configurations and refine gazetteer retraining. Remove option `--reload` & decrease number of workers in Dedupe Hub service configuration. Refactor initial rebuilding of gazetteer.
* [OSDEV-885](https://opensupplyhub.atlassian.net/browse/OSDEV-885) - Implement option to reset database for `Dev`, `Test` and `Pre-prod` environmet to `Deploy to AWS` pipleine
* [OSDEV-1002](https://opensupplyhub.atlassian.net/browse/OSDEV-1002) - The following changes have been done:
    * Prepared initial AWS infrastructure via Terraform for the Logstash service, including configuring AWS EFS storage to save the pointer of the last run for the jdbc plugin. Essentially, after deploying updated Terraform code to an environment, ECS task definition, ECR repository, ECS service, along with EFS storage, will be set up for Logstash to function.
    * Moved the PoC solution of the Logstash + Elasticsearch setup to the repository to avoid losing it. Further work is needed as the solution requires development and is not functioning smoothly.
* In response to recent stability observations of the staging environment, resource allocation has been optimized by reducing the number of ECS tasks from 8 to 6 for the Django app instances, thus maintaining system stability.

### Bugfix
* [OSDEV-870](https://opensupplyhub.atlassian.net/browse/OSDEV-870) - The returning confirm/reject URLs were fixed when a facility has been matched. Changes were made to the Dedupe-Hub to prevent adding rows with empty fields to the `api_facilitymatch` and `api_facilitymatchtemp` tables when the count of matches is more than one.
* [OSDEV-744](https://opensupplyhub.atlassian.net/browse/OSDEV-744) - API. When user want to confirm/reject potential_match it didn't found a match through `id`, was fixed by provided valid `id` from `api_facilitymatch` table.
* [OSDEV-1052](https://opensupplyhub.atlassian.net/browse/OSDEV-1052) - Replace data@opensupplyhub by claims@opensupplyhub in the Frontend

### What's new
* [OSDEV-975](https://opensupplyhub.atlassian.net/browse/OSDEV-975) Reporting. Number of facilities with at least one extended field.`Facilities with Extended Field Data` report has been rewritten from Django ORM to SQL to optimize and speed up time of the report generation. Added two columns `With At Least 1 Extended Field` and `Sector`.
* [OSDEV-945](https://opensupplyhub.atlassian.net/browse/OSDEV-945) - Facility Claim. Update text of claim link on profile to "I want to claim this production location".
* [OSDEV-745](https://opensupplyhub.atlassian.net/browse/OSDEV-745) - New "Portuguese" translated resources option added to international menu.
* [OSDEV-944](https://opensupplyhub.atlassian.net/browse/OSDEV-944) - Facility claims. Short-term new screen for claim documentation.
* [OSDEV-931](https://opensupplyhub.atlassian.net/browse/OSDEV-931) - The following features have been implemented:
    * Made the Email field in the claim form uneditable, setting the claimer's email as the default value for this field.
    * Removed the _Preferred method of contact_ field from both the claim form and the claim details page in the admin dashboard.
    * Implemented redirecting a user to the claim page after navigating to the login page via the CTA link on the claim page for unauthorized users and successful login.
* [OSDEV-997](https://opensupplyhub.atlassian.net/browse/OSDEV-997) - Facility Claims. A new button, 'Message Claimant' has been added to the update status controls on the Facility Claim Details page. After successfully sending a message, the message text is recorded in the Claim Review Notes.

### Release instructions:
* Update code.
* Apply DB migrations up to the latest one.
* Run the index_facilities_new management command.


## Release 1.11.0

## Introduction
* Product name: Open Supply Hub
* Release date: April 20, 2024

### Code/API changes
* [OSDEV-923](https://opensupplyhub.atlassian.net/browse/OSDEV-923) [Uptime] Added more logs around API/List uploads & Dedupe Hub match processing
* [OSDEV-606](https://opensupplyhub.atlassian.net/browse/OSDEV-606) Contributor Sort: Allow for ascending sort of contributors on the Map page. The sort_by parameter submits type of sorting order for facilities. Default sorting will be primary by public contributors count descending and secondary by name ascending/descending and contributors count ascending.

### Architecture/Environment changes
* [OSDEV-990](https://opensupplyhub.atlassian.net/browse/OSDEV-990) - Implement a ContriCleaner facade class to simplify interaction with client code. With this change, the client code only needs to instantiate the ContriCleaner class, pass the input data, and then call the `process_data` method without the need to define strategies or other details. This abstraction helps streamline the process and encapsulate complexity.
* [OSDEV-991](https://opensupplyhub.atlassian.net/browse/OSDEV-991) - Implement a chain of pre-validation and serialization handlers in the ContriCleaner to streamline data processing. Additionally, refactor the CompositeRowSerializer to set up leaf serializers using a specialized method, ensuring loose coupling between the CompositeRowSerializer and leaf serializers. Lastly, separate serialization and validation tasks from parsing in the ContriCleaner library for improved modularity and maintainability.
* [OSDEV-1000](https://opensupplyhub.atlassian.net/browse/OSDEV-1000) - A new class `ProcessingFacility` was created that will be responsible for managing the processing of new facilities from both API requests and list uploads. The functionality of processing a new facility received from an API request, which was previously in `facilities_view_set.py`, has been moved to `processing_facility.py`.
* [OSDEV-1007](https://opensupplyhub.atlassian.net/browse/OSDEV-1007) - The functionality of processing a new facility received from list uploads, which was previously in `facility_list_view_set.py`, has been moved to `create_facility.py`.
* [OSDEV-927](https://opensupplyhub.atlassian.net/browse/OSDEV-927) - Reduce resources allocated for bastions to t3.nano.
* [OSDEV-805](https://opensupplyhub.atlassian.net/browse/OSDEV-805) - Make Environment and project tag to be applied to all resources by defaul.
* [OSDEV-862](https://opensupplyhub.atlassian.net/browse/OSDEV-862) - Add `Save Anonymized DB` and `Apply Anonymized DB` actions that provde possibility to save anonymized dump to S3 bucket and then resotre Test or Pre-Prod environment from dump stored on S3.
* [OSDEV-859](https://opensupplyhub.atlassian.net/browse/OSDEV-859) - Creates task-definitation for scheduled task that
  * creates temporary postgresdb instance from latest production snaphsot in the `test` AWS account
  * run anonymization query
  * saves anonymized snapshot and removes the instance
* In response to recent stability observations, resource allocation has been optimized, reducing the number of ECS tasks in both production and pre-production environments from 16 to 12, maintaining system stability.

### Bugfix
* [OSDEV-996](https://opensupplyhub.atlassian.net/browse/OSDEV-996) The default sorting order for embedded maps was broken (changed to Descending by # Contributors). The default sorting order for embedded maps has been fixed (changed it back to Ascending by Name).
* [OSDEV-857](https://opensupplyhub.atlassian.net/browse/OSDEV-857) [Bug] Pre-prod isn't deleted by the 'terraform destroy' script. Command for destroying repositories on AWS pre-prod has been added.
* [OSDEV-888](https://opensupplyhub.atlassian.net/browse/OSDEV-888) - Facility Profile. An error occurs when trying to open a facility from the Status Reports page. The error occurred due to activity reports with the status `pending` containing fields with `null` values and these values pass to the `format_date` function as an argument. Modified the `get_activity_reports` method in the `FacilityIndexDetailsSerializer` to prevent passing a falsy `date` argument into the `format_date` function.
* [OSDEV-984](https://opensupplyhub.atlassian.net/browse/OSDEV-984) - Facility list upload. Header validation is failing, even though all the required columns and data are filled. Prepared basic implementation for ContriCleaner to validate headers (required fields) on early stage.
* [OSDEV-660](https://opensupplyhub.atlassian.net/browse/OSDEV-660) - Remove punctuation issues with duplicated commas and double quotes while facility list uploading.
* [OSDEV-986](https://opensupplyhub.atlassian.net/browse/OSDEV-986) - Fix the population of the custom data points uploaded via lists. Ensure that the full list header is saved in the database, and that the raw data for each facility list item is saved as a string of strings, with each value separated by a comma. This way, it helps maintain backward compatibility with the functionality responsible for displaying custom data points on the embedded maps. Also, revert to the previous default logic, which saves the sector as `Unspecified` when sector, sector_product_type, or product_type have empty values.
* [OSDEV-966](https://opensupplyhub.atlassian.net/browse/OSDEV-966) - Character limit validation has been implemented in the ContriCleaner library for name, address, and sector values. It enforces a maximum length of 200 characters for both the name and address values, and restricts sector values to 50 characters each. This fix addresses the issue where user uploads containing such invalid data caused requests to fail with unexpected errors.

### What's new
* [OSDEV-974](https://opensupplyhub.atlassian.net/browse/OSDEV-974) Reporting. Contributor type by %. Admin sees in the report data for the percent of data contributors on the platform by type (this should be in percent format with two decimal places shown), only accounts that have contributed data, the data should be ordered by most recent to oldest month and display mid-month values.
* [OSDEV-912](https://opensupplyhub.atlassian.net/browse/OSDEV-912) Facility Claim. Disable editing of name and address. The Facility name (English language) & Address fields of the claim details page have been removed and cannot be edited by the claimant.
* [OSDEV-571](https://opensupplyhub.atlassian.net/browse/OSDEV-571) Claimed Facility Details. Make the "Sector" field a dropdown instead of free text field. The `Sector` field became a dropdown that is pre-populated with the platform’s sector list from Django.
* [OSDEV-962](https://opensupplyhub.atlassian.net/browse/OSDEV-962) Update Release protocol. The Release protocol has been updated after the automatization of manual processes such as creating a release branch, restoring DB, deploy to AWS.
* [OSDEV-972](https://opensupplyhub.atlassian.net/browse/OSDEV-972) Reporting. Updating "Facility Uploads" report. Joined one table from two reports and added columns.New table with such columns:
`month`, `Total # of list uploads` in a given month (these are uploads that come from external contributors, NOT OS Hub team members), `# of public list uploads` in a given month (these are uploads that come from OS Hub team members AND have “[Public List]” in the contributor name), `Total facility listItems` uploaded in a given month, `# of Facilities` from Public Lists, `Total Facilities w/ status = new facility`, `# Public List Facilities w/ status = new facility`. Data is ordered from most recent to oldest
* [OSDEV-913](https://opensupplyhub.atlassian.net/browse/OSDEV-913) Claim. Updated the submitted claim auto-reply message for email template.
* [OSDEV-914](https://opensupplyhub.atlassian.net/browse/OSDEV-914) Claim. Updated the approved claim auto-reply message for email template

### Release instructions:
* Update code.


## Release 1.10.0

## Introduction
* Product name: Open Supply Hub
* Release date: March 23, 2024

### Database changes
#### Migrations:
* 0141_delete_contributor_webhooks.py - deletes `ContributorWebhook` model
* 0142_introduce_temporary_endpoint_switcher_for_list_uploads.py - This migration introduces a temporary API endpoint switcher for list uploads.

#### Scheme changes
* [OSDEV-893](https://opensupplyhub.atlassian.net/browse/OSDEV-893) - Introduce a temporary API endpoint switcher for list uploads to enable switching to the old list upload API endpoint if the new endpoint affects production uptime.

### Code/API changes
* [OSDEV-832](https://opensupplyhub.atlassian.net/browse/OSDEV-832) API. Provide admins with a way to retrieve a user's call count in real time. Admin can see the report `API requests by user` with the number of successful and unsuccessful requests a user has made up to the current date.
* [OSDEV-831](https://opensupplyhub.atlassian.net/browse/OSDEV-831) - API. Handle Geocode errors w/ system error code when upload facility using endpoint.

### Architecture/Environment changes
* [OSDEV-693](https://opensupplyhub.atlassian.net/browse/OSDEV-693) Implement a GitHub action that applies migrations on given environment. Run migrations for `Test` environment via CLI command.
* [OSDEV-910](https://opensupplyhub.atlassian.net/browse/OSDEV-910) Add separated code quality pipelines for contricleaner, countries, django-api and frontend. After checking, it creates a code coverage report showing each particular app's code coverage. Add separated code quality jobs for code formatters.
* [OSDEV-702](https://opensupplyhub.atlassian.net/browse/OSDEV-702) Integrate a new module named `contricleaner` separately, designed to parse and validate data from various sources such as json, csv, and xls.
Move `countries` to a separate module so that it becomes possible to use both `django` and `contricleaner`.
* [OSDEV-893](https://opensupplyhub.atlassian.net/browse/OSDEV-893) - Implement CSV and XLSX file parser strategies in the ContriCleaner library, and incorporate preliminary cleanup during parsing.
* [OSDEV-915](https://opensupplyhub.atlassian.net/browse/OSDEV-915) Upgrade Kafka tools to version 3.5.2
* [OSDEV-877](https://opensupplyhub.atlassian.net/browse/OSDEV-877) Make migration run as part of "Deploy to AWS" workflow
* [OSDEV-851](https://opensupplyhub.atlassian.net/browse/OSDEV-851) Place 'terraform.tfvar' files to repository and move sensitive info to private repository opensupplyhub/ci-deployment/
* [OSDEV-938](https://opensupplyhub.atlassian.net/browse/OSDEV-938) Move cleanup helper functions to the serializer
* [OSDEV-851](https://opensupplyhub.atlassian.net/browse/OSDEV-851) Place 'terraform.tfvar' files to repository and move sensitive info to private repository opensupplyhub/ci-deployment
* [OSDEV-894](https://opensupplyhub.atlassian.net/browse/OSDEV-894) Implement Contricleaner library into create facility API endpoint (`facilities_view_set.py`)
* [OSDEV-536](https://opensupplyhub.atlassian.net/browse/OSDEV-536) In the Contricleaner library, implement parsing of fields `sector_product_type`, `sector`, and `product_type` based on commas and vertical bars.
* [OSDEV-760](https://opensupplyhub.atlassian.net/browse/OSDEV-760) In the Contricleaner library, implement parsing of fields `facility_type_processing_type`, `facility_type`, and `processing_type` based on commas and vertical bars.
* [OSDEV-893](https://opensupplyhub.atlassian.net/browse/OSDEV-893) - Implement the ContriCleaner parser for parsing facility lists immediately after list upload.

### Bugfix
* [OSDEV-549](https://opensupplyhub.atlassian.net/browse/OSDEV-549) Facility Search. Search button overlaps dropdown items. Dropdown items in search were made not to overlapping with button and containers in `Potential matches table` and `Find facility` search. The `isSideBarSearch` flag has been added to all search components to render properly regarding the place where the select is rendering.
* [OSDEV-943](https://opensupplyhub.atlassian.net/browse/OSDEV-943) Verified badges. The claim/verified icon on profiles is cut off at the bottom. The icons have been fixed and show properly.
* [OSDEV-716](https://opensupplyhub.atlassian.net/browse/OSDEV-716) Search. Lost refresh icon. The refresh icon has been made visible.
* [OSDEV-918](https://opensupplyhub.atlassian.net/browse/OSDEV-918) - ContriBot. New lists are not populating in Monday board and are not sent to slack. Added validation to throw an error for users who upload a facility list with `|` in the description field.
* [OSDEV-644](https://opensupplyhub.atlassian.net/browse/OSDEV-644) Error when trying to delete a facility with only one contributor in case that logic to clear FacilityClaimReviewNote table records missed.

### What's new
*  [OSDEV-861](https://opensupplyhub.atlassian.net/browse/OSDEV-861) API. The `API Notifications` tab has been removed so that users do not get confused about what it is, since the functionality does not exist for them. `Token:` as a header has been added above the API key on the `API` tab.
* [OSDEV-917](https://opensupplyhub.atlassian.net/browse/OSDEV-917) My Account Menu. Update order of the settings tabs. `NON-admin` user sees: My Facility / My Lists / Settings / Logout and `Admin` user sees: Dashboard / My Facility / My Lists / Settings / Logout
* [OSDEV-728](https://opensupplyhub.atlassian.net/browse/OSDEV-728) - Include `sector` data in the response of the `api/facilities/` API endpoint for the GET request, similar to what is provided in the `api/facilities/{id}` API endpoint.
* [OSDEV-802](https://opensupplyhub.atlassian.net/browse/OSDEV-802) - Distinguish API user and contributor id in the error message that pass to the Rollbar.

### Release instructions:
* Update code.
* Apply DB migrations up to the latest one.


## Release 1.9.0

## Introduction
* Product name: Open Supply Hub
* Release date: February 24, 2024

### Database changes
#### Migrations:
* 0135_disable_duplicates_and_lowercase_all_emails.py - implementing all emails to lowercase and disables duplicates
* 0136_remove_indexing_unnecessary_emails.py - This migration replaces the old `index_activity_reports_info` and `index_approved_claim` functions with similar ones that do not index emails.
* 0137_add_renewal_period_field.py - add new field to api_apilimit table & rename existing one.
Updated existing users api_apilimit records renewal_period value.
* 0138_remove_ppe_fields.py - This migration removes the PPE fields from the Facility, FacilityIndex, FacilityListItem, FacilityListItemTemp, HistoricalFacility models.
* 0139_remove_ppe_switch.py - This migration removes the ppe switch.
* 0140_remove_indexing_ppe_fields.py - This migration updates indexing functions to not index PPE fields.

#### Scheme changes
* [OSDEV-835](https://opensupplyhub.atlassian.net/browse/OSDEV-835) - Since the FacilityIndex model is primarily used to store cached facility data and display it publicly via the `/facilities/{id}` API endpoint, only public data can be shown. Therefore, caching emails to the FacilityIndex model was removed from the PostgreSQL indexing functions. All instances where emails are publicly displayed have been removed. The only remaining field is `ppe_contact_email`, but all functionality and code related to PPE will be deleted in this [OSDEV-562](https://opensupplyhub.atlassian.net/browse/OSDEV-562) ticket.
* [OSDEV-562](https://opensupplyhub.atlassian.net/browse/OSDEV-562) - Remove PPE fields (ppe_product_types, ppe_contact_email, ppe_contact_phone, ppe_website, ppe) from the `api_facility`, `api_facilityindex`, `api_facilitylistitem`, `api_facilitylistitemtemp`, `api_historicalfacility`. Remove this fields from indexing processes.

### Code/API changes
* [OSDEV-562](https://opensupplyhub.atlassian.net/browse/OSDEV-562) - Remove code related to PPE (ppe_product_types, ppe_contact_email, ppe_contact_phone, ppe_website, ppe) field from `/src/app`
* [OSDEV-562](https://opensupplyhub.atlassian.net/browse/OSDEV-562) - Remove code related to PPE (ppe_product_types, ppe_contact_email, ppe_contact_phone, ppe_website, ppe) field from `/src/dedupe-hub`
* [OSDEV 562](https://opensupplyhub.atlassian.net/browse/OSDEV-562) Remove code related to PPE (ppe_product_types, ppe_contact_email, ppe_contact_phone, ppe_website, ppe) from `/src/django`

### Architecture/Environment changes
* [OSDEV-829](https://opensupplyhub.atlassian.net/browse/OSDEV-673) Makes `minimum-ratio: 1` It allows to push code with less than 1% diff from main.

### Bugfix
* [OSDEV-848](https://opensupplyhub.atlassian.net/browse/OSDEV-848) When a user tries to create an account with an email that exists in the DB but with a different case of letters, the system returns "An error prevented signing up". Has been fixed to "A user with that email already exists."
* [OSDEV-673](https://opensupplyhub.atlassian.net/browse/OSDEV-673) When a user calls the endpoint `facility/id/history`, instead of a response, receives the error "TypeError: the JSON object must be str, bytes or bytearray, not list", in particular, this happened with the PK20190913BBJ2Y facility. A list with one element (a dictionary) was passed to the function, so an error occurred when trying to index the list with a string. Fixed.

### What's new
* API. Include token and call info on API settings tab.[OSDEV-752](https://opensupplyhub.atlassian.net/browse/OSDEV-752). Users can access a tab called `API` in account settings.From this tab, they can generate/retrieve their token and see their `API call allowance`, `current call count` and their `renewal period`.
* Make login non-case sensitive. [OSDEV-628](https://opensupplyhub.atlassian.net/browse/OSDEV-628). When the user creates an account email saving in lowercase. User  could login with any variations of casing as long as the characters are the same.
* API. Enable token generation based on API permissions in Django. [OSDEV-729](https://opensupplyhub.atlassian.net/browse/OSDEV-729). Updated Settings page to show/hide token tab by user groups. Forbid access to generate token for API if user didn't have permission groups.
* [OSDEV-219](https://opensupplyhub.atlassian.net/browse/OSDEV-219). Data moderator can merge potential match facilities from Confirm / Reject screen.
* [OSDEV-835](https://opensupplyhub.atlassian.net/browse/OSDEV-835) - Remove the display of emails in the `activity_reports` section of the `facilities/{id}` API endpoint, as email information is private.
* [OSDEV-525](https://opensupplyhub.atlassian.net/browse/OSDEV-525). Add Latitude and Longitude labels on facility page.
* API. Add a flag on API Limit page to indicate if package renews monthly or yearly. [OSDEV-781](https://opensupplyhub.atlassian.net/browse/OSDEV-781) Updated logic to support montly & yearly limitation count reset for API calls.

### Release instructions:
* Update code.
* Apply DB migrations up to the latest one.
* Run the index_facilities_new management command.


## Release 1.8.0

## Introduction
* Product name: Open Supply Hub
* Release date: January 27, 2024

### Code/API changes
* [OSDEV-690](https://opensupplyhub.atlassian.net/browse/OSDEV-690) - Correct all existing lint errors to ensure that code quality checks pass successfully via GitHub Actions and can detect new linting errors but not the old ones.
* [OSDEV-719](https://opensupplyhub.atlassian.net/browse/OSDEV-719) Introduce FacilityDownloadSerializerEmbedMode FacilityDownloadSerializer, replace FacilityIndexDownloadSerializer with combination of FacilityDownloadSerializerEmbedMode and FacilityDownloadSerializer
* [OSDEV-732](https://opensupplyhub.atlassian.net/browse/OSDEV-732) Fix issue with circular dependencies between `util.js` and `constants.jsx` modules in React app

### Architecture/Environment changes
* [OSDEV-690](https://opensupplyhub.atlassian.net/browse/OSDEV-690) - Configure running the code quality workflow as part of the continuous integration (CI) for each commit to a pull request. Both frontend (FE) and backend (BE) tests are executed, along with their respective linters. Additionally, `shellcheck` is applied to scripts within the scripts folder.
* [OSDEV-691](https://opensupplyhub.atlassian.net/browse/OSDEV-691) - Implement parallel job running for BE, FE, and bash script code quality checks. Three new scripts were created and can be used to run the same checks during local development to verify BE, FE, and bash scripts in the ./scripts folder.
* [OSDEV-692](https://opensupplyhub.atlassian.net/browse/OSDEV-691) - Implement code coverage checks for the React and Django apps using `barecheck/code-coverage-action` and generated code coverage `lcov` files. For the React app, code coverage is based on Jest tests, and for the Django app, it is based on unittest tests. If code coverage decreases, the job fails, preventing the PR from merging.
* [OSDEV-740](https://opensupplyhub.atlassian.net/browse/OSDEV-740) - Setup module for mocking Redux store (`redux-mock-store"`)
* [OSDEV-733](https://opensupplyhub.atlassian.net/browse/OSDEV-733) - Setup React test library module (`@testing-library`)

### Bugfix
* [OSDEV-718](https://opensupplyhub.atlassian.net/browse/OSDEV-718) - Fixed issue with user profile populating to other components.
* [OSDEV-727](https://opensupplyhub.atlassian.net/browse/OSDEV-720) - Downloading facilities with for Bangladesh is working again [https://opensupplyhub.org/facilities?countries=BD&sectors=Apparel](https://opensupplyhub.org/facilities?countries=BD&sectors=Apparel)

### What's new
* [OSDEV-241](https://opensupplyhub.atlassian.net/browse/OSDEV-241) - Searches with accented characters return results for accented and non accented characters.

### Database changes
#### Migrations:
* 0134_remove_sources_without_contributor -  Remove records from the Source table where the contributor is null and remove all data related to these records

### Release instructions:
* Update code
* Run migration up to 0134


## Release 1.7.3

## Introduction
* Product name: Open Supply Hub
* Release date: January 12, 2024

### Bugfix
* [OSDEV-736](https://opensupplyhub.atlassian.net/browse/OSDEV-736) Removed logic to handle text only match response data as it already removed from matching functionality in Dedupe Hub. Previously it bring an error on response for user when potential match happened.

## Release 1.7.2

## Introduction
* Product name: Open Supply Hub
* Release date: January 09, 2024

### Bugfix
* [OSDEV-721](https://opensupplyhub.atlassian.net/browse/OSDEV-721) Fixed issue with potential match logic when get facility data of match, previously it take facility id from Facility List Item, but it's wrong for Potential Match status as there is always NULL, facility id should be taken from Facility Match record in this case of Potential Match status.

## Release 1.7.1

## Introduction
* Product name: Open Supply Hub
* Release date: December 21, 2023

### Bugfix
* Fixed issue with Facility Upload API error by covered a case when facility object didn't exist (create=false) & updated timeout value while waiting to produce kafka topic message [OSDEV-713](https://opensupplyhub.atlassian.net/browse/OSDEV-713)
* [OSDEV-714](https://opensupplyhub.atlassian.net/browse/OSDEV-714) - Users can now use the map on the search page simultaneously without missing any tiles. Before fixing this issue, if the map requested tiles that weren't cached, one user might not receive all the tiles. With the bug fixed, the tile generation logic can handle multiple requests at the same time, ensuring all users get the tiles they need for the map based on their search requests.

### Code/API changes
* [OSDEV-714](https://opensupplyhub.atlassian.net/browse/OSDEV-714) - `select_for_update` and `get_or_create` have been implemented in the `retrieve_cached_tile` function to ensure that if another thread attempts to `select_for_update()`, it will block at the `get_or_create()` until the first thread's transaction commits. The `get_tile` function, which serves as an API endpoint handler for tile generation, was implemented as an atomic transaction to facilitate the use of `select_for_update()` and maintain the lock until the end of the transaction. This approach helps to prevent crashes from parallel requests attempting to create a cache record with the same primary key, corresponding to the full URL path.
* [OSDEV-711](https://opensupplyhub.atlassian.net/browse/OSDEV-711) - Make JS code related to load testing for tile generation more universal so that they can work with the HAR file provided by the developer. For that, the `ZOOM_HAR_PATH` environment variable was introduced. More test cases for tile generation were added to test the environment close to production, focusing on densely saturated regions with facilities, such as China and India. The README.md file for the load tests was updated to reflect the changes made.

## Release 1.7.0

## Introduction
* Product name: Open Supply Hub
* Release date: December 19, 2023

### Database changes
#### Migrations:
* 0130_introduce_separate_data_gathering_functions_for_the_index_table_columns - This migration:
    - rename `api_facilityindexnew` -> `api_facilityindex`
    - introduces separate data-gathering functions for the `api_facilityindexnew` table columns and makes the `index_facilities` and `index_facilities_by` procedures use them.
    This migration is irreversible.
* 0131_introduce_sql_triggers_instead_of_django_signals - This migration introduces SQL triggers instead of Django signals. The migration is revertable.
* 0132_add_moderation_mode_field - This migration adds the field `is_moderation_mode` to table `api_user`.
* 0133_introduce_tile_caching - This migration creates the TileCache table and the DynamicSetting table. This migration is reversible.

#### Scheme changes
* [OSDEV-622](https://opensupplyhub.atlassian.net/browse/OSDEV-622) - Separate data-gathering functions were created for the `api_facilityindexnew` table columns to collect data independently of the main procedure. The `index_facilities` and `index_facilities_by` procedures were updated to use new separate functions for collecting data for the `api_facilityindexnew` table columns that require long SQL queries.
* [OSDEV-595](https://opensupplyhub.atlassian.net/browse/OSDEV-595) - Rename FacilityIndexNew to FacilityIndex
* [OSDEV-623](https://opensupplyhub.atlassian.net/browse/OSDEV-623), [OSDEV-624](https://opensupplyhub.atlassian.net/browse/OSDEV-624), [OSDEV-638](https://opensupplyhub.atlassian.net/browse/OSDEV-638) - New SQL triggers have been introduced to handle changes in the `api_contributor`, `api_extendedfield`, `api_facility`, `api_facilityclaim`, `api_facilitylistitem`, `api_facilitymatch`, `api_source`, and `api_facilitylist` tables at the database level. This change is essential for the future functionality of DedupeHub, which will communicate directly with the database. All the Django signals have been removed. Additionally, reindexing of the necessary columns of the index table has been transferred to these triggers, eliminating the need for the large SQL procedure previously used in conjunction with Django signals.
* [OSDEV-637](https://opensupplyhub.atlassian.net/browse/OSDEV-637) - Add field `is_moderation_mode` to table `api_user`.
* [OSDEV-687](https://opensupplyhub.atlassian.net/browse/OSDEV-687) - The TileCache table was created to store cached tiles, and the DynamicSetting table was established to dynamically control app settings, specifically the expiration time of cached tiles.

### Code/API changes
* Update copy for "example" entries for List & Description fields & Contributor list page:
    - Update copy of Facility List example to: example: **Your Organization’s Name** Facility List June 2023
    - Update copy of Facility Description example to: example: This is the **Your Organization’s Name** list of suppliers for their retail products valid from Jan 2023 to June 2023
    - Update copy of rejected message to: "This list was rejected and will not be processed."
[OSDEV-640](https://opensupplyhub.atlassian.net/browse/OSDEV-640)
* In the Facility Claim Request form the field 'Preferred method of contact' has been done not mandatory. - [OSDEV-560](https://opensupplyhub.atlassian.net/browse/OSDEV-560)
* The new parameter `is_moderation_mode` has been added to GET and POST requests of the `/user-profile/{ID}/` API endpoint. - [OSDEV-637](https://opensupplyhub.atlassian.net/browse/OSDEV-637)
* [OSDEV-687](https://opensupplyhub.atlassian.net/browse/OSDEV-687) - Implement cache logic for the get_tile view to either use a cached tile or generate a new tile for caching. When a user interacts with the map and makes a new request for a tile, the system checks if the requested tile, identified by its path, is already cached in the database. If the tile is already cached in the TileCache table, the cached tile binary data is retrieved and returned, avoiding the need to regenerate the tile for improved performance. Each cached tile has a default expiration period of 604,800 seconds (7 days). However, the admin can reconfigure this duration in the Django admin panel.
* Delete all Jenkins-related files since Jenkins is no longer in use.
* Move the maintenance page to the project repository, specifically to `src/maintenance`, to track the history of its changes.

### Architecture/Environment changes
* Remove FacilityDownloadSerializer and replace it with FacilityIndexDownloadSerializer
* Add a special Django management command, `install_db_exts`, that will install all the necessary PostgreSQL extensions for the database based on the required DB extensions for the 1.7.0 release.
* Create the `reset_database` Django management command that resets the database and repopulates it with fixture data, including facilities and matches. Update the `scripts/reset_database` shell script to include the call to this command, making it available for local development when it needs to be run inside the failed Django container for the first time. Also, rename shell scripts and affected management commands to enhance readability.

### Bugfix
* Increase amount of facilities downloaded to 100 per red and reduce time per request in 4-5 times
Fix issue with exceeding API requests. [OSDEV-557](https://opensupplyhub.atlassian.net/browse/OSDEV-442)

### What's new
* Updated copy for "example" entries for List & Description fields & Contributor list page
[OSDEV-640](https://opensupplyhub.atlassian.net/browse/OSDEV-640)
* The field 'Preferred method of contact' has been done not mandatory in the Facility Claim Request form. When the user fills this form he/she can skip this field. - [OSDEV-560](https://opensupplyhub.atlassian.net/browse/OSDEV-560)
* Data Moderator Profile. Implement the ability to activate the Merge function on the Facility Search page. - [OSDEV-637](https://opensupplyhub.atlassian.net/browse/OSDEV-637)
* [OSDEV-302](https://opensupplyhub.atlassian.net/browse/OSDEV-302), [OSDEV-667](https://opensupplyhub.atlassian.net/browse/OSDEV-667) - Enable data moderators to trigger merges from the search results screen. Checkboxes were added to the search page right before each item in the search results to allow users to select facilities for merging. A "Merge" button was also implemented to open the Merge modal window, where all the data about the selected facilities is downloaded.
* [OSDEV-684](https://opensupplyhub.atlassian.net/browse/OSDEV-684) Removed Google Translate Plug-In in the system & UI Element

### Release instructions:
* apply migrations up to 0133_introduce_tile_caching
* apply command index_facilities_new


## Release 1.6.1

## Introduction
* Product name: Open Supply Hub
* Release date: November 8, 2023

### Database changes
#### Migrations:
- 0130_facility_index_gin_index - implement indexes for fields on "api_facilityindexnew" table related to tile generation

#### Scheme changes
* indexing fields in api_facilityindexnew
    * contrib_types
    * contributors_id
    * lists

### Architecture/Environment changes
* Reconfigure CPU resources so that every worker uses 2 cores - [OSDEV-657](https://opensupplyhub.atlassian.net/browse/OSDEV-657)
* Add Code Quality pipelines

### Bugfix
* Implement indexing of fields related to tile generation in api_facilityindexnew table [OSDEV-654](https://opensupplyhub.atlassian.net/browse/OSDEV-654)

### Release instructions:
- apply migrations up to 0130_facility_index_gin_index


## Release 1.6.0

## Introduction
* Product name: Open Supply Hub
* Release date: November 4, 2023

### Database changes
#### Migrations:
- 0126_add_tables_a_b_test - add tables api_facilitylistitemtemp & api_facilitymatchtemp for A/B Test purpose
- 0127_search_by_private_contributor_types - add contributor types from non-public lists to api_facilityindexnew table
- 0128_custom_text_implementation - creates custom_text SQL functions and updated index_facilities and index_facilities_by to use it
- 0129_delete_facility_index - removes api_facilityindex table

#### Scheme changes
* introduce fields to api_facility_list_items
    * raw_json:JSON
    * raw_header:Text
* introduce table api_facilitylistitemfield - key-value storage for both mandatory and custom facility list item fields.
* introduce procedure custom_text - evaluates array required for advanced search by custom fields
* update index_facilities and index_facilities_by procedures to evaluate custom_text add custom_text_serach using custom_text from above
* introduce tables api_facilitylistitemtemp & api_facilitymatchtemp as a copy of api_facilitylistitem & api_facilitymatch for A/B Test to store match results
* remove api_facilityindex table

### Code/API changes
* Endpoint /contributor-lists/ has been deprecated
* The new endpoint /contributor-lists-sorted/ has been created: View Facility Lists that are both active and approved filtered by Contributor sorted by creation date and changed response type to list of objects.
- [OSDEV-218](https://opensupplyhub.atlassian.net/browse/OSDEV-218)
* Connect new tables (api_facilitylistitemtemp & api_facilitymatchtemp) to existing parsing & geocoding result storing
* Trigger matching process on Dedupe Hub through Kafka Producer on Django side
- [OSDEV-507](https://opensupplyhub.atlassian.net/browse/OSDEV-507)

### Architecture/Environment changes
* Update rollbar token - [OSDEV-581](https://opensupplyhub.atlassian.net/browse/OSHUB-581)
* Deployed Dedupe Hub standalone service & Kafka event streaming service for A/B Test purpose - [OSDEV-507](https://opensupplyhub.atlassian.net/browse/OSDEV-507)
* Kafka added to infrastructure (AWS MSK) - [OSDEV-428](https://opensupplyhub.atlassian.net/browse/OSDEV-428)
* Dedupe Hub service added to ECS Cluster - [OSDEV-430](https://opensupplyhub.atlassian.net/browse/OSDEV-430)
* Infrastructure environments not depended on python (django app environment) - [OSDEV-424](https://opensupplyhub.atlassian.net/browse/OSDEV-424)
* Reworked algorithm to manage DNS records - [OSDEV-414](https://opensupplyhub.atlassian.net/browse/OSDEV-414)
* Update AWS Terraform provider, move from Azavea repo & upgrade few modules for Terraform - [OSDEV-405](https://opensupplyhub.atlassian.net/browse/OSDEV-405)
* Replaced usage of FacilityIndex model by FacilityIndexNew.
* Removed FacilityIndex model
* Removed function get_custom_text
* Removed function index_custom_text from transactions
* Removed function index_extended_fields from transactions
* Removed function index_facilities from transactions
* Removed function index_sectors from transactions
* Removed get_sector_dict from transactions

### Bugfix
* Make search by non-public contributor types available [OSDEV-307](https://opensupplyhub.atlassian.net/browse/OSDEV-307)
* Make possibility to create embed map configuration for constributors with more than 2500 facilities [OSDEV-585](https://opensupplyhub.atlassian.net/browse/OSDEV-585)
* Make possibility to save data facilities even if they have no stored location [OSDEV-596](https://opensupplyhub.atlassian.net/browse/OSDEV-596)

### What's new
* Update README.md with the most recent information - [OSDEV-580](https://opensupplyhub.atlassian.net/browse/OSHUB-580)
* Update Rollbar's post_server_item tokens - [OSDEV-581](https://opensupplyhub.atlassian.net/browse/OSHUB-581)
* Contributor Lists. Order lists from a contributor by newest to oldest list - [OSDEV-218](https://opensupplyhub.atlassian.net/browse/OSDEV-218)

### Release instructions:
- apply migrations up to 0124_itroduce_raw_json
- execute command fill_raw_json
- apply migrations up to 0129_delete_facility_index
- apply command index_facilities_new<|MERGE_RESOLUTION|>--- conflicted
+++ resolved
@@ -26,11 +26,8 @@
 * [OSDEV-1332](https://opensupplyhub.atlassian.net/browse/OSDEV-1332) - Introduced new `PATCH api/v1/moderation-events/{moderation_id}` endpoint
 to modify moderation event `status`.
 * [OSDEV-1347](https://opensupplyhub.atlassian.net/browse/OSDEV-1347) - Create GET request for `v1/moderation-events/{moderation_id}` endpoint.
-<<<<<<< HEAD
 * Update `/v1/production-locations/{os_id}` endpoint to return a single object instead of multiple objects. Also, add unit tests for the `ProductionLocationsViewSet`.
-=======
 * The RDS instance has been upgraded as follows: for `production` and `preprod`, it is now `db.m6in.8xlarge`, and for `test`, it has been upgraded to `db.t3.xlarge`.
->>>>>>> 038a5e44
 
 ### Architecture/Environment changes
 * Increased the memory for the Dedupe Hub instance from 8GB to 12GB in the `production` and `pre-prod` environments to reduce the risk of container overload and minimize the need for reindexing in the future.
