--- conflicted
+++ resolved
@@ -43,11 +43,8 @@
 * *Describe bugfix here.*
 
 ### What's new
-<<<<<<< HEAD
-* [OSDEV-1071](https://opensupplyhub.atlassian.net/browse/OSDEV-1071) - Replaced the term "facility" with "production location" in the claims banners
-=======
+* [OSDEV-1071](https://opensupplyhub.atlassian.net/browse/OSDEV-1071)  Replaced the term "facility" with "production location" in the claims banners
 * [OSDEV-933](https://opensupplyhub.atlassian.net/browse/OSDEV-933) Facility Claims. Add "what is claims" screen. `What is claims` page with radio buttons has been added that explains more about the claim. Updated title and link text for not logged in user who wants to claim a production location.
->>>>>>> de5f66e2
 
 ### Release instructions:
 * Update code.
