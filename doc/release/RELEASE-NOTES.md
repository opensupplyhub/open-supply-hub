--- conflicted
+++ resolved
@@ -61,16 +61,11 @@
     All other traffic will be redirected to the React application.
 
 ### Bugfix
-<<<<<<< HEAD
 * [OSDEV-1672](https://opensupplyhub.atlassian.net/browse/OSDEV-1672) - SLC. Implement collecting contribution data page (FE) - All Multi-Selects on the page have been fixed. They resize based on the number of items selected.
 
 ### What's new
-=======
 * [OSDEV-1695](https://opensupplyhub.atlassian.net/browse/OSDEV-1695) - [SLC] Enabled the claim button for updated production locations when a moderation event has a pending status. Disabled claim button explicitly if production location has pending claim status.
->>>>>>> 9a409b3f
 * [OSDEV-1701](https://opensupplyhub.atlassian.net/browse/OSDEV-1701) - Refactored "Go Back" button in production location info page.
-
-### What's new
 * [OSDEV-1662](https://opensupplyhub.atlassian.net/browse/OSDEV-1662) - Added a new field, `action_perform_by`, to the moderation event. This data appears on the Contribution Record page when a moderator perform any actions like `APPROVED` or `REJECTED`.
 
 ### Release instructions:
