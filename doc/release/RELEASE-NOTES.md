# Release Notes
All notable changes to this project will be documented in this file.

This project adheres to [Semantic Versioning](http://semver.org/spec/v2.0.0.html). The format is based on the `RELEASE-NOTES-TEMPLATE.md` file.

## Release 2.4.0

## Introduction
* Product name: Open Supply Hub
* Release date: May 17, 2025

<<<<<<< HEAD
### Architecture/Environment changes
* [OSDEV-1949](https://opensupplyhub.atlassian.net/browse/OSDEV-1949) - Setup IP blocking / whitelisting capability for the platform.

### Release instructions:
* Ensure that the following commands are included in the `post_deployment` command:
    * `migrate`
    * `reindex_database`
=======
### Database changes
* *Describe high-level database changes.*

#### Migrations:
* *Describe migrations here.*

#### Schema changes
* *Describe schema changes here.*

### Code/API changes
* *Describe code/API changes here.*

### Architecture/Environment changes
* [OSDEV-1960](https://opensupplyhub.atlassian.net/browse/OSDEV-1960) - Disabled deletion protection and final snapshot creation for the RDS instance when it is deleted in the pre-prod environment.

### Bugfix
* *Describe bugfix here.*

### What's new
* *Describe what's new here. The changes that can impact user experience should be listed in this section.*

### Release instructions:
* *Provide release instructions here.*
>>>>>>> 4865c3ea


## Release 2.3.0

## Introduction
* Product name: Open Supply Hub
* Release date: May 3, 2025

### Database changes

#### Migrations:
* 0169_introduce_show_additional_identifiers_switch.py - This migration introduces a new switch called `show_additional_identifiers`, which will be used on the production location profile page to show or hide additional identifiers of the production location.

### Code/API changes
* [OSDEV-1926](https://opensupplyhub.atlassian.net/browse/OSDEV-1926) - Introduced support for submitting additional identifiers when uploading a new production location or modifying an existing one. Additional identifiers can now be added via the API (POST `api/facilities/`, POST `api/v1/production-locations/`, PATCH `api/v1/production-locations/{os_id}/`) or through list uploads. The system currently supports three types of identifiers: DUNS (Data Universal Numbering System), LEI (Legal Entity Identifier), and RBA Online ID. The provided identifiers are stored as standalone fields in the `api_extendedfields` table.
* [OSDEV-1927](https://opensupplyhub.atlassian.net/browse/OSDEV-1927) - Added additional identifiers (DUNS , RBA Online ID and LEI) to the GET `/v1/production-locations/` and GET `/v1/production-locations/{os_id}/` endpoints.
* [OSDEV-1892](https://opensupplyhub.atlassian.net/browse/OSDEV-1892) - Implemented access restrictions for the `GET /v1/moderation-events/` and `GET /v1/moderation-events/{moderation_id}` endpoints so that only the contribution owner or a moderator can access them. Updated the `Logstash` configuration for the `moderation-events` index to include the `contributor_email` field when sending data to `OpenSearch`.

### Architecture/Environment changes
* [OSDEV-1935](https://opensupplyhub.atlassian.net/browse/OSDEV-1935) - Added terraform module for creating IAM roles in production and test AWS accounts to enable integration with Vanta auditor.
* [OSDEV-1895](https://opensupplyhub.atlassian.net/browse/OSDEV-1895) - Updated the rules to send the `csrftoken` cookie with the `HttpOnly` flag to the user. Implemented logic to retrieve the `csrftoken` upon user login and save it to `localStorage`. Added functionality to set the `csrftoken` from `localStorage` in Axios headers.

### Bugfix
* [OSDEV-1943](https://opensupplyhub.atlassian.net/browse/OSDEV-1943) - Fixed flickering behavior when opening the SLC form to contribute to an existing production location by marking fields as touched if they match the fetched data, ensuring smoother UI during re-renders.
* [OSDEV-1930](https://opensupplyhub.atlassian.net/browse/OSDEV-1930) - Updated the styles of primary and secondary text in the data points UI and the location details contributor drawer on the location profile page, as well as the hash in the React error boundary component, to prevent overflow on the page or within its field location. Replaced the deprecated `word-wrap` CSS property with the supported `overflow-wrap` CSS property.
* [OSDEV-1914](https://opensupplyhub.atlassian.net/browse/OSDEV-1914) - The following changes have been made:
    * Fixed an issue with fuzzy search on fields containing long text. Replaced the `match` query with `match_phrase` (with a configurable `slop` parameter) for such cases to improve accuracy for the GET `/api/v1/production-locations/` endpoint.
    * Replaced regular text with a toast component to display server errors when fetching potential matches on the Contribution Record page of the Moderation queue dashboard.
* [OSDEV-1886](https://opensupplyhub.atlassian.net/browse/OSDEV-1886)
    * Fixed the script to run within the Destroy Environment GitHub workflow to delete the Lambda@Edge functions before destroying the infrastructure.
    * Implemented prevention of forced script termination during the deletion of Lambda@Edge functions. The exit code is now managed internally, ensuring proper handling without abrupt script termination.

### What's new
* [OSDEV-1930](https://opensupplyhub.atlassian.net/browse/OSDEV-1930) - Implemented front-end logic to display additional identifiers such as RBA, LEI, and DUNS IDs as data points on the production location profile page, once the `show_additional_identifiers` feature flag is returned with a true value from the backend.

### Release instructions:
* Ensure that the following commands are included in the `post_deployment` command:
    * `migrate`
    * `reindex_database`
* Run `[Release] Deploy` pipeline for the target environment with the flag `Clear the custom OpenSearch indexes and templates` set to true - to update the index mapping for the `production-locations` index after adding the new fields `rba_id`, `duns_id`, `lei_id` and for the `moderation-events` index after adding the new field `contributor_email`.


## Release 2.2.1

## Introduction
* Product name: Open Supply Hub
* Release date: April 25, 2025

### Database changes

#### Migrations:
* 0168_introduce_a_switch_to_block_location_downloads.py - This migration introduces a new switch called `block_location_downloads`, which will be used to block the usage of the `api/facilities-downloads/` GET endpoint when necessary.

### Code/API changes
* [OSDEV-1961](https://opensupplyhub.atlassian.net/browse/OSDEV-1961) - Implemented logic to utilize the `block_location_downloads` switch. When enabled, it restricts access to the `api/facilities-downloads/` GET endpoint to prevent bulk downloads.

### Architecture/Environment changes
* [OSDEV-1961](https://opensupplyhub.atlassian.net/browse/OSDEV-1961) - Enabled IP address logging for the Django ECS task.

### Release instructions:
* Ensure that the following commands are included in the `post_deployment` command:
    * `migrate`
    * `reindex_database`


## Release 2.2.0

## Introduction
* Product name: Open Supply Hub
* Release date: April 19, 2025

### Code/API changes
* [OSDEV-1894](https://opensupplyhub.atlassian.net/browse/OSDEV-1894) - Enabled `Secure` attribute of csrf token and session id.
* [OSDEV-1201](https://opensupplyhub.atlassian.net/browse/OSDEV-1201) - Added support of `geo_polygon` parameter for GET `v1/production-locations` endpoint.

### Architecture/Environment changes
* [OSDEV-1896](https://opensupplyhub.atlassian.net/browse/OSDEV-1896) - The session cookie is limited to 24 hours. After this period, the user session expires, and the user needs to log in again.
* [OSDEV-1897](https://opensupplyhub.atlassian.net/browse/OSDEV-1897) - A Lambda@Edge function was added to dynamically set the following response headers on the CloudFront side, depending on whether embed mode is active:
    * `X-Frame-Options: DENY`
    * `Content-Security-Policy: frame-ancestors 'none'`

### Bugfix
* [OSDEV-1893](https://opensupplyhub.atlassian.net/browse/OSDEV-1893) - Prevented sending a claim request to `/api/facilities/{os_id}/claim/` for facilities that are pending or approved. Added BE validators to handle incoming claim data.
* [OSDEV-1933](https://opensupplyhub.atlassian.net/browse/OSDEV-1933) - Fixed typo errors in the resource names of the OpenSupplyHubTest-AnonymizedDatabaseDump cluster.

### What's new
* [OSDEV-1706](https://opensupplyhub.atlassian.net/browse/OSDEV-1706) - Implemented backend error handling for SLC form submission and created the UI to display post-submit errors in a user-friendly way. Aligned SLC form validation with backend rules to ensure maximum consistency.

### Release instructions:
* Ensure that the following commands are included in the `post_deployment` command:
    * `migrate`
    * `reindex_database`


## Release 2.1.0

## Introduction
* Product name: Open Supply Hub
* Release date: April 5, 2025

### Architecture/Environment changes
* [OSDEV-1899](https://opensupplyhub.atlassian.net/browse/OSDEV-1899) - Switched from using the `latest` tags to static versions for both `bitnami/kafka` and `bitnami/zookeeper`, which resolved compatibility issues during local & CI setup. Using pinned versions ensures stability and prevents unexpected behavior from upstream image changes.

### Bugfix
* [OSDEV-1747](https://opensupplyhub.atlassian.net/browse/OSDEV-1747) - The pages `My Claimed Facilities`, `Claimed Facility Details`, `My Lists`, and `My Lists/id` are now accessible only to authorized users. Additionally, styles have been refactored, an `InputSelect` component has been moved to the separate file, and input styling on the `Claimed Facility Details` page has been fixed.
* [OSDEV-1886](https://opensupplyhub.atlassian.net/browse/OSDEV-1886) - Created the script to run within the Destroy Environment GitHub workflow to delete the Lambda@Edge function before destroying the infrastructure. This ensures that Terraform can remove the infrastructure without encountering errors related to deleting a replicated function.
* [OSDEV-1830](https://opensupplyhub.atlassian.net/browse/OSDEV-1830) - Updated implementation for `Production Location Info` page to input any values for `Location Type` and `Processing Type`, except when the sector is `Apparel` — in that case, enforce taxonomy filters.
* [OSDEV-1861](https://opensupplyhub.atlassian.net/browse/OSDEV-1861) - On the `My Claimed Facilities` page, the help text font size was increased to `21px`, and the margin for the `FIND MY PRODUCTION LOCATION` button was increased to `16px` to improve readability.
* [OSDEV-1904](https://opensupplyhub.atlassian.net/browse/OSDEV-1904) - The `step-by step` instructions link on the List upload page has been updated to `/resources/preparing-data`.

### What's new
* [OSDEV-1842](https://opensupplyhub.atlassian.net/browse/OSDEV-1842) - Removed the pre-filled information in the `Additional Information` section of the SLC `ProductionLocationInfo` page.

### Release instructions:
* Ensure that the following commands are included in the `post_deployment` command:
    * `migrate`
    * `reindex_database`


## Release 2.0.0

## Introduction
* Product name: Open Supply Hub
* Release date: March 22, 2025

### Database changes
* *Describe high-level database changes.*

#### Migrations:
* 0167_add_moderationevent_action_reason_text_fields.py - This migration adds new fields `action_reason_text_cleaned` and  `action_reason_text_raw` to the existing table `api_moderationevent`.

#### Schema changes
* [OSDEV-1782](https://opensupplyhub.atlassian.net/browse/OSDEV-1782) - Added new fields `action_reason_text_cleaned` and `action_reason_text_raw` to the `api_moderationevent` table to store text messages received when a moderator takes an action on a moderation event.

### Code/API changes
* [OSDEV-1782](https://opensupplyhub.atlassian.net/browse/OSDEV-1782) - Added additional validation for the fields `action_reason_text_cleaned` and `action_reason_text_raw` when using the `PATCH api/v1/moderation-events/{moderation_id}` endpoint. These fields are required in the request body when the status field is set to 'REJECTED'. The minimum length for the values of these fields is 30 characters.
Also was added sanitization on the server side by using the `Django-Bleach` library for the HTML content that is stored in the `action_reason_text_raw` field. The bleach filter was applied to the `action_reason_text_raw` value in the `slc_contribution_rejected_body.html` template.

### Architecture/Environment changes
* [OSDEV-1832](https://opensupplyhub.atlassian.net/browse/OSDEV-1832) - Increased the memory allocation for the `DedupeHub` container from `12GB` to `16GB` in terraform deployment configuration to address memory overload issues during facility reindexing for `Production` & `Pre-Production` environments.
* [OSDEV-899](https://opensupplyhub.atlassian.net/browse/OSDEV-899) - Splitted the Django container into two components: FE (React) and BE (Django). Requests to the frontend (React) will be processed by the CDN (CloudFront), while requests to the API will be redirected to the Django container. This approach will allow for more efficient use of ECS cluster computing resources and improve frontend performance.

  The following endpoints will be redirected to the Django container:
  * tile/*
  * api/*
  * /api-auth/*
  * /api-token-auth/*
  * /api-feature-flags/*
  * /web/environment.js
  * /admin/*
  * /health-check/*
  * /rest-auth/*
  * /user-login/*
  * /user-logout/*
  * /user-signup/*
  * /user-profile/*
  * /user-api-info/*
  * /admin
  * /static/admin/*
  * /static/django_extensions/*
  * /static/drf-yasg/*
  * /static/gis/*
  * /static/rest_framework/*
  * /static/static/*
  * /static/staticfiles.json

  All other traffic will be redirected to the React application.

### Bugfix
* [OSDEV-1806](https://opensupplyhub.atlassian.net/browse/OSDEV-1806) - Refactored the Parent Company field validation. The field is now validated as a regular character field.
* [OSDEV-1787](https://opensupplyhub.atlassian.net/browse/OSDEV-1787) - The tooltip messages for the Claim button have been removed for all statuses of moderation events on the `Contribution Record` page and changed according to the design on `Thanks for adding data for this production location` pop-up. Changed tooltip text for pending badge if existing production location has pending claim status or has been claimed already.
* [OSDEV-1789](https://opensupplyhub.atlassian.net/browse/OSDEV-1789) - Fixed an issue where the scroll position was not resetting to the top when navigating through SLC workflow pages.
* [OSDEV-1795](https://opensupplyhub.atlassian.net/browse/OSDEV-1795) - Resolved database connection issue after PostgreSQL 16.3 upgrade by upgrading pg8000 module version.
* [OSDEV-1803](https://opensupplyhub.atlassian.net/browse/OSDEV-1803) - Updated text from `Facility Type` to `Location Type` and `Facility Name` to `Location Name` on the SLC `Thank You for Your Submission` page.
* [OSDEV-1769](https://opensupplyhub.atlassian.net/browse/OSDEV-1769) - Fixed the response for potential matches for POST `api/facilities/?create=true`: applied an array of potential matches instead of returning a single potential match.
* [OSDEV-1838](https://opensupplyhub.atlassian.net/browse/OSDEV-1838) - Fixed an issue where the router redirected to an unsupported page when the OS ID contained a forward slash. The fix was implemented by encoding the OS ID value using the `encodeURIComponent()` function before passing it as a URL parameter.
* [OSDEV-1840](https://opensupplyhub.atlassian.net/browse/OSDEV-1840) - Fixed the snapshot status checking procedure. This will prevent a crash when trying to restore a database from an inaccessible snapshot.
* [OSDEV-1831](https://opensupplyhub.atlassian.net/browse/OSDEV-1831) - Updated copies of tooltips on the “Thank you for adding data” pop-up. The texts vary depending on the claim status for a particular location.
* [OSDEV-1827](https://opensupplyhub.atlassian.net/browse/OSDEV-1827) - Fixed the condition logic for the email template when approving a contribution to an existing production location that has either been claimed or has a pending claim request.
* [OSDEV-1781](https://opensupplyhub.atlassian.net/browse/OSDEV-1781) - A clear error messages for the number of workers field have been added to the SLC form and Claimed Facility Details page.
* [OSDEV-1747](https://opensupplyhub.atlassian.net/browse/OSDEV-1747) - All SLC pages have been made accessible only to authorized users.

### What's new
* [OSDEV-1814](https://opensupplyhub.atlassian.net/browse/OSDEV-1814) - Added toggle switch button for production location info page to render additional data if necessary. If toggle switch button is inactive (default behavior), additional data won't be send to the server along with name, address and country.
* [OSDEV-1782](https://opensupplyhub.atlassian.net/browse/OSDEV-1782) - Added a confirmation dialog window that appears when a user tries to reject a moderation event. The dialog includes a WYSIWYG text editor where entering a message of at least 30 characters is required to confirm the rejection. If a user does not enter the required number of characters, the 'Reject' button is disabled, and a tooltip with a clear message appears when the mouse hovers over it.
* [OSDEV-1786](https://opensupplyhub.atlassian.net/browse/OSDEV-1786) - Linked "My Claimed Facilities" page to SLC if no claimed production locations found, changed search button text.
* [OSDEV-1607](https://opensupplyhub.atlassian.net/browse/OSDEV-1607) - Enabled SLC flow.
* [OSDEV-1864](https://opensupplyhub.atlassian.net/browse/OSDEV-1864) - Disabled the 'Submit/Update' button on the SLC Production Location Information page when the `disable_list_uploading` feature flag is active.
* [OSDEV-1867](https://opensupplyhub.atlassian.net/browse/OSDEV-1867) - Updated the 'Messy Data' link on the `Contribute` page and `List Upload` page to direct users to the `Data Cleaning Service splash` page instead of the old `Preparing Data` page.

### Release instructions:
* Ensure that the following commands are included in the `post_deployment` command:
    * `migrate`
    * `reindex_database`


## Release 1.31.0

## Introduction
* Product name: Open Supply Hub
* Release date: March 8, 2025

### Bugfix
* [OSDEV-1777](https://opensupplyhub.atlassian.net/browse/OSDEV-1777) - A consistent URL style was established across all pages of the SLC workflow. After the changes, the URL begins from `/contribute/single-location/`.
* [OSDEV-1678](https://opensupplyhub.atlassian.net/browse/OSDEV-1678) - Added asterisks next to each required form field (Name, Address, and Country) on the "Production Location Information" page. Highlighted an empty field and displayed an error message if it loses focus.
* [OSDEV-1778](https://opensupplyhub.atlassian.net/browse/OSDEV-1778) - Fixed the validation for number of workers field in POST, PATCH production locations API. The min field must be less than or equal to the max field.

### What's new
* [OSDEV-1764](https://opensupplyhub.atlassian.net/browse/OSDEV-1764) - Added a new claiming email for the Moderation queue/SLC workflow, which is sent once a data moderator creates a new location based on the moderation event the customer submitted through the SLC workflow.
* [OSDEV-1721](https://opensupplyhub.atlassian.net/browse/OSDEV-1721) - Added new email templates for Moderation/SLC workflow:
    * Email #1 SLC additional contribution to existing production location - Pending moderation.
    * Email #2 SLC contribution - Moderation complete. APPROVED.
    * Email #3 SLC contribution - Moderation complete. REJECTED.
    * Email #4 SLC new production location contribution - Pending moderation.

### Release instructions:
* Ensure that the following commands are included in the `post_deployment` command:
    * `migrate`
    * `reindex_database`


## Release 1.30.0

## Introduction
* Product name: Open Supply Hub
* Release date: March 01, 2025

### Database changes
* [OSDEV-1662](https://opensupplyhub.atlassian.net/browse/OSDEV-1662) - Added a new field, `action_perform_by`, to the `api_moderationevent` table so we can handle and store moderation actions user data.

#### Migrations:
* 0166_add_moderationevent_action_perform_by.py - This migration added a new field, `action_perform_by`, to the existing table `api_moderationevent`.

### Code/API changes
* [OSDEV-1577](https://opensupplyhub.atlassian.net/browse/OSDEV-1577) - Added geo-bounding box query support to the GET `/api/v1/production-locations/` endpoint. To filter production locations whose geopoints fall within the bounding box, it is necessary to specify valid values for the parameters `geo_bounding_box[top]`, `geo_bounding_box[left]`, `geo_bounding_box[bottom]`, and `geo_bounding_box[right]`.

    The validation rules are as follows:
    * All coordinates of the geo-boundary box (top, left, bottom, right) must be provided.
    * All values must be integers.
    * The top and bottom coordinates must be between -90 and 90.
    * The left and right coordinates must be between -180 and 180.
    * The top must be greater than the bottom.
    * The right must be greater than the left.
* [OSDEV-1662](https://opensupplyhub.atlassian.net/browse/OSDEV-1662) - Updated Logstash mapping configuration to handle the new `action_perform_by` field for OpenSearch.
* [OSDEV-1748](https://opensupplyhub.atlassian.net/browse/OSDEV-1748) - Aligned SLC with current v1/production-locations validation. Removed validation for `number_of_workers` min >= max.

### Architecture/Environment changes
* [OSDEV-1515](https://opensupplyhub.atlassian.net/browse/OSDEV-1515) - Removed `rds_allow_major_version_upgrade` and `rds_apply_immediately` from the environment tfvars files (e.g., terraform-production.tfvars) to set them to `false` again, as the default values in `/deployment/terraform/variables.tf` are `false`. This is necessary to prevent unintended PostgreSQL major version upgrades since the target PostgreSQL 16.3 version has been reached.
* [OSDEV-1692](https://opensupplyhub.atlassian.net/browse/OSDEV-1692) - Update cache dependencies due to Ubuntu 20 image runner deprecation. See [link](https://github.blog/changelog/2024-12-05-notice-of-upcoming-releases-and-breaking-changes-for-github-actions/#actions-cache-v1-v2-and-actions-toolkit-cache-package-closing-down).
* [OSDEV-1580](https://opensupplyhub.atlassian.net/browse/OSDEV-1580) - The new architecture diagram of the OS Hub platform has been created in response to the penetration testing that will be conducted in February 2025. The diagram has been placed in the root of the `./doc/system_design/` folder, replacing the old diagrams that have been moved to the `./doc/system_design/archived/` folder as they are no longer valid. A new `./doc/system_design/README.md` file has also been created, with a reference to the new architecture/network diagram.
* [OSDEV-1785](https://opensupplyhub.atlassian.net/browse/OSDEV-1785) - Forked the aiokafka repository to the Open Supply Hub GitHub account, reverted to v0.8.0, and created a kafka-python-2.0.3 [branch](https://github.com/opensupplyhub/aiokafka/tree/kafka-python-2.0.3). Pinned kafka-python to v2.0.3 ([released](https://pypi.org/project/kafka-python/#history) on Feb 13, 2025) in the Dockerfile to install aiokafka from the forked repository and verified the local installation.

### Bugfix
* [OSDEV-1698](https://opensupplyhub.atlassian.net/browse/OSDEV-1698) - SLC: Refactored the "Submit Another Location" button link to direct users to the search-by-name-and-address form at /contribute/single-location?tab=name-address.
* [OSDEV-1700](https://opensupplyhub.atlassian.net/browse/OSDEV-1700) - SLC: Keep only one previous OS ID in the search result if it matches the search query.
* [OSDEV-1697](https://opensupplyhub.atlassian.net/browse/OSDEV-1697) - Added a redirect to the main page upon closing the SLC modal window to prevent the creation of multiple moderation events.
* [OSDEV-1695](https://opensupplyhub.atlassian.net/browse/OSDEV-1695) - [SLC] Enabled the claim button for updated production locations when a moderation event has a pending status. Disabled claim button explicitly if production location has pending claim status.
* [OSDEV-1701](https://opensupplyhub.atlassian.net/browse/OSDEV-1701) - Refactored "Go Back" button in production location info page.
* [OSDEV-1672](https://opensupplyhub.atlassian.net/browse/OSDEV-1672) - SLC. Implement collecting contribution data page (FE) - All Multi-Selects on the page have been fixed. They resize based on the number of items selected.
* [OSDEV-1549](https://opensupplyhub.atlassian.net/browse/OSDEV-1549) - Added Django serialization check for all fields from the request body based on [the API specification](https://opensupplyhub.github.io/open-supply-hub-api-docs/) for POST and PATCH v1/production-locations endpoint, and appropriate errors return according to the request body schema in the API spec.
* [OSDEV-1696](https://opensupplyhub.atlassian.net/browse/OSDEV-1696) - Added loader on single production location fetch; added error handling; added cleanup hook to clear production location data on component unmount.
* [OSDEV-1653](https://opensupplyhub.atlassian.net/browse/OSDEV-1653) - Added asterisks next to each required form field (Name, Address, and Country) on the "Search by Name and Address" tab. Highlighted an empty field and displayed an error message if it loses focus. Added proper styles for the error messages.
* [OSDEV-1699](https://opensupplyhub.atlassian.net/browse/OSDEV-1699) - The scroll position has been fixed from the bottom to the top after navigating from the bottom of the `Search results` page (press the `Select` button) to `Product Location Information`.
* [OSDEV-1589](https://opensupplyhub.atlassian.net/browse/OSDEV-1589) - Fixed layout issue on new `contribute` page.
* [OSDEV-1739](https://opensupplyhub.atlassian.net/browse/OSDEV-1739) - Applied state cleanup on modal unmount to prevent the same dialog from appearing when clicking on a different production location.
* [OSDEV-1744](https://opensupplyhub.atlassian.net/browse/OSDEV-1744) - Fixed the issue where the text `by user ID:` appeared even when `user_id` was `null` in Contribution Record page.
* [OSDEV-1779](https://opensupplyhub.atlassian.net/browse/OSDEV-1779) - SLC. Made Parent Company field as regular text field and apply snake_case keys to standard keys (e.g. `location_type`, `number_of_workers`, `parent_company`, `processing_type` and `product_type`) in request payload from production location info page to conform API specs.
* [OSDEV-1745](https://opensupplyhub.atlassian.net/browse/OSDEV-1745) - The `Search by Name and Address` tab was defined as default on the Production Location Search page.

### What's new
* [OSDEV-1662](https://opensupplyhub.atlassian.net/browse/OSDEV-1662) - Added a new field, `action_perform_by`, to the moderation event. This data appears on the Contribution Record page when a moderator perform any actions like `APPROVED` or `REJECTED`.

### Release instructions:
* Ensure that the following commands are included in the `post_deployment` command:
    * `migrate`
    * `reindex_database`
* Run `[Release] Deploy` pipeline for the target environment with the flag `Clear the custom OpenSearch indexes and templates` set to true - to update the index mapping for the `moderation-events` index after adding the new field `action_perform_by`. The `production-locations` will also be affected since it will clean all of our custom indexes and templates within the OpenSearch cluster.


## Release 1.29.0

## Introduction
* Product name: Open Supply Hub
* Release date: February 8, 2025

### Database changes
* [OSDEV-1515](https://opensupplyhub.atlassian.net/browse/OSDEV-1515) - Upgraded the PostgreSQL version from 13 to 16 for the database used in local development, DB anonymization, DB restore setup, and environments in the AWS cloud. Additionally, the pg_trgm extension has been upgraded to version 1.6 based on the available extension version for PostgreSQL 16.3 in AWS RDS. For more information, see [Extensions supported for RDS for PostgreSQL 16](https://docs.aws.amazon.com/AmazonRDS/latest/PostgreSQLReleaseNotes/postgresql-extensions.html#postgresql-extensions-16x).
* [OSDEV-1558](https://opensupplyhub.atlassian.net/browse/OSDEV-1558) - Added a new field, `action_type`, to the `api_moderationevent` table so we can handle and store moderation actions.

#### Migrations:
* 0163_refresh_pg_statistic_and_upgrade_postgres_extensions.py - Updated the SQL script within the migration that upgrades the DB extension versions to handle previously failure cases when a higher version is available for upgrade or when the extension is not installed. This is primarily useful for local development or DB resets in the Development environment, where migrations are applied from scratch, one by one. This fix will not negatively affect other environments, as the migration has already been applied and will not be reapplied. Additionally, the changes are backward compatible.
* 0164_refresh_pg_statistic_and_upgrade_postgres_extensions_after_db_upgrade_to_postgres_16.py - This migration refreshes the `pg_statistic` table after the upgrade to PostgreSQL 16 and upgrades the pg_trgm extension to version 1.6. The SQL script within the migration that upgrades the DB extension versions handles previously failure cases where a higher version is available for upgrade or where the extension is not installed.
* 0165_add_moderationevent_action_type.py - This migration added a new field, `action_type`, to the existing table `api_moderationevent`.

### Code/API changes
* [OSDEV-1581](https://opensupplyhub.atlassian.net/browse/OSDEV-1581) - Added support for Geohex grid aggregation to the GET `/api/v1/production-locations/` endpoint. To receive the Geohex grid aggregation list in the response, it is necessary to pass the `aggregation` parameter with a value of `geohex_grid` and optionally specify `geohex_grid_precision` with an integer between 0 and 15. If `geohex_grid_precision` is not defined, the default value of 5 will be used.
* [OSDEV-1558](https://opensupplyhub.atlassian.net/browse/OSDEV-1558) - Updated Logstash mapping configuration to handle the new `action_type` field for OpenSearch.

### Bugfix
* Some of the resources related to the Development AWS environment still have the `stg` prefix, which can be confusing since we also have a Staging environment with the same prefix. To clarify the resource names, including the database instance, the prefix has been updated from `stg` to `dev` for the development environment.

### What's new
* [OSDEV-1374](https://opensupplyhub.atlassian.net/browse/OSDEV-1374) - Implemented integration for the `Search results` page to show results of searching by name and address (`/contribute/production-location/search`):
    - Connected GET `v1/production-locations`.
    - Routing between pages `Production Location Search`,`Search returned no results`, `Production Location Information`, `Search results`, and `I don't see my Location` pop-up is configured.
    - Max result limit set to 100.
* [OSDEV-1365](https://opensupplyhub.atlassian.net/browse/OSDEV-1365) - SLC: Integrate collecting contribution data page.
* [OSDEV-1370](https://opensupplyhub.atlassian.net/browse/OSDEV-1370) - SLC: Connect Backend API submission with "Thank for Submitting" screen
    - Integrated `POST /v1/production-locations/` in `/contribute/production-location/info/` page.
    - Integrated `PATCH /v1/production-locations/` in `/contribute/production-location/{os_id}/info/` page.
    - Production location info page is now rendered using two routes: /contribute/production-location/info/ and /contribute/production-location/{os_id}/info/. First route for creating new production location, second is for updating existing one.
    - Implemented error popup on error response for `PATCH | POST /v1/production-locations/`.
    - Implemented error popup on error response for `GET /v1/moderation-events/{moderation_id}`.
    - Integrated "Thank for Submitting" modal dialog. When popup is appeared, path parameter `{moderation-id}` will be attached to `/contribute/production-location/{os_id}/info/` or `/contribute/production-location/info/`.
    - Implemented temporary saving of moderation events in local storage for a seamless user experience.
    - Created separate mobile and desktop layouts for "Thank for Submitting" modal dialog.
    - Created link to claim from "Thank for Submitting" modal dialog only if production location is available for claim and moderation event is not pending.
    - Implemented serializing and validation production location fields before passing to the "Thank for Submitting" modal dialog.
    - Refactored routing between search results page and production location info page. Search parameters are now stored in the Redux state, so the 'Go Back' button in production location info page will lead to the previous search.
* [OSDEV-1558](https://opensupplyhub.atlassian.net/browse/OSDEV-1558) - Added a new field, `action_type`, to the moderation event. This data appears on the Contribution Record page when a moderator creates a new location or matches it to an existing one.

### Release instructions:
* Ensure that the following commands are included in the `post_deployment` command:
    * `migrate`
    * `reindex_database`
* Run `[Release] Deploy` pipeline for the target environment with the flag `Clear the custom OpenSearch indexes and templates` set to true - to update the index mapping for the `moderation-events` index after adding the new field `action_type`. The `production-locations` will also be affected since it will clean all of our custom indexes and templates within the OpenSearch cluster.
* This release will upgrade PostgreSQL from version 13 to version 16.
    * The upgrade will be performed automatically by Terrafrom and AWS, but some steps need to be completed **before** and **after** the upgrade. Please refer to [the Confluence article](https://opensupplyhub.atlassian.net/wiki/spaces/SD/pages/640155649/PostgreSQL+database+upgrade+from+version+13+to+version+16) for detailed instructions.
    * Steps to be completed before the upgrade are marked with the statement: "**This should be done before deploying the upgraded database.**". Post-upgrade tasks can be found under the [After the PostgreSQL major version upgrade](https://opensupplyhub.atlassian.net/wiki/spaces/SD/pages/640155649/PostgreSQL+database+upgrade+from+version+13+to+version+16#After-the-PostgreSQL-major-version-upgrade) section.
    * In case of an unsuccessful release along with the database upgrade, follow the instructions under the [Guide for rolling back the PostgreSQL major version upgrade](https://opensupplyhub.atlassian.net/wiki/spaces/SD/pages/640155649/PostgreSQL+database+upgrade+from+version+13+to+version+16#Guide-for-rolling-back-the-PostgreSQL-major-version-upgrade) section.


## Release 1.28.1

## Introduction
* Product name: Open Supply Hub
* Release date: January 31, 2025

### Bugfix
* [OSDEV-1626](https://opensupplyhub.atlassian.net/browse/OSDEV-1626) - Temporarily hid the new contribution page `Add Location Data` and re-enabled the old navigation to the `List Upload` page via the `/contribute` path.


## Release 1.28.0

## Introduction
* Product name: Open Supply Hub
* Release date: January 25, 2025

### Database changes
* [OSDEV-1514](https://opensupplyhub.atlassian.net/browse/OSDEV-1514) - Upgraded the PostgreSQL version from 12 to 13 for the database used in local development, DB anonymization, DB restore setup, and environments in the AWS cloud. Additionally, the postgis and pg_trgm extensions have been upgraded to versions 3.4.2 and 1.5, respectively, based on the available extension versions for PostgreSQL 13.15 in AWS RDS. For more information, see [Extensions supported for RDS for PostgreSQL 13](https://docs.aws.amazon.com/AmazonRDS/latest/PostgreSQLReleaseNotes/postgresql-extensions.html#postgresql-extensions-13x). Allowed major version upgrades and activated the `apply immediately` flag to perform the PostgreSQL major version upgrade in AWS.

#### Migrations:
* 0163_refresh_pg_statistic_and_upgrade_postgres_extensions.py - This migration refreshes the `pg_statistic` table after the upgrade to PostgreSQL 13 and upgrades the postgis and pg_trgm extensions to versions 3.4.2 and 1.5, respectively.

### Code/API changes
* [OSDEV-1514](https://opensupplyhub.atlassian.net/browse/OSDEV-1514) - Corrected spelling mistakes in the `src/anon-tools/do_dump.sh` file and in the name of the folder `database_anonymizer_sheduled_task`. Removed the unused `src/anon-tools/anon.sql` file and the redundant `src/anon-tools/initdb.sql` file. Removed commented-out code in the `src/anon-tools/Dockerfile.dump` and `deployment/terraform/database_anonymizer_scheduled_task/docker/database_anonymizer.py` files.
* [OSDEV-1523](https://opensupplyhub.atlassian.net/browse/OSDEV-1523) - Updated `export_csv.py` to enable uploading to Google Drive and implemented cursor-based pagination for the export.

### Architecture/Environment changes
* [OSDEV-1514](https://opensupplyhub.atlassian.net/browse/OSDEV-1514) - Introduced `rds_allow_major_version_upgrade` and `rds_apply_immediately` Terraform variables to enable or disable major version upgrades and the `apply immediately` flag, depending on the environment.
* [OSDEV-1523](https://opensupplyhub.atlassian.net/browse/OSDEV-1523) - Added a new batch job that triggers the export_csv.py command on the first day of each month to upload bulk data of production locations to Google Drive.

### What's new
* [OSDEV-40](https://opensupplyhub.atlassian.net/browse/OSDEV-40) - Created new page for `/contribute` to choose between multiple & single location upload. Replaced current multiple list upload to `/contribute/multiple-locations`. Changed `Upload Data` to `Add Data` text.
* [OSDEV-1117](https://opensupplyhub.atlassian.net/browse/OSDEV-1117) - Implemented integration of Contribution Record Page (`/dashboard/moderation-queue/contribution-record/{moderation_id}`):
    - Connected GET `api/v1/moderation-events/{moderation_id}/`.
    - Connected GET `api/v1/production-locations?name={productionLocationName}&country={countryCode}&address={address}` to get potential matches using OpenSearch engine.
    - Connected PATCH `/v1/moderation-events/{moderation_id}/` (for Reject button).
    - Connected POST `/v1/moderation-events/{moderation_id}/production-locations/` (for Create New Location button).
    - Connected PATCH `/v1/moderation-events/{moderation_id}/production-locations/{os_id}/` (for Confirm potential match button).
    - UI improvements:
        - Added a toast component to display notifications during moderation event updates.
        - Introduced a backdrop to prevent accidental clicks on other buttons during the update process.
    - Applied Django Signal for moderation-events OpenSearch index.
* [OSDEV-1524](https://opensupplyhub.atlassian.net/browse/OSDEV-1524) - Updated salutations in automated emails to ensure a consistent and professional experience of communication from OS Hub.
* [OSDEV-1129](https://opensupplyhub.atlassian.net/browse/OSDEV-1129) - The UI for the results page for name and address search was implemented. It includes the following screens:
    * Successful Search: If the search is successful, the results screen displays a list of production locations. Each item includes the following information about the production location: name, OS ID, address, and country name. Users can either select a specific production location or press the "I don’t see my Location" button, which triggers a confirmation dialog window.
    * Confirmation Dialog Window: In this window, users can confirm that no correct location was found using the provided search parameters. They can either proceed to create a new production location or return to the search.
    * Unsuccessful Search: If the search is unsuccessful, an explanation is provided along with two options: return to the search or add a new production location.
* [OSDEV-1579](https://opensupplyhub.atlassian.net/browse/OSDEV-1579) - Updated the API limit automated email to remove an outdated link referring to OAR and improve the languate for clarity. With this update the contributor will be informed of the correct process to follow if they have reached their API calls limit.

### Release instructions:
* Ensure that the following commands are included in the `post_deployment` command:
    * `migrate`
    * `reindex_database`
* This release will upgrade PostgreSQL from version 12 to version 13.
    * The upgrade will be performed automatically by Terrafrom and AWS, but some steps need to be completed **before** and **after** the upgrade. Please refer to [the Confluence article](https://opensupplyhub.atlassian.net/wiki/spaces/SD/pages/620134402/PostgreSQL+database+upgrade+from+version+12+to+version+13) for detailed instructions.
    * Steps to be completed before the upgrade are marked with the statement: "**This should be done before deploying the upgraded database.**". Post-upgrade tasks can be found under the [After the PostgreSQL major version upgrade](https://opensupplyhub.atlassian.net/wiki/spaces/SD/pages/620134402/PostgreSQL+database+upgrade+from+version+12+to+version+13#After-the-PostgreSQL-major-version-upgrade) section.
    * In case of an unsuccessful release along with the database upgrade, follow the instructions under the [Guide for rolling back the PostgreSQL major version upgrade](https://opensupplyhub.atlassian.net/wiki/spaces/SD/pages/620134402/PostgreSQL+database+upgrade+from+version+12+to+version+13#Guide-for-rolling-back-the-PostgreSQL-major-version-upgrade) section.


## Release 1.27.0

## Introduction
* Product name: Open Supply Hub
* Release date: January 11, 2025

### Database changes
#### Migrations:

#### Schema changes

### Code/API changes
* [OSDEV-1409](https://opensupplyhub.atlassian.net/browse/OSDEV-1409) - Introduced a new PATCH `/api/v1/moderation-events/{moderation_id}/production-locations/{os_id}/` endpoint. This endpoint allows the creation of a new contribution for an existing production location based on the provided moderation event.
* [OSDEV-1336](https://opensupplyhub.atlassian.net/browse/OSDEV-1336) - Introduced a new PATCH `/api/v1/production-locations/{os_id}/` endpoint based on the API v1 specification. This endpoint allows the creation of a new moderation event for updating the production location with the given details. Basically, the endpoint can be used to contribute to an existing location.
* [OSDEV-1336](https://opensupplyhub.atlassian.net/browse/OSDEV-1336) - Dynamic mapping for the new fields in the `moderation-events` index has been disabled for those that don't have an explicit mapping defined. This change helps avoid indexing conflicts, such as when a field is initially indexed with one data type (e.g., long), but later an entry with a different data type for the same field is indexed, causing the entire entry to fail indexing. After this change, fields with an explicit mapping will be indexed, while other fields will not be indexed or searchable, but will still be displayed in the document.

### Architecture/Environment changes

### Bugfix
* [OSDEV-1492](https://opensupplyhub.atlassian.net/browse/OSDEV-1492) - Fixed an issue where invalid manually entered dates were not validated on the UI, resulting in API errors with message “The request query is invalid.” on `Moderation Queue` page. Invalid dates are now trimmed and properly handled.
* [OSDEV-1493](https://opensupplyhub.atlassian.net/browse/OSDEV-1493) - Fixed an issue where the backend sorts countries not by `name` but by their `alpha-2 codes` in `GET /api/v1/moderation-events/` endpoint.
* [OSDEV-1532](https://opensupplyhub.atlassian.net/browse/OSDEV-1532) - Fixed the date range picker on the `Moderation Queue` page. A Data Moderator can change the Before date even if an Error message is displayed.
* [OSDEV-1533](https://opensupplyhub.atlassian.net/browse/OSDEV-1533) - The presentation of the `Moderation Decision Date` in the `Moderation Queue` table has been corrected. If the "status_change_date" is missing in the object, it now displays as "N/A".
* [OSDEV-1196](https://opensupplyhub.atlassian.net/browse/OSDEV-1196) - The `?sort_by=contributors_desc` query parameter is only appended to URLs on the `/facilities` page and is excluded from all other pages. The error caused by the property type that occurred during local test execution has been resolved.
* [OSDEV-1397](https://opensupplyhub.atlassian.net/browse/OSDEV-1397) - GET `/api/parent-companies/` request has been removed from the Open Supply Hub page and ClaimFacility component. Parent Company Select is a regular input field that allows the creation of multiple parent company names for filter on this page.
* [OSDEV-1556](https://opensupplyhub.atlassian.net/browse/OSDEV-1556) - Fixed validation of `os_id` for PATCH `/api/v1/moderation-events/{moderation_id}/production-locations/{os_id}/` endpoint.
* [OSDEV-1563](https://opensupplyhub.atlassian.net/browse/OSDEV-1563) - Fixed updating of the moderation decision date after moderation event approval.

### What's new
* [OSDEV-1376](https://opensupplyhub.atlassian.net/browse/OSDEV-1376) - Updated automated emails for closure reports (report_result) to remove the term "Rejected" for an improved user experience. Added link to Closure Policy and instructions for submitting a Reopening Report to make the process easier to understand for users.
* [OSDEV-1383](https://opensupplyhub.atlassian.net/browse/OSDEV-1383) - Edited text of the automated email that notifies a contributor when one of their facilities has been claimed. The new text provides more information to the contributor to understand the claim process and how they can encourage more of their facilities to claim their profile.
* [OSDEV-1474](https://opensupplyhub.atlassian.net/browse/OSDEV-1474) - Added contributor type value to response of `/api/contributors/` endpoint.
* [OSDEV-1130](https://opensupplyhub.atlassian.net/browse/OSDEV-1130) A new page, `Production Location Information`, has been implemented. It includes the following inputs:
    * Required and pre-fillable fields:
        - Name
        - Address
        - Country
    * Additional information section: Fields for optional contributions from the owner or manager of the production location, including sector(s), product type(s), location type(s), processing type(s), number of workers, and parent company.
The page also features `Go Back` and `Submit` buttons for navigation and form submission.

### Release instructions:
* Ensure that the following commands are included in the `post_deployment` command:
    * `migrate`
    * `reindex_database`
* Run `[Release] Deploy` pipeline for the target environment with the flag `Clear the custom OpenSearch indexes and templates` set to true - to refresh the index mappings for the `moderation-events` index after disabling dynamic mapping for the new fields that don't have an explicit mapping defined. The `production-locations` will also be affected since it will clean all of our custom indexes and templates within the OpenSearch cluster


## Release 1.26.0

## Introduction
* Product name: Open Supply Hub
* Release date: December 14, 2024

### Database changes
#### Migrations:
* 0162_update_moderationevent_table_fields.py - This migration updates the ModerationEvent table and its constraints.

#### Schema changes
* [OSDEV-1158](https://opensupplyhub.atlassian.net/browse/OSDEV-1158) - The following updates to the ModerationEvent table have been made:
    1. Set `uuid` as the primary key.
    2. Make `geocode_result` field optional. It can be blank if lat and lng
    have been provided by user.
    3. Remove redundant `blank=False` and `null=False` constraints, as these are
    the default values for model fields in Django and do not need to be
    explicitly set.
    4. Make `contributor` field non-nullable, as the field should not be left
    empty. It is required to have information about the contributor.
    5. Allow `claim` field to be blank. This change reflects the fact that
    a moderation event may not always be related to a claim, so the field can
    be left empty.

### Code/API changes
* [OSDEV-1453](https://opensupplyhub.atlassian.net/browse/OSDEV-1453) - The `detail` keyword instead of `message` has been applied in error response objects for V1 endpoints.
* [OSDEV-1346](https://opensupplyhub.atlassian.net/browse/OSDEV-1346) - Disabled null values from the response of the OpenSearch. Disabled possible null `os_id`, `claim_id` and `source` from `PATCH /api/v1/moderation-events/{moderation_id}/` response.
* [OSDEV-1410](https://opensupplyhub.atlassian.net/browse/OSDEV-1410) - Introduced a new POST `/api/v1/moderation-events/{moderation_id}/production-locations/` endpoint
* [OSDEV-1449](https://opensupplyhub.atlassian.net/browse/OSDEV-1449) - **Breaking changes** to the following endpoints:
  - GET `v1/moderation-events/`
  - GET `v1/production-locations/`

  **Changes include:**
  - Refactored `sort_by` parameter to improve sorting functionality.
  - Split `search_after` parameter into `search_after_value` and `search_after_id` for better pagination control.

* [OSDEV-1158](https://opensupplyhub.atlassian.net/browse/OSDEV-1158) - The following features and improvements have been made:
    1. Introduced a new POST `/api/v1/production-locations/` endpoint based on the API v1 specification. This endpoint allows the creation of a new moderation event for the production location creation with the given details.
    2. Removed redundant redefinition of paths via the `as_view` method for all the v1 API endpoints since they are already defined via `DefaultRouter`.
* [OSDEV-1468](https://opensupplyhub.atlassian.net/browse/OSDEV-1468) - Limit the `page` parameter to `100` for the GET `/api/facilities/` endpoint. This will help prevent system downtimes, as larger pages (OFFSET) make it harder for the database to retrieve data, especially considering the large amount of data we have.

### Architecture/Environment changes
* [OSDEV-1170](https://opensupplyhub.atlassian.net/browse/OSDEV-1170) - Added the ability to automatically create a dump from the latest shared snapshot of the anonymized database from Production environment for use in the Test and Pre-Prod environments.
* In light of recent instances(on 12/03/2024 UTC and 12/04/2024 UTC) where the current RDS disk storage space limit was reached in Production, the RDS storage size has been increased to `256 GB` in the Production, Test, and Pre-prod environments to accommodate the processing of larger volumes of data. The configurations for the Test and Pre-prod environments have also been updated to maintain parity with the Production environment.
* Right-sized the resources for Django containers across all environments and the RDS instance in the Production and Preprod environments. This will result in a savings of approximately $2,481. The following changes have been made:
    - Production:
        - RDS instance type was changed from `db.m6in.8xlarge` to `db.m6in.4xlarge`.
        - ECS tasks for Django containers: the number was reduced from `12` to `10`, and memory was reduced from `8GB` to `4GB`.
    - Preprod:
        - RDS instance type was changed from `db.m6in.8xlarge` to `db.m6in.4xlarge`.
        - ECS tasks for Django containers: the number was reduced from `12` to `10`, and memory was reduced from `8GB` to `4GB`.
        - These changes were made to maintain parity with the Production environment, as it is a copy of that environment.
    - Staging:
        - ECS tasks for Django containers: memory was reduced from `8GB` to `2GB`.
    - Test:
        - ECS tasks for Django containers: memory was reduced from `8GB` to `4GB`.
    - Development:
        - ECS tasks for Django containers: memory was reduced from `8GB` to `1GB`, and CPU was reduced from `1 vCPU` to `0.5 vCPU`.

### Bugfix
* [OSDEV-1388](https://opensupplyhub.atlassian.net/browse/OSDEV-1388) - The waiter from boto3 cannot wait more than half an hour so we replaced it with our own.
* It was found that clearing OpenSearch indexes didn’t work properly because the templates weren’t cleared. After updating the index mappings within the index template files, the index template remained unchanged because only the indexes were deleted during deployment, not both the indexes and their templates. This caused conflicts and prevented developers' updates from being applied to the OpenSearch indexes.
This issue has been fixed by adding additional requests to delete the appropriate index templates to the `clear_opensearch.sh.tpl` script, which is triggered when clearing OpenSearch during deployment to any environment.
* [OSDEV-1482](https://opensupplyhub.atlassian.net/browse/OSDEV-1482) - The `GET api/v1/moderation-events/{moderation_id}` endpoint returns a single response instead of an array containing one item.
* [OSDEV-1511](https://opensupplyhub.atlassian.net/browse/OSDEV-1511) - Updated google maps api version to 3.57 for ReactLeafletGoogleLayer component (3.51 not supported).

### What's new
* [OSDEV-1132](https://opensupplyhub.atlassian.net/browse/OSDEV-1132) - Added FE for the "thanks for submitting" screen when user submits production location's data.
* [OSDEV-1373](https://opensupplyhub.atlassian.net/browse/OSDEV-1373) - The tab `Search by Name and Address.` on the Production Location Search screen has been implemented. There are three required properties (name, address, country). The "Search" button becomes clickable after filling out inputs, creates a link with parameters, and allows users to proceed to the results screen.
* [OSDEV-1175](https://opensupplyhub.atlassian.net/browse/OSDEV-1175) - New Moderation Queue Page was integrated with `GET api/v1/moderation-events/` endpoint that include pagination, sorting and filtering.

### Release instructions:
* Ensure that the following commands are included in the `post_deployment` command:
    * `migrate`
    * `reindex_database`
* Run `[Release] Deploy` pipeline for the target environment with the flag `Clear the custom OpenSearch indexes and templates` set to true - to refresh the index mappings for the `production-locations` and `moderation-events` indexes after fixing the process of clearing the custom OpenSearch indexes. It will clean all of our custom indexes and templates within the OpenSearch cluster.


## Release 1.25.0

## Introduction
* Product name: Open Supply Hub
* Release date: November 30, 2024

### Database changes
#### Migrations:
* 0159_alter_status_of_moderation_events_table.py - This migration alters status of api_moderationevent table.
* 0160_allow_null_parsing_errors_in_facilitylist.py - This migration allows empty parsing_errors in api_facilitylist.
* 0161_create_disable_list_uploading_switch.py - This migration creates disable_list_uploading switch in the Django admin panel and record in the waffle_switch table.

#### Schema changes
* [OSDEV-1346](https://opensupplyhub.atlassian.net/browse/OSDEV-1346) - Alter status options for api_moderationevent table.
* [OSDEV-1411](https://opensupplyhub.atlassian.net/browse/OSDEV-1411) - Allows empty parsing_errors in api_facilitylist.

### Code/API changes
* [OSDEV-1346](https://opensupplyhub.atlassian.net/browse/OSDEV-1346) - Create GET request for `v1/moderation-events` endpoint.
* [OSDEV-1429](https://opensupplyhub.atlassian.net/browse/OSDEV-1429) - The list upload switcher has been created to disable the `Submit` button on the List Contribute page through the Switch page in the Django admin panel during the release process. Implemented a check on the list upload endpoint.
* [OSDEV-1332](https://opensupplyhub.atlassian.net/browse/OSDEV-1332) - Introduced new `PATCH api/v1/moderation-events/{moderation_id}` endpoint
to modify moderation event `status`.
* [OSDEV-1347](https://opensupplyhub.atlassian.net/browse/OSDEV-1347) - Create GET request for `v1/moderation-events/{moderation_id}` endpoint.
* Update `/v1/production-locations/{os_id}` endpoint to return a single object instead of multiple objects. Also, add unit tests for the `ProductionLocationsViewSet`.
* The RDS instance has been upgraded as follows: for `production` and `preprod`, it is now `db.m6in.8xlarge`, and for `test`, it has been upgraded to `db.t3.xlarge`.
* [OSDEV-1467](https://opensupplyhub.atlassian.net/browse/OSDEV-1467) - Implemented disabling endpoint `POST /api/facilities/` during the release process. It is raising an error message with status code 503.

### Architecture/Environment changes
* Increased the memory for the Dedupe Hub instance from 8GB to 12GB in the `production` and `pre-prod` environments to reduce the risk of container overload and minimize the need for reindexing in the future.

### Bugfix
* [OSDEV-1448](https://opensupplyhub.atlassian.net/browse/OSDEV-1448) - The map on the production location’s profile and the production location marker have been fixed. Improved the handling of SQL query parameters for better execution accuracy.
* [OSDEV-1411](https://opensupplyhub.atlassian.net/browse/OSDEV-1411) - Django Admin: Fixed an issue when updating the facility list with an empty array in the `parsing errors` field.

### Release instructions:
* Ensure that the following commands are included in the `post_deployment` command:
    * `migrate`
    * `reindex_database`


## Release 1.24.0

## Introduction
* Product name: Open Supply Hub
* Release date: November 16, 2024

### Code/API changes
* [OSDEV-1335](https://opensupplyhub.atlassian.net/browse/OSDEV-1335) - Explicitly set the number of shards and the number of replicas for the "production locations" and "moderation events" OpenSearch indexes. Based on the OpenSearch documentation, a storage size of 10–30 GB is preferred for workloads that prioritize low search latency. Additionally, having too many small shards can unnecessarily exhaust memory by storing excessive metadata. Currently, the "production locations" index utilizes 651.9 MB, including replicas, while the "moderation events" index is empty. This indicates that one shard and one replica should be sufficient for the "production locations" and "moderation events" indexes.
* Moved all the files related to the OpenSearch service to the existing `src/django/api/services/opensearch` folder within the `api` app of the Django application. This should make it easier to navigate through the files and clarify the location of all OpenSearch service-related files in one place within the `api` app in Django.

### Architecture/Environment changes
* The OpenSearch version has been increased to 2.15.
* [OSDEV-1335](https://opensupplyhub.atlassian.net/browse/OSDEV-1335) - The new "moderation events" Logstash pipeline has been configured and implemented to collect moderation event data from the current PostgreSQL database and save it to OpenSearch. This setup allows for fast searches on the moderation events data.
* [OSDEV-1387](https://opensupplyhub.atlassian.net/browse/OSDEV-1387) - The SQL query for generating tiles from PostgreSQL+PostGIS has been reimplemented to avoid using the JOIN + GROUP BY clause. This change reduces the number of subqueries and their asymptotic complexity. Additionally, an option to set an upper limit on facility counts in the 'count' clause has been introduced, capped at 100, which doubles the query's performance. Throttling has been removed for tile generation endpoints.
* [OSDEV-1171](https://opensupplyhub.atlassian.net/browse/OSDEV-1171) - RDS instances for `staging` and `test` have beed decreased to `db.t3.large`
* Playwright has been introduced as the main framework for end-to-end testing:
    * Added a new Playwright testing service to the Docker configuration
    * Implemented initial test cases to verify core functionality
    * Integrated Playwright tests into the CI pipeline via GitHub Actions
    * Added necessary configuration files and dependencies for the e2e testing project
* The RDS instance for `production` has been upgraded to `db.m6in.4xlarge` and configured to operate in a single Availability Zone.

### Bugfix
* [OSDEV-1335](https://opensupplyhub.atlassian.net/browse/OSDEV-1335) - Fixed the assertion in the test for the `country.rb` filter of the "production locations" Logstash pipeline. The main issue was with the evaluation of statements in the Ruby block. Since only the last statement is evaluated in a Ruby block, all the checks were grouped into one chain of logical statements and returned as a `result` variable at the end.

### What's new
* [OSDEV-1116](https://opensupplyhub.atlassian.net/browse/OSDEV-1116) - A new Contribution Record Page has been developed to enable quick identification and moderation of contributions. This page includes two main sections: Moderation Event Data and Potential Matches, along with a set of buttons designed to facilitate the moderation process.
* [OSDEV-1120](https://opensupplyhub.atlassian.net/browse/OSDEV-1120) - A new Moderation Queue Dashboard page has been introduced, featuring three essential components:
    * Moderation Events Table: Allows users to view and manage moderation events more effectively.
    * Filtering Options: Multiple filter fields enable users to customize the displayed events based on different criteria, making it easier to find specific events.
    * Download Excel Button: Provides the ability to export the list of displayed moderation events as an XLSX file for offline analysis and record-keeping.

### Release instructions:
* The following steps should be completed while deploying to Staging or Production:
    1. Run the `[Release] Deploy` pipeline for these environments with the flag 'Clear OpenSearch indexes' set to true. This will allow Logstash to refill OpenSearch since the OpenSearch instance will be recreated due to the version increase. It is also necessary due to changes in the OpenSearch index settings.
    2. Open the triggered `Deploy to AWS` workflow and ensure that the `apply` job is completed. **Right after** finishing the `apply` job, follow these instructions, which should be the last steps in setting up the recreated OpenSearch instance:
        - Copy the ARN of the `terraform_ci` user from the AWS IAM console.
            - Navigate to the AWS console's search input, type "IAM", and open the IAM console.
            - In the IAM console, find and click on the "Users" tab.
            - In the list of available users, locate the `terraform_ci` user, click on it, and on that page, you will find its ARN.
        - After copying this value, go to the AWS OpenSearch console in the same way you accessed the IAM console.
        - Open the available domains and locate the domain for the corresponding environment. Open it, then navigate to the security configuration and click "Edit".
        - Find the section titled "Fine-grained access control", and under this section, you will find an "IAM ARN" input field. Paste the copied ARN into this field and save the changes. It may take several minutes to apply. Make sure that the "Configuration change status" field has green status.
    3. Then, return to the running `Deploy to AWS` workflow and ensure that the logs for `clear_opensearch` job do not contain errors related to access for deleting the OpenSearch index or lock files in EFS storage. In case of **an access error**, simply rerun the `Deploy to AWS` workflow manually from the appropriate release Git tag.


## Release 1.23.0

## Introduction
* Product name: Open Supply Hub
* Release date: November 02, 2024

### Database changes
#### Migrations:
* 0158_create_moderation_events_table.py - This migration creates api_moderationevent table for Moderation Queue.

#### Schema changes
* [OSDEV-1229](https://opensupplyhub.atlassian.net/browse/OSDEV-1229) - Created Moderation Events Postgres table to track moderation events in the database.

### Code/API changes
* Throttling has been introduced for tiles/* endpoints, limiting requests to 300 per minute.
* [OSDEV-1328](https://opensupplyhub.atlassian.net/browse/OSDEV-1328) The OpenSearch tokenizer has been changed to `lowercase` to get better search results when querying the GET /v1/production-locations/ endpoint.

### Architecture/Environment changes
* Resource allocation has been optimized for the staging environment. The number of ECS tasks for the Django app has been reduced from 6 to 4, while maintaining system stability.

### Release instructions:
* Ensure that the following commands are included in the `post_deployment` command:
    * `migrate`
* Run `[Release] Deploy` pipeline for an existing environment with the flag 'Clear OpenSearch indexes' set to true - to let the tokenizer parse full text into words with new configurations.


## Release 1.22.0

## Introduction
* Product name: Open Supply Hub
* Release date: October 19, 2024

### Database changes
#### Migrations:
* 0156_introduce_list_level_parsing_errors - This migration introduces the parsing_errors field for the FacilityList model to collect list-level and internal errors logged during the background parsing of the list.
* 0157_delete_endpoint_switcher_for_list_uploads - This migration deletes the `use_old_upload_list_endpoint` switcher that was necessary to toggle between the old and new list upload endpoints.

#### Schema changes
* [OSDEV-1039](https://opensupplyhub.atlassian.net/browse/OSDEV-1039) - Since the `use_old_upload_list_endpoint` switcher is no longer necessary for the list upload, it has been deleted from the DB. Additionally, the `parsing_errors` field has been added to the FacilityList model.

### Code/API changes
* [OSDEV-1102](https://opensupplyhub.atlassian.net/browse/OSDEV-1102) - API. Propagate production location updates to OpenSearch data source via refreshing `updated_at` field in `api_facility` table. Triggered updated_at field in such actions: transfer to alternate facility, claim facility, approve, reject and deny claim, claim details, merge facilities, match facility (promote, split).
* [OSDEV-1039](https://opensupplyhub.atlassian.net/browse/OSDEV-1039) - Deleted the `facility_list_items.json` fixture from the Django app since it is no longer needed, having been replaced with real CSV files. Additionally, other important changes have been implemented in the Django app and deployment:
    * Adjusted all code that used the `facility_list_items.json` fixture and removed the unused matching logic from the Django app, as it is no longer necessary and was connected to that fixture.
    * Updated the reset database step in the `restore_database` job of the Deploy to AWS GitHub workflow to upload CSV location list files to S3 for parsing during the DB reset.

### Architecture/Environment changes
* [OSDEV-1325](https://opensupplyhub.atlassian.net/browse/OSDEV-1325)
  * __Deploy to AWS__ pipeline will init from __[Release] Deploy__ pipeline and get deployment parameters, such as cleaning OpenSearch indexes, by trigger.
* [OSDEV-1372](https://opensupplyhub.atlassian.net/browse/OSDEV-1372)
  * Changed the base image in the Django app Dockerfile to use a Debian 11 instead of Debian 10 as the PostgreSQL 13 repository support for Debian 10 has been ended.
  * Always build a docker image for the amd64 platform so that the image in the local environment fully corresponds to the one in production.
* [OSDEV-1172](https://opensupplyhub.atlassian.net/browse/OSDEV-1172)
  * Added the ability to restore a database from a snapshot.
* [OSDEV-1388](https://opensupplyhub.atlassian.net/browse/OSDEV-1388)
  * Increased timeout to wait for copying anonymized shared snapshot.

### Bugfix
* Fixed a bug related to environment variable management:
    * Removed the `py_environment` Terraform variable, as it appeared to be a duplicate of the `environment` variable.
    * Passed the correct environment values to the ECS task definition for the Django containers in all environments, especially in the Preprod and Development environments, to avoid misunderstandings and incorrect interpretations of the values previously passed via `py_environment`.
    * Introduced a *Local* environment specifically for local development to avoid duplicating variable values with the AWS-hosted *Development* environment.
* [OSDEV-1039](https://opensupplyhub.atlassian.net/browse/OSDEV-1039) - Made the list parsing asynchronous and increased the list upload limit to 10,000 facilities per list to reduce manual work for moderators when they split large lists into smaller ones. The following architectural and code changes have been made:
    1. Renamed the previously copied `api/facility-lists/createlist` POST endpoint to the `api/facility-lists` POST endpoint. Deleted the old implementation of the `api/facility-lists` POST endpoint along with the `use_old_upload_list_endpoint` switcher that was necessary to toggle between the old and new list upload endpoints.
    2. Removed the triggering of ContriCleaner from the `api/facility-lists` POST endpoint and moved it to the async parse AWS batch job to reduce the load on the endpoint. Introduced a `parsing_errors` field for the FacilityList model to collect list-level and internal errors logged during the background parsing of the list.
    3. Established a connection between the EC2 instance within the AWS batch job and the S3 bucket where all the uploaded list files are saved. This is necessary because the parse job retrieves a particular list from the S3 bucket via Django.
    4. Deleted redundant code from the previous implementation of the list item parsing.
    5. Adjusted Django, ContriCleaner, and integration tests. Regarding integration tests, the `facility_list_items.json` fixture was converted to concrete CSV lists, which were connected to the `facility_lists.json` fixture to upload them to the DB while creating the test DB for the integration tests. This is necessary because the parsing function that triggers ContriCleaner can only work with real files, not facility list items as it did previously.
    6. Refactored the ContributeForm component in the front-end app.
    7. The list page has been adjusted to work with asynchronous parsing, and a new dialog window has been added to notify users about the list parsing process, indicating that they need to wait.
    8. Introduced a UI to display list parsing errors on the list page after the page refresh.

### What's new
* [OSDEV-1127](https://opensupplyhub.atlassian.net/browse/OSDEV-1127) - It was implemented the Production Location Search screen that has two tabs: "Search by OS ID" and "Search by Name and Address." Each tab adds a query parameter (`?tab=os-id` and `?tab=name-address`) to the URL when active, allowing for redirection to the selected tab. On the "Search by OS ID" tab, users see an input field where they can enter an OS ID. After entering the full OS ID (15 characters), the "Search By ID" button becomes clickable, allowing users to proceed to the results screen. There are two possible outcomes:
    * Successful Search: If the search is successful, the results screen displays information about the production location, including its name, OS ID, previous OS ID (If they exist), address, and country name. Users can then choose to either return to the search by name and address or add data and claim the location.
    * Unsuccessful Search: If the search is unsuccessful, an explanation is provided, along with two options: return to the search by name and address or search for another OS ID.

    Each results screen also includes a "Back to ID search" button at the top.

### Release instructions:
* Before deploying to an existing environment, clear OpenSearch to ensure it can receive any missed changes and properly start the update process.
* Ensure that the `migrate` command is included in the `post_deployment` command.


## Release 1.21.0

## Introduction
* Product name: Open Supply Hub
* Release date: September 21, 2024

### Code/API changes
* [OSDEV-1126](https://opensupplyhub.atlassian.net/browse/OSDEV-1126) - Added the `historical_os_id` field to the response from the `v1/production-locations` endpoint if the searched production location contains this data. Modified the search query for `os_id` so that the search is conducted in both the `os_id` and `historical_os_id` fields in the OpenSearch production-locations index.
To make this possible, the `sync_production_locations.sql` script, which generates data for the production-locations index, was modified to include the selection of `historical_os_id_value` from the `api_facilityalias` table.
Additionally, a `historical_os_id` filter was added to the `sync_production_locations.conf`, ensuring that the `historical_os_id` is included in the index document only when the `historical_os_id_value` is not empty.

### Architecture/Environment changes
* [OSDEV-1177](https://opensupplyhub.atlassian.net/browse/OSDEV-1177)
  * Improved OpenSearch indexes cleanup step in the `Deploy to AWS` and `DB - Apply Anonymized DB` pipelines to use script templates so that changes can be made in one place rather than in each pipeline separately
  * Stop/start Logstash and clearing OpenSearch indexes moved to separate jobs of `Deploy to AWS` and `DB - Apply Anonymized DB` pipelines.
  * Stop/start Logstash and clearing OpenSearch indexes now runs on ubuntu-latest runner.
  * The automated deployment to AWS after creating tags for `sandbox` and `production` was temporarily prevented (until the implementation of [OSDEV-1325](https://opensupplyhub.atlassian.net/browse/OSDEV-1325)).

### Bugfix
* [OSDEV-1177](https://opensupplyhub.atlassian.net/browse/OSDEV-1177) - The following changes have been made:
    * Removed the if clause in the DB. Apply the Anonymized DB workflow to activate stopping Logstash.
    * Corrected grammar mistakes in the description of the job steps for stopping Logstash and clearing OpenSearch for the `DB - Apply Anonymized DB` and `Deploy to AWS` GitHub workflows.

### What's new
* [OSDEV-1225](https://opensupplyhub.atlassian.net/browse/OSDEV-1225) - The auto email responses for `Approved` and `Rejected` statuses have been updated to improve user experience. A user receives an email updating them on the status of their list and the next steps they need to take.

### Release instructions:
* Ensure that the following commands are included in the `post_deployment` command:
    * `migrate`
* After running the `Release [Deploy]` workflow for both the `sandbox` and `production` environments, the responsible person must manually run the `Deploy to AWS` workflow, ensuring that the `Clear OpenSearch indexes` option is checked for each environment.
Note: This instruction updates item 3 of the ['Release to Production and Sandbox'](https://github.com/opensupplyhub/open-supply-hub/blob/main/doc/release/RELEASE-PROTOCOL.md#release-to-production-and-sandbox) section of the RELEASE-PROTOCOL.


## Release 1.20.0

## Introduction
* Product name: Open Supply Hub
* Release date: September 7, 2024

### Database changes
#### Migrations:
* 0155_remove_verification_method_column_from_facility_claim - This migration replaces the old `index_approved_claim` function with a new one that does not index the `verification_method` and `phone_number` fields. Additionally, it removes the `verification_method` and `phone_number` fields from the FacilityClaim model and the respective history table.

#### Schema changes
* [OSDEV-1092](https://opensupplyhub.atlassian.net/browse/OSDEV-1092) - Since the `verification_method` and `phone_number` fields are no longer necessary for the claim form and aren't used anywhere in the codebase, they have been deleted from the FacilityClaim model and the respective history table.

### Code/API changes
* [OSDEV-1045](https://opensupplyhub.atlassian.net/browse/OSDEV-1045) - Added flag `highlightBackground` to the DashboardFacilityCard component to highlight background for claimed facilities only on the Merge moderation screen. Added the `get_is_claimed` method to the `FacilityIndexDetailsSerializer` that returns a boolean value depending on whether the facility has an approved claim or not.
* [OSDEV-1167](https://opensupplyhub.atlassian.net/browse/OSDEV-1167) - Search. Update field names in Open Search. The following parameter/field names in the API schema for GET api/v1/production-locations has been changed:
    - `name_local` -> `local_name`
    - `url` -> `business_url`
    - `lon` -> `lng`
* [OSDEV-1025](https://opensupplyhub.atlassian.net/browse/OSDEV-1025) - Added the `get_is_claimed` method to the `FacilityMatchSerializer` that returns a boolean value depending on whether the matched facility has an approved claim or not.
* [OSDEV-1092](https://opensupplyhub.atlassian.net/browse/OSDEV-1092) - Modified the serialized output of the `FacilityClaimDetailsSerializer`:
    * Removed the `verification_method` and `phone_number` fields.
    * Added `facility_website`, `sector`, `facility_workers_count`, and `facility_name_native_language`.
* [OSDEV-1101](https://opensupplyhub.atlassian.net/browse/OSDEV-1101) - API v1/production-locations. Extend the country object to include alpha-3 code, numeric code, and country name.

### Architecture/Environment changes
* [OSDEV-1153](https://opensupplyhub.atlassian.net/browse/OSDEV-1153) - Created integration tests for the OpenSearch and for new `/api/v1/production-locations/` API endpoint.
* [OSDEV-1177](https://opensupplyhub.atlassian.net/browse/OSDEV-1177) - Implemented clearing OpenSearch and stopping Logstash during Postgres DB restore/reset in pre-prod/test/dev environments to freshly populate OpenSearch with data from the restored or reset Postgres DB.

### What's new
* [OSDEV-1045](https://opensupplyhub.atlassian.net/browse/OSDEV-1045) - The color of the facility panel for claimed facilities in the Merge moderation screen has been changed to green.
* [OSDEV-1025](https://opensupplyhub.atlassian.net/browse/OSDEV-1025) - Added the claim badge to the facility details on the C/R moderation screen when the facility has an approved claim.
* [OSDEV-1092](https://opensupplyhub.atlassian.net/browse/OSDEV-1092) - On the Facility Claims Details page, fields have been updated to show only those that could be uploaded as part of the claim form:
    * Removed deprecated fields: Phone Number, Company Name, Facility Parent Company / Supplier Group, Facility Description, and Verification Method.
    * Added new fields: Sector(s), Production Location's Website, Number of Workers, and Local Language Name.
    * Renamed fields:
        * 'Facility' to 'Location Name',
        * 'Claim Contributor' to 'Claimant Account',
        * 'Job Title' to 'Claimant Title',
        * 'Email' to 'Account Email',
        * 'Website' to 'Claimant's Website',
        * 'LinkedIn Profile' to 'Production Location's LinkedIn'.

### Release instructions:
* Before deploying to an existing environment, manually delete the related EFS storage, OpenSearch domain, and stop all tasks of the Logstash service in the appropriate ECS cluster. This is necessary to apply the new mapping for the production-locations OpenSearch index.

* Ensure that the following commands are included in the `post_deployment` command:
    * `migrate`
    * `index_facilities_new`


## Release 1.19.0

## Introduction
* Product name: Open Supply Hub
* Release date: August 24, 2024

### Code/API changes
* [OSDEV-1006](https://opensupplyhub.atlassian.net/browse/OSDEV-1006) - Create new "api/v1/production-locations" endpoint.
* [OSDEV-633](https://opensupplyhub.atlassian.net/browse/OSDEV-633) - Modified the `sectors` endpoint to return either a list of sectors or sectors grouped by their sector groups, depending on the query parameters passed to the request. Possible parameters include:
    * `embed` (optional): If present, returns a flat list of sectors submitted by a specific contributor.
    * `contributor` (optional): If embed is provided, this parameter must be included to filter sectors submitted by a specific contributor.
    * `grouped` (optional): If present, returns sectors grouped by their sector groups.
* [OSDEV-1184](https://opensupplyhub.atlassian.net/browse/OSDEV-1184) - Handle validation errors for size, sort_by and order_by parameters of "api/v1/production-locations" endpoint.
* [OSDEV-982](https://opensupplyhub.atlassian.net/browse/OSDEV-982) - Search, API. Add OS ID query parameter to v1/production-locations. Implement "api/v1/production-locations/{os_id}" endpoint.
* [OSDEV-1103](https://opensupplyhub.atlassian.net/browse/OSDEV-1103) - Enabled accent-insensitive search for `name` and `address` fields of production location by designing the index mapping to do ASCII folding for search tokens. Additionally, there were changed query_type for the `name` and `name_local` fields from `terms` to `match`.

### Architecture/Environment changes
* [OSDEV-1165](https://opensupplyhub.atlassian.net/browse/OSDEV-1165) - Updated the release protocol to include information about quick fixes and how to perform them. Additionally, updated the GitFlow diagram to visually depict this process.
* Updated the `RELEASE-PROTOCOL.md` file to include information about OpenSearch and Logstash, stating that their functionality should also be checked after deployment.
* [OSDEV-1169](https://opensupplyhub.atlassian.net/browse/OSDEV-1169) - Activated deployment database-anonymizer to production.
* [OSDEV-1197](https://opensupplyhub.atlassian.net/browse/OSDEV-1197) - Upgrade Kafka tools to version 3.8.0

### Bugfix
* [OSDEV-1048](https://opensupplyhub.atlassian.net/browse/OSDEV-1048) - Fixed error "User Cannot read properties of undefined (reading 'length')".
* [OSDEV-1180](https://opensupplyhub.atlassian.net/browse/OSDEV-1180) - Introduced a 10,000-download limit check on the api/facilities-downloads API endpoint to prevent non-API users from downloading more than 10,000 production locations.
* [OSDEV-1178](https://opensupplyhub.atlassian.net/browse/OSDEV-1178) - Added null check for claimStatuses array that fixes JS error on Dashboard/Facility Claims page.

### What's new
* [OSDEV-633](https://opensupplyhub.atlassian.net/browse/OSDEV-633) - Added a nested select to the Sectors filter. The main selection is the group name of related sectors. By pressing the header, a user can select all related sectors from this group. To view the list of related sectors, it's necessary to press the "carrot" icon next to the group heading. This action allows a user to choose a single sector from the grouped list. Additionally, entering text into the search filter displays only the filtered sectors within the opened groups.

### Release instructions:
* Before deploying to an existing environment, manually delete the related EFS storage, OpenSearch domain, and stop all tasks of the Logstash service in the appropriate ECS cluster. This is necessary to apply the new mapping for the production-locations OpenSearch index.


## Release 1.18.0

## Introduction
* Product name: Open Supply Hub
* Release date: August 10, 2024

### Database changes
#### Migrations:
* 0152_delete_tilecache_and_dynamicsetting - removed unused `api_tilecache` and `api_dynamicsetting` tables.
* 0153_add_sector_group_table - creates the `SectorGroup` model and populates it with the sector groups names.
* 0154_associate_sectors_with_groups - associates sectors with sector groups.

#### Schema changes
* [OSDEV-1142](https://opensupplyhub.atlassian.net/browse/OSDEV-1142) - Technical Debt. Remove unused `api_tilecache` and `api_dynamicsetting` tables. Migration has been created, removed related data in the code base.
* [OSDEV-360](https://opensupplyhub.atlassian.net/browse/OSDEV-360) - The following changes have been implemented:
    * A new table, `api_sectorgroup`, has been introduced and populated with sector group names.
    * A new field named `groups` has been added to the `Sector` model to establish a many-to-many relationship between the `api_sector` and the `api_sectorgroup` tables.

### Code/API changes
* [OSDEV-1005](https://opensupplyhub.atlassian.net/browse/OSDEV-1005) - Disconnect location deletion propagation to the OpenSearch cluster while the Django tests are running, as it is outside the scope of Django unit testing.

### Architecture/Environment changes
* [OSDEV-1005](https://opensupplyhub.atlassian.net/browse/OSDEV-1005) - Enable deployment of the Logstash and OpenSearch infra to AWS environments.
* [OSDEV-1156](https://opensupplyhub.atlassian.net/browse/OSDEV-1156) - The following changes have been made:
    * Defined memory and CPU configurations for Logstash and instance types for OpenSearch in each AWS environment. The memory and CPU configurations for Logstash have been set uniformly across all environments. After an investigation, it was found that the minimally sufficient requirements are 0.25 CPU and 2 GB of memory for proper Logstash operation, even with the production database. [This documentation](https://www.elastic.co/guide/en/logstash/current/jvm-settings.html) about JVM settings in the Logstash app was used to determine the appropriate resource settings. Regarding OpenSearch, the least powerful instance type was used for the Dev, Staging, and Test environments since high OpenSearch performance is not required there. For the Prod and Pre-prod environments, the minimally recommended general-purpose instance type, `m6g.large.search`, was selected. Research showed that it can process document deletions in 0.04 seconds, which is relatively fast compared to the 0.1-0.2 seconds on the `t3.small.search` instance type used for Dev, Staging, and Test. This decision was based on [this AWS Blog article](https://aws.amazon.com/blogs/aws-cloud-financial-management/better-together-graviton-2-and-gp3-with-amazon-opensearch-service/).
    * The OpenSearch instance type was parameterized.
    * The JVM direct memory consumption in the Logstash app was decreased to 512 MB to fit into two gigabytes of memory, which is the maximum available for 0.25 CPU. Total memory usage was calculated based on the formula in [this section](https://www.elastic.co/guide/en/logstash/current/jvm-settings.html#memory-size-calculation) of the Logstash JVM settings documentation.
* Updated the OpenSearch domain name to the environment-dependent Terraform (TF) local variable in the resources of the OpenSearch access policy. Utilized the `aws_opensearch_domain_policy` resource since the `access_policies` parameter on `aws_opensearch_domain` does not validate the policy correctly after its updates. See [the discussion on GitHub](https://github.com/hashicorp/terraform-provider-aws/issues/26433).

### Bugfix
* Ensure that the OpenSearch domain name is unique for each environment to avoid conflicts when provisioning domains across different environments.
* [OSDEV-1176](https://opensupplyhub.atlassian.net/browse/OSDEV-1176) - Fixed a spelling mistake in the label for the password field on the LogIn page. After the fix, the label reads "Password".
* [OSDEV-1178](https://opensupplyhub.atlassian.net/browse/OSDEV-1178) - Fixed error "Something went wrong" error after clicking on Dashboard -> View Facility Claims.

### What's new
* [OSDEV-1144](https://opensupplyhub.atlassian.net/browse/OSDEV-1144) - Claims emails. Updated text for approval, revocation, and denial emails.
* [OSDEV-360](https://opensupplyhub.atlassian.net/browse/OSDEV-360) - On the admin dashboard, functionality has been added to allow Admins to add, remove, or modify sector groups. In the `Sectors` tab, Admins can now adjust the related sector groups for each sector. Each sector must be associated with at least one group.
* [OSDEV-1005](https://opensupplyhub.atlassian.net/browse/OSDEV-1005) - Implement the propagation of production location deletions from the PostgreSQL database to the OpenSearch cluster. After this fix, the locations that were deleted will be excluded from the response of the `v1/production-location` GET API endpoint.

### Release instructions:
* Ensure that the following commands are included in the `post_deployment` command:
    * `migrate`


## Release 1.17.0

## Introduction
* Product name: Open Supply Hub
* Release date: July 27, 2024

### Database changes
#### Migrations:
* 0151_replace_index_number_of_workers - replace function `index_number_of_workers` to use one source of truth for both`number_of_workers` & `extended_fields`.

### Bugfix
* [OSDEV-1145](https://opensupplyhub.atlassian.net/browse/OSDEV-1145) - Error message appearing as red dot with no context. Error display has been fixed. Simplified displaying logic of errors. Changed error property type.
* [OSDEV-576](https://opensupplyhub.atlassian.net/browse/OSDEV-576) - Implemented one source of truth to Search query source & Production Location Details page source for field `number_of_workers`.
* [OSDEV-1146](https://opensupplyhub.atlassian.net/browse/OSDEV-1146) - Fixed issue with missed header & data for Claim Decision column while downloaded Facility Claims data in xlsx format.

### What's new
* [OSDEV-1090](https://opensupplyhub.atlassian.net/browse/OSDEV-1090) - Claims. Remove extra product type field on Claimed Facility Details page.
* [OSDEV-273](https://opensupplyhub.atlassian.net/browse/OSDEV-273) - Facility Claims. Implement filtering by Country and Status. Set 'pending' claim status as a default filter.
* [OSDEV-1083](https://opensupplyhub.atlassian.net/browse/OSDEV-1083) - Implemented a 'toggle password visibility' feature in the login, registration, reset password and user profile forms.
* The legacy `_template` API endpoint was disabled via the configuration file in favor of the new `_index_template` API endpoint, since the composable index template is used for OpenSearch. The `legacy_template` was set to `false` to start using the defined composable index template in the `production_locations.json` file. This change is necessary to avoid omitting the `production_locations.json` index template for the `production-locations` index defined in the Logstash app and to enforce the OpenSearch cluster to use the explicit mapping for the `production-locations` index.

### Release instructions:
* Ensure that the following commands are included in the `post_deployment` command:
    * `migrate`
    * `index_facilities_new`


## Release 1.16.0

## Introduction
* Product name: Open Supply Hub
* Release date: July 13, 2024

### Code/API changes
* [OSDEV-1100](https://opensupplyhub.atlassian.net/browse/OSDEV-1100) - Replaced all mentions of "facility" and "facilities" with the new production location naming in the Logstash app. Renamed `location` field in the production locations index to `coordinates`.
* [OSDEV-705](https://opensupplyhub.atlassian.net/browse/OSDEV-705) - Created an additional `RowCoordinatesSerializer` in the ContriCleaner to handle coordinate values ("lat" and "lng"). Moved the conversion of "lat" and "lng" into float point numbers from `FacilityListViewSet` to this serializer.
* Introduced a general format for all Python logs by updating the Django `LOGGING` constant. Disabled propagation for the `django` logger to the `root` logger to avoid log duplication. Removed unnecessary calls to the `basicConfig` method since only the configuration defined in the `LOGGING` constant in the settings.py file is considered valid by the current Django app.

### Bugfix
* [OSDEV-705](https://opensupplyhub.atlassian.net/browse/OSDEV-705) - Fixed the error “could not convert string to float” that occurred when a list contained columns for “lat” and “lng” and only some of the rows in these columns had data. As a result, rows are processed regardless of whether the values for “lat” and “lng” are present and valid, invalid, or empty.

### What's new
* [OSDEV-981](https://opensupplyhub.atlassian.net/browse/OSDEV-981) Reporting. History of contributor uploads. Created a new report with details about the contributor:
    * including name, ID, contributor type;
    * first upload, including date of the first upload and time since the first upload in days;
    * most recent (or “last”) upload, including date of the last upload and time since the last upload in days;
    * total (or “lifetime”) uploads and a calculation for uploads per year (= lifetime uploads = total uploads / (current year - first upload year); if “first upload year” = “current year”, then use 1 in denominator). This data is ordered based on the “date of last upload” column so that contributors who have recently contributed data are at the top of the report.
* [OSDEV-1105](https://opensupplyhub.atlassian.net/browse/OSDEV-1105) - Contribution. Allow commas in list name and update error message.
* [OSDEV-272](https://opensupplyhub.atlassian.net/browse/OSDEV-272) - Facility Claims Page. Implement ascending/descending and alphabetic sort on FE. Applied proper sorting for lower case/upper case/accented strings.
* [OSDEV-1036](https://opensupplyhub.atlassian.net/browse/OSDEV-1036) - Claims. Add a sortable "claim decision" column to claims admin page.
* [OSDEV-1053](https://opensupplyhub.atlassian.net/browse/OSDEV-1053) - Updated email notification about the claim submission.


## Release 1.15.0

## Introduction
* Product name: Open Supply Hub
* Release date: June 29, 2024

### Database changes
#### Migrations:
* 0150_introduce_function_formatting_number_to_percent - adds add_percent_to_number to DB and drop
drop_calc_column_func.

### Code/API changes
* [OSDEV-1004](https://opensupplyhub.atlassian.net/browse/OSDEV-1004) - The following changes have been made to the Logstash and OpenSearch services:
    * Prepared the SQL script to collect all the necessary data for the `v1/facilities` API endpoint according to the new API specification. Agreed upon and established a prioritization scale for gathering data related to the name, address, sector, parent_company, product_type, facility_type, processing_type, number_of_workers and location fields as follows:
        * Data from the approved claim.
        * Promoted matches (considered as promoted facility list items).
        * The most recently contributed data.
    * For the country field, the same prioritization scale has been utilized except for 'Data from the approved claims' because the claimant cannot update the country in any way.
    * Introduced a new set of Ruby scripts to filter and reorganize the incoming data at the Logstash app level, avoiding complex database queries that could lead to high database load.
    * Updated the `facilities` index template for OpenSearch to define how new fields within the facility documents are stored and indexed by OpenSearch.
    * Set up the main Logstash pipeline to run every 15 minutes.
    * Introduced ingress and egress rules for the Opensearch and Logstash.
    * Parameterized database credentials for the logstash configs input.
    * Parameterized OpenSearch domain for the logstash configs output.
    * Specified the ARN of an IAM role to be used as the master user for the OpenSearch domain.
    * Set EFS access point permissions for logstash:root user.
    * Utilized environment variables to disable authentication for OpenSearch during local development, as the authentication isn't necessary.

    All changes have been made to meet the API specification requirements for `v1/facilities` API endpoint as closely as possible.

### Architecture/Environment changes
* For the job `clean_ecr_repositories` of Destroy Environment action, it was added a new line to the script responsible for deleting ECR repositories, specifically targeting the `opensupplyhub-logstash` repository.
* The `reindex_database` and `index_facilities_new` commands have been removed from the `post_deployment` command.

### Bugfix
* [OSDEV-1098](https://opensupplyhub.atlassian.net/browse/OSDEV-1098) Reporting. A columns values in the report "Contributor type by %" are not cumulative. The SQL for the report has been rewritten in such a way that first calculates the monthly counts, then computes the cumulative counts for each month, and finally applies the add_percent_to_number function to get the desired percentages. This gives us the accumulated values for each month.

### What's new
* [OSDEV-1071](https://opensupplyhub.atlassian.net/browse/OSDEV-1071)  Replaced the term "facility" with "production location" in the claims banners
* [OSDEV-933](https://opensupplyhub.atlassian.net/browse/OSDEV-933) Facility Claims. Add "what is claims" screen. `What is claims` page with radio buttons has been added that explains more about the claim. Updated title and link text for not logged in user who wants to claim a production location.
* [OSDEV-1088](https://opensupplyhub.atlassian.net/browse/OSDEV-1088) - Collecting users' public IP addresses in the Rollbar error tracker has been disabled to meet GDPR compliance.

### Release instructions:
* Update code.


## Release 1.14.0

## Introduction
* Product name: Open Supply Hub
* Release date: June 15, 2024

### Database changes
#### Migrations:
* 0146_add_facility_workers_count_new_field_to_facilityclaim - adds the facility_workers_count_new field to the FacilityClaim model.
* 0147_copy_facility_workers_count_to_facility_workers_count_new - copies the data from the facility_workers_count field to the facility_workers_count_new field.
* 0148_remove_facility_workers_count_field_from_facilityclaim - removes the facility_workers_count field from the FacilityClaim model.
* 0149_rename_facility_workers_count_new_to_facility_workers_count - renames the facility_workers_count_new field to facility_workers_count.

#### Schema changes
* [OSDEV-1084](https://opensupplyhub.atlassian.net/browse/OSDEV-1084) - To enable adding a range for the number of workers during the claiming process, the type of the `facility_workers_count` field in the `FacilityClaim` table was changed from `IntegerField` to `CharField`.

### Architecture/Environment changes
* [OSDEV-1069](https://opensupplyhub.atlassian.net/browse/OSDEV-1069) - The following changes have been made:
    * Changed the Postgres Docker image for the database to use the official one and make the local database setup platform-agnostic, so it doesn't depend on the processor architecture.
    * Built the PostGIS program from source and installed it to avoid LLVM-related errors inside the database Docker container during local development.
* [OSDEV-1072](https://opensupplyhub.atlassian.net/browse/OSDEV-1072) - The following changes have been made:
    * Added building database-anonymizer container to the pipeline.
    * Pushing the database-anonymizer container to the repo is turned off until the database anonymizing scheduled task will be deployed to the production.
* [OSDEV-1089](https://opensupplyhub.atlassian.net/browse/OSDEV-1089) Change format gunicurn logs not pass IP address to AWS CloudWatch.
* Added command `reindex_database`
* [OSDEV-1075](https://opensupplyhub.atlassian.net/browse/OSDEV-1075) - The following changes have been made:
    * All resources created via batch job will be tagged
* [OSDEV-1089](https://opensupplyhub.atlassian.net/browse/OSDEV-1089) Change format gunicurn logs not pass IP address to AWS CloudWatch.
* Make tile generation endpoint transaction-less and remove `CREATE TEMP TABLE` statement.
* Added command `reindex_database`.
* [OSDEV-1089](https://opensupplyhub.atlassian.net/browse/OSDEV-1089) Change format gunicurn logs not pass IP address to AWS CloudWatch.
* Removed calling command `clean_facilitylistitems` from the `post_deployment` command.
* Added calling command `reindex_database` from the `post_deployment` command.
* Added calling command `index_facilities_new` from the `post_deployment` command.
* An additional loop was added to the `run_cli_task` script that repeatedly checks the status of an AWS ECS task, waiting for it to stop.

### Bugfix
* [OSDEV-1019](https://opensupplyhub.atlassian.net/browse/OSDEV-1019) - Fixed an error message to 'Your account is not verified. Check your email for a confirmation link.' when a user tries to log in with an uppercase letter in the email address and their account has not been activated through the confirmation link.
* Added the `--if-exists` flag to all calls of the `pg_restore` command to eliminate spam errors when it tries to delete resources that don't exist just because the DB can be empty. Improved the section of the README about applying the database dump locally. Specifically, SQL queries have been added to delete all the tables and recreate an empty database schema to avoid conflicts during the database dump restore.

### What's new
* [OSDEV-1030](https://opensupplyhub.atlassian.net/browse/OSDEV-1030) - The following changes have been made:
    * Replaced the "Donate" button with a "Blog" button in the header
    * Added links to the "Blog" and "Careers" pages in the footer
* [OSDEV-939](https://opensupplyhub.atlassian.net/browse/OSDEV-939) - The following changes have been made:
    * Created new steps `Supporting Documentation` & `Additional Data` for `Facility Claim Request` page.
    * Added popup for successfully submitted claim.
* [OSDEV-1084](https://opensupplyhub.atlassian.net/browse/OSDEV-1084) - Enable adding a range for the number of workers during the claiming process, either after pressing the “I want to claim this production location” link or on the Claimed Facility Details page.

### Release instructions:
* Update code.


## Release 1.13.0

## Introduction
* Product name: Open Supply Hub
* Release date: June 01, 2024

### Database changes
#### Migrations:
* 0145_new_functions_for_clean_facilitylistitems_command - introduced new sql functions for `clean_facilitylistitems` command:
    - drop_table_triggers
    - remove_items_where_facility_id_is_null
    - remove_old_pending_matches
    - remove_items_without_matches_and_related_facilities

### Code/API changes
* [OSDEV-994](https://opensupplyhub.atlassian.net/browse/OSDEV-994) API. Update to pass all merge events to user based on contrib id. A non-admin API user makes:
- a GET call to /moderation-events/merge/
and receives information about merges that have occurred for all contributors.
- a GET call to /moderation-events/merge/?contributors=<id_number_x>&contributors=<id_number_y>&contributors=<id_number_z>
and receives information about merges that have occurred for the contributors with the specified IDs.

### Architecture/Environment changes
* [OSDEV-1003](https://opensupplyhub.atlassian.net/browse/OSDEV-1003) - Added automatic building for the Logstash Docker image in the `Deploy to AWS` workflow. Refactored the `Deploy to AWS` workflow to remove redundant setting values for `build-args` of the `docker/build-push-action` action in cases where the values are not used.
* [OSDEV-1004](https://opensupplyhub.atlassian.net/browse/OSDEV-1004) - Prepared the local environment setup for the Logstash and OpenSearch services to enable local development. Created a script to start the project from scratch with a database populated with sample data.
* [OSDEV-1054](https://opensupplyhub.atlassian.net/browse/OSDEV-1054) - Added a Django command `clean_facilitylistitems` that make next steps:
    - drop table triggers;
    - remove facilitylistitems where facility_id is null;
    - remove facilitylistitems with potential match status more than thirty days;
    - remove facilitylistitems without matches and related facilities;
    - create table triggers;
    - run indexing facilities
* [OSDEV-878](https://opensupplyhub.atlassian.net/browse/OSDEV-878) - Added a Django command `post_deployment` that runs Django migrations during the deployment process. This command can be expanded to include other post-deployment tasks. Used the `post_deployment` command in the `post_deploy` job of the Deploy to AWS workflow.

### Bugfix
* [OSDEV-1056](https://opensupplyhub.atlassian.net/browse/OSDEV-1056) - Refactor OS Hub member's email anonymization.
* [OSDEV-1022](https://opensupplyhub.atlassian.net/browse/OSDEV-1022) - Fix updating facility claim for user. Bring the format of extended field values to the same format as for List / API upload during processing. This has been done because extending fields processing is happening both for List / API uploading and claim update.
* [OSDEV-788](https://opensupplyhub.atlassian.net/browse/OSDEV-788) - Re-written logic for New_Facility/Automatic_Match/Potential_Match when we collect & save data for FacilityListItemTemp/FacilityMatchTemp. That fixed issue with option `create` equal `False` for API requests.
* [OSDEV-1027](https://opensupplyhub.atlassian.net/browse/OSDEV-1027) - Fix rendering of the Average Lead Time section

### What's new
* [OSDEV-1049](https://opensupplyhub.atlassian.net/browse/OSDEV-1049) Update Release protocol.
* [OSDEV-922](https://opensupplyhub.atlassian.net/browse/OSDEV-922) Consent Message. Update wording of consent opt in message on Open Supply Hub. A user who verifies Open Supply Hub for the first time can see the updated message.
* [OSDEV-1068](https://opensupplyhub.atlassian.net/browse/OSDEV-1068) - Created report that shows the number of records from the api_facilitymatch table for contributors: 2060, 1045, 685, 3356

### Release instructions:
* Update code.
* Apply DB migrations up to the latest one.


## Release 1.12.0

## Introduction
* Product name: Open Supply Hub
* Release date: May 18, 2024

### Database changes
#### Migrations:
* 0143_create_facility_claim_attachment_table.py - create api_facilityclaimattachments table to store claimant attachments per facility claim
* 0144_remove_unnecessary_columns_from_facility_claim.py - This migration replaces the old `index_approved_claim` function with a similar one that does not index the `preferred_contact_method` field. Additionally, the migration removes `email` and `preferred_contact_method` from the `FacilityClaim` model and the respective history table.

#### Schema changes
* [OSDEV-931](https://opensupplyhub.atlassian.net/browse/OSDEV-931) - Since `email` and `preferred_contact_method` are no longer necessary for the claim form, they have been removed from the `FacilityClaim` model and the respective history table. Additionally, the old `index_approved_claim` function has been replaced with a similar one that does not index the `preferred_contact_method` field.

### Code/API changes
* [OSDEV-1021](https://opensupplyhub.atlassian.net/browse/OSDEV-1021) Update the release protocol. The release protocol has been updated with the recent changes. Has been added the section about reloading DedupeHub and QA notification.
* [OSDEV-997](https://opensupplyhub.atlassian.net/browse/OSDEV-997) - A new method, `message_claimant`, was added to the `FacilityClaimViewSet` for handling a POST request on the url-path `message-claimant` for messages to the claimant.
Mail templates for the message to the claimant and the claims team signature were also added.

### Architecture/Environment changes
* [OSDEV-897](https://opensupplyhub.atlassian.net/browse/OSDEV-897) FE(React) app. An appropriate local Docker environment is configured for the application. A local Docker environment has been created for the React application. Renamed the `app` folder to `react` to be clearer in the project. Replaced name in the code base. Removed unnecessary commands.
* [OSDEV-862](https://opensupplyhub.atlassian.net/browse/OSDEV-862) Fix `DB - Save Anonymized DB` / `DB - Apply Anonymized DB` workflows:
  - run actions on self-hosted runners to eliminate `lack of storage` issue that happens on github's runners.
  - use the `Test` environment for  `DB - Save Anonymized DB` action
* [OSDEV-989](https://opensupplyhub.atlassian.net/browse/OSDEV-989) - The Strategy pattern was utilized to consolidate the processing of new facilities received from both API requests and list uploads. The code responsible for executing this processing was refactored, and new classes were implemented:
    * ProcessingFacility - abstract class for facility processing
    * ProcessingFacilityList - class to process a facility list
    * ProcessingFacilityAPI - class to process a facility from an API request
    * ProcessingFacilityExecutor - class defines which interface to execute for the processing of a facility
* Resource allocation has been optimized for the Test environment. The number of ECS tasks in the Test environment has been reduced from 4 to 2, while maintaining system stability.
* [OSDEV-870](https://opensupplyhub.atlassian.net/browse/OSDEV-870) - In `docker-compose` for the `api-app`  added dependency that helps to fix connection with the database during tests pipelines for Dedupe-Hub:
* [OSDEV-1001](https://opensupplyhub.atlassian.net/browse/OSDEV-1001) - Deploy OpenSearch service to OS Hub infrastructure.
```
database:
    condition: service_healthy
```
* [OSDEV-1024](https://opensupplyhub.atlassian.net/browse/OSDEV-1024) - Dedupe Hub. Revise service configurations and refine gazetteer retraining. Remove option `--reload` & decrease number of workers in Dedupe Hub service configuration. Refactor initial rebuilding of gazetteer.
* [OSDEV-885](https://opensupplyhub.atlassian.net/browse/OSDEV-885) - Implement option to reset database for `Dev`, `Test` and `Pre-prod` environmet to `Deploy to AWS` pipleine
* [OSDEV-1002](https://opensupplyhub.atlassian.net/browse/OSDEV-1002) - The following changes have been done:
    * Prepared initial AWS infrastructure via Terraform for the Logstash service, including configuring AWS EFS storage to save the pointer of the last run for the jdbc plugin. Essentially, after deploying updated Terraform code to an environment, ECS task definition, ECR repository, ECS service, along with EFS storage, will be set up for Logstash to function.
    * Moved the PoC solution of the Logstash + Elasticsearch setup to the repository to avoid losing it. Further work is needed as the solution requires development and is not functioning smoothly.
* In response to recent stability observations of the staging environment, resource allocation has been optimized by reducing the number of ECS tasks from 8 to 6 for the Django app instances, thus maintaining system stability.

### Bugfix
* [OSDEV-870](https://opensupplyhub.atlassian.net/browse/OSDEV-870) - The returning confirm/reject URLs were fixed when a facility has been matched. Changes were made to the Dedupe-Hub to prevent adding rows with empty fields to the `api_facilitymatch` and `api_facilitymatchtemp` tables when the count of matches is more than one.
* [OSDEV-744](https://opensupplyhub.atlassian.net/browse/OSDEV-744) - API. When user want to confirm/reject potential_match it didn't found a match through `id`, was fixed by provided valid `id` from `api_facilitymatch` table.
* [OSDEV-1052](https://opensupplyhub.atlassian.net/browse/OSDEV-1052) - Replace data@opensupplyhub by claims@opensupplyhub in the Frontend

### What's new
* [OSDEV-975](https://opensupplyhub.atlassian.net/browse/OSDEV-975) Reporting. Number of facilities with at least one extended field.`Facilities with Extended Field Data` report has been rewritten from Django ORM to SQL to optimize and speed up time of the report generation. Added two columns `With At Least 1 Extended Field` and `Sector`.
* [OSDEV-945](https://opensupplyhub.atlassian.net/browse/OSDEV-945) - Facility Claim. Update text of claim link on profile to "I want to claim this production location".
* [OSDEV-745](https://opensupplyhub.atlassian.net/browse/OSDEV-745) - New "Portuguese" translated resources option added to international menu.
* [OSDEV-944](https://opensupplyhub.atlassian.net/browse/OSDEV-944) - Facility claims. Short-term new screen for claim documentation.
* [OSDEV-931](https://opensupplyhub.atlassian.net/browse/OSDEV-931) - The following features have been implemented:
    * Made the Email field in the claim form uneditable, setting the claimer's email as the default value for this field.
    * Removed the _Preferred method of contact_ field from both the claim form and the claim details page in the admin dashboard.
    * Implemented redirecting a user to the claim page after navigating to the login page via the CTA link on the claim page for unauthorized users and successful login.
* [OSDEV-997](https://opensupplyhub.atlassian.net/browse/OSDEV-997) - Facility Claims. A new button, 'Message Claimant' has been added to the update status controls on the Facility Claim Details page. After successfully sending a message, the message text is recorded in the Claim Review Notes.

### Release instructions:
* Update code.
* Apply DB migrations up to the latest one.
* Run the index_facilities_new management command.


## Release 1.11.0

## Introduction
* Product name: Open Supply Hub
* Release date: April 20, 2024

### Code/API changes
* [OSDEV-923](https://opensupplyhub.atlassian.net/browse/OSDEV-923) [Uptime] Added more logs around API/List uploads & Dedupe Hub match processing
* [OSDEV-606](https://opensupplyhub.atlassian.net/browse/OSDEV-606) Contributor Sort: Allow for ascending sort of contributors on the Map page. The sort_by parameter submits type of sorting order for facilities. Default sorting will be primary by public contributors count descending and secondary by name ascending/descending and contributors count ascending.

### Architecture/Environment changes
* [OSDEV-990](https://opensupplyhub.atlassian.net/browse/OSDEV-990) - Implement a ContriCleaner facade class to simplify interaction with client code. With this change, the client code only needs to instantiate the ContriCleaner class, pass the input data, and then call the `process_data` method without the need to define strategies or other details. This abstraction helps streamline the process and encapsulate complexity.
* [OSDEV-991](https://opensupplyhub.atlassian.net/browse/OSDEV-991) - Implement a chain of pre-validation and serialization handlers in the ContriCleaner to streamline data processing. Additionally, refactor the CompositeRowSerializer to set up leaf serializers using a specialized method, ensuring loose coupling between the CompositeRowSerializer and leaf serializers. Lastly, separate serialization and validation tasks from parsing in the ContriCleaner library for improved modularity and maintainability.
* [OSDEV-1000](https://opensupplyhub.atlassian.net/browse/OSDEV-1000) - A new class `ProcessingFacility` was created that will be responsible for managing the processing of new facilities from both API requests and list uploads. The functionality of processing a new facility received from an API request, which was previously in `facilities_view_set.py`, has been moved to `processing_facility.py`.
* [OSDEV-1007](https://opensupplyhub.atlassian.net/browse/OSDEV-1007) - The functionality of processing a new facility received from list uploads, which was previously in `facility_list_view_set.py`, has been moved to `create_facility.py`.
* [OSDEV-927](https://opensupplyhub.atlassian.net/browse/OSDEV-927) - Reduce resources allocated for bastions to t3.nano.
* [OSDEV-805](https://opensupplyhub.atlassian.net/browse/OSDEV-805) - Make Environment and project tag to be applied to all resources by defaul.
* [OSDEV-862](https://opensupplyhub.atlassian.net/browse/OSDEV-862) - Add `Save Anonymized DB` and `Apply Anonymized DB` actions that provde possibility to save anonymized dump to S3 bucket and then resotre Test or Pre-Prod environment from dump stored on S3.
* [OSDEV-859](https://opensupplyhub.atlassian.net/browse/OSDEV-859) - Creates task-definitation for scheduled task that
  * creates temporary postgresdb instance from latest production snaphsot in the `test` AWS account
  * run anonymization query
  * saves anonymized snapshot and removes the instance
* In response to recent stability observations, resource allocation has been optimized, reducing the number of ECS tasks in both production and pre-production environments from 16 to 12, maintaining system stability.

### Bugfix
* [OSDEV-996](https://opensupplyhub.atlassian.net/browse/OSDEV-996) The default sorting order for embedded maps was broken (changed to Descending by # Contributors). The default sorting order for embedded maps has been fixed (changed it back to Ascending by Name).
* [OSDEV-857](https://opensupplyhub.atlassian.net/browse/OSDEV-857) [Bug] Pre-prod isn't deleted by the 'terraform destroy' script. Command for destroying repositories on AWS pre-prod has been added.
* [OSDEV-888](https://opensupplyhub.atlassian.net/browse/OSDEV-888) - Facility Profile. An error occurs when trying to open a facility from the Status Reports page. The error occurred due to activity reports with the status `pending` containing fields with `null` values and these values pass to the `format_date` function as an argument. Modified the `get_activity_reports` method in the `FacilityIndexDetailsSerializer` to prevent passing a falsy `date` argument into the `format_date` function.
* [OSDEV-984](https://opensupplyhub.atlassian.net/browse/OSDEV-984) - Facility list upload. Header validation is failing, even though all the required columns and data are filled. Prepared basic implementation for ContriCleaner to validate headers (required fields) on early stage.
* [OSDEV-660](https://opensupplyhub.atlassian.net/browse/OSDEV-660) - Remove punctuation issues with duplicated commas and double quotes while facility list uploading.
* [OSDEV-986](https://opensupplyhub.atlassian.net/browse/OSDEV-986) - Fix the population of the custom data points uploaded via lists. Ensure that the full list header is saved in the database, and that the raw data for each facility list item is saved as a string of strings, with each value separated by a comma. This way, it helps maintain backward compatibility with the functionality responsible for displaying custom data points on the embedded maps. Also, revert to the previous default logic, which saves the sector as `Unspecified` when sector, sector_product_type, or product_type have empty values.
* [OSDEV-966](https://opensupplyhub.atlassian.net/browse/OSDEV-966) - Character limit validation has been implemented in the ContriCleaner library for name, address, and sector values. It enforces a maximum length of 200 characters for both the name and address values, and restricts sector values to 50 characters each. This fix addresses the issue where user uploads containing such invalid data caused requests to fail with unexpected errors.

### What's new
* [OSDEV-974](https://opensupplyhub.atlassian.net/browse/OSDEV-974) Reporting. Contributor type by %. Admin sees in the report data for the percent of data contributors on the platform by type (this should be in percent format with two decimal places shown), only accounts that have contributed data, the data should be ordered by most recent to oldest month and display mid-month values.
* [OSDEV-912](https://opensupplyhub.atlassian.net/browse/OSDEV-912) Facility Claim. Disable editing of name and address. The Facility name (English language) & Address fields of the claim details page have been removed and cannot be edited by the claimant.
* [OSDEV-571](https://opensupplyhub.atlassian.net/browse/OSDEV-571) Claimed Facility Details. Make the "Sector" field a dropdown instead of free text field. The `Sector` field became a dropdown that is pre-populated with the platform’s sector list from Django.
* [OSDEV-962](https://opensupplyhub.atlassian.net/browse/OSDEV-962) Update Release protocol. The Release protocol has been updated after the automatization of manual processes such as creating a release branch, restoring DB, deploy to AWS.
* [OSDEV-972](https://opensupplyhub.atlassian.net/browse/OSDEV-972) Reporting. Updating "Facility Uploads" report. Joined one table from two reports and added columns.New table with such columns:
`month`, `Total # of list uploads` in a given month (these are uploads that come from external contributors, NOT OS Hub team members), `# of public list uploads` in a given month (these are uploads that come from OS Hub team members AND have “[Public List]” in the contributor name), `Total facility listItems` uploaded in a given month, `# of Facilities` from Public Lists, `Total Facilities w/ status = new facility`, `# Public List Facilities w/ status = new facility`. Data is ordered from most recent to oldest
* [OSDEV-913](https://opensupplyhub.atlassian.net/browse/OSDEV-913) Claim. Updated the submitted claim auto-reply message for email template.
* [OSDEV-914](https://opensupplyhub.atlassian.net/browse/OSDEV-914) Claim. Updated the approved claim auto-reply message for email template

### Release instructions:
* Update code.


## Release 1.10.0

## Introduction
* Product name: Open Supply Hub
* Release date: March 23, 2024

### Database changes
#### Migrations:
* 0141_delete_contributor_webhooks.py - deletes `ContributorWebhook` model
* 0142_introduce_temporary_endpoint_switcher_for_list_uploads.py - This migration introduces a temporary API endpoint switcher for list uploads.

#### Schema changes
* [OSDEV-893](https://opensupplyhub.atlassian.net/browse/OSDEV-893) - Introduce a temporary API endpoint switcher for list uploads to enable switching to the old list upload API endpoint if the new endpoint affects production uptime.

### Code/API changes
* [OSDEV-832](https://opensupplyhub.atlassian.net/browse/OSDEV-832) API. Provide admins with a way to retrieve a user's call count in real time. Admin can see the report `API requests by user` with the number of successful and unsuccessful requests a user has made up to the current date.
* [OSDEV-831](https://opensupplyhub.atlassian.net/browse/OSDEV-831) - API. Handle Geocode errors w/ system error code when upload facility using endpoint.

### Architecture/Environment changes
* [OSDEV-693](https://opensupplyhub.atlassian.net/browse/OSDEV-693) Implement a GitHub action that applies migrations on given environment. Run migrations for `Test` environment via CLI command.
* [OSDEV-910](https://opensupplyhub.atlassian.net/browse/OSDEV-910) Add separated code quality pipelines for contricleaner, countries, django-api and frontend. After checking, it creates a code coverage report showing each particular app's code coverage. Add separated code quality jobs for code formatters.
* [OSDEV-702](https://opensupplyhub.atlassian.net/browse/OSDEV-702) Integrate a new module named `contricleaner` separately, designed to parse and validate data from various sources such as json, csv, and xls.
Move `countries` to a separate module so that it becomes possible to use both `django` and `contricleaner`.
* [OSDEV-893](https://opensupplyhub.atlassian.net/browse/OSDEV-893) - Implement CSV and XLSX file parser strategies in the ContriCleaner library, and incorporate preliminary cleanup during parsing.
* [OSDEV-915](https://opensupplyhub.atlassian.net/browse/OSDEV-915) Upgrade Kafka tools to version 3.5.2
* [OSDEV-877](https://opensupplyhub.atlassian.net/browse/OSDEV-877) Make migration run as part of "Deploy to AWS" workflow
* [OSDEV-851](https://opensupplyhub.atlassian.net/browse/OSDEV-851) Place 'terraform.tfvar' files to repository and move sensitive info to private repository opensupplyhub/ci-deployment/
* [OSDEV-938](https://opensupplyhub.atlassian.net/browse/OSDEV-938) Move cleanup helper functions to the serializer
* [OSDEV-851](https://opensupplyhub.atlassian.net/browse/OSDEV-851) Place 'terraform.tfvar' files to repository and move sensitive info to private repository opensupplyhub/ci-deployment
* [OSDEV-894](https://opensupplyhub.atlassian.net/browse/OSDEV-894) Implement Contricleaner library into create facility API endpoint (`facilities_view_set.py`)
* [OSDEV-536](https://opensupplyhub.atlassian.net/browse/OSDEV-536) In the Contricleaner library, implement parsing of fields `sector_product_type`, `sector`, and `product_type` based on commas and vertical bars.
* [OSDEV-760](https://opensupplyhub.atlassian.net/browse/OSDEV-760) In the Contricleaner library, implement parsing of fields `facility_type_processing_type`, `facility_type`, and `processing_type` based on commas and vertical bars.
* [OSDEV-893](https://opensupplyhub.atlassian.net/browse/OSDEV-893) - Implement the ContriCleaner parser for parsing facility lists immediately after list upload.

### Bugfix
* [OSDEV-549](https://opensupplyhub.atlassian.net/browse/OSDEV-549) Facility Search. Search button overlaps dropdown items. Dropdown items in search were made not to overlapping with button and containers in `Potential matches table` and `Find facility` search. The `isSideBarSearch` flag has been added to all search components to render properly regarding the place where the select is rendering.
* [OSDEV-943](https://opensupplyhub.atlassian.net/browse/OSDEV-943) Verified badges. The claim/verified icon on profiles is cut off at the bottom. The icons have been fixed and show properly.
* [OSDEV-716](https://opensupplyhub.atlassian.net/browse/OSDEV-716) Search. Lost refresh icon. The refresh icon has been made visible.
* [OSDEV-918](https://opensupplyhub.atlassian.net/browse/OSDEV-918) - ContriBot. New lists are not populating in Monday board and are not sent to slack. Added validation to throw an error for users who upload a facility list with `|` in the description field.
* [OSDEV-644](https://opensupplyhub.atlassian.net/browse/OSDEV-644) Error when trying to delete a facility with only one contributor in case that logic to clear FacilityClaimReviewNote table records missed.

### What's new
*  [OSDEV-861](https://opensupplyhub.atlassian.net/browse/OSDEV-861) API. The `API Notifications` tab has been removed so that users do not get confused about what it is, since the functionality does not exist for them. `Token:` as a header has been added above the API key on the `API` tab.
* [OSDEV-917](https://opensupplyhub.atlassian.net/browse/OSDEV-917) My Account Menu. Update order of the settings tabs. `NON-admin` user sees: My Facility / My Lists / Settings / Logout and `Admin` user sees: Dashboard / My Facility / My Lists / Settings / Logout
* [OSDEV-728](https://opensupplyhub.atlassian.net/browse/OSDEV-728) - Include `sector` data in the response of the `api/facilities/` API endpoint for the GET request, similar to what is provided in the `api/facilities/{id}` API endpoint.
* [OSDEV-802](https://opensupplyhub.atlassian.net/browse/OSDEV-802) - Distinguish API user and contributor id in the error message that pass to the Rollbar.

### Release instructions:
* Update code.
* Apply DB migrations up to the latest one.


## Release 1.9.0

## Introduction
* Product name: Open Supply Hub
* Release date: February 24, 2024

### Database changes
#### Migrations:
* 0135_disable_duplicates_and_lowercase_all_emails.py - implementing all emails to lowercase and disables duplicates
* 0136_remove_indexing_unnecessary_emails.py - This migration replaces the old `index_activity_reports_info` and `index_approved_claim` functions with similar ones that do not index emails.
* 0137_add_renewal_period_field.py - add new field to api_apilimit table & rename existing one.
Updated existing users api_apilimit records renewal_period value.
* 0138_remove_ppe_fields.py - This migration removes the PPE fields from the Facility, FacilityIndex, FacilityListItem, FacilityListItemTemp, HistoricalFacility models.
* 0139_remove_ppe_switch.py - This migration removes the ppe switch.
* 0140_remove_indexing_ppe_fields.py - This migration updates indexing functions to not index PPE fields.

#### Schema changes
* [OSDEV-835](https://opensupplyhub.atlassian.net/browse/OSDEV-835) - Since the FacilityIndex model is primarily used to store cached facility data and display it publicly via the `/facilities/{id}` API endpoint, only public data can be shown. Therefore, caching emails to the FacilityIndex model was removed from the PostgreSQL indexing functions. All instances where emails are publicly displayed have been removed. The only remaining field is `ppe_contact_email`, but all functionality and code related to PPE will be deleted in this [OSDEV-562](https://opensupplyhub.atlassian.net/browse/OSDEV-562) ticket.
* [OSDEV-562](https://opensupplyhub.atlassian.net/browse/OSDEV-562) - Remove PPE fields (ppe_product_types, ppe_contact_email, ppe_contact_phone, ppe_website, ppe) from the `api_facility`, `api_facilityindex`, `api_facilitylistitem`, `api_facilitylistitemtemp`, `api_historicalfacility`. Remove this fields from indexing processes.

### Code/API changes
* [OSDEV-562](https://opensupplyhub.atlassian.net/browse/OSDEV-562) - Remove code related to PPE (ppe_product_types, ppe_contact_email, ppe_contact_phone, ppe_website, ppe) field from `/src/app`
* [OSDEV-562](https://opensupplyhub.atlassian.net/browse/OSDEV-562) - Remove code related to PPE (ppe_product_types, ppe_contact_email, ppe_contact_phone, ppe_website, ppe) field from `/src/dedupe-hub`
* [OSDEV 562](https://opensupplyhub.atlassian.net/browse/OSDEV-562) Remove code related to PPE (ppe_product_types, ppe_contact_email, ppe_contact_phone, ppe_website, ppe) from `/src/django`

### Architecture/Environment changes
* [OSDEV-829](https://opensupplyhub.atlassian.net/browse/OSDEV-673) Makes `minimum-ratio: 1` It allows to push code with less than 1% diff from main.

### Bugfix
* [OSDEV-848](https://opensupplyhub.atlassian.net/browse/OSDEV-848) When a user tries to create an account with an email that exists in the DB but with a different case of letters, the system returns "An error prevented signing up". Has been fixed to "A user with that email already exists."
* [OSDEV-673](https://opensupplyhub.atlassian.net/browse/OSDEV-673) When a user calls the endpoint `facility/id/history`, instead of a response, receives the error "TypeError: the JSON object must be str, bytes or bytearray, not list", in particular, this happened with the PK20190913BBJ2Y facility. A list with one element (a dictionary) was passed to the function, so an error occurred when trying to index the list with a string. Fixed.

### What's new
* API. Include token and call info on API settings tab.[OSDEV-752](https://opensupplyhub.atlassian.net/browse/OSDEV-752). Users can access a tab called `API` in account settings.From this tab, they can generate/retrieve their token and see their `API call allowance`, `current call count` and their `renewal period`.
* Make login non-case sensitive. [OSDEV-628](https://opensupplyhub.atlassian.net/browse/OSDEV-628). When the user creates an account email saving in lowercase. User  could login with any variations of casing as long as the characters are the same.
* API. Enable token generation based on API permissions in Django. [OSDEV-729](https://opensupplyhub.atlassian.net/browse/OSDEV-729). Updated Settings page to show/hide token tab by user groups. Forbid access to generate token for API if user didn't have permission groups.
* [OSDEV-219](https://opensupplyhub.atlassian.net/browse/OSDEV-219). Data moderator can merge potential match facilities from Confirm / Reject screen.
* [OSDEV-835](https://opensupplyhub.atlassian.net/browse/OSDEV-835) - Remove the display of emails in the `activity_reports` section of the `facilities/{id}` API endpoint, as email information is private.
* [OSDEV-525](https://opensupplyhub.atlassian.net/browse/OSDEV-525). Add Latitude and Longitude labels on facility page.
* API. Add a flag on API Limit page to indicate if package renews monthly or yearly. [OSDEV-781](https://opensupplyhub.atlassian.net/browse/OSDEV-781) Updated logic to support montly & yearly limitation count reset for API calls.

### Release instructions:
* Update code.
* Apply DB migrations up to the latest one.
* Run the index_facilities_new management command.


## Release 1.8.0

## Introduction
* Product name: Open Supply Hub
* Release date: January 27, 2024

### Code/API changes
* [OSDEV-690](https://opensupplyhub.atlassian.net/browse/OSDEV-690) - Correct all existing lint errors to ensure that code quality checks pass successfully via GitHub Actions and can detect new linting errors but not the old ones.
* [OSDEV-719](https://opensupplyhub.atlassian.net/browse/OSDEV-719) Introduce FacilityDownloadSerializerEmbedMode FacilityDownloadSerializer, replace FacilityIndexDownloadSerializer with combination of FacilityDownloadSerializerEmbedMode and FacilityDownloadSerializer
* [OSDEV-732](https://opensupplyhub.atlassian.net/browse/OSDEV-732) Fix issue with circular dependencies between `util.js` and `constants.jsx` modules in React app

### Architecture/Environment changes
* [OSDEV-690](https://opensupplyhub.atlassian.net/browse/OSDEV-690) - Configure running the code quality workflow as part of the continuous integration (CI) for each commit to a pull request. Both frontend (FE) and backend (BE) tests are executed, along with their respective linters. Additionally, `shellcheck` is applied to scripts within the scripts folder.
* [OSDEV-691](https://opensupplyhub.atlassian.net/browse/OSDEV-691) - Implement parallel job running for BE, FE, and bash script code quality checks. Three new scripts were created and can be used to run the same checks during local development to verify BE, FE, and bash scripts in the ./scripts folder.
* [OSDEV-692](https://opensupplyhub.atlassian.net/browse/OSDEV-691) - Implement code coverage checks for the React and Django apps using `barecheck/code-coverage-action` and generated code coverage `lcov` files. For the React app, code coverage is based on Jest tests, and for the Django app, it is based on unittest tests. If code coverage decreases, the job fails, preventing the PR from merging.
* [OSDEV-740](https://opensupplyhub.atlassian.net/browse/OSDEV-740) - Setup module for mocking Redux store (`redux-mock-store"`)
* [OSDEV-733](https://opensupplyhub.atlassian.net/browse/OSDEV-733) - Setup React test library module (`@testing-library`)

### Bugfix
* [OSDEV-718](https://opensupplyhub.atlassian.net/browse/OSDEV-718) - Fixed issue with user profile populating to other components.
* [OSDEV-727](https://opensupplyhub.atlassian.net/browse/OSDEV-720) - Downloading facilities with for Bangladesh is working again [https://opensupplyhub.org/facilities?countries=BD&sectors=Apparel](https://opensupplyhub.org/facilities?countries=BD&sectors=Apparel)

### What's new
* [OSDEV-241](https://opensupplyhub.atlassian.net/browse/OSDEV-241) - Searches with accented characters return results for accented and non accented characters.

### Database changes
#### Migrations:
* 0134_remove_sources_without_contributor -  Remove records from the Source table where the contributor is null and remove all data related to these records

### Release instructions:
* Update code
* Run migration up to 0134


## Release 1.7.3

## Introduction
* Product name: Open Supply Hub
* Release date: January 12, 2024

### Bugfix
* [OSDEV-736](https://opensupplyhub.atlassian.net/browse/OSDEV-736) Removed logic to handle text only match response data as it already removed from matching functionality in Dedupe Hub. Previously it bring an error on response for user when potential match happened.

## Release 1.7.2

## Introduction
* Product name: Open Supply Hub
* Release date: January 09, 2024

### Bugfix
* [OSDEV-721](https://opensupplyhub.atlassian.net/browse/OSDEV-721) Fixed issue with potential match logic when get facility data of match, previously it take facility id from Facility List Item, but it's wrong for Potential Match status as there is always NULL, facility id should be taken from Facility Match record in this case of Potential Match status.

## Release 1.7.1

## Introduction
* Product name: Open Supply Hub
* Release date: December 21, 2023

### Bugfix
* Fixed issue with Facility Upload API error by covered a case when facility object didn't exist (create=false) & updated timeout value while waiting to produce kafka topic message [OSDEV-713](https://opensupplyhub.atlassian.net/browse/OSDEV-713)
* [OSDEV-714](https://opensupplyhub.atlassian.net/browse/OSDEV-714) - Users can now use the map on the search page simultaneously without missing any tiles. Before fixing this issue, if the map requested tiles that weren't cached, one user might not receive all the tiles. With the bug fixed, the tile generation logic can handle multiple requests at the same time, ensuring all users get the tiles they need for the map based on their search requests.

### Code/API changes
* [OSDEV-714](https://opensupplyhub.atlassian.net/browse/OSDEV-714) - `select_for_update` and `get_or_create` have been implemented in the `retrieve_cached_tile` function to ensure that if another thread attempts to `select_for_update()`, it will block at the `get_or_create()` until the first thread's transaction commits. The `get_tile` function, which serves as an API endpoint handler for tile generation, was implemented as an atomic transaction to facilitate the use of `select_for_update()` and maintain the lock until the end of the transaction. This approach helps to prevent crashes from parallel requests attempting to create a cache record with the same primary key, corresponding to the full URL path.
* [OSDEV-711](https://opensupplyhub.atlassian.net/browse/OSDEV-711) - Make JS code related to load testing for tile generation more universal so that they can work with the HAR file provided by the developer. For that, the `ZOOM_HAR_PATH` environment variable was introduced. More test cases for tile generation were added to test the environment close to production, focusing on densely saturated regions with facilities, such as China and India. The README.md file for the load tests was updated to reflect the changes made.


## Release 1.7.0

## Introduction
* Product name: Open Supply Hub
* Release date: December 19, 2023

### Database changes
#### Migrations:
* 0130_introduce_separate_data_gathering_functions_for_the_index_table_columns - This migration:
    - rename `api_facilityindexnew` -> `api_facilityindex`
    - introduces separate data-gathering functions for the `api_facilityindexnew` table columns and makes the `index_facilities` and `index_facilities_by` procedures use them.
    This migration is irreversible.
* 0131_introduce_sql_triggers_instead_of_django_signals - This migration introduces SQL triggers instead of Django signals. The migration is revertable.
* 0132_add_moderation_mode_field - This migration adds the field `is_moderation_mode` to table `api_user`.
* 0133_introduce_tile_caching - This migration creates the TileCache table and the DynamicSetting table. This migration is reversible.

#### Schema changes
* [OSDEV-622](https://opensupplyhub.atlassian.net/browse/OSDEV-622) - Separate data-gathering functions were created for the `api_facilityindexnew` table columns to collect data independently of the main procedure. The `index_facilities` and `index_facilities_by` procedures were updated to use new separate functions for collecting data for the `api_facilityindexnew` table columns that require long SQL queries.
* [OSDEV-595](https://opensupplyhub.atlassian.net/browse/OSDEV-595) - Rename FacilityIndexNew to FacilityIndex
* [OSDEV-623](https://opensupplyhub.atlassian.net/browse/OSDEV-623), [OSDEV-624](https://opensupplyhub.atlassian.net/browse/OSDEV-624), [OSDEV-638](https://opensupplyhub.atlassian.net/browse/OSDEV-638) - New SQL triggers have been introduced to handle changes in the `api_contributor`, `api_extendedfield`, `api_facility`, `api_facilityclaim`, `api_facilitylistitem`, `api_facilitymatch`, `api_source`, and `api_facilitylist` tables at the database level. This change is essential for the future functionality of DedupeHub, which will communicate directly with the database. All the Django signals have been removed. Additionally, reindexing of the necessary columns of the index table has been transferred to these triggers, eliminating the need for the large SQL procedure previously used in conjunction with Django signals.
* [OSDEV-637](https://opensupplyhub.atlassian.net/browse/OSDEV-637) - Add field `is_moderation_mode` to table `api_user`.
* [OSDEV-687](https://opensupplyhub.atlassian.net/browse/OSDEV-687) - The TileCache table was created to store cached tiles, and the DynamicSetting table was established to dynamically control app settings, specifically the expiration time of cached tiles.

### Code/API changes
* Update copy for "example" entries for List & Description fields & Contributor list page:
    - Update copy of Facility List example to: example: **Your Organization’s Name** Facility List June 2023
    - Update copy of Facility Description example to: example: This is the **Your Organization’s Name** list of suppliers for their retail products valid from Jan 2023 to June 2023
    - Update copy of rejected message to: "This list was rejected and will not be processed."
[OSDEV-640](https://opensupplyhub.atlassian.net/browse/OSDEV-640)
* In the Facility Claim Request form the field 'Preferred method of contact' has been done not mandatory. - [OSDEV-560](https://opensupplyhub.atlassian.net/browse/OSDEV-560)
* The new parameter `is_moderation_mode` has been added to GET and POST requests of the `/user-profile/{ID}/` API endpoint. - [OSDEV-637](https://opensupplyhub.atlassian.net/browse/OSDEV-637)
* [OSDEV-687](https://opensupplyhub.atlassian.net/browse/OSDEV-687) - Implement cache logic for the get_tile view to either use a cached tile or generate a new tile for caching. When a user interacts with the map and makes a new request for a tile, the system checks if the requested tile, identified by its path, is already cached in the database. If the tile is already cached in the TileCache table, the cached tile binary data is retrieved and returned, avoiding the need to regenerate the tile for improved performance. Each cached tile has a default expiration period of 604,800 seconds (7 days). However, the admin can reconfigure this duration in the Django admin panel.
* Delete all Jenkins-related files since Jenkins is no longer in use.
* Move the maintenance page to the project repository, specifically to `src/maintenance`, to track the history of its changes.

### Architecture/Environment changes
* Remove FacilityDownloadSerializer and replace it with FacilityIndexDownloadSerializer
* Add a special Django management command, `install_db_exts`, that will install all the necessary PostgreSQL extensions for the database based on the required DB extensions for the 1.7.0 release.
* Create the `reset_database` Django management command that resets the database and repopulates it with fixture data, including facilities and matches. Update the `scripts/reset_database` shell script to include the call to this command, making it available for local development when it needs to be run inside the failed Django container for the first time. Also, rename shell scripts and affected management commands to enhance readability.

### Bugfix
* Increase amount of facilities downloaded to 100 per red and reduce time per request in 4-5 times
Fix issue with exceeding API requests. [OSDEV-557](https://opensupplyhub.atlassian.net/browse/OSDEV-442)

### What's new
* Updated copy for "example" entries for List & Description fields & Contributor list page
[OSDEV-640](https://opensupplyhub.atlassian.net/browse/OSDEV-640)
* The field 'Preferred method of contact' has been done not mandatory in the Facility Claim Request form. When the user fills this form he/she can skip this field. - [OSDEV-560](https://opensupplyhub.atlassian.net/browse/OSDEV-560)
* Data Moderator Profile. Implement the ability to activate the Merge function on the Facility Search page. - [OSDEV-637](https://opensupplyhub.atlassian.net/browse/OSDEV-637)
* [OSDEV-302](https://opensupplyhub.atlassian.net/browse/OSDEV-302), [OSDEV-667](https://opensupplyhub.atlassian.net/browse/OSDEV-667) - Enable data moderators to trigger merges from the search results screen. Checkboxes were added to the search page right before each item in the search results to allow users to select facilities for merging. A "Merge" button was also implemented to open the Merge modal window, where all the data about the selected facilities is downloaded.
* [OSDEV-684](https://opensupplyhub.atlassian.net/browse/OSDEV-684) Removed Google Translate Plug-In in the system & UI Element

### Release instructions:
* apply migrations up to 0133_introduce_tile_caching
* apply command index_facilities_new


## Release 1.6.1

## Introduction
* Product name: Open Supply Hub
* Release date: November 8, 2023

### Database changes
#### Migrations:
- 0130_facility_index_gin_index - implement indexes for fields on "api_facilityindexnew" table related to tile generation

#### Schema changes
* indexing fields in api_facilityindexnew
    * contrib_types
    * contributors_id
    * lists

### Architecture/Environment changes
* Reconfigure CPU resources so that every worker uses 2 cores - [OSDEV-657](https://opensupplyhub.atlassian.net/browse/OSDEV-657)
* Add Code Quality pipelines

### Bugfix
* Implement indexing of fields related to tile generation in api_facilityindexnew table [OSDEV-654](https://opensupplyhub.atlassian.net/browse/OSDEV-654)

### Release instructions:
- apply migrations up to 0130_facility_index_gin_index


## Release 1.6.0

## Introduction
* Product name: Open Supply Hub
* Release date: November 4, 2023

### Database changes
#### Migrations:
- 0126_add_tables_a_b_test - add tables api_facilitylistitemtemp & api_facilitymatchtemp for A/B Test purpose
- 0127_search_by_private_contributor_types - add contributor types from non-public lists to api_facilityindexnew table
- 0128_custom_text_implementation - creates custom_text SQL functions and updated index_facilities and index_facilities_by to use it
- 0129_delete_facility_index - removes api_facilityindex table

#### Schema changes
* introduce fields to api_facility_list_items
    * raw_json:JSON
    * raw_header:Text
* introduce table api_facilitylistitemfield - key-value storage for both mandatory and custom facility list item fields.
* introduce procedure custom_text - evaluates array required for advanced search by custom fields
* update index_facilities and index_facilities_by procedures to evaluate custom_text add custom_text_serach using custom_text from above
* introduce tables api_facilitylistitemtemp & api_facilitymatchtemp as a copy of api_facilitylistitem & api_facilitymatch for A/B Test to store match results
* remove api_facilityindex table

### Code/API changes
* Endpoint /contributor-lists/ has been deprecated
* The new endpoint /contributor-lists-sorted/ has been created: View Facility Lists that are both active and approved filtered by Contributor sorted by creation date and changed response type to list of objects.
- [OSDEV-218](https://opensupplyhub.atlassian.net/browse/OSDEV-218)
* Connect new tables (api_facilitylistitemtemp & api_facilitymatchtemp) to existing parsing & geocoding result storing
* Trigger matching process on Dedupe Hub through Kafka Producer on Django side
- [OSDEV-507](https://opensupplyhub.atlassian.net/browse/OSDEV-507)

### Architecture/Environment changes
* Update rollbar token - [OSDEV-581](https://opensupplyhub.atlassian.net/browse/OSHUB-581)
* Deployed Dedupe Hub standalone service & Kafka event streaming service for A/B Test purpose - [OSDEV-507](https://opensupplyhub.atlassian.net/browse/OSDEV-507)
* Kafka added to infrastructure (AWS MSK) - [OSDEV-428](https://opensupplyhub.atlassian.net/browse/OSDEV-428)
* Dedupe Hub service added to ECS Cluster - [OSDEV-430](https://opensupplyhub.atlassian.net/browse/OSDEV-430)
* Infrastructure environments not depended on python (django app environment) - [OSDEV-424](https://opensupplyhub.atlassian.net/browse/OSDEV-424)
* Reworked algorithm to manage DNS records - [OSDEV-414](https://opensupplyhub.atlassian.net/browse/OSDEV-414)
* Update AWS Terraform provider, move from Azavea repo & upgrade few modules for Terraform - [OSDEV-405](https://opensupplyhub.atlassian.net/browse/OSDEV-405)
* Replaced usage of FacilityIndex model by FacilityIndexNew.
* Removed FacilityIndex model
* Removed function get_custom_text
* Removed function index_custom_text from transactions
* Removed function index_extended_fields from transactions
* Removed function index_facilities from transactions
* Removed function index_sectors from transactions
* Removed get_sector_dict from transactions

### Bugfix
* Make search by non-public contributor types available [OSDEV-307](https://opensupplyhub.atlassian.net/browse/OSDEV-307)
* Make possibility to create embed map configuration for constributors with more than 2500 facilities [OSDEV-585](https://opensupplyhub.atlassian.net/browse/OSDEV-585)
* Make possibility to save data facilities even if they have no stored location [OSDEV-596](https://opensupplyhub.atlassian.net/browse/OSDEV-596)

### What's new
* Update README.md with the most recent information - [OSDEV-580](https://opensupplyhub.atlassian.net/browse/OSHUB-580)
* Update Rollbar's post_server_item tokens - [OSDEV-581](https://opensupplyhub.atlassian.net/browse/OSHUB-581)
* Contributor Lists. Order lists from a contributor by newest to oldest list - [OSDEV-218](https://opensupplyhub.atlassian.net/browse/OSDEV-218)

### Release instructions:
- apply migrations up to 0124_itroduce_raw_json
- execute command fill_raw_json
- apply migrations up to 0129_delete_facility_index
- apply command index_facilities_new<|MERGE_RESOLUTION|>--- conflicted
+++ resolved
@@ -9,15 +9,6 @@
 * Product name: Open Supply Hub
 * Release date: May 17, 2025
 
-<<<<<<< HEAD
-### Architecture/Environment changes
-* [OSDEV-1949](https://opensupplyhub.atlassian.net/browse/OSDEV-1949) - Setup IP blocking / whitelisting capability for the platform.
-
-### Release instructions:
-* Ensure that the following commands are included in the `post_deployment` command:
-    * `migrate`
-    * `reindex_database`
-=======
 ### Database changes
 * *Describe high-level database changes.*
 
@@ -32,6 +23,7 @@
 
 ### Architecture/Environment changes
 * [OSDEV-1960](https://opensupplyhub.atlassian.net/browse/OSDEV-1960) - Disabled deletion protection and final snapshot creation for the RDS instance when it is deleted in the pre-prod environment.
+* [OSDEV-1949](https://opensupplyhub.atlassian.net/browse/OSDEV-1949) - Setup IP blocking / whitelisting capability for the platform.
 
 ### Bugfix
 * *Describe bugfix here.*
@@ -41,7 +33,6 @@
 
 ### Release instructions:
 * *Provide release instructions here.*
->>>>>>> 4865c3ea
 
 
 ## Release 2.3.0
