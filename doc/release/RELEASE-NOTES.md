--- conflicted
+++ resolved
@@ -25,12 +25,9 @@
 * [OSDEV-888](https://opensupplyhub.atlassian.net/browse/OSDEV-888) - Facility Profile. An error occurs when trying to open a facility from the Status Reports page. The error occurred due to activity reports with the status `pending` containing fields with `null` values and these values pass to the `format_date` function as an argument. Modified the `get_activity_reports` method in the `FacilityIndexDetailsSerializer` to prevent passing a falsy `date` argument into the `format_date` function.
 
 ### What's new
-<<<<<<< HEAD
 * [OSDEV-962](https://opensupplyhub.atlassian.net/browse/OSDEV-962) Update Release protocol. The Release protocol has been updated after the automatization of manual processes such as creating a release branch, restoring DB, deploy to AWS.
-=======
 * [OSDEV-972](https://opensupplyhub.atlassian.net/browse/OSDEV-972) Reporting. Updating "Facility Uploads" report. Joined one table from two reports and added columns.New table with such columns:
 `month`, `Total # of list uploads` in a given month (these are uploads that come from external contributors, NOT OS Hub team members), `# of public list uploads` in a given month (these are uploads that come from OS Hub team members AND have “[Public List]” in the contributor name), `Total facility listItems` uploaded in a given month, `# of Facilities` from Public Lists, `Total Facilities w/ status = new facility`, `# Public List Facilities w/ status = new facility`. Data is ordered from most recent to oldest
->>>>>>> f58da8e5
 
 ## Release 1.10.0
 
