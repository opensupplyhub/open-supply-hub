--- conflicted
+++ resolved
@@ -24,13 +24,10 @@
 
 ### Architecture/Environment changes
 * [OSDEV-1896](https://opensupplyhub.atlassian.net/browse/OSDEV-1896) - The session cookie is limited to 24 hours. After this period, the user session expires, and the user needs to log in again.
-<<<<<<< HEAD
-* [OSDEV-1895](https://opensupplyhub.atlassian.net/browse/OSDEV-1895) - Updated the rules to send the `csrftoken` cookie with the `HttpOnly` flag to the user. Implemented logic to retrieve the `csrftoken` upon user login and save it to `localStorage`. Added functionality to set the `csrftoken` from `localStorage` in Axios headers.
-=======
 * [OSDEV-1897](https://opensupplyhub.atlassian.net/browse/OSDEV-1897) - A Lambda@Edge function was added to dynamically set the following response headers on the CloudFront side, depending on whether embed mode is active:
     * `X-Frame-Options: DENY`
     * `Content-Security-Policy: frame-ancestors 'none'`
->>>>>>> 28b79ae0
+* [OSDEV-1895](https://opensupplyhub.atlassian.net/browse/OSDEV-1895) - Updated the rules to send the `csrftoken` cookie with the `HttpOnly` flag to the user. Implemented logic to retrieve the `csrftoken` upon user login and save it to `localStorage`. Added functionality to set the `csrftoken` from `localStorage` in Axios headers.
 
 ### Bugfix
 * *Describe bugfix changes here.*
