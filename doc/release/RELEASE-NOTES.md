# Release Notes
All notable changes to this project will be documented in this file.

This project adheres to [Semantic Versioning](http://semver.org/spec/v2.0.0.html). The format is based on the `RELEASE-NOTES-TEMPLATE.md` file.

## Release 2.10.0

## Introduction
* Product name: Open Supply Hub
* Release date: August 9, 2025

### Database changes
* *Describe high-level database changes.*

#### Migrations
* 0176_introduce_enable_dromo_uploading_switch.py - This migration introduces a new feature flag called `enable_dromo_uploading`, which controls the visibility of the "Beta Self Service Upload" button on the Upload Multiple Locations page.

#### Schema changes
* *Describe schema changes here.*

### Code/API changes
* *Describe code/API changes here.*

### Architecture/Environment changes
* *Describe architecture/environment changes here.*

### Bugfix
* *Describe bugfix here.*

### What's new
<<<<<<< HEAD
* [OSDEV-1881](https://opensupplyhub.atlassian.net/browse/OSDEV-1881) - Implemented automated email notifications for registered users in three scenarios: when nearing the 5,000-record annual download limit, upon reaching that limit, and after exhausting all purchased downloads.
=======
* [OSDEV-2084](https://opensupplyhub.atlassian.net/browse/OSDEV-2084) - Implemented front-end logic to display the "Beta Self Service Upload" button on the Upload Multiple Locations page when the `enable_dromo_uploading` feature flag is returned as true from the backend.

### Release instructions
* Ensure that the following commands are included in the `post_deployment` command:
    * `migrate`
    * `reindex_database`


## Release 2.9.0

## Introduction
* Product name: Open Supply Hub
* Release date: July 26, 2025

### Code/API changes
* [Follow-up][OSDEV-2079](https://opensupplyhub.atlassian.net/browse/OSDEV-2079) - Created comprehensive test coverage for the logic that controls the display of download limit lead-in copy on the main location search page (/facilities). The implementation includes:
    * Tests that verify the `DownloadLimitInfo` component is only shown to logged-in users when search results exceed their download limit.
    * Tests that ensure the component is properly hidden for anonymous users, in embed mode, when the `private_instance` flag is active, or when facilities count is within the user's allowed download limit.
    * Tests for the `DownloadLimitInfo` component to ensure it renders correct text content and link attributes for informing users about download limits and purchasing additional downloads.
    * Refactored the filter sidebar header into a separate `FilterSidebarHeader` component to improve code organization and maintainability.
* [OSDEV-2036](https://opensupplyhub.atlassian.net/browse/OSDEV-2036) - Connected DarkVisitors trackers to the Open Supply Hub site. Both "client analytics" (for JavaScript-capable sessions, including browser-based AI agents) and "server analytics" (for bots that don’t execute JavaScript) were enabled.
>>>>>>> 8cb64efa

### Release instructions
* Ensure that the following commands are included in the `post_deployment` command:
    * `migrate`
    * `reindex_database`


## Release 2.8.0

## Introduction
* Product name: Open Supply Hub
* Release date: July 12, 2025

### Database changes

#### Migrations
* 0172_add_facility_download_limit - This migration introduces the `api_facilitydownloadlimit` table for the `FacilityDownloadLimit` model to collect facility downloads data for a user.
* 0173_create_download_location_success_payment_table - This migration introduces a new `DownloadLocationPayment` model in the `api` app. This model stores information about successful payments made for purchasing of additional records for downloading production locations data.
* 0174_create_private_instance_switch - This migration introduces a new `PRIVATE_INSTANCE` feature flag that allowed to downloads unlimited amount of records but only 10,000 records or less per action.
* 0175_increase_path_max_length.py - The migration increases `max_length` for the `path` field in the `DownloadLog` model.

#### Schema changes
* [OSDEV-1865](https://opensupplyhub.atlassian.net/browse/OSDEV-1865) - The `FacilityDownloadLimit` model has been created. This model includes such fields: id, user_id, updated_at, free_download_records, paid_download_records, purchase_date.
* [OSDEV-1919](https://opensupplyhub.atlassian.net/browse/OSDEV-1919) - Added a new `api_downloadlocationpayment` table with the following fields:
    * `id`: Auto-incrementing primary key
    * `stripe_session_id`: `CharField`, unique - stores Stripe checkout session ID
    * `payment_id`: `CharField`, unique - stores Stripe payment identifier
    * `amount_subtotal`: `IntegerField` - stores subtotal amount in cents
    * `amount_total`: `IntegerField` - stores total amount in cents
    * `discounts`: `JSONField` - optional, stores list of discount objects (with `coupon` and `promotion_code`)
    * `created_at`: `DateTimeField` - indexed timestamp of when the record was created
    * `user`: `ForeignKey` to `User` model - references the user who made the payment

### Code/API changes
* [OSDEV-1919](https://opensupplyhub.atlassian.net/browse/OSDEV-1919) - Added the following endpoints to support Stripe payments for downloading additional production location records:
    * `POST api/v1/download-locations-checkout-session/` - Creates a Stripe Checkout session for purchasing additional download records.
    * `POST api/v1/download-locations-checkout-webhook/`- Handles Stripe webhook events for successful payments.

### Bugfix
* Removed the unnecessary duplicate assignment of the `origin_source` field for `Contributor`, `ExtendedField`, `Facility`, `FacilityActivityReport`, `FacilityAlias`, `FacilityClaim`, `FacilityList`, `FacilityListItem`, `FacilityMatch`, `Source`, `FacilityLocation`, and `User` via the custom `default_origin_source` Django management command — and removed the command itself. The `origin_source` field will be set by Django fixtures when deploying the local environment via the `start_local_dev` script and during test runs, which include executing the `start_code_quality_dev` bash script. For models like `FacilityListItem`, `ExtendedField`, and others, it will also be set during list processing triggered by the `reset_database` custom Django management command in the `start_local_dev` and `start_code_quality_dev` bash scripts.
* [OSDEV-2032](https://opensupplyhub.atlassian.net/browse/OSDEV-2032) - The following bugs have been fixed as part of this ticket:
    * Fixed the incorrect indexing of the location type in the production locations OpenSearch index. Previously, it was incorrectly taking the processing type value as the location type — using the fourth item in the `matched_values` array instead of the third, which contains the location type. Also, updated the Logstash filters for both processing type and location type to return only unique values and write them to the production locations OpenSearch index.
    * Adjusted the post-submit popup. Instead of displaying the cleaned and transformed data from ContriCleaner, we now show only the raw input submitted by the user.
* [OSDEV-1913](https://opensupplyhub.atlassian.net/browse/OSDEV-1913) - The `max_length` for the `path` field in the `DownloadLog` model has been increased from 2083 to 4096 to fix the too long value error.
* [OSDEV-2107](https://opensupplyhub.atlassian.net/browse/OSDEV-2107) - Fixed an issue where navigating back from the Stripe Checkout page using the browser’s back button caused the search button to repeatedly redirect to Stripe Checkout.

### What's new
* [OSDEV-2023](https://opensupplyhub.atlassian.net/browse/OSDEV-2023) - The `Recruitment Agency` has been added to facility type and processing type. So a user can filter production locations on the `/facilities` page, can add this type on the `/contribute/single-location/info/` and `/claimed/:id/` pages.
* [OSDEV-1865](https://opensupplyhub.atlassian.net/browse/OSDEV-1865) - 5000 facility records for download annually have been added for a registered free user.
* [OSDEV-1879](https://opensupplyhub.atlassian.net/browse/OSDEV-1879) - Added Stripe-powered upgrade workflow allowing registered users to purchase additional 10,000 record download packages.
* [OSDEV-1868](https://opensupplyhub.atlassian.net/browse/OSDEV-1868) - The tooltip for the limit data download buttons has been updated regarding scenarios: a user has available downloads, out of downloads or within limit, but search results exceed available downloads.
* [OSDEV-2055](https://opensupplyhub.atlassian.net/browse/OSDEV-2055) - Added the following:
    * Updated implementation for private_instance flag to allow 10k records instead of 5k records per download.
    * Added logic to skip download limit check for Embeded Map requests.
    * Updated the UI part of Embeded Map to properly allow and show 10k records limitation per download.
    * Update button text from Upgrade to Download to Purchase More Downloads.
    * Redirected the user back to the last OS Hub url after completing Stripe Checkout.
* [OSDEV-2079](https://opensupplyhub.atlassian.net/browse/OSDEV-2079) - Introduced lead-in copy to notify only logged-in users about how the download limit works on the main location search page (/facilities) for non-private instances and in non-embedded mode of the platform.

### Release instructions
* Ensure that the following commands are included in the `post_deployment` command:
    * `migrate`
    * `reindex_database`
* Run `[Release] Deploy` pipeline for the target environment with the flag `Clear the custom OpenSearch indexes and templates` set to true - to update the index mapping for the `production-locations` index after changing the Logstash filters for the `location_type` and `processing_type` fields.


## Release 2.7.0

## Introduction
* Product name: Open Supply Hub
* Release date: June 28, 2025

### Database changes

#### Migrations
* 0170_add_uuid_to_relevant_tables.py - A new `uuid` field was added to the following tables:
    * `api_contributor`
    * `api_extendedfield`
    * `api_facility`
    * `api_facilityactivityreport`
    * `api_facilityalias`
    * `api_facilityclaim`
    * `api_facilityindex`
    * `api_facilitylist`
    * `api_facilitylistitem`
    * `api_facilitylocation`
    * `api_facilitymatch`
    * `api_source`
    * `api_user`

    The field was automatically populated for existing records with default UUIDs.
    UUID defaults were defined at both the Django level (via default=uuid4) and at the database level to ensure consistency between ORM and direct DB operations.

* 0171_added_origin_source_field.py - A new `origin_source` field was added to the following tables:
    * `api_contributor`
    * `api_extendedfield`
    * `api_facility`
    * `api_facilityactivityreport`
    * `api_facilityalias`
    * `api_facilityclaim`
    * `api_facilityindex`
    * `api_facilitylist`
    * `api_facilitylistitem`
    * `api_facilitylocation`
    * `api_facilitymatch`
    * `api_source`
    * `api_user`

    Existing records were automatically populated with the default value `os_hub`.
    New records will have the origin_source field set via the `INSTANCE_SOURCE` environment variable using triggers.

#### Schema changes
* [OSDEV-2018](https://opensupplyhub.atlassian.net/browse/OSDEV-2018) - A new `uuid` column (type UUID) was added to the following tables:
    * `api_contributor`
    * `api_extendedfield`
    * `api_facility`
    * `api_facilityactivityreport`
    * `api_facilityalias`
    * `api_facilityclaim`
    * `api_facilityindex`
    * `api_facilitylist`
    * `api_facilitylistitem`
    * `api_facilitylocation`
    * `api_facilitymatch`
    * `api_source`
    * `api_user`

    The `uuid` column was set as non-nullable and populated with default UUID values using both Django model defaults and database-level defaults.

* [OSDEV-2019](https://opensupplyhub.atlassian.net/browse/OSDEV-2019) - A new `origin_source` column was added to the following tables:
    * `api_contributor`
    * `api_extendedfield`
    * `api_facility`
    * `api_facilityactivityreport`
    * `api_facilityalias`
    * `api_facilityclaim`
    * `api_facilityindex`
    * `api_facilitylist`
    * `api_facilitylistitem`
    * `api_facilitylocation`
    * `api_facilitymatch`
    * `api_source`
    * `api_user`

    The `origin_source` column was made nullable and populated with string values using both Django and SQLAlchemy models, as well as at the database level.
    SQL `BEFORE INSERT` triggers were introduced for the relevant tables.
    A new SQL function, `set_origin_source`, was added to support the triggers and handle updates to the `origin_source` column.

### Architecture/Environment changes
* [OSDEV-1951](https://opensupplyhub.atlassian.net/browse/OSDEV-1951) - Added support for specifying a contributor email in the `direct_data_load` command. This allows users to provide an email address for the contributor when loading data, and automatically creates the contributor if it does not exist. The separate compute environment for this command has been removed, it now needs to run in the default environment.
* The RDS instance type for the Test environment has been upgraded to `db.t3.2xlarge` to handle search requests across over 1.2 million production locations now present in the database.
* Updated the `RELEASE-PROTOCOL.md` file to include information about deployment to external environments such as RBA. Also consolidated environment naming to use capitalized format, and corrected spelling mistakes and formatting issues.
* Updated the `ENVIRONMENTS.md` file to bring it up to date with the latest state of the core environments.

### Bugfix
* [OSDEV-2033](https://opensupplyhub.atlassian.net/browse/OSDEV-2033) - Added support for the `slop` parameter in `multi_match` queries when using strings longer than 50 symbols or 12 tokens in GET `v1/production-locations?query=` endpoint.
* [OSDEV-1951](https://opensupplyhub.atlassian.net/browse/OSDEV-1951) - Fixed an issue where the `direct_data_load` command was not able to reach the OpenSearch cluster.

### Release instructions
* Ensure that the following commands are included in the `post_deployment` command:
    * `migrate`
    * `reindex_database`


## Release 2.6.0

## Introduction
* Product name: Open Supply Hub
* Release date: June 14, 2025

### Architecture/Environment changes
* [OSDEV-1925](https://opensupplyhub.atlassian.net/browse/OSDEV-1925) - This PR disables the automatic execution of the `Deploy to AWS` pipeline on `releases/*` branch creation via the `[Release] Init` pipeline, while retaining automatic execution on push events to the same branch.
* [OSDEV-2035](https://opensupplyhub.atlassian.net/browse/OSDEV-2035) - Added IPv6 rules for ip whitelist and denylist.
* [OSDEV-1951](https://opensupplyhub.atlassian.net/browse/OSDEV-1951) - Added a new `direct_data_load` command and related infrastructure to support loading data directly from a Google Sheet into the platform.

### Release instructions
* Ensure that the following commands are included in the `post_deployment` command:
    * `migrate`
    * `reindex_database`


## Release 2.5.0

## Introduction
* Product name: Open Supply Hub
* Release date: May 31, 2025

### Code/API changes
* [OSDEV-2017](https://opensupplyhub.atlassian.net/browse/OSDEV-2017) - CSRF (Cross-Site Request Forgery) protection has been disabled across the application. CSRF middleware has been removed from the request pipeline. All affected endpoints are now accessible without requiring CSRF tokens.

### Architecture/Environment changes
* [OSDEV-1992](https://opensupplyhub.atlassian.net/browse/OSDEV-1992) - Provisioned a dedicated EC2 instance to host WireGuard VPN service, enabling authorized users to bypass AWS WAF when accessing the RBA instance.

### Bugfix
* [OSDEV-1882](https://opensupplyhub.atlassian.net/browse/OSDEV-1882) - Fixed an issue where the scroll position was not resetting to the top when navigating to the `Upload` page related to the list upload functionality.
* Updated the `Deploy to AWS` GitHub workflow to rely on the required `deploy-env` input instead of inferring the `environment` from the tag name. Previously, this approach was necessary because the `[Release] Deploy` workflow did not trigger `Deploy to AWS` via the API with the specified `environment` - it only created a tag that triggered the workflow automatically. With the latest changes, the `environment` is now explicitly passed in the `[Release] Deploy` workflow. It has also been confirmed that no branch or input combination can result in an undefined `environment`. As a result, the fallback to `None` for the `environment` value was removed from the `Deploy to AWS` workflow.
* [OSDEV-1981](https://opensupplyhub.atlassian.net/browse/OSDEV-1981) - Fixed an issue where the `updated_at` field in the `api_facility` table was not modified when related dependency data changed, resulting in outdated or invalid data being stored in `OpenSearch`.
* [OSDEV-1939](https://opensupplyhub.atlassian.net/browse/OSDEV-1939) - Disable the submit button during SLC contribution submission or update to prevent duplicate requests. Implemented a basic throttle class `DuplicateThrottle` to prevent duplicate data for `POST` and `PATCH` requests on the `production-location` endpoints.

### What's new
* [OSDEV-1998](https://opensupplyhub.atlassian.net/browse/OSDEV-1998) - The following changes were made:
    * Added an additional "Data Cleaning Service" subheader to the "How It Works" > "Premium Features" section.
    * Updated the list of supported languages/countries under the "globe" icon (added support for Chinese and changed the order).
    * Removed the Twitter icon from the social media icons/links in the footer.
* [OSDEV-1122](https://opensupplyhub.atlassian.net/browse/OSDEV-1122) - The following changes were made:
    * Updated the behavior of the `Suggest an Edit` button on production location profile pages. The button now opens the Production Location Information page of the SLC workflow in a new tab, allowing users to suggest edits without having to re-search for the facility.
    * Fixed redirection for unauthenticated users. If a user is not logged in and clicks `Suggest an Edit` button they are now redirected to the correct workflow step after logging in, instead of being taken to the home page. This fix applies to all steps within the Contribute workflow.

### Release instructions
* Ensure that the following commands are included in the `post_deployment` command:
    * `migrate`
    * `reindex_database`


## Release 2.4.0

## Introduction
* Product name: Open Supply Hub
* Release date: May 17, 2025

### Code/API changes
* [OSDEV-1952](https://opensupplyhub.atlassian.net/browse/OSDEV-1952) - Added support for including `parent_company_os_id` when creating or updating a production location. This field can now be submitted via the API (`POST /api/facilities/`, `POST /api/v1/production-locations/`, `PATCH /api/v1/production-locations/{os_id}/`) or through list uploads. The `parent_company_os_id` values are stored as standalone fields in the `api_extendedfields` table.

### Architecture/Environment changes
* [OSDEV-1960](https://opensupplyhub.atlassian.net/browse/OSDEV-1960) - Disabled deletion protection and final snapshot creation for the RDS instance when it is deleted in the pre-prod environment.
* [OSDEV-1949](https://opensupplyhub.atlassian.net/browse/OSDEV-1949) - Attached whitelist rules and deny rules and infrastructure changes:
    - Bump Terraform version from 1.4.0 to 1.5.0
    - Made `waf_enabled` terraform flag variable.
    - Enabled AWS WAF for all environments, including RBA.
    - Created a separate job `detach-waf-if-needed` in Deploy to AWS action. This is needed to prevent Terraform race condition when it tries to delete the AWS WAF before AWS has fully detached it from the CloudFront distribution, even though `web_acl_id` is set to`null`.
    - Applied validation in the `init-and-plan` action if `ip_denylist` and `ip_whitelist` are present. Only whitelist or denylist should be defined per environment.
* [OSDEV-1746](https://opensupplyhub.atlassian.net/browse/OSDEV-1746) - Implemented auto-scaling to dynamically adjust the Django instance count based on load metrics for cost-efficient resource utilization and high availability.
* The subdomain `a.os-hub.net` was removed from the CORS_ALLOWED_ORIGIN_REGEXES list in the Django application. This change was made because the subdomain was deleted from AWS Route 53 and is no longer in use.
* [OSDEV-1947](https://opensupplyhub.atlassian.net/browse/OSDEV-1947) - The following changes have been made:
    * Introduced infrastructure changes to support deployment of the RBA environment. Included it in the CD pipelines in the same way as Production and Staging, which means the RBA environment can now be deployed via Git tags just like Production and Staging.
    * Created the `export_csv_enabled` infrastructure switch to disable the Amazon EventBridge scheduler for the CSV export job in the RBA environment, as exporting the database to CSV is not needed in that environment.

### Bugfix
* [OSDEV-1947](https://opensupplyhub.atlassian.net/browse/OSDEV-1947) - Fixed a bug related to an incorrect environment check in the FE app, which attempted to identify the local environment by comparing it with `development`. However, the environment had been renamed to `local` some time ago and was no longer passed as `development` from the BE during local development.

### What's new
* [OSDEV-1953](https://opensupplyhub.atlassian.net/browse/OSDEV-1953) - Implemented UI logic to display parent company OS ID fields as links on the production location profile page, directing to the corresponding production location pages in a new tab.

### Release instructions
* Ensure that the following commands are included in the `post_deployment` command:
    * `migrate`
    * `reindex_database`


## Release 2.3.0

## Introduction
* Product name: Open Supply Hub
* Release date: May 3, 2025

### Database changes

#### Migrations
* 0169_introduce_show_additional_identifiers_switch.py - This migration introduces a new switch called `show_additional_identifiers`, which will be used on the production location profile page to show or hide additional identifiers of the production location.

### Code/API changes
* [OSDEV-1926](https://opensupplyhub.atlassian.net/browse/OSDEV-1926) - Introduced support for submitting additional identifiers when uploading a new production location or modifying an existing one. Additional identifiers can now be added via the API (POST `api/facilities/`, POST `api/v1/production-locations/`, PATCH `api/v1/production-locations/{os_id}/`) or through list uploads. The system currently supports three types of identifiers: DUNS (Data Universal Numbering System), LEI (Legal Entity Identifier), and RBA Online ID. The provided identifiers are stored as standalone fields in the `api_extendedfields` table.
* [OSDEV-1927](https://opensupplyhub.atlassian.net/browse/OSDEV-1927) - Added additional identifiers (DUNS , RBA Online ID and LEI) to the GET `/v1/production-locations/` and GET `/v1/production-locations/{os_id}/` endpoints.
* [OSDEV-1892](https://opensupplyhub.atlassian.net/browse/OSDEV-1892) - Implemented access restrictions for the `GET /v1/moderation-events/` and `GET /v1/moderation-events/{moderation_id}` endpoints so that only the contribution owner or a moderator can access them. Updated the `Logstash` configuration for the `moderation-events` index to include the `contributor_email` field when sending data to `OpenSearch`.

### Architecture/Environment changes
* [OSDEV-1935](https://opensupplyhub.atlassian.net/browse/OSDEV-1935) - Added terraform module for creating IAM roles in production and test AWS accounts to enable integration with Vanta auditor.
* [OSDEV-1895](https://opensupplyhub.atlassian.net/browse/OSDEV-1895) - Updated the rules to send the `csrftoken` cookie with the `HttpOnly` flag to the user. Implemented logic to retrieve the `csrftoken` upon user login and save it to `localStorage`. Added functionality to set the `csrftoken` from `localStorage` in Axios headers.

### Bugfix
* [OSDEV-1943](https://opensupplyhub.atlassian.net/browse/OSDEV-1943) - Fixed flickering behavior when opening the SLC form to contribute to an existing production location by marking fields as touched if they match the fetched data, ensuring smoother UI during re-renders.
* [OSDEV-1930](https://opensupplyhub.atlassian.net/browse/OSDEV-1930) - Updated the styles of primary and secondary text in the data points UI and the location details contributor drawer on the location profile page, as well as the hash in the React error boundary component, to prevent overflow on the page or within its field location. Replaced the deprecated `word-wrap` CSS property with the supported `overflow-wrap` CSS property.
* [OSDEV-1914](https://opensupplyhub.atlassian.net/browse/OSDEV-1914) - The following changes have been made:
    * Fixed an issue with fuzzy search on fields containing long text. Replaced the `match` query with `match_phrase` (with a configurable `slop` parameter) for such cases to improve accuracy for the GET `/api/v1/production-locations/` endpoint.
    * Replaced regular text with a toast component to display server errors when fetching potential matches on the Contribution Record page of the Moderation queue dashboard.
* [OSDEV-1886](https://opensupplyhub.atlassian.net/browse/OSDEV-1886)
    * Fixed the script to run within the Destroy Environment GitHub workflow to delete the Lambda@Edge functions before destroying the infrastructure.
    * Implemented prevention of forced script termination during the deletion of Lambda@Edge functions. The exit code is now managed internally, ensuring proper handling without abrupt script termination.

### What's new
* [OSDEV-1930](https://opensupplyhub.atlassian.net/browse/OSDEV-1930) - Implemented front-end logic to display additional identifiers such as RBA, LEI, and DUNS IDs as data points on the production location profile page, once the `show_additional_identifiers` feature flag is returned with a true value from the backend.

### Release instructions
* Ensure that the following commands are included in the `post_deployment` command:
    * `migrate`
    * `reindex_database`
* Run `[Release] Deploy` pipeline for the target environment with the flag `Clear the custom OpenSearch indexes and templates` set to true - to update the index mapping for the `production-locations` index after adding the new fields `rba_id`, `duns_id`, `lei_id` and for the `moderation-events` index after adding the new field `contributor_email`.


## Release 2.2.1

## Introduction
* Product name: Open Supply Hub
* Release date: April 25, 2025

### Database changes

#### Migrations
* 0168_introduce_a_switch_to_block_location_downloads.py - This migration introduces a new switch called `block_location_downloads`, which will be used to block the usage of the `api/facilities-downloads/` GET endpoint when necessary.

### Code/API changes
* [OSDEV-1961](https://opensupplyhub.atlassian.net/browse/OSDEV-1961) - Implemented logic to utilize the `block_location_downloads` switch. When enabled, it restricts access to the `api/facilities-downloads/` GET endpoint to prevent bulk downloads.

### Architecture/Environment changes
* [OSDEV-1961](https://opensupplyhub.atlassian.net/browse/OSDEV-1961) - Enabled IP address logging for the Django ECS task.

### Release instructions
* Ensure that the following commands are included in the `post_deployment` command:
    * `migrate`
    * `reindex_database`


## Release 2.2.0

## Introduction
* Product name: Open Supply Hub
* Release date: April 19, 2025

### Code/API changes
* [OSDEV-1894](https://opensupplyhub.atlassian.net/browse/OSDEV-1894) - Enabled `Secure` attribute of csrf token and session id.
* [OSDEV-1201](https://opensupplyhub.atlassian.net/browse/OSDEV-1201) - Added support of `geo_polygon` parameter for GET `v1/production-locations` endpoint.

### Architecture/Environment changes
* [OSDEV-1896](https://opensupplyhub.atlassian.net/browse/OSDEV-1896) - The session cookie is limited to 24 hours. After this period, the user session expires, and the user needs to log in again.
* [OSDEV-1897](https://opensupplyhub.atlassian.net/browse/OSDEV-1897) - A Lambda@Edge function was added to dynamically set the following response headers on the CloudFront side, depending on whether embed mode is active:
    * `X-Frame-Options: DENY`
    * `Content-Security-Policy: frame-ancestors 'none'`

### Bugfix
* [OSDEV-1893](https://opensupplyhub.atlassian.net/browse/OSDEV-1893) - Prevented sending a claim request to `/api/facilities/{os_id}/claim/` for facilities that are pending or approved. Added BE validators to handle incoming claim data.
* [OSDEV-1933](https://opensupplyhub.atlassian.net/browse/OSDEV-1933) - Fixed typo errors in the resource names of the OpenSupplyHubTest-AnonymizedDatabaseDump cluster.

### What's new
* [OSDEV-1706](https://opensupplyhub.atlassian.net/browse/OSDEV-1706) - Implemented backend error handling for SLC form submission and created the UI to display post-submit errors in a user-friendly way. Aligned SLC form validation with backend rules to ensure maximum consistency.

### Release instructions
* Ensure that the following commands are included in the `post_deployment` command:
    * `migrate`
    * `reindex_database`


## Release 2.1.0

## Introduction
* Product name: Open Supply Hub
* Release date: April 5, 2025

### Architecture/Environment changes
* [OSDEV-1899](https://opensupplyhub.atlassian.net/browse/OSDEV-1899) - Switched from using the `latest` tags to static versions for both `bitnami/kafka` and `bitnami/zookeeper`, which resolved compatibility issues during local & CI setup. Using pinned versions ensures stability and prevents unexpected behavior from upstream image changes.

### Bugfix
* [OSDEV-1747](https://opensupplyhub.atlassian.net/browse/OSDEV-1747) - The pages `My Claimed Facilities`, `Claimed Facility Details`, `My Lists`, and `My Lists/id` are now accessible only to authorized users. Additionally, styles have been refactored, an `InputSelect` component has been moved to the separate file, and input styling on the `Claimed Facility Details` page has been fixed.
* [OSDEV-1886](https://opensupplyhub.atlassian.net/browse/OSDEV-1886) - Created the script to run within the Destroy Environment GitHub workflow to delete the Lambda@Edge function before destroying the infrastructure. This ensures that Terraform can remove the infrastructure without encountering errors related to deleting a replicated function.
* [OSDEV-1830](https://opensupplyhub.atlassian.net/browse/OSDEV-1830) - Updated implementation for `Production Location Info` page to input any values for `Location Type` and `Processing Type`, except when the sector is `Apparel` — in that case, enforce taxonomy filters.
* [OSDEV-1861](https://opensupplyhub.atlassian.net/browse/OSDEV-1861) - On the `My Claimed Facilities` page, the help text font size was increased to `21px`, and the margin for the `FIND MY PRODUCTION LOCATION` button was increased to `16px` to improve readability.
* [OSDEV-1904](https://opensupplyhub.atlassian.net/browse/OSDEV-1904) - The `step-by step` instructions link on the List upload page has been updated to `/resources/preparing-data`.

### What's new
* [OSDEV-1842](https://opensupplyhub.atlassian.net/browse/OSDEV-1842) - Removed the pre-filled information in the `Additional Information` section of the SLC `ProductionLocationInfo` page.

### Release instructions
* Ensure that the following commands are included in the `post_deployment` command:
    * `migrate`
    * `reindex_database`


## Release 2.0.0

## Introduction
* Product name: Open Supply Hub
* Release date: March 22, 2025

### Database changes

#### Migrations
* 0167_add_moderationevent_action_reason_text_fields.py - This migration adds new fields `action_reason_text_cleaned` and  `action_reason_text_raw` to the existing table `api_moderationevent`.

#### Schema changes
* [OSDEV-1782](https://opensupplyhub.atlassian.net/browse/OSDEV-1782) - Added new fields `action_reason_text_cleaned` and `action_reason_text_raw` to the `api_moderationevent` table to store text messages received when a moderator takes an action on a moderation event.

### Code/API changes
* [OSDEV-1782](https://opensupplyhub.atlassian.net/browse/OSDEV-1782) - Added additional validation for the fields `action_reason_text_cleaned` and `action_reason_text_raw` when using the `PATCH api/v1/moderation-events/{moderation_id}` endpoint. These fields are required in the request body when the status field is set to 'REJECTED'. The minimum length for the values of these fields is 30 characters.
Also was added sanitization on the server side by using the `Django-Bleach` library for the HTML content that is stored in the `action_reason_text_raw` field. The bleach filter was applied to the `action_reason_text_raw` value in the `slc_contribution_rejected_body.html` template.

### Architecture/Environment changes
* [OSDEV-1832](https://opensupplyhub.atlassian.net/browse/OSDEV-1832) - Increased the memory allocation for the `DedupeHub` container from `12GB` to `16GB` in terraform deployment configuration to address memory overload issues during facility reindexing for `Production` & `Pre-Production` environments.
* [OSDEV-899](https://opensupplyhub.atlassian.net/browse/OSDEV-899) - Splitted the Django container into two components: FE (React) and BE (Django). Requests to the frontend (React) will be processed by the CDN (CloudFront), while requests to the API will be redirected to the Django container. This approach will allow for more efficient use of ECS cluster computing resources and improve frontend performance.

  The following endpoints will be redirected to the Django container:
  * tile/*
  * api/*
  * /api-auth/*
  * /api-token-auth/*
  * /api-feature-flags/*
  * /web/environment.js
  * /admin/*
  * /health-check/*
  * /rest-auth/*
  * /user-login/*
  * /user-logout/*
  * /user-signup/*
  * /user-profile/*
  * /user-api-info/*
  * /admin
  * /static/admin/*
  * /static/django_extensions/*
  * /static/drf-yasg/*
  * /static/gis/*
  * /static/rest_framework/*
  * /static/static/*
  * /static/staticfiles.json

  All other traffic will be redirected to the React application.

### Bugfix
* [OSDEV-1806](https://opensupplyhub.atlassian.net/browse/OSDEV-1806) - Refactored the Parent Company field validation. The field is now validated as a regular character field.
* [OSDEV-1787](https://opensupplyhub.atlassian.net/browse/OSDEV-1787) - The tooltip messages for the Claim button have been removed for all statuses of moderation events on the `Contribution Record` page and changed according to the design on `Thanks for adding data for this production location` pop-up. Changed tooltip text for pending badge if existing production location has pending claim status or has been claimed already.
* [OSDEV-1789](https://opensupplyhub.atlassian.net/browse/OSDEV-1789) - Fixed an issue where the scroll position was not resetting to the top when navigating through SLC workflow pages.
* [OSDEV-1795](https://opensupplyhub.atlassian.net/browse/OSDEV-1795) - Resolved database connection issue after PostgreSQL 16.3 upgrade by upgrading pg8000 module version.
* [OSDEV-1803](https://opensupplyhub.atlassian.net/browse/OSDEV-1803) - Updated text from `Facility Type` to `Location Type` and `Facility Name` to `Location Name` on the SLC `Thank You for Your Submission` page.
* [OSDEV-1769](https://opensupplyhub.atlassian.net/browse/OSDEV-1769) - Fixed the response for potential matches for POST `api/facilities/?create=true`: applied an array of potential matches instead of returning a single potential match.
* [OSDEV-1838](https://opensupplyhub.atlassian.net/browse/OSDEV-1838) - Fixed an issue where the router redirected to an unsupported page when the OS ID contained a forward slash. The fix was implemented by encoding the OS ID value using the `encodeURIComponent()` function before passing it as a URL parameter.
* [OSDEV-1840](https://opensupplyhub.atlassian.net/browse/OSDEV-1840) - Fixed the snapshot status checking procedure. This will prevent a crash when trying to restore a database from an inaccessible snapshot.
* [OSDEV-1831](https://opensupplyhub.atlassian.net/browse/OSDEV-1831) - Updated copies of tooltips on the “Thank you for adding data” pop-up. The texts vary depending on the claim status for a particular location.
* [OSDEV-1827](https://opensupplyhub.atlassian.net/browse/OSDEV-1827) - Fixed the condition logic for the email template when approving a contribution to an existing production location that has either been claimed or has a pending claim request.
* [OSDEV-1781](https://opensupplyhub.atlassian.net/browse/OSDEV-1781) - A clear error messages for the number of workers field have been added to the SLC form and Claimed Facility Details page.
* [OSDEV-1747](https://opensupplyhub.atlassian.net/browse/OSDEV-1747) - All SLC pages have been made accessible only to authorized users.

### What's new
* [OSDEV-1814](https://opensupplyhub.atlassian.net/browse/OSDEV-1814) - Added toggle switch button for production location info page to render additional data if necessary. If toggle switch button is inactive (default behavior), additional data won't be send to the server along with name, address and country.
* [OSDEV-1782](https://opensupplyhub.atlassian.net/browse/OSDEV-1782) - Added a confirmation dialog window that appears when a user tries to reject a moderation event. The dialog includes a WYSIWYG text editor where entering a message of at least 30 characters is required to confirm the rejection. If a user does not enter the required number of characters, the 'Reject' button is disabled, and a tooltip with a clear message appears when the mouse hovers over it.
* [OSDEV-1786](https://opensupplyhub.atlassian.net/browse/OSDEV-1786) - Linked "My Claimed Facilities" page to SLC if no claimed production locations found, changed search button text.
* [OSDEV-1607](https://opensupplyhub.atlassian.net/browse/OSDEV-1607) - Enabled SLC flow.
* [OSDEV-1864](https://opensupplyhub.atlassian.net/browse/OSDEV-1864) - Disabled the 'Submit/Update' button on the SLC Production Location Information page when the `disable_list_uploading` feature flag is active.
* [OSDEV-1867](https://opensupplyhub.atlassian.net/browse/OSDEV-1867) - Updated the 'Messy Data' link on the `Contribute` page and `List Upload` page to direct users to the `Data Cleaning Service splash` page instead of the old `Preparing Data` page.

### Release instructions
* Ensure that the following commands are included in the `post_deployment` command:
    * `migrate`
    * `reindex_database`


## Release 1.31.0

## Introduction
* Product name: Open Supply Hub
* Release date: March 8, 2025

### Bugfix
* [OSDEV-1777](https://opensupplyhub.atlassian.net/browse/OSDEV-1777) - A consistent URL style was established across all pages of the SLC workflow. After the changes, the URL begins from `/contribute/single-location/`.
* [OSDEV-1678](https://opensupplyhub.atlassian.net/browse/OSDEV-1678) - Added asterisks next to each required form field (Name, Address, and Country) on the "Production Location Information" page. Highlighted an empty field and displayed an error message if it loses focus.
* [OSDEV-1778](https://opensupplyhub.atlassian.net/browse/OSDEV-1778) - Fixed the validation for number of workers field in POST, PATCH production locations API. The min field must be less than or equal to the max field.

### What's new
* [OSDEV-1764](https://opensupplyhub.atlassian.net/browse/OSDEV-1764) - Added a new claiming email for the Moderation queue/SLC workflow, which is sent once a data moderator creates a new location based on the moderation event the customer submitted through the SLC workflow.
* [OSDEV-1721](https://opensupplyhub.atlassian.net/browse/OSDEV-1721) - Added new email templates for Moderation/SLC workflow:
    * Email #1 SLC additional contribution to existing production location - Pending moderation.
    * Email #2 SLC contribution - Moderation complete. APPROVED.
    * Email #3 SLC contribution - Moderation complete. REJECTED.
    * Email #4 SLC new production location contribution - Pending moderation.

### Release instructions
* Ensure that the following commands are included in the `post_deployment` command:
    * `migrate`
    * `reindex_database`


## Release 1.30.0

## Introduction
* Product name: Open Supply Hub
* Release date: March 01, 2025

### Database changes
* [OSDEV-1662](https://opensupplyhub.atlassian.net/browse/OSDEV-1662) - Added a new field, `action_perform_by`, to the `api_moderationevent` table so we can handle and store moderation actions user data.

#### Migrations
* 0166_add_moderationevent_action_perform_by.py - This migration added a new field, `action_perform_by`, to the existing table `api_moderationevent`.

### Code/API changes
* [OSDEV-1577](https://opensupplyhub.atlassian.net/browse/OSDEV-1577) - Added geo-bounding box query support to the GET `/api/v1/production-locations/` endpoint. To filter production locations whose geopoints fall within the bounding box, it is necessary to specify valid values for the parameters `geo_bounding_box[top]`, `geo_bounding_box[left]`, `geo_bounding_box[bottom]`, and `geo_bounding_box[right]`.

    The validation rules are as follows:
    * All coordinates of the geo-boundary box (top, left, bottom, right) must be provided.
    * All values must be integers.
    * The top and bottom coordinates must be between -90 and 90.
    * The left and right coordinates must be between -180 and 180.
    * The top must be greater than the bottom.
    * The right must be greater than the left.
* [OSDEV-1662](https://opensupplyhub.atlassian.net/browse/OSDEV-1662) - Updated Logstash mapping configuration to handle the new `action_perform_by` field for OpenSearch.
* [OSDEV-1748](https://opensupplyhub.atlassian.net/browse/OSDEV-1748) - Aligned SLC with current v1/production-locations validation. Removed validation for `number_of_workers` min >= max.

### Architecture/Environment changes
* [OSDEV-1515](https://opensupplyhub.atlassian.net/browse/OSDEV-1515) - Removed `rds_allow_major_version_upgrade` and `rds_apply_immediately` from the environment tfvars files (e.g., terraform-production.tfvars) to set them to `false` again, as the default values in `/deployment/terraform/variables.tf` are `false`. This is necessary to prevent unintended PostgreSQL major version upgrades since the target PostgreSQL 16.3 version has been reached.
* [OSDEV-1692](https://opensupplyhub.atlassian.net/browse/OSDEV-1692) - Update cache dependencies due to Ubuntu 20 image runner deprecation. See [link](https://github.blog/changelog/2024-12-05-notice-of-upcoming-releases-and-breaking-changes-for-github-actions/#actions-cache-v1-v2-and-actions-toolkit-cache-package-closing-down).
* [OSDEV-1580](https://opensupplyhub.atlassian.net/browse/OSDEV-1580) - The new architecture diagram of the OS Hub platform has been created in response to the penetration testing that will be conducted in February 2025. The diagram has been placed in the root of the `./doc/system_design/` folder, replacing the old diagrams that have been moved to the `./doc/system_design/archived/` folder as they are no longer valid. A new `./doc/system_design/README.md` file has also been created, with a reference to the new architecture/network diagram.
* [OSDEV-1785](https://opensupplyhub.atlassian.net/browse/OSDEV-1785) - Forked the aiokafka repository to the Open Supply Hub GitHub account, reverted to v0.8.0, and created a kafka-python-2.0.3 [branch](https://github.com/opensupplyhub/aiokafka/tree/kafka-python-2.0.3). Pinned kafka-python to v2.0.3 ([released](https://pypi.org/project/kafka-python/#history) on Feb 13, 2025) in the Dockerfile to install aiokafka from the forked repository and verified the local installation.

### Bugfix
* [OSDEV-1698](https://opensupplyhub.atlassian.net/browse/OSDEV-1698) - SLC: Refactored the "Submit Another Location" button link to direct users to the search-by-name-and-address form at /contribute/single-location?tab=name-address.
* [OSDEV-1700](https://opensupplyhub.atlassian.net/browse/OSDEV-1700) - SLC: Keep only one previous OS ID in the search result if it matches the search query.
* [OSDEV-1697](https://opensupplyhub.atlassian.net/browse/OSDEV-1697) - Added a redirect to the main page upon closing the SLC modal window to prevent the creation of multiple moderation events.
* [OSDEV-1695](https://opensupplyhub.atlassian.net/browse/OSDEV-1695) - [SLC] Enabled the claim button for updated production locations when a moderation event has a pending status. Disabled claim button explicitly if production location has pending claim status.
* [OSDEV-1701](https://opensupplyhub.atlassian.net/browse/OSDEV-1701) - Refactored "Go Back" button in production location info page.
* [OSDEV-1672](https://opensupplyhub.atlassian.net/browse/OSDEV-1672) - SLC. Implement collecting contribution data page (FE) - All Multi-Selects on the page have been fixed. They resize based on the number of items selected.
* [OSDEV-1549](https://opensupplyhub.atlassian.net/browse/OSDEV-1549) - Added Django serialization check for all fields from the request body based on [the API specification](https://opensupplyhub.github.io/open-supply-hub-api-docs/) for POST and PATCH v1/production-locations endpoint, and appropriate errors return according to the request body schema in the API spec.
* [OSDEV-1696](https://opensupplyhub.atlassian.net/browse/OSDEV-1696) - Added loader on single production location fetch; added error handling; added cleanup hook to clear production location data on component unmount.
* [OSDEV-1653](https://opensupplyhub.atlassian.net/browse/OSDEV-1653) - Added asterisks next to each required form field (Name, Address, and Country) on the "Search by Name and Address" tab. Highlighted an empty field and displayed an error message if it loses focus. Added proper styles for the error messages.
* [OSDEV-1699](https://opensupplyhub.atlassian.net/browse/OSDEV-1699) - The scroll position has been fixed from the bottom to the top after navigating from the bottom of the `Search results` page (press the `Select` button) to `Product Location Information`.
* [OSDEV-1589](https://opensupplyhub.atlassian.net/browse/OSDEV-1589) - Fixed layout issue on new `contribute` page.
* [OSDEV-1739](https://opensupplyhub.atlassian.net/browse/OSDEV-1739) - Applied state cleanup on modal unmount to prevent the same dialog from appearing when clicking on a different production location.
* [OSDEV-1744](https://opensupplyhub.atlassian.net/browse/OSDEV-1744) - Fixed the issue where the text `by user ID:` appeared even when `user_id` was `null` in Contribution Record page.
* [OSDEV-1779](https://opensupplyhub.atlassian.net/browse/OSDEV-1779) - SLC. Made Parent Company field as regular text field and apply snake_case keys to standard keys (e.g. `location_type`, `number_of_workers`, `parent_company`, `processing_type` and `product_type`) in request payload from production location info page to conform API specs.
* [OSDEV-1745](https://opensupplyhub.atlassian.net/browse/OSDEV-1745) - The `Search by Name and Address` tab was defined as default on the Production Location Search page.

### What's new
* [OSDEV-1662](https://opensupplyhub.atlassian.net/browse/OSDEV-1662) - Added a new field, `action_perform_by`, to the moderation event. This data appears on the Contribution Record page when a moderator perform any actions like `APPROVED` or `REJECTED`.

### Release instructions
* Ensure that the following commands are included in the `post_deployment` command:
    * `migrate`
    * `reindex_database`
* Run `[Release] Deploy` pipeline for the target environment with the flag `Clear the custom OpenSearch indexes and templates` set to true - to update the index mapping for the `moderation-events` index after adding the new field `action_perform_by`. The `production-locations` will also be affected since it will clean all of our custom indexes and templates within the OpenSearch cluster.


## Release 1.29.0

## Introduction
* Product name: Open Supply Hub
* Release date: February 8, 2025

### Database changes
* [OSDEV-1515](https://opensupplyhub.atlassian.net/browse/OSDEV-1515) - Upgraded the PostgreSQL version from 13 to 16 for the database used in local development, DB anonymization, DB restore setup, and environments in the AWS cloud. Additionally, the pg_trgm extension has been upgraded to version 1.6 based on the available extension version for PostgreSQL 16.3 in AWS RDS. For more information, see [Extensions supported for RDS for PostgreSQL 16](https://docs.aws.amazon.com/AmazonRDS/latest/PostgreSQLReleaseNotes/postgresql-extensions.html#postgresql-extensions-16x).
* [OSDEV-1558](https://opensupplyhub.atlassian.net/browse/OSDEV-1558) - Added a new field, `action_type`, to the `api_moderationevent` table so we can handle and store moderation actions.

#### Migrations
* 0163_refresh_pg_statistic_and_upgrade_postgres_extensions.py - Updated the SQL script within the migration that upgrades the DB extension versions to handle previously failure cases when a higher version is available for upgrade or when the extension is not installed. This is primarily useful for local development or DB resets in the Development environment, where migrations are applied from scratch, one by one. This fix will not negatively affect other environments, as the migration has already been applied and will not be reapplied. Additionally, the changes are backward compatible.
* 0164_refresh_pg_statistic_and_upgrade_postgres_extensions_after_db_upgrade_to_postgres_16.py - This migration refreshes the `pg_statistic` table after the upgrade to PostgreSQL 16 and upgrades the pg_trgm extension to version 1.6. The SQL script within the migration that upgrades the DB extension versions handles previously failure cases where a higher version is available for upgrade or where the extension is not installed.
* 0165_add_moderationevent_action_type.py - This migration added a new field, `action_type`, to the existing table `api_moderationevent`.

### Code/API changes
* [OSDEV-1581](https://opensupplyhub.atlassian.net/browse/OSDEV-1581) - Added support for Geohex grid aggregation to the GET `/api/v1/production-locations/` endpoint. To receive the Geohex grid aggregation list in the response, it is necessary to pass the `aggregation` parameter with a value of `geohex_grid` and optionally specify `geohex_grid_precision` with an integer between 0 and 15. If `geohex_grid_precision` is not defined, the default value of 5 will be used.
* [OSDEV-1558](https://opensupplyhub.atlassian.net/browse/OSDEV-1558) - Updated Logstash mapping configuration to handle the new `action_type` field for OpenSearch.

### Bugfix
* Some of the resources related to the Development AWS environment still have the `stg` prefix, which can be confusing since we also have a Staging environment with the same prefix. To clarify the resource names, including the database instance, the prefix has been updated from `stg` to `dev` for the development environment.

### What's new
* [OSDEV-1374](https://opensupplyhub.atlassian.net/browse/OSDEV-1374) - Implemented integration for the `Search results` page to show results of searching by name and address (`/contribute/production-location/search`):
    - Connected GET `v1/production-locations`.
    - Routing between pages `Production Location Search`,`Search returned no results`, `Production Location Information`, `Search results`, and `I don't see my Location` pop-up is configured.
    - Max result limit set to 100.
* [OSDEV-1365](https://opensupplyhub.atlassian.net/browse/OSDEV-1365) - SLC: Integrate collecting contribution data page.
* [OSDEV-1370](https://opensupplyhub.atlassian.net/browse/OSDEV-1370) - SLC: Connect Backend API submission with "Thank for Submitting" screen
    - Integrated `POST /v1/production-locations/` in `/contribute/production-location/info/` page.
    - Integrated `PATCH /v1/production-locations/` in `/contribute/production-location/{os_id}/info/` page.
    - Production location info page is now rendered using two routes: /contribute/production-location/info/ and /contribute/production-location/{os_id}/info/. First route for creating new production location, second is for updating existing one.
    - Implemented error popup on error response for `PATCH | POST /v1/production-locations/`.
    - Implemented error popup on error response for `GET /v1/moderation-events/{moderation_id}`.
    - Integrated "Thank for Submitting" modal dialog. When popup is appeared, path parameter `{moderation-id}` will be attached to `/contribute/production-location/{os_id}/info/` or `/contribute/production-location/info/`.
    - Implemented temporary saving of moderation events in local storage for a seamless user experience.
    - Created separate mobile and desktop layouts for "Thank for Submitting" modal dialog.
    - Created link to claim from "Thank for Submitting" modal dialog only if production location is available for claim and moderation event is not pending.
    - Implemented serializing and validation production location fields before passing to the "Thank for Submitting" modal dialog.
    - Refactored routing between search results page and production location info page. Search parameters are now stored in the Redux state, so the 'Go Back' button in production location info page will lead to the previous search.
* [OSDEV-1558](https://opensupplyhub.atlassian.net/browse/OSDEV-1558) - Added a new field, `action_type`, to the moderation event. This data appears on the Contribution Record page when a moderator creates a new location or matches it to an existing one.

### Release instructions
* Ensure that the following commands are included in the `post_deployment` command:
    * `migrate`
    * `reindex_database`
* Run `[Release] Deploy` pipeline for the target environment with the flag `Clear the custom OpenSearch indexes and templates` set to true - to update the index mapping for the `moderation-events` index after adding the new field `action_type`. The `production-locations` will also be affected since it will clean all of our custom indexes and templates within the OpenSearch cluster.
* This release will upgrade PostgreSQL from version 13 to version 16.
    * The upgrade will be performed automatically by Terrafrom and AWS, but some steps need to be completed **before** and **after** the upgrade. Please refer to [the Confluence article](https://opensupplyhub.atlassian.net/wiki/spaces/SD/pages/640155649/PostgreSQL+database+upgrade+from+version+13+to+version+16) for detailed instructions.
    * Steps to be completed before the upgrade are marked with the statement: "**This should be done before deploying the upgraded database.**". Post-upgrade tasks can be found under the [After the PostgreSQL major version upgrade](https://opensupplyhub.atlassian.net/wiki/spaces/SD/pages/640155649/PostgreSQL+database+upgrade+from+version+13+to+version+16#After-the-PostgreSQL-major-version-upgrade) section.
    * In case of an unsuccessful release along with the database upgrade, follow the instructions under the [Guide for rolling back the PostgreSQL major version upgrade](https://opensupplyhub.atlassian.net/wiki/spaces/SD/pages/640155649/PostgreSQL+database+upgrade+from+version+13+to+version+16#Guide-for-rolling-back-the-PostgreSQL-major-version-upgrade) section.


## Release 1.28.1

## Introduction
* Product name: Open Supply Hub
* Release date: January 31, 2025

### Bugfix
* [OSDEV-1626](https://opensupplyhub.atlassian.net/browse/OSDEV-1626) - Temporarily hid the new contribution page `Add Location Data` and re-enabled the old navigation to the `List Upload` page via the `/contribute` path.


## Release 1.28.0

## Introduction
* Product name: Open Supply Hub
* Release date: January 25, 2025

### Database changes
* [OSDEV-1514](https://opensupplyhub.atlassian.net/browse/OSDEV-1514) - Upgraded the PostgreSQL version from 12 to 13 for the database used in local development, DB anonymization, DB restore setup, and environments in the AWS cloud. Additionally, the postgis and pg_trgm extensions have been upgraded to versions 3.4.2 and 1.5, respectively, based on the available extension versions for PostgreSQL 13.15 in AWS RDS. For more information, see [Extensions supported for RDS for PostgreSQL 13](https://docs.aws.amazon.com/AmazonRDS/latest/PostgreSQLReleaseNotes/postgresql-extensions.html#postgresql-extensions-13x). Allowed major version upgrades and activated the `apply immediately` flag to perform the PostgreSQL major version upgrade in AWS.

#### Migrations
* 0163_refresh_pg_statistic_and_upgrade_postgres_extensions.py - This migration refreshes the `pg_statistic` table after the upgrade to PostgreSQL 13 and upgrades the postgis and pg_trgm extensions to versions 3.4.2 and 1.5, respectively.

### Code/API changes
* [OSDEV-1514](https://opensupplyhub.atlassian.net/browse/OSDEV-1514) - Corrected spelling mistakes in the `src/anon-tools/do_dump.sh` file and in the name of the folder `database_anonymizer_sheduled_task`. Removed the unused `src/anon-tools/anon.sql` file and the redundant `src/anon-tools/initdb.sql` file. Removed commented-out code in the `src/anon-tools/Dockerfile.dump` and `deployment/terraform/database_anonymizer_scheduled_task/docker/database_anonymizer.py` files.
* [OSDEV-1523](https://opensupplyhub.atlassian.net/browse/OSDEV-1523) - Updated `export_csv.py` to enable uploading to Google Drive and implemented cursor-based pagination for the export.

### Architecture/Environment changes
* [OSDEV-1514](https://opensupplyhub.atlassian.net/browse/OSDEV-1514) - Introduced `rds_allow_major_version_upgrade` and `rds_apply_immediately` Terraform variables to enable or disable major version upgrades and the `apply immediately` flag, depending on the environment.
* [OSDEV-1523](https://opensupplyhub.atlassian.net/browse/OSDEV-1523) - Added a new batch job that triggers the export_csv.py command on the first day of each month to upload bulk data of production locations to Google Drive.

### What's new
* [OSDEV-40](https://opensupplyhub.atlassian.net/browse/OSDEV-40) - Created new page for `/contribute` to choose between multiple & single location upload. Replaced current multiple list upload to `/contribute/multiple-locations`. Changed `Upload Data` to `Add Data` text.
* [OSDEV-1117](https://opensupplyhub.atlassian.net/browse/OSDEV-1117) - Implemented integration of Contribution Record Page (`/dashboard/moderation-queue/contribution-record/{moderation_id}`):
    - Connected GET `api/v1/moderation-events/{moderation_id}/`.
    - Connected GET `api/v1/production-locations?name={productionLocationName}&country={countryCode}&address={address}` to get potential matches using OpenSearch engine.
    - Connected PATCH `/v1/moderation-events/{moderation_id}/` (for Reject button).
    - Connected POST `/v1/moderation-events/{moderation_id}/production-locations/` (for Create New Location button).
    - Connected PATCH `/v1/moderation-events/{moderation_id}/production-locations/{os_id}/` (for Confirm potential match button).
    - UI improvements:
        - Added a toast component to display notifications during moderation event updates.
        - Introduced a backdrop to prevent accidental clicks on other buttons during the update process.
    - Applied Django Signal for moderation-events OpenSearch index.
* [OSDEV-1524](https://opensupplyhub.atlassian.net/browse/OSDEV-1524) - Updated salutations in automated emails to ensure a consistent and professional experience of communication from OS Hub.
* [OSDEV-1129](https://opensupplyhub.atlassian.net/browse/OSDEV-1129) - The UI for the results page for name and address search was implemented. It includes the following screens:
    * Successful Search: If the search is successful, the results screen displays a list of production locations. Each item includes the following information about the production location: name, OS ID, address, and country name. Users can either select a specific production location or press the "I don’t see my Location" button, which triggers a confirmation dialog window.
    * Confirmation Dialog Window: In this window, users can confirm that no correct location was found using the provided search parameters. They can either proceed to create a new production location or return to the search.
    * Unsuccessful Search: If the search is unsuccessful, an explanation is provided along with two options: return to the search or add a new production location.
* [OSDEV-1579](https://opensupplyhub.atlassian.net/browse/OSDEV-1579) - Updated the API limit automated email to remove an outdated link referring to OAR and improve the languate for clarity. With this update the contributor will be informed of the correct process to follow if they have reached their API calls limit.

### Release instructions
* Ensure that the following commands are included in the `post_deployment` command:
    * `migrate`
    * `reindex_database`
* This release will upgrade PostgreSQL from version 12 to version 13.
    * The upgrade will be performed automatically by Terrafrom and AWS, but some steps need to be completed **before** and **after** the upgrade. Please refer to [the Confluence article](https://opensupplyhub.atlassian.net/wiki/spaces/SD/pages/620134402/PostgreSQL+database+upgrade+from+version+12+to+version+13) for detailed instructions.
    * Steps to be completed before the upgrade are marked with the statement: "**This should be done before deploying the upgraded database.**". Post-upgrade tasks can be found under the [After the PostgreSQL major version upgrade](https://opensupplyhub.atlassian.net/wiki/spaces/SD/pages/620134402/PostgreSQL+database+upgrade+from+version+12+to+version+13#After-the-PostgreSQL-major-version-upgrade) section.
    * In case of an unsuccessful release along with the database upgrade, follow the instructions under the [Guide for rolling back the PostgreSQL major version upgrade](https://opensupplyhub.atlassian.net/wiki/spaces/SD/pages/620134402/PostgreSQL+database+upgrade+from+version+12+to+version+13#Guide-for-rolling-back-the-PostgreSQL-major-version-upgrade) section.


## Release 1.27.0

## Introduction
* Product name: Open Supply Hub
* Release date: January 11, 2025

### Code/API changes
* [OSDEV-1409](https://opensupplyhub.atlassian.net/browse/OSDEV-1409) - Introduced a new PATCH `/api/v1/moderation-events/{moderation_id}/production-locations/{os_id}/` endpoint. This endpoint allows the creation of a new contribution for an existing production location based on the provided moderation event.
* [OSDEV-1336](https://opensupplyhub.atlassian.net/browse/OSDEV-1336) - Introduced a new PATCH `/api/v1/production-locations/{os_id}/` endpoint based on the API v1 specification. This endpoint allows the creation of a new moderation event for updating the production location with the given details. Basically, the endpoint can be used to contribute to an existing location.
* [OSDEV-1336](https://opensupplyhub.atlassian.net/browse/OSDEV-1336) - Dynamic mapping for the new fields in the `moderation-events` index has been disabled for those that don't have an explicit mapping defined. This change helps avoid indexing conflicts, such as when a field is initially indexed with one data type (e.g., long), but later an entry with a different data type for the same field is indexed, causing the entire entry to fail indexing. After this change, fields with an explicit mapping will be indexed, while other fields will not be indexed or searchable, but will still be displayed in the document.

### Architecture/Environment changes

### Bugfix
* [OSDEV-1492](https://opensupplyhub.atlassian.net/browse/OSDEV-1492) - Fixed an issue where invalid manually entered dates were not validated on the UI, resulting in API errors with message “The request query is invalid.” on `Moderation Queue` page. Invalid dates are now trimmed and properly handled.
* [OSDEV-1493](https://opensupplyhub.atlassian.net/browse/OSDEV-1493) - Fixed an issue where the backend sorts countries not by `name` but by their `alpha-2 codes` in `GET /api/v1/moderation-events/` endpoint.
* [OSDEV-1532](https://opensupplyhub.atlassian.net/browse/OSDEV-1532) - Fixed the date range picker on the `Moderation Queue` page. A Data Moderator can change the Before date even if an Error message is displayed.
* [OSDEV-1533](https://opensupplyhub.atlassian.net/browse/OSDEV-1533) - The presentation of the `Moderation Decision Date` in the `Moderation Queue` table has been corrected. If the "status_change_date" is missing in the object, it now displays as "N/A".
* [OSDEV-1196](https://opensupplyhub.atlassian.net/browse/OSDEV-1196) - The `?sort_by=contributors_desc` query parameter is only appended to URLs on the `/facilities` page and is excluded from all other pages. The error caused by the property type that occurred during local test execution has been resolved.
* [OSDEV-1397](https://opensupplyhub.atlassian.net/browse/OSDEV-1397) - GET `/api/parent-companies/` request has been removed from the Open Supply Hub page and ClaimFacility component. Parent Company Select is a regular input field that allows the creation of multiple parent company names for filter on this page.
* [OSDEV-1556](https://opensupplyhub.atlassian.net/browse/OSDEV-1556) - Fixed validation of `os_id` for PATCH `/api/v1/moderation-events/{moderation_id}/production-locations/{os_id}/` endpoint.
* [OSDEV-1563](https://opensupplyhub.atlassian.net/browse/OSDEV-1563) - Fixed updating of the moderation decision date after moderation event approval.

### What's new
* [OSDEV-1376](https://opensupplyhub.atlassian.net/browse/OSDEV-1376) - Updated automated emails for closure reports (report_result) to remove the term "Rejected" for an improved user experience. Added link to Closure Policy and instructions for submitting a Reopening Report to make the process easier to understand for users.
* [OSDEV-1383](https://opensupplyhub.atlassian.net/browse/OSDEV-1383) - Edited text of the automated email that notifies a contributor when one of their facilities has been claimed. The new text provides more information to the contributor to understand the claim process and how they can encourage more of their facilities to claim their profile.
* [OSDEV-1474](https://opensupplyhub.atlassian.net/browse/OSDEV-1474) - Added contributor type value to response of `/api/contributors/` endpoint.
* [OSDEV-1130](https://opensupplyhub.atlassian.net/browse/OSDEV-1130) A new page, `Production Location Information`, has been implemented. It includes the following inputs:
    * Required and pre-fillable fields:
        - Name
        - Address
        - Country
    * Additional information section: Fields for optional contributions from the owner or manager of the production location, including sector(s), product type(s), location type(s), processing type(s), number of workers, and parent company.
The page also features `Go Back` and `Submit` buttons for navigation and form submission.

### Release instructions
* Ensure that the following commands are included in the `post_deployment` command:
    * `migrate`
    * `reindex_database`
* Run `[Release] Deploy` pipeline for the target environment with the flag `Clear the custom OpenSearch indexes and templates` set to true - to refresh the index mappings for the `moderation-events` index after disabling dynamic mapping for the new fields that don't have an explicit mapping defined. The `production-locations` will also be affected since it will clean all of our custom indexes and templates within the OpenSearch cluster


## Release 1.26.0

## Introduction
* Product name: Open Supply Hub
* Release date: December 14, 2024

### Database changes

#### Migrations
* 0162_update_moderationevent_table_fields.py - This migration updates the ModerationEvent table and its constraints.

#### Schema changes
* [OSDEV-1158](https://opensupplyhub.atlassian.net/browse/OSDEV-1158) - The following updates to the ModerationEvent table have been made:
    1. Set `uuid` as the primary key.
    2. Make `geocode_result` field optional. It can be blank if lat and lng
    have been provided by user.
    3. Remove redundant `blank=False` and `null=False` constraints, as these are
    the default values for model fields in Django and do not need to be
    explicitly set.
    4. Make `contributor` field non-nullable, as the field should not be left
    empty. It is required to have information about the contributor.
    5. Allow `claim` field to be blank. This change reflects the fact that
    a moderation event may not always be related to a claim, so the field can
    be left empty.

### Code/API changes
* [OSDEV-1453](https://opensupplyhub.atlassian.net/browse/OSDEV-1453) - The `detail` keyword instead of `message` has been applied in error response objects for V1 endpoints.
* [OSDEV-1346](https://opensupplyhub.atlassian.net/browse/OSDEV-1346) - Disabled null values from the response of the OpenSearch. Disabled possible null `os_id`, `claim_id` and `source` from `PATCH /api/v1/moderation-events/{moderation_id}/` response.
* [OSDEV-1410](https://opensupplyhub.atlassian.net/browse/OSDEV-1410) - Introduced a new POST `/api/v1/moderation-events/{moderation_id}/production-locations/` endpoint
* [OSDEV-1449](https://opensupplyhub.atlassian.net/browse/OSDEV-1449) - **Breaking changes** to the following endpoints:
  - GET `v1/moderation-events/`
  - GET `v1/production-locations/`

  **Changes include:**
  - Refactored `sort_by` parameter to improve sorting functionality.
  - Split `search_after` parameter into `search_after_value` and `search_after_id` for better pagination control.

* [OSDEV-1158](https://opensupplyhub.atlassian.net/browse/OSDEV-1158) - The following features and improvements have been made:
    1. Introduced a new POST `/api/v1/production-locations/` endpoint based on the API v1 specification. This endpoint allows the creation of a new moderation event for the production location creation with the given details.
    2. Removed redundant redefinition of paths via the `as_view` method for all the v1 API endpoints since they are already defined via `DefaultRouter`.
* [OSDEV-1468](https://opensupplyhub.atlassian.net/browse/OSDEV-1468) - Limit the `page` parameter to `100` for the GET `/api/facilities/` endpoint. This will help prevent system downtimes, as larger pages (OFFSET) make it harder for the database to retrieve data, especially considering the large amount of data we have.

### Architecture/Environment changes
* [OSDEV-1170](https://opensupplyhub.atlassian.net/browse/OSDEV-1170) - Added the ability to automatically create a dump from the latest shared snapshot of the anonymized database from Production environment for use in the Test and Pre-Prod environments.
* In light of recent instances(on 12/03/2024 UTC and 12/04/2024 UTC) where the current RDS disk storage space limit was reached in Production, the RDS storage size has been increased to `256 GB` in the Production, Test, and Pre-prod environments to accommodate the processing of larger volumes of data. The configurations for the Test and Pre-prod environments have also been updated to maintain parity with the Production environment.
* Right-sized the resources for Django containers across all environments and the RDS instance in the Production and Preprod environments. This will result in a savings of approximately $2,481. The following changes have been made:
    - Production:
        - RDS instance type was changed from `db.m6in.8xlarge` to `db.m6in.4xlarge`.
        - ECS tasks for Django containers: the number was reduced from `12` to `10`, and memory was reduced from `8GB` to `4GB`.
    - Preprod:
        - RDS instance type was changed from `db.m6in.8xlarge` to `db.m6in.4xlarge`.
        - ECS tasks for Django containers: the number was reduced from `12` to `10`, and memory was reduced from `8GB` to `4GB`.
        - These changes were made to maintain parity with the Production environment, as it is a copy of that environment.
    - Staging:
        - ECS tasks for Django containers: memory was reduced from `8GB` to `2GB`.
    - Test:
        - ECS tasks for Django containers: memory was reduced from `8GB` to `4GB`.
    - Development:
        - ECS tasks for Django containers: memory was reduced from `8GB` to `1GB`, and CPU was reduced from `1 vCPU` to `0.5 vCPU`.

### Bugfix
* [OSDEV-1388](https://opensupplyhub.atlassian.net/browse/OSDEV-1388) - The waiter from boto3 cannot wait more than half an hour so we replaced it with our own.
* It was found that clearing OpenSearch indexes didn’t work properly because the templates weren’t cleared. After updating the index mappings within the index template files, the index template remained unchanged because only the indexes were deleted during deployment, not both the indexes and their templates. This caused conflicts and prevented developers' updates from being applied to the OpenSearch indexes.
This issue has been fixed by adding additional requests to delete the appropriate index templates to the `clear_opensearch.sh.tpl` script, which is triggered when clearing OpenSearch during deployment to any environment.
* [OSDEV-1482](https://opensupplyhub.atlassian.net/browse/OSDEV-1482) - The `GET api/v1/moderation-events/{moderation_id}` endpoint returns a single response instead of an array containing one item.
* [OSDEV-1511](https://opensupplyhub.atlassian.net/browse/OSDEV-1511) - Updated google maps api version to 3.57 for ReactLeafletGoogleLayer component (3.51 not supported).

### What's new
* [OSDEV-1132](https://opensupplyhub.atlassian.net/browse/OSDEV-1132) - Added FE for the "thanks for submitting" screen when user submits production location's data.
* [OSDEV-1373](https://opensupplyhub.atlassian.net/browse/OSDEV-1373) - The tab `Search by Name and Address.` on the Production Location Search screen has been implemented. There are three required properties (name, address, country). The "Search" button becomes clickable after filling out inputs, creates a link with parameters, and allows users to proceed to the results screen.
* [OSDEV-1175](https://opensupplyhub.atlassian.net/browse/OSDEV-1175) - New Moderation Queue Page was integrated with `GET api/v1/moderation-events/` endpoint that include pagination, sorting and filtering.

### Release instructions
* Ensure that the following commands are included in the `post_deployment` command:
    * `migrate`
    * `reindex_database`
* Run `[Release] Deploy` pipeline for the target environment with the flag `Clear the custom OpenSearch indexes and templates` set to true - to refresh the index mappings for the `production-locations` and `moderation-events` indexes after fixing the process of clearing the custom OpenSearch indexes. It will clean all of our custom indexes and templates within the OpenSearch cluster.


## Release 1.25.0

## Introduction
* Product name: Open Supply Hub
* Release date: November 30, 2024

### Database changes

#### Migrations
* 0159_alter_status_of_moderation_events_table.py - This migration alters status of api_moderationevent table.
* 0160_allow_null_parsing_errors_in_facilitylist.py - This migration allows empty parsing_errors in api_facilitylist.
* 0161_create_disable_list_uploading_switch.py - This migration creates disable_list_uploading switch in the Django admin panel and record in the waffle_switch table.

#### Schema changes
* [OSDEV-1346](https://opensupplyhub.atlassian.net/browse/OSDEV-1346) - Alter status options for api_moderationevent table.
* [OSDEV-1411](https://opensupplyhub.atlassian.net/browse/OSDEV-1411) - Allows empty parsing_errors in api_facilitylist.

### Code/API changes
* [OSDEV-1346](https://opensupplyhub.atlassian.net/browse/OSDEV-1346) - Create GET request for `v1/moderation-events` endpoint.
* [OSDEV-1429](https://opensupplyhub.atlassian.net/browse/OSDEV-1429) - The list upload switcher has been created to disable the `Submit` button on the List Contribute page through the Switch page in the Django admin panel during the release process. Implemented a check on the list upload endpoint.
* [OSDEV-1332](https://opensupplyhub.atlassian.net/browse/OSDEV-1332) - Introduced new `PATCH api/v1/moderation-events/{moderation_id}` endpoint
to modify moderation event `status`.
* [OSDEV-1347](https://opensupplyhub.atlassian.net/browse/OSDEV-1347) - Create GET request for `v1/moderation-events/{moderation_id}` endpoint.
* Update `/v1/production-locations/{os_id}` endpoint to return a single object instead of multiple objects. Also, add unit tests for the `ProductionLocationsViewSet`.
* The RDS instance has been upgraded as follows: for `production` and `preprod`, it is now `db.m6in.8xlarge`, and for `test`, it has been upgraded to `db.t3.xlarge`.
* [OSDEV-1467](https://opensupplyhub.atlassian.net/browse/OSDEV-1467) - Implemented disabling endpoint `POST /api/facilities/` during the release process. It is raising an error message with status code 503.

### Architecture/Environment changes
* Increased the memory for the Dedupe Hub instance from 8GB to 12GB in the `production` and `pre-prod` environments to reduce the risk of container overload and minimize the need for reindexing in the future.

### Bugfix
* [OSDEV-1448](https://opensupplyhub.atlassian.net/browse/OSDEV-1448) - The map on the production location’s profile and the production location marker have been fixed. Improved the handling of SQL query parameters for better execution accuracy.
* [OSDEV-1411](https://opensupplyhub.atlassian.net/browse/OSDEV-1411) - Django Admin: Fixed an issue when updating the facility list with an empty array in the `parsing errors` field.

### Release instructions
* Ensure that the following commands are included in the `post_deployment` command:
    * `migrate`
    * `reindex_database`


## Release 1.24.0

## Introduction
* Product name: Open Supply Hub
* Release date: November 16, 2024

### Code/API changes
* [OSDEV-1335](https://opensupplyhub.atlassian.net/browse/OSDEV-1335) - Explicitly set the number of shards and the number of replicas for the "production locations" and "moderation events" OpenSearch indexes. Based on the OpenSearch documentation, a storage size of 10–30 GB is preferred for workloads that prioritize low search latency. Additionally, having too many small shards can unnecessarily exhaust memory by storing excessive metadata. Currently, the "production locations" index utilizes 651.9 MB, including replicas, while the "moderation events" index is empty. This indicates that one shard and one replica should be sufficient for the "production locations" and "moderation events" indexes.
* Moved all the files related to the OpenSearch service to the existing `src/django/api/services/opensearch` folder within the `api` app of the Django application. This should make it easier to navigate through the files and clarify the location of all OpenSearch service-related files in one place within the `api` app in Django.

### Architecture/Environment changes
* The OpenSearch version has been increased to 2.15.
* [OSDEV-1335](https://opensupplyhub.atlassian.net/browse/OSDEV-1335) - The new "moderation events" Logstash pipeline has been configured and implemented to collect moderation event data from the current PostgreSQL database and save it to OpenSearch. This setup allows for fast searches on the moderation events data.
* [OSDEV-1387](https://opensupplyhub.atlassian.net/browse/OSDEV-1387) - The SQL query for generating tiles from PostgreSQL+PostGIS has been reimplemented to avoid using the JOIN + GROUP BY clause. This change reduces the number of subqueries and their asymptotic complexity. Additionally, an option to set an upper limit on facility counts in the 'count' clause has been introduced, capped at 100, which doubles the query's performance. Throttling has been removed for tile generation endpoints.
* [OSDEV-1171](https://opensupplyhub.atlassian.net/browse/OSDEV-1171) - RDS instances for `staging` and `test` have beed decreased to `db.t3.large`
* Playwright has been introduced as the main framework for end-to-end testing:
    * Added a new Playwright testing service to the Docker configuration
    * Implemented initial test cases to verify core functionality
    * Integrated Playwright tests into the CI pipeline via GitHub Actions
    * Added necessary configuration files and dependencies for the e2e testing project
* The RDS instance for `production` has been upgraded to `db.m6in.4xlarge` and configured to operate in a single Availability Zone.

### Bugfix
* [OSDEV-1335](https://opensupplyhub.atlassian.net/browse/OSDEV-1335) - Fixed the assertion in the test for the `country.rb` filter of the "production locations" Logstash pipeline. The main issue was with the evaluation of statements in the Ruby block. Since only the last statement is evaluated in a Ruby block, all the checks were grouped into one chain of logical statements and returned as a `result` variable at the end.

### What's new
* [OSDEV-1116](https://opensupplyhub.atlassian.net/browse/OSDEV-1116) - A new Contribution Record Page has been developed to enable quick identification and moderation of contributions. This page includes two main sections: Moderation Event Data and Potential Matches, along with a set of buttons designed to facilitate the moderation process.
* [OSDEV-1120](https://opensupplyhub.atlassian.net/browse/OSDEV-1120) - A new Moderation Queue Dashboard page has been introduced, featuring three essential components:
    * Moderation Events Table: Allows users to view and manage moderation events more effectively.
    * Filtering Options: Multiple filter fields enable users to customize the displayed events based on different criteria, making it easier to find specific events.
    * Download Excel Button: Provides the ability to export the list of displayed moderation events as an XLSX file for offline analysis and record-keeping.

### Release instructions
* The following steps should be completed while deploying to Staging or Production:
    1. Run the `[Release] Deploy` pipeline for these environments with the flag 'Clear OpenSearch indexes' set to true. This will allow Logstash to refill OpenSearch since the OpenSearch instance will be recreated due to the version increase. It is also necessary due to changes in the OpenSearch index settings.
    2. Open the triggered `Deploy to AWS` workflow and ensure that the `apply` job is completed. **Right after** finishing the `apply` job, follow these instructions, which should be the last steps in setting up the recreated OpenSearch instance:
        - Copy the ARN of the `terraform_ci` user from the AWS IAM console.
            - Navigate to the AWS console's search input, type "IAM", and open the IAM console.
            - In the IAM console, find and click on the "Users" tab.
            - In the list of available users, locate the `terraform_ci` user, click on it, and on that page, you will find its ARN.
        - After copying this value, go to the AWS OpenSearch console in the same way you accessed the IAM console.
        - Open the available domains and locate the domain for the corresponding environment. Open it, then navigate to the security configuration and click "Edit".
        - Find the section titled "Fine-grained access control", and under this section, you will find an "IAM ARN" input field. Paste the copied ARN into this field and save the changes. It may take several minutes to apply. Make sure that the "Configuration change status" field has green status.
    3. Then, return to the running `Deploy to AWS` workflow and ensure that the logs for `clear_opensearch` job do not contain errors related to access for deleting the OpenSearch index or lock files in EFS storage. In case of **an access error**, simply rerun the `Deploy to AWS` workflow manually from the appropriate release Git tag.


## Release 1.23.0

## Introduction
* Product name: Open Supply Hub
* Release date: November 02, 2024

### Database changes

#### Migrations
* 0158_create_moderation_events_table.py - This migration creates api_moderationevent table for Moderation Queue.

#### Schema changes
* [OSDEV-1229](https://opensupplyhub.atlassian.net/browse/OSDEV-1229) - Created Moderation Events Postgres table to track moderation events in the database.

### Code/API changes
* Throttling has been introduced for tiles/* endpoints, limiting requests to 300 per minute.
* [OSDEV-1328](https://opensupplyhub.atlassian.net/browse/OSDEV-1328) The OpenSearch tokenizer has been changed to `lowercase` to get better search results when querying the GET /v1/production-locations/ endpoint.

### Architecture/Environment changes
* Resource allocation has been optimized for the staging environment. The number of ECS tasks for the Django app has been reduced from 6 to 4, while maintaining system stability.

### Release instructions
* Ensure that the following commands are included in the `post_deployment` command:
    * `migrate`
* Run `[Release] Deploy` pipeline for an existing environment with the flag 'Clear OpenSearch indexes' set to true - to let the tokenizer parse full text into words with new configurations.


## Release 1.22.0

## Introduction
* Product name: Open Supply Hub
* Release date: October 19, 2024

### Database changes

#### Migrations
* 0156_introduce_list_level_parsing_errors.py - This migration introduces the parsing_errors field for the FacilityList model to collect list-level and internal errors logged during the background parsing of the list.
* 0157_delete_endpoint_switcher_for_list_uploads.py - This migration deletes the `use_old_upload_list_endpoint` switcher that was necessary to toggle between the old and new list upload endpoints.

#### Schema changes
* [OSDEV-1039](https://opensupplyhub.atlassian.net/browse/OSDEV-1039) - Since the `use_old_upload_list_endpoint` switcher is no longer necessary for the list upload, it has been deleted from the DB. Additionally, the `parsing_errors` field has been added to the FacilityList model.

### Code/API changes
* [OSDEV-1102](https://opensupplyhub.atlassian.net/browse/OSDEV-1102) - API. Propagate production location updates to OpenSearch data source via refreshing `updated_at` field in `api_facility` table. Triggered updated_at field in such actions: transfer to alternate facility, claim facility, approve, reject and deny claim, claim details, merge facilities, match facility (promote, split).
* [OSDEV-1039](https://opensupplyhub.atlassian.net/browse/OSDEV-1039) - Deleted the `facility_list_items.json` fixture from the Django app since it is no longer needed, having been replaced with real CSV files. Additionally, other important changes have been implemented in the Django app and deployment:
    * Adjusted all code that used the `facility_list_items.json` fixture and removed the unused matching logic from the Django app, as it is no longer necessary and was connected to that fixture.
    * Updated the reset database step in the `restore_database` job of the Deploy to AWS GitHub workflow to upload CSV location list files to S3 for parsing during the DB reset.

### Architecture/Environment changes
* [OSDEV-1325](https://opensupplyhub.atlassian.net/browse/OSDEV-1325)
  * __Deploy to AWS__ pipeline will init from __[Release] Deploy__ pipeline and get deployment parameters, such as cleaning OpenSearch indexes, by trigger.
* [OSDEV-1372](https://opensupplyhub.atlassian.net/browse/OSDEV-1372)
  * Changed the base image in the Django app Dockerfile to use a Debian 11 instead of Debian 10 as the PostgreSQL 13 repository support for Debian 10 has been ended.
  * Always build a docker image for the amd64 platform so that the image in the local environment fully corresponds to the one in production.
* [OSDEV-1172](https://opensupplyhub.atlassian.net/browse/OSDEV-1172)
  * Added the ability to restore a database from a snapshot.
* [OSDEV-1388](https://opensupplyhub.atlassian.net/browse/OSDEV-1388)
  * Increased timeout to wait for copying anonymized shared snapshot.

### Bugfix
* Fixed a bug related to environment variable management:
    * Removed the `py_environment` Terraform variable, as it appeared to be a duplicate of the `environment` variable.
    * Passed the correct environment values to the ECS task definition for the Django containers in all environments, especially in the Preprod and Development environments, to avoid misunderstandings and incorrect interpretations of the values previously passed via `py_environment`.
    * Introduced a *Local* environment specifically for local development to avoid duplicating variable values with the AWS-hosted *Development* environment.
* [OSDEV-1039](https://opensupplyhub.atlassian.net/browse/OSDEV-1039) - Made the list parsing asynchronous and increased the list upload limit to 10,000 facilities per list to reduce manual work for moderators when they split large lists into smaller ones. The following architectural and code changes have been made:
    1. Renamed the previously copied `api/facility-lists/createlist` POST endpoint to the `api/facility-lists` POST endpoint. Deleted the old implementation of the `api/facility-lists` POST endpoint along with the `use_old_upload_list_endpoint` switcher that was necessary to toggle between the old and new list upload endpoints.
    2. Removed the triggering of ContriCleaner from the `api/facility-lists` POST endpoint and moved it to the async parse AWS batch job to reduce the load on the endpoint. Introduced a `parsing_errors` field for the FacilityList model to collect list-level and internal errors logged during the background parsing of the list.
    3. Established a connection between the EC2 instance within the AWS batch job and the S3 bucket where all the uploaded list files are saved. This is necessary because the parse job retrieves a particular list from the S3 bucket via Django.
    4. Deleted redundant code from the previous implementation of the list item parsing.
    5. Adjusted Django, ContriCleaner, and integration tests. Regarding integration tests, the `facility_list_items.json` fixture was converted to concrete CSV lists, which were connected to the `facility_lists.json` fixture to upload them to the DB while creating the test DB for the integration tests. This is necessary because the parsing function that triggers ContriCleaner can only work with real files, not facility list items as it did previously.
    6. Refactored the ContributeForm component in the front-end app.
    7. The list page has been adjusted to work with asynchronous parsing, and a new dialog window has been added to notify users about the list parsing process, indicating that they need to wait.
    8. Introduced a UI to display list parsing errors on the list page after the page refresh.

### What's new
* [OSDEV-1127](https://opensupplyhub.atlassian.net/browse/OSDEV-1127) - It was implemented the Production Location Search screen that has two tabs: "Search by OS ID" and "Search by Name and Address." Each tab adds a query parameter (`?tab=os-id` and `?tab=name-address`) to the URL when active, allowing for redirection to the selected tab. On the "Search by OS ID" tab, users see an input field where they can enter an OS ID. After entering the full OS ID (15 characters), the "Search By ID" button becomes clickable, allowing users to proceed to the results screen. There are two possible outcomes:
    * Successful Search: If the search is successful, the results screen displays information about the production location, including its name, OS ID, previous OS ID (If they exist), address, and country name. Users can then choose to either return to the search by name and address or add data and claim the location.
    * Unsuccessful Search: If the search is unsuccessful, an explanation is provided, along with two options: return to the search by name and address or search for another OS ID.

    Each results screen also includes a "Back to ID search" button at the top.

### Release instructions
* Before deploying to an existing environment, clear OpenSearch to ensure it can receive any missed changes and properly start the update process.
* Ensure that the `migrate` command is included in the `post_deployment` command.


## Release 1.21.0

## Introduction
* Product name: Open Supply Hub
* Release date: September 21, 2024

### Code/API changes
* [OSDEV-1126](https://opensupplyhub.atlassian.net/browse/OSDEV-1126) - Added the `historical_os_id` field to the response from the `v1/production-locations` endpoint if the searched production location contains this data. Modified the search query for `os_id` so that the search is conducted in both the `os_id` and `historical_os_id` fields in the OpenSearch production-locations index.
To make this possible, the `sync_production_locations.sql` script, which generates data for the production-locations index, was modified to include the selection of `historical_os_id_value` from the `api_facilityalias` table.
Additionally, a `historical_os_id` filter was added to the `sync_production_locations.conf`, ensuring that the `historical_os_id` is included in the index document only when the `historical_os_id_value` is not empty.

### Architecture/Environment changes
* [OSDEV-1177](https://opensupplyhub.atlassian.net/browse/OSDEV-1177)
  * Improved OpenSearch indexes cleanup step in the `Deploy to AWS` and `DB - Apply Anonymized DB` pipelines to use script templates so that changes can be made in one place rather than in each pipeline separately
  * Stop/start Logstash and clearing OpenSearch indexes moved to separate jobs of `Deploy to AWS` and `DB - Apply Anonymized DB` pipelines.
  * Stop/start Logstash and clearing OpenSearch indexes now runs on ubuntu-latest runner.
  * The automated deployment to AWS after creating tags for `sandbox` and `production` was temporarily prevented (until the implementation of [OSDEV-1325](https://opensupplyhub.atlassian.net/browse/OSDEV-1325)).

### Bugfix
* [OSDEV-1177](https://opensupplyhub.atlassian.net/browse/OSDEV-1177) - The following changes have been made:
    * Removed the if clause in the DB. Apply the Anonymized DB workflow to activate stopping Logstash.
    * Corrected grammar mistakes in the description of the job steps for stopping Logstash and clearing OpenSearch for the `DB - Apply Anonymized DB` and `Deploy to AWS` GitHub workflows.

### What's new
* [OSDEV-1225](https://opensupplyhub.atlassian.net/browse/OSDEV-1225) - The auto email responses for `Approved` and `Rejected` statuses have been updated to improve user experience. A user receives an email updating them on the status of their list and the next steps they need to take.

### Release instructions
* Ensure that the following commands are included in the `post_deployment` command:
    * `migrate`
* After running the `Release [Deploy]` workflow for both the `sandbox` and `production` environments, the responsible person must manually run the `Deploy to AWS` workflow, ensuring that the `Clear OpenSearch indexes` option is checked for each environment.
Note: This instruction updates item 3 of the ['Release to Production and Sandbox'](https://github.com/opensupplyhub/open-supply-hub/blob/main/doc/release/RELEASE-PROTOCOL.md#release-to-production-and-sandbox) section of the RELEASE-PROTOCOL.


## Release 1.20.0

## Introduction
* Product name: Open Supply Hub
* Release date: September 7, 2024

### Database changes

#### Migrations
* 0155_remove_verification_method_column_from_facility_claim.py - This migration replaces the old `index_approved_claim` function with a new one that does not index the `verification_method` and `phone_number` fields. Additionally, it removes the `verification_method` and `phone_number` fields from the FacilityClaim model and the respective history table.

#### Schema changes
* [OSDEV-1092](https://opensupplyhub.atlassian.net/browse/OSDEV-1092) - Since the `verification_method` and `phone_number` fields are no longer necessary for the claim form and aren't used anywhere in the codebase, they have been deleted from the FacilityClaim model and the respective history table.

### Code/API changes
* [OSDEV-1045](https://opensupplyhub.atlassian.net/browse/OSDEV-1045) - Added flag `highlightBackground` to the DashboardFacilityCard component to highlight background for claimed facilities only on the Merge moderation screen. Added the `get_is_claimed` method to the `FacilityIndexDetailsSerializer` that returns a boolean value depending on whether the facility has an approved claim or not.
* [OSDEV-1167](https://opensupplyhub.atlassian.net/browse/OSDEV-1167) - Search. Update field names in Open Search. The following parameter/field names in the API schema for GET api/v1/production-locations has been changed:
    - `name_local` -> `local_name`
    - `url` -> `business_url`
    - `lon` -> `lng`
* [OSDEV-1025](https://opensupplyhub.atlassian.net/browse/OSDEV-1025) - Added the `get_is_claimed` method to the `FacilityMatchSerializer` that returns a boolean value depending on whether the matched facility has an approved claim or not.
* [OSDEV-1092](https://opensupplyhub.atlassian.net/browse/OSDEV-1092) - Modified the serialized output of the `FacilityClaimDetailsSerializer`:
    * Removed the `verification_method` and `phone_number` fields.
    * Added `facility_website`, `sector`, `facility_workers_count`, and `facility_name_native_language`.
* [OSDEV-1101](https://opensupplyhub.atlassian.net/browse/OSDEV-1101) - API v1/production-locations. Extend the country object to include alpha-3 code, numeric code, and country name.

### Architecture/Environment changes
* [OSDEV-1153](https://opensupplyhub.atlassian.net/browse/OSDEV-1153) - Created integration tests for the OpenSearch and for new `/api/v1/production-locations/` API endpoint.
* [OSDEV-1177](https://opensupplyhub.atlassian.net/browse/OSDEV-1177) - Implemented clearing OpenSearch and stopping Logstash during Postgres DB restore/reset in pre-prod/test/dev environments to freshly populate OpenSearch with data from the restored or reset Postgres DB.

### What's new
* [OSDEV-1045](https://opensupplyhub.atlassian.net/browse/OSDEV-1045) - The color of the facility panel for claimed facilities in the Merge moderation screen has been changed to green.
* [OSDEV-1025](https://opensupplyhub.atlassian.net/browse/OSDEV-1025) - Added the claim badge to the facility details on the C/R moderation screen when the facility has an approved claim.
* [OSDEV-1092](https://opensupplyhub.atlassian.net/browse/OSDEV-1092) - On the Facility Claims Details page, fields have been updated to show only those that could be uploaded as part of the claim form:
    * Removed deprecated fields: Phone Number, Company Name, Facility Parent Company / Supplier Group, Facility Description, and Verification Method.
    * Added new fields: Sector(s), Production Location's Website, Number of Workers, and Local Language Name.
    * Renamed fields:
        * 'Facility' to 'Location Name',
        * 'Claim Contributor' to 'Claimant Account',
        * 'Job Title' to 'Claimant Title',
        * 'Email' to 'Account Email',
        * 'Website' to 'Claimant's Website',
        * 'LinkedIn Profile' to 'Production Location's LinkedIn'.

### Release instructions
* Before deploying to an existing environment, manually delete the related EFS storage, OpenSearch domain, and stop all tasks of the Logstash service in the appropriate ECS cluster. This is necessary to apply the new mapping for the production-locations OpenSearch index.

* Ensure that the following commands are included in the `post_deployment` command:
    * `migrate`
    * `index_facilities_new`


## Release 1.19.0

## Introduction
* Product name: Open Supply Hub
* Release date: August 24, 2024

### Code/API changes
* [OSDEV-1006](https://opensupplyhub.atlassian.net/browse/OSDEV-1006) - Create new "api/v1/production-locations" endpoint.
* [OSDEV-633](https://opensupplyhub.atlassian.net/browse/OSDEV-633) - Modified the `sectors` endpoint to return either a list of sectors or sectors grouped by their sector groups, depending on the query parameters passed to the request. Possible parameters include:
    * `embed` (optional): If present, returns a flat list of sectors submitted by a specific contributor.
    * `contributor` (optional): If embed is provided, this parameter must be included to filter sectors submitted by a specific contributor.
    * `grouped` (optional): If present, returns sectors grouped by their sector groups.
* [OSDEV-1184](https://opensupplyhub.atlassian.net/browse/OSDEV-1184) - Handle validation errors for size, sort_by and order_by parameters of "api/v1/production-locations" endpoint.
* [OSDEV-982](https://opensupplyhub.atlassian.net/browse/OSDEV-982) - Search, API. Add OS ID query parameter to v1/production-locations. Implement "api/v1/production-locations/{os_id}" endpoint.
* [OSDEV-1103](https://opensupplyhub.atlassian.net/browse/OSDEV-1103) - Enabled accent-insensitive search for `name` and `address` fields of production location by designing the index mapping to do ASCII folding for search tokens. Additionally, there were changed query_type for the `name` and `name_local` fields from `terms` to `match`.

### Architecture/Environment changes
* [OSDEV-1165](https://opensupplyhub.atlassian.net/browse/OSDEV-1165) - Updated the release protocol to include information about quick fixes and how to perform them. Additionally, updated the GitFlow diagram to visually depict this process.
* Updated the `RELEASE-PROTOCOL.md` file to include information about OpenSearch and Logstash, stating that their functionality should also be checked after deployment.
* [OSDEV-1169](https://opensupplyhub.atlassian.net/browse/OSDEV-1169) - Activated deployment database-anonymizer to production.
* [OSDEV-1197](https://opensupplyhub.atlassian.net/browse/OSDEV-1197) - Upgrade Kafka tools to version 3.8.0

### Bugfix
* [OSDEV-1048](https://opensupplyhub.atlassian.net/browse/OSDEV-1048) - Fixed error "User Cannot read properties of undefined (reading 'length')".
* [OSDEV-1180](https://opensupplyhub.atlassian.net/browse/OSDEV-1180) - Introduced a 10,000-download limit check on the api/facilities-downloads API endpoint to prevent non-API users from downloading more than 10,000 production locations.
* [OSDEV-1178](https://opensupplyhub.atlassian.net/browse/OSDEV-1178) - Added null check for claimStatuses array that fixes JS error on Dashboard/Facility Claims page.

### What's new
* [OSDEV-633](https://opensupplyhub.atlassian.net/browse/OSDEV-633) - Added a nested select to the Sectors filter. The main selection is the group name of related sectors. By pressing the header, a user can select all related sectors from this group. To view the list of related sectors, it's necessary to press the "carrot" icon next to the group heading. This action allows a user to choose a single sector from the grouped list. Additionally, entering text into the search filter displays only the filtered sectors within the opened groups.

### Release instructions
* Before deploying to an existing environment, manually delete the related EFS storage, OpenSearch domain, and stop all tasks of the Logstash service in the appropriate ECS cluster. This is necessary to apply the new mapping for the production-locations OpenSearch index.


## Release 1.18.0

## Introduction
* Product name: Open Supply Hub
* Release date: August 10, 2024

### Database changes

#### Migrations
* 0152_delete_tilecache_and_dynamicsetting.py - removed unused `api_tilecache` and `api_dynamicsetting` tables.
* 0153_add_sector_group_table.py - creates the `SectorGroup` model and populates it with the sector groups names.
* 0154_associate_sectors_with_groups.py - associates sectors with sector groups.

#### Schema changes
* [OSDEV-1142](https://opensupplyhub.atlassian.net/browse/OSDEV-1142) - Technical Debt. Remove unused `api_tilecache` and `api_dynamicsetting` tables. Migration has been created, removed related data in the code base.
* [OSDEV-360](https://opensupplyhub.atlassian.net/browse/OSDEV-360) - The following changes have been implemented:
    * A new table, `api_sectorgroup`, has been introduced and populated with sector group names.
    * A new field named `groups` has been added to the `Sector` model to establish a many-to-many relationship between the `api_sector` and the `api_sectorgroup` tables.

### Code/API changes
* [OSDEV-1005](https://opensupplyhub.atlassian.net/browse/OSDEV-1005) - Disconnect location deletion propagation to the OpenSearch cluster while the Django tests are running, as it is outside the scope of Django unit testing.

### Architecture/Environment changes
* [OSDEV-1005](https://opensupplyhub.atlassian.net/browse/OSDEV-1005) - Enable deployment of the Logstash and OpenSearch infra to AWS environments.
* [OSDEV-1156](https://opensupplyhub.atlassian.net/browse/OSDEV-1156) - The following changes have been made:
    * Defined memory and CPU configurations for Logstash and instance types for OpenSearch in each AWS environment. The memory and CPU configurations for Logstash have been set uniformly across all environments. After an investigation, it was found that the minimally sufficient requirements are 0.25 CPU and 2 GB of memory for proper Logstash operation, even with the production database. [This documentation](https://www.elastic.co/guide/en/logstash/current/jvm-settings.html) about JVM settings in the Logstash app was used to determine the appropriate resource settings. Regarding OpenSearch, the least powerful instance type was used for the Dev, Staging, and Test environments since high OpenSearch performance is not required there. For the Prod and Pre-prod environments, the minimally recommended general-purpose instance type, `m6g.large.search`, was selected. Research showed that it can process document deletions in 0.04 seconds, which is relatively fast compared to the 0.1-0.2 seconds on the `t3.small.search` instance type used for Dev, Staging, and Test. This decision was based on [this AWS Blog article](https://aws.amazon.com/blogs/aws-cloud-financial-management/better-together-graviton-2-and-gp3-with-amazon-opensearch-service/).
    * The OpenSearch instance type was parameterized.
    * The JVM direct memory consumption in the Logstash app was decreased to 512 MB to fit into two gigabytes of memory, which is the maximum available for 0.25 CPU. Total memory usage was calculated based on the formula in [this section](https://www.elastic.co/guide/en/logstash/current/jvm-settings.html#memory-size-calculation) of the Logstash JVM settings documentation.
* Updated the OpenSearch domain name to the environment-dependent Terraform (TF) local variable in the resources of the OpenSearch access policy. Utilized the `aws_opensearch_domain_policy` resource since the `access_policies` parameter on `aws_opensearch_domain` does not validate the policy correctly after its updates. See [the discussion on GitHub](https://github.com/hashicorp/terraform-provider-aws/issues/26433).

### Bugfix
* Ensure that the OpenSearch domain name is unique for each environment to avoid conflicts when provisioning domains across different environments.
* [OSDEV-1176](https://opensupplyhub.atlassian.net/browse/OSDEV-1176) - Fixed a spelling mistake in the label for the password field on the LogIn page. After the fix, the label reads "Password".
* [OSDEV-1178](https://opensupplyhub.atlassian.net/browse/OSDEV-1178) - Fixed error "Something went wrong" error after clicking on Dashboard -> View Facility Claims.

### What's new
* [OSDEV-1144](https://opensupplyhub.atlassian.net/browse/OSDEV-1144) - Claims emails. Updated text for approval, revocation, and denial emails.
* [OSDEV-360](https://opensupplyhub.atlassian.net/browse/OSDEV-360) - On the admin dashboard, functionality has been added to allow Admins to add, remove, or modify sector groups. In the `Sectors` tab, Admins can now adjust the related sector groups for each sector. Each sector must be associated with at least one group.
* [OSDEV-1005](https://opensupplyhub.atlassian.net/browse/OSDEV-1005) - Implement the propagation of production location deletions from the PostgreSQL database to the OpenSearch cluster. After this fix, the locations that were deleted will be excluded from the response of the `v1/production-location` GET API endpoint.

### Release instructions
* Ensure that the following commands are included in the `post_deployment` command:
    * `migrate`


## Release 1.17.0

## Introduction
* Product name: Open Supply Hub
* Release date: July 27, 2024

### Database changes

#### Migrations
* 0151_replace_index_number_of_workers.py - replace function `index_number_of_workers` to use one source of truth for both`number_of_workers` & `extended_fields`.

### Bugfix
* [OSDEV-1145](https://opensupplyhub.atlassian.net/browse/OSDEV-1145) - Error message appearing as red dot with no context. Error display has been fixed. Simplified displaying logic of errors. Changed error property type.
* [OSDEV-576](https://opensupplyhub.atlassian.net/browse/OSDEV-576) - Implemented one source of truth to Search query source & Production Location Details page source for field `number_of_workers`.
* [OSDEV-1146](https://opensupplyhub.atlassian.net/browse/OSDEV-1146) - Fixed issue with missed header & data for Claim Decision column while downloaded Facility Claims data in xlsx format.

### What's new
* [OSDEV-1090](https://opensupplyhub.atlassian.net/browse/OSDEV-1090) - Claims. Remove extra product type field on Claimed Facility Details page.
* [OSDEV-273](https://opensupplyhub.atlassian.net/browse/OSDEV-273) - Facility Claims. Implement filtering by Country and Status. Set 'pending' claim status as a default filter.
* [OSDEV-1083](https://opensupplyhub.atlassian.net/browse/OSDEV-1083) - Implemented a 'toggle password visibility' feature in the login, registration, reset password and user profile forms.
* The legacy `_template` API endpoint was disabled via the configuration file in favor of the new `_index_template` API endpoint, since the composable index template is used for OpenSearch. The `legacy_template` was set to `false` to start using the defined composable index template in the `production_locations.json` file. This change is necessary to avoid omitting the `production_locations.json` index template for the `production-locations` index defined in the Logstash app and to enforce the OpenSearch cluster to use the explicit mapping for the `production-locations` index.

### Release instructions
* Ensure that the following commands are included in the `post_deployment` command:
    * `migrate`
    * `index_facilities_new`


## Release 1.16.0

## Introduction
* Product name: Open Supply Hub
* Release date: July 13, 2024

### Code/API changes
* [OSDEV-1100](https://opensupplyhub.atlassian.net/browse/OSDEV-1100) - Replaced all mentions of "facility" and "facilities" with the new production location naming in the Logstash app. Renamed `location` field in the production locations index to `coordinates`.
* [OSDEV-705](https://opensupplyhub.atlassian.net/browse/OSDEV-705) - Created an additional `RowCoordinatesSerializer` in the ContriCleaner to handle coordinate values ("lat" and "lng"). Moved the conversion of "lat" and "lng" into float point numbers from `FacilityListViewSet` to this serializer.
* Introduced a general format for all Python logs by updating the Django `LOGGING` constant. Disabled propagation for the `django` logger to the `root` logger to avoid log duplication. Removed unnecessary calls to the `basicConfig` method since only the configuration defined in the `LOGGING` constant in the settings.py file is considered valid by the current Django app.

### Bugfix
* [OSDEV-705](https://opensupplyhub.atlassian.net/browse/OSDEV-705) - Fixed the error “could not convert string to float” that occurred when a list contained columns for “lat” and “lng” and only some of the rows in these columns had data. As a result, rows are processed regardless of whether the values for “lat” and “lng” are present and valid, invalid, or empty.

### What's new
* [OSDEV-981](https://opensupplyhub.atlassian.net/browse/OSDEV-981) Reporting. History of contributor uploads. Created a new report with details about the contributor:
    * including name, ID, contributor type;
    * first upload, including date of the first upload and time since the first upload in days;
    * most recent (or “last”) upload, including date of the last upload and time since the last upload in days;
    * total (or “lifetime”) uploads and a calculation for uploads per year (= lifetime uploads = total uploads / (current year - first upload year); if “first upload year” = “current year”, then use 1 in denominator). This data is ordered based on the “date of last upload” column so that contributors who have recently contributed data are at the top of the report.
* [OSDEV-1105](https://opensupplyhub.atlassian.net/browse/OSDEV-1105) - Contribution. Allow commas in list name and update error message.
* [OSDEV-272](https://opensupplyhub.atlassian.net/browse/OSDEV-272) - Facility Claims Page. Implement ascending/descending and alphabetic sort on FE. Applied proper sorting for lower case/upper case/accented strings.
* [OSDEV-1036](https://opensupplyhub.atlassian.net/browse/OSDEV-1036) - Claims. Add a sortable "claim decision" column to claims admin page.
* [OSDEV-1053](https://opensupplyhub.atlassian.net/browse/OSDEV-1053) - Updated email notification about the claim submission.


## Release 1.15.0

## Introduction
* Product name: Open Supply Hub
* Release date: June 29, 2024

### Database changes

#### Migrations
* 0150_introduce_function_formatting_number_to_percent.py - adds add_percent_to_number to DB and drop
drop_calc_column_func.

### Code/API changes
* [OSDEV-1004](https://opensupplyhub.atlassian.net/browse/OSDEV-1004) - The following changes have been made to the Logstash and OpenSearch services:
    * Prepared the SQL script to collect all the necessary data for the `v1/facilities` API endpoint according to the new API specification. Agreed upon and established a prioritization scale for gathering data related to the name, address, sector, parent_company, product_type, facility_type, processing_type, number_of_workers and location fields as follows:
        * Data from the approved claim.
        * Promoted matches (considered as promoted facility list items).
        * The most recently contributed data.
    * For the country field, the same prioritization scale has been utilized except for 'Data from the approved claims' because the claimant cannot update the country in any way.
    * Introduced a new set of Ruby scripts to filter and reorganize the incoming data at the Logstash app level, avoiding complex database queries that could lead to high database load.
    * Updated the `facilities` index template for OpenSearch to define how new fields within the facility documents are stored and indexed by OpenSearch.
    * Set up the main Logstash pipeline to run every 15 minutes.
    * Introduced ingress and egress rules for the Opensearch and Logstash.
    * Parameterized database credentials for the logstash configs input.
    * Parameterized OpenSearch domain for the logstash configs output.
    * Specified the ARN of an IAM role to be used as the master user for the OpenSearch domain.
    * Set EFS access point permissions for logstash:root user.
    * Utilized environment variables to disable authentication for OpenSearch during local development, as the authentication isn't necessary.

    All changes have been made to meet the API specification requirements for `v1/facilities` API endpoint as closely as possible.

### Architecture/Environment changes
* For the job `clean_ecr_repositories` of Destroy Environment action, it was added a new line to the script responsible for deleting ECR repositories, specifically targeting the `opensupplyhub-logstash` repository.
* The `reindex_database` and `index_facilities_new` commands have been removed from the `post_deployment` command.

### Bugfix
* [OSDEV-1098](https://opensupplyhub.atlassian.net/browse/OSDEV-1098) Reporting. A columns values in the report "Contributor type by %" are not cumulative. The SQL for the report has been rewritten in such a way that first calculates the monthly counts, then computes the cumulative counts for each month, and finally applies the add_percent_to_number function to get the desired percentages. This gives us the accumulated values for each month.

### What's new
* [OSDEV-1071](https://opensupplyhub.atlassian.net/browse/OSDEV-1071)  Replaced the term "facility" with "production location" in the claims banners
* [OSDEV-933](https://opensupplyhub.atlassian.net/browse/OSDEV-933) Facility Claims. Add "what is claims" screen. `What is claims` page with radio buttons has been added that explains more about the claim. Updated title and link text for not logged in user who wants to claim a production location.
* [OSDEV-1088](https://opensupplyhub.atlassian.net/browse/OSDEV-1088) - Collecting users' public IP addresses in the Rollbar error tracker has been disabled to meet GDPR compliance.

### Release instructions
* Update code.


## Release 1.14.0

## Introduction
* Product name: Open Supply Hub
* Release date: June 15, 2024

### Database changes

#### Migrations
* 0146_add_facility_workers_count_new_field_to_facilityclaim.py - adds the facility_workers_count_new field to the FacilityClaim model.
* 0147_copy_facility_workers_count_to_facility_workers_count_new.py - copies the data from the facility_workers_count field to the facility_workers_count_new field.
* 0148_remove_facility_workers_count_field_from_facilityclaim.py - removes the facility_workers_count field from the FacilityClaim model.
* 0149_rename_facility_workers_count_new_to_facility_workers_count.py - renames the facility_workers_count_new field to facility_workers_count.

#### Schema changes
* [OSDEV-1084](https://opensupplyhub.atlassian.net/browse/OSDEV-1084) - To enable adding a range for the number of workers during the claiming process, the type of the `facility_workers_count` field in the `FacilityClaim` table was changed from `IntegerField` to `CharField`.

### Architecture/Environment changes
* [OSDEV-1069](https://opensupplyhub.atlassian.net/browse/OSDEV-1069) - The following changes have been made:
    * Changed the Postgres Docker image for the database to use the official one and make the local database setup platform-agnostic, so it doesn't depend on the processor architecture.
    * Built the PostGIS program from source and installed it to avoid LLVM-related errors inside the database Docker container during local development.
* [OSDEV-1072](https://opensupplyhub.atlassian.net/browse/OSDEV-1072) - The following changes have been made:
    * Added building database-anonymizer container to the pipeline.
    * Pushing the database-anonymizer container to the repo is turned off until the database anonymizing scheduled task will be deployed to the production.
* [OSDEV-1089](https://opensupplyhub.atlassian.net/browse/OSDEV-1089) Change format gunicurn logs not pass IP address to AWS CloudWatch.
* Added command `reindex_database`
* [OSDEV-1075](https://opensupplyhub.atlassian.net/browse/OSDEV-1075) - The following changes have been made:
    * All resources created via batch job will be tagged
* [OSDEV-1089](https://opensupplyhub.atlassian.net/browse/OSDEV-1089) Change format gunicurn logs not pass IP address to AWS CloudWatch.
* Make tile generation endpoint transaction-less and remove `CREATE TEMP TABLE` statement.
* Added command `reindex_database`.
* [OSDEV-1089](https://opensupplyhub.atlassian.net/browse/OSDEV-1089) Change format gunicurn logs not pass IP address to AWS CloudWatch.
* Removed calling command `clean_facilitylistitems` from the `post_deployment` command.
* Added calling command `reindex_database` from the `post_deployment` command.
* Added calling command `index_facilities_new` from the `post_deployment` command.
* An additional loop was added to the `run_cli_task` script that repeatedly checks the status of an AWS ECS task, waiting for it to stop.

### Bugfix
* [OSDEV-1019](https://opensupplyhub.atlassian.net/browse/OSDEV-1019) - Fixed an error message to 'Your account is not verified. Check your email for a confirmation link.' when a user tries to log in with an uppercase letter in the email address and their account has not been activated through the confirmation link.
* Added the `--if-exists` flag to all calls of the `pg_restore` command to eliminate spam errors when it tries to delete resources that don't exist just because the DB can be empty. Improved the section of the README about applying the database dump locally. Specifically, SQL queries have been added to delete all the tables and recreate an empty database schema to avoid conflicts during the database dump restore.

### What's new
* [OSDEV-1030](https://opensupplyhub.atlassian.net/browse/OSDEV-1030) - The following changes have been made:
    * Replaced the "Donate" button with a "Blog" button in the header
    * Added links to the "Blog" and "Careers" pages in the footer
* [OSDEV-939](https://opensupplyhub.atlassian.net/browse/OSDEV-939) - The following changes have been made:
    * Created new steps `Supporting Documentation` & `Additional Data` for `Facility Claim Request` page.
    * Added popup for successfully submitted claim.
* [OSDEV-1084](https://opensupplyhub.atlassian.net/browse/OSDEV-1084) - Enable adding a range for the number of workers during the claiming process, either after pressing the “I want to claim this production location” link or on the Claimed Facility Details page.

### Release instructions
* Update code.


## Release 1.13.0

## Introduction
* Product name: Open Supply Hub
* Release date: June 01, 2024

### Database changes

#### Migrations
* 0145_new_functions_for_clean_facilitylistitems_command.py - introduced new sql functions for `clean_facilitylistitems` command:
    - drop_table_triggers
    - remove_items_where_facility_id_is_null
    - remove_old_pending_matches
    - remove_items_without_matches_and_related_facilities

### Code/API changes
* [OSDEV-994](https://opensupplyhub.atlassian.net/browse/OSDEV-994) API. Update to pass all merge events to user based on contrib id. A non-admin API user makes:
- a GET call to /moderation-events/merge/
and receives information about merges that have occurred for all contributors.
- a GET call to /moderation-events/merge/?contributors=<id_number_x>&contributors=<id_number_y>&contributors=<id_number_z>
and receives information about merges that have occurred for the contributors with the specified IDs.

### Architecture/Environment changes
* [OSDEV-1003](https://opensupplyhub.atlassian.net/browse/OSDEV-1003) - Added automatic building for the Logstash Docker image in the `Deploy to AWS` workflow. Refactored the `Deploy to AWS` workflow to remove redundant setting values for `build-args` of the `docker/build-push-action` action in cases where the values are not used.
* [OSDEV-1004](https://opensupplyhub.atlassian.net/browse/OSDEV-1004) - Prepared the local environment setup for the Logstash and OpenSearch services to enable local development. Created a script to start the project from scratch with a database populated with sample data.
* [OSDEV-1054](https://opensupplyhub.atlassian.net/browse/OSDEV-1054) - Added a Django command `clean_facilitylistitems` that make next steps:
    - drop table triggers;
    - remove facilitylistitems where facility_id is null;
    - remove facilitylistitems with potential match status more than thirty days;
    - remove facilitylistitems without matches and related facilities;
    - create table triggers;
    - run indexing facilities
* [OSDEV-878](https://opensupplyhub.atlassian.net/browse/OSDEV-878) - Added a Django command `post_deployment` that runs Django migrations during the deployment process. This command can be expanded to include other post-deployment tasks. Used the `post_deployment` command in the `post_deploy` job of the Deploy to AWS workflow.

### Bugfix
* [OSDEV-1056](https://opensupplyhub.atlassian.net/browse/OSDEV-1056) - Refactor OS Hub member's email anonymization.
* [OSDEV-1022](https://opensupplyhub.atlassian.net/browse/OSDEV-1022) - Fix updating facility claim for user. Bring the format of extended field values to the same format as for List / API upload during processing. This has been done because extending fields processing is happening both for List / API uploading and claim update.
* [OSDEV-788](https://opensupplyhub.atlassian.net/browse/OSDEV-788) - Re-written logic for New_Facility/Automatic_Match/Potential_Match when we collect & save data for FacilityListItemTemp/FacilityMatchTemp. That fixed issue with option `create` equal `False` for API requests.
* [OSDEV-1027](https://opensupplyhub.atlassian.net/browse/OSDEV-1027) - Fix rendering of the Average Lead Time section

### What's new
* [OSDEV-1049](https://opensupplyhub.atlassian.net/browse/OSDEV-1049) Update Release protocol.
* [OSDEV-922](https://opensupplyhub.atlassian.net/browse/OSDEV-922) Consent Message. Update wording of consent opt in message on Open Supply Hub. A user who verifies Open Supply Hub for the first time can see the updated message.
* [OSDEV-1068](https://opensupplyhub.atlassian.net/browse/OSDEV-1068) - Created report that shows the number of records from the api_facilitymatch table for contributors: 2060, 1045, 685, 3356

### Release instructions
* Update code.
* Apply DB migrations up to the latest one.


## Release 1.12.0

## Introduction
* Product name: Open Supply Hub
* Release date: May 18, 2024

### Database changes

#### Migrations
* 0143_create_facility_claim_attachment_table.py - create api_facilityclaimattachments table to store claimant attachments per facility claim
* 0144_remove_unnecessary_columns_from_facility_claim.py - This migration replaces the old `index_approved_claim` function with a similar one that does not index the `preferred_contact_method` field. Additionally, the migration removes `email` and `preferred_contact_method` from the `FacilityClaim` model and the respective history table.

#### Schema changes
* [OSDEV-931](https://opensupplyhub.atlassian.net/browse/OSDEV-931) - Since `email` and `preferred_contact_method` are no longer necessary for the claim form, they have been removed from the `FacilityClaim` model and the respective history table. Additionally, the old `index_approved_claim` function has been replaced with a similar one that does not index the `preferred_contact_method` field.

### Code/API changes
* [OSDEV-1021](https://opensupplyhub.atlassian.net/browse/OSDEV-1021) Update the release protocol. The release protocol has been updated with the recent changes. Has been added the section about reloading DedupeHub and QA notification.
* [OSDEV-997](https://opensupplyhub.atlassian.net/browse/OSDEV-997) - A new method, `message_claimant`, was added to the `FacilityClaimViewSet` for handling a POST request on the url-path `message-claimant` for messages to the claimant.
Mail templates for the message to the claimant and the claims team signature were also added.

### Architecture/Environment changes
* [OSDEV-897](https://opensupplyhub.atlassian.net/browse/OSDEV-897) FE(React) app. An appropriate local Docker environment is configured for the application. A local Docker environment has been created for the React application. Renamed the `app` folder to `react` to be clearer in the project. Replaced name in the code base. Removed unnecessary commands.
* [OSDEV-862](https://opensupplyhub.atlassian.net/browse/OSDEV-862) Fix `DB - Save Anonymized DB` / `DB - Apply Anonymized DB` workflows:
  - run actions on self-hosted runners to eliminate `lack of storage` issue that happens on github's runners.
  - use the `Test` environment for  `DB - Save Anonymized DB` action
* [OSDEV-989](https://opensupplyhub.atlassian.net/browse/OSDEV-989) - The Strategy pattern was utilized to consolidate the processing of new facilities received from both API requests and list uploads. The code responsible for executing this processing was refactored, and new classes were implemented:
    * ProcessingFacility - abstract class for facility processing
    * ProcessingFacilityList - class to process a facility list
    * ProcessingFacilityAPI - class to process a facility from an API request
    * ProcessingFacilityExecutor - class defines which interface to execute for the processing of a facility
* Resource allocation has been optimized for the Test environment. The number of ECS tasks in the Test environment has been reduced from 4 to 2, while maintaining system stability.
* [OSDEV-870](https://opensupplyhub.atlassian.net/browse/OSDEV-870) - In `docker-compose` for the `api-app`  added dependency that helps to fix connection with the database during tests pipelines for Dedupe-Hub:
* [OSDEV-1001](https://opensupplyhub.atlassian.net/browse/OSDEV-1001) - Deploy OpenSearch service to OS Hub infrastructure.
```
database:
    condition: service_healthy
```
* [OSDEV-1024](https://opensupplyhub.atlassian.net/browse/OSDEV-1024) - Dedupe Hub. Revise service configurations and refine gazetteer retraining. Remove option `--reload` & decrease number of workers in Dedupe Hub service configuration. Refactor initial rebuilding of gazetteer.
* [OSDEV-885](https://opensupplyhub.atlassian.net/browse/OSDEV-885) - Implement option to reset database for `Dev`, `Test` and `Pre-prod` environmet to `Deploy to AWS` pipleine
* [OSDEV-1002](https://opensupplyhub.atlassian.net/browse/OSDEV-1002) - The following changes have been done:
    * Prepared initial AWS infrastructure via Terraform for the Logstash service, including configuring AWS EFS storage to save the pointer of the last run for the jdbc plugin. Essentially, after deploying updated Terraform code to an environment, ECS task definition, ECR repository, ECS service, along with EFS storage, will be set up for Logstash to function.
    * Moved the PoC solution of the Logstash + Elasticsearch setup to the repository to avoid losing it. Further work is needed as the solution requires development and is not functioning smoothly.
* In response to recent stability observations of the staging environment, resource allocation has been optimized by reducing the number of ECS tasks from 8 to 6 for the Django app instances, thus maintaining system stability.

### Bugfix
* [OSDEV-870](https://opensupplyhub.atlassian.net/browse/OSDEV-870) - The returning confirm/reject URLs were fixed when a facility has been matched. Changes were made to the Dedupe-Hub to prevent adding rows with empty fields to the `api_facilitymatch` and `api_facilitymatchtemp` tables when the count of matches is more than one.
* [OSDEV-744](https://opensupplyhub.atlassian.net/browse/OSDEV-744) - API. When user want to confirm/reject potential_match it didn't found a match through `id`, was fixed by provided valid `id` from `api_facilitymatch` table.
* [OSDEV-1052](https://opensupplyhub.atlassian.net/browse/OSDEV-1052) - Replace data@opensupplyhub by claims@opensupplyhub in the Frontend

### What's new
* [OSDEV-975](https://opensupplyhub.atlassian.net/browse/OSDEV-975) Reporting. Number of facilities with at least one extended field.`Facilities with Extended Field Data` report has been rewritten from Django ORM to SQL to optimize and speed up time of the report generation. Added two columns `With At Least 1 Extended Field` and `Sector`.
* [OSDEV-945](https://opensupplyhub.atlassian.net/browse/OSDEV-945) - Facility Claim. Update text of claim link on profile to "I want to claim this production location".
* [OSDEV-745](https://opensupplyhub.atlassian.net/browse/OSDEV-745) - New "Portuguese" translated resources option added to international menu.
* [OSDEV-944](https://opensupplyhub.atlassian.net/browse/OSDEV-944) - Facility claims. Short-term new screen for claim documentation.
* [OSDEV-931](https://opensupplyhub.atlassian.net/browse/OSDEV-931) - The following features have been implemented:
    * Made the Email field in the claim form uneditable, setting the claimer's email as the default value for this field.
    * Removed the _Preferred method of contact_ field from both the claim form and the claim details page in the admin dashboard.
    * Implemented redirecting a user to the claim page after navigating to the login page via the CTA link on the claim page for unauthorized users and successful login.
* [OSDEV-997](https://opensupplyhub.atlassian.net/browse/OSDEV-997) - Facility Claims. A new button, 'Message Claimant' has been added to the update status controls on the Facility Claim Details page. After successfully sending a message, the message text is recorded in the Claim Review Notes.

### Release instructions
* Update code.
* Apply DB migrations up to the latest one.
* Run the index_facilities_new management command.


## Release 1.11.0

## Introduction
* Product name: Open Supply Hub
* Release date: April 20, 2024

### Code/API changes
* [OSDEV-923](https://opensupplyhub.atlassian.net/browse/OSDEV-923) [Uptime] Added more logs around API/List uploads & Dedupe Hub match processing
* [OSDEV-606](https://opensupplyhub.atlassian.net/browse/OSDEV-606) Contributor Sort: Allow for ascending sort of contributors on the Map page. The sort_by parameter submits type of sorting order for facilities. Default sorting will be primary by public contributors count descending and secondary by name ascending/descending and contributors count ascending.

### Architecture/Environment changes
* [OSDEV-990](https://opensupplyhub.atlassian.net/browse/OSDEV-990) - Implement a ContriCleaner facade class to simplify interaction with client code. With this change, the client code only needs to instantiate the ContriCleaner class, pass the input data, and then call the `process_data` method without the need to define strategies or other details. This abstraction helps streamline the process and encapsulate complexity.
* [OSDEV-991](https://opensupplyhub.atlassian.net/browse/OSDEV-991) - Implement a chain of pre-validation and serialization handlers in the ContriCleaner to streamline data processing. Additionally, refactor the CompositeRowSerializer to set up leaf serializers using a specialized method, ensuring loose coupling between the CompositeRowSerializer and leaf serializers. Lastly, separate serialization and validation tasks from parsing in the ContriCleaner library for improved modularity and maintainability.
* [OSDEV-1000](https://opensupplyhub.atlassian.net/browse/OSDEV-1000) - A new class `ProcessingFacility` was created that will be responsible for managing the processing of new facilities from both API requests and list uploads. The functionality of processing a new facility received from an API request, which was previously in `facilities_view_set.py`, has been moved to `processing_facility.py`.
* [OSDEV-1007](https://opensupplyhub.atlassian.net/browse/OSDEV-1007) - The functionality of processing a new facility received from list uploads, which was previously in `facility_list_view_set.py`, has been moved to `create_facility.py`.
* [OSDEV-927](https://opensupplyhub.atlassian.net/browse/OSDEV-927) - Reduce resources allocated for bastions to t3.nano.
* [OSDEV-805](https://opensupplyhub.atlassian.net/browse/OSDEV-805) - Make Environment and project tag to be applied to all resources by defaul.
* [OSDEV-862](https://opensupplyhub.atlassian.net/browse/OSDEV-862) - Add `Save Anonymized DB` and `Apply Anonymized DB` actions that provde possibility to save anonymized dump to S3 bucket and then resotre Test or Pre-Prod environment from dump stored on S3.
* [OSDEV-859](https://opensupplyhub.atlassian.net/browse/OSDEV-859) - Creates task-definitation for scheduled task that
  * creates temporary postgresdb instance from latest production snaphsot in the `test` AWS account
  * run anonymization query
  * saves anonymized snapshot and removes the instance
* In response to recent stability observations, resource allocation has been optimized, reducing the number of ECS tasks in both production and pre-production environments from 16 to 12, maintaining system stability.

### Bugfix
* [OSDEV-996](https://opensupplyhub.atlassian.net/browse/OSDEV-996) The default sorting order for embedded maps was broken (changed to Descending by # Contributors). The default sorting order for embedded maps has been fixed (changed it back to Ascending by Name).
* [OSDEV-857](https://opensupplyhub.atlassian.net/browse/OSDEV-857) [Bug] Pre-prod isn't deleted by the 'terraform destroy' script. Command for destroying repositories on AWS pre-prod has been added.
* [OSDEV-888](https://opensupplyhub.atlassian.net/browse/OSDEV-888) - Facility Profile. An error occurs when trying to open a facility from the Status Reports page. The error occurred due to activity reports with the status `pending` containing fields with `null` values and these values pass to the `format_date` function as an argument. Modified the `get_activity_reports` method in the `FacilityIndexDetailsSerializer` to prevent passing a falsy `date` argument into the `format_date` function.
* [OSDEV-984](https://opensupplyhub.atlassian.net/browse/OSDEV-984) - Facility list upload. Header validation is failing, even though all the required columns and data are filled. Prepared basic implementation for ContriCleaner to validate headers (required fields) on early stage.
* [OSDEV-660](https://opensupplyhub.atlassian.net/browse/OSDEV-660) - Remove punctuation issues with duplicated commas and double quotes while facility list uploading.
* [OSDEV-986](https://opensupplyhub.atlassian.net/browse/OSDEV-986) - Fix the population of the custom data points uploaded via lists. Ensure that the full list header is saved in the database, and that the raw data for each facility list item is saved as a string of strings, with each value separated by a comma. This way, it helps maintain backward compatibility with the functionality responsible for displaying custom data points on the embedded maps. Also, revert to the previous default logic, which saves the sector as `Unspecified` when sector, sector_product_type, or product_type have empty values.
* [OSDEV-966](https://opensupplyhub.atlassian.net/browse/OSDEV-966) - Character limit validation has been implemented in the ContriCleaner library for name, address, and sector values. It enforces a maximum length of 200 characters for both the name and address values, and restricts sector values to 50 characters each. This fix addresses the issue where user uploads containing such invalid data caused requests to fail with unexpected errors.

### What's new
* [OSDEV-974](https://opensupplyhub.atlassian.net/browse/OSDEV-974) Reporting. Contributor type by %. Admin sees in the report data for the percent of data contributors on the platform by type (this should be in percent format with two decimal places shown), only accounts that have contributed data, the data should be ordered by most recent to oldest month and display mid-month values.
* [OSDEV-912](https://opensupplyhub.atlassian.net/browse/OSDEV-912) Facility Claim. Disable editing of name and address. The Facility name (English language) & Address fields of the claim details page have been removed and cannot be edited by the claimant.
* [OSDEV-571](https://opensupplyhub.atlassian.net/browse/OSDEV-571) Claimed Facility Details. Make the "Sector" field a dropdown instead of free text field. The `Sector` field became a dropdown that is pre-populated with the platform’s sector list from Django.
* [OSDEV-962](https://opensupplyhub.atlassian.net/browse/OSDEV-962) Update Release protocol. The Release protocol has been updated after the automatization of manual processes such as creating a release branch, restoring DB, deploy to AWS.
* [OSDEV-972](https://opensupplyhub.atlassian.net/browse/OSDEV-972) Reporting. Updating "Facility Uploads" report. Joined one table from two reports and added columns.New table with such columns:
`month`, `Total # of list uploads` in a given month (these are uploads that come from external contributors, NOT OS Hub team members), `# of public list uploads` in a given month (these are uploads that come from OS Hub team members AND have “[Public List]” in the contributor name), `Total facility listItems` uploaded in a given month, `# of Facilities` from Public Lists, `Total Facilities w/ status = new facility`, `# Public List Facilities w/ status = new facility`. Data is ordered from most recent to oldest
* [OSDEV-913](https://opensupplyhub.atlassian.net/browse/OSDEV-913) Claim. Updated the submitted claim auto-reply message for email template.
* [OSDEV-914](https://opensupplyhub.atlassian.net/browse/OSDEV-914) Claim. Updated the approved claim auto-reply message for email template

### Release instructions
* Update code.


## Release 1.10.0

## Introduction
* Product name: Open Supply Hub
* Release date: March 23, 2024

### Database changes

#### Migrations
* 0141_delete_contributor_webhooks.py - deletes `ContributorWebhook` model
* 0142_introduce_temporary_endpoint_switcher_for_list_uploads.py - This migration introduces a temporary API endpoint switcher for list uploads.

#### Schema changes
* [OSDEV-893](https://opensupplyhub.atlassian.net/browse/OSDEV-893) - Introduce a temporary API endpoint switcher for list uploads to enable switching to the old list upload API endpoint if the new endpoint affects production uptime.

### Code/API changes
* [OSDEV-832](https://opensupplyhub.atlassian.net/browse/OSDEV-832) API. Provide admins with a way to retrieve a user's call count in real time. Admin can see the report `API requests by user` with the number of successful and unsuccessful requests a user has made up to the current date.
* [OSDEV-831](https://opensupplyhub.atlassian.net/browse/OSDEV-831) - API. Handle Geocode errors w/ system error code when upload facility using endpoint.

### Architecture/Environment changes
* [OSDEV-693](https://opensupplyhub.atlassian.net/browse/OSDEV-693) Implement a GitHub action that applies migrations on given environment. Run migrations for `Test` environment via CLI command.
* [OSDEV-910](https://opensupplyhub.atlassian.net/browse/OSDEV-910) Add separated code quality pipelines for contricleaner, countries, django-api and frontend. After checking, it creates a code coverage report showing each particular app's code coverage. Add separated code quality jobs for code formatters.
* [OSDEV-702](https://opensupplyhub.atlassian.net/browse/OSDEV-702) Integrate a new module named `contricleaner` separately, designed to parse and validate data from various sources such as json, csv, and xls.
Move `countries` to a separate module so that it becomes possible to use both `django` and `contricleaner`.
* [OSDEV-893](https://opensupplyhub.atlassian.net/browse/OSDEV-893) - Implement CSV and XLSX file parser strategies in the ContriCleaner library, and incorporate preliminary cleanup during parsing.
* [OSDEV-915](https://opensupplyhub.atlassian.net/browse/OSDEV-915) Upgrade Kafka tools to version 3.5.2
* [OSDEV-877](https://opensupplyhub.atlassian.net/browse/OSDEV-877) Make migration run as part of "Deploy to AWS" workflow
* [OSDEV-851](https://opensupplyhub.atlassian.net/browse/OSDEV-851) Place 'terraform.tfvar' files to repository and move sensitive info to private repository opensupplyhub/ci-deployment/
* [OSDEV-938](https://opensupplyhub.atlassian.net/browse/OSDEV-938) Move cleanup helper functions to the serializer
* [OSDEV-851](https://opensupplyhub.atlassian.net/browse/OSDEV-851) Place 'terraform.tfvar' files to repository and move sensitive info to private repository opensupplyhub/ci-deployment
* [OSDEV-894](https://opensupplyhub.atlassian.net/browse/OSDEV-894) Implement Contricleaner library into create facility API endpoint (`facilities_view_set.py`)
* [OSDEV-536](https://opensupplyhub.atlassian.net/browse/OSDEV-536) In the Contricleaner library, implement parsing of fields `sector_product_type`, `sector`, and `product_type` based on commas and vertical bars.
* [OSDEV-760](https://opensupplyhub.atlassian.net/browse/OSDEV-760) In the Contricleaner library, implement parsing of fields `facility_type_processing_type`, `facility_type`, and `processing_type` based on commas and vertical bars.
* [OSDEV-893](https://opensupplyhub.atlassian.net/browse/OSDEV-893) - Implement the ContriCleaner parser for parsing facility lists immediately after list upload.

### Bugfix
* [OSDEV-549](https://opensupplyhub.atlassian.net/browse/OSDEV-549) Facility Search. Search button overlaps dropdown items. Dropdown items in search were made not to overlapping with button and containers in `Potential matches table` and `Find facility` search. The `isSideBarSearch` flag has been added to all search components to render properly regarding the place where the select is rendering.
* [OSDEV-943](https://opensupplyhub.atlassian.net/browse/OSDEV-943) Verified badges. The claim/verified icon on profiles is cut off at the bottom. The icons have been fixed and show properly.
* [OSDEV-716](https://opensupplyhub.atlassian.net/browse/OSDEV-716) Search. Lost refresh icon. The refresh icon has been made visible.
* [OSDEV-918](https://opensupplyhub.atlassian.net/browse/OSDEV-918) - ContriBot. New lists are not populating in Monday board and are not sent to slack. Added validation to throw an error for users who upload a facility list with `|` in the description field.
* [OSDEV-644](https://opensupplyhub.atlassian.net/browse/OSDEV-644) Error when trying to delete a facility with only one contributor in case that logic to clear FacilityClaimReviewNote table records missed.

### What's new
*  [OSDEV-861](https://opensupplyhub.atlassian.net/browse/OSDEV-861) API. The `API Notifications` tab has been removed so that users do not get confused about what it is, since the functionality does not exist for them. `Token:` as a header has been added above the API key on the `API` tab.
* [OSDEV-917](https://opensupplyhub.atlassian.net/browse/OSDEV-917) My Account Menu. Update order of the settings tabs. `NON-admin` user sees: My Facility / My Lists / Settings / Logout and `Admin` user sees: Dashboard / My Facility / My Lists / Settings / Logout
* [OSDEV-728](https://opensupplyhub.atlassian.net/browse/OSDEV-728) - Include `sector` data in the response of the `api/facilities/` API endpoint for the GET request, similar to what is provided in the `api/facilities/{id}` API endpoint.
* [OSDEV-802](https://opensupplyhub.atlassian.net/browse/OSDEV-802) - Distinguish API user and contributor id in the error message that pass to the Rollbar.

### Release instructions
* Update code.
* Apply DB migrations up to the latest one.


## Release 1.9.0

## Introduction
* Product name: Open Supply Hub
* Release date: February 24, 2024

### Database changes

#### Migrations
* 0135_disable_duplicates_and_lowercase_all_emails.py - implementing all emails to lowercase and disables duplicates
* 0136_remove_indexing_unnecessary_emails.py - This migration replaces the old `index_activity_reports_info` and `index_approved_claim` functions with similar ones that do not index emails.
* 0137_add_renewal_period_field.py - add new field to api_apilimit table & rename existing one.
Updated existing users api_apilimit records renewal_period value.
* 0138_remove_ppe_fields.py - This migration removes the PPE fields from the Facility, FacilityIndex, FacilityListItem, FacilityListItemTemp, HistoricalFacility models.
* 0139_remove_ppe_switch.py - This migration removes the ppe switch.
* 0140_remove_indexing_ppe_fields.py - This migration updates indexing functions to not index PPE fields.

#### Schema changes
* [OSDEV-835](https://opensupplyhub.atlassian.net/browse/OSDEV-835) - Since the FacilityIndex model is primarily used to store cached facility data and display it publicly via the `/facilities/{id}` API endpoint, only public data can be shown. Therefore, caching emails to the FacilityIndex model was removed from the PostgreSQL indexing functions. All instances where emails are publicly displayed have been removed. The only remaining field is `ppe_contact_email`, but all functionality and code related to PPE will be deleted in this [OSDEV-562](https://opensupplyhub.atlassian.net/browse/OSDEV-562) ticket.
* [OSDEV-562](https://opensupplyhub.atlassian.net/browse/OSDEV-562) - Remove PPE fields (ppe_product_types, ppe_contact_email, ppe_contact_phone, ppe_website, ppe) from the `api_facility`, `api_facilityindex`, `api_facilitylistitem`, `api_facilitylistitemtemp`, `api_historicalfacility`. Remove this fields from indexing processes.

### Code/API changes
* [OSDEV-562](https://opensupplyhub.atlassian.net/browse/OSDEV-562) - Remove code related to PPE (ppe_product_types, ppe_contact_email, ppe_contact_phone, ppe_website, ppe) field from `/src/app`
* [OSDEV-562](https://opensupplyhub.atlassian.net/browse/OSDEV-562) - Remove code related to PPE (ppe_product_types, ppe_contact_email, ppe_contact_phone, ppe_website, ppe) field from `/src/dedupe-hub`
* [OSDEV 562](https://opensupplyhub.atlassian.net/browse/OSDEV-562) Remove code related to PPE (ppe_product_types, ppe_contact_email, ppe_contact_phone, ppe_website, ppe) from `/src/django`

### Architecture/Environment changes
* [OSDEV-829](https://opensupplyhub.atlassian.net/browse/OSDEV-673) Makes `minimum-ratio: 1` It allows to push code with less than 1% diff from main.

### Bugfix
* [OSDEV-848](https://opensupplyhub.atlassian.net/browse/OSDEV-848) When a user tries to create an account with an email that exists in the DB but with a different case of letters, the system returns "An error prevented signing up". Has been fixed to "A user with that email already exists."
* [OSDEV-673](https://opensupplyhub.atlassian.net/browse/OSDEV-673) When a user calls the endpoint `facility/id/history`, instead of a response, receives the error "TypeError: the JSON object must be str, bytes or bytearray, not list", in particular, this happened with the PK20190913BBJ2Y facility. A list with one element (a dictionary) was passed to the function, so an error occurred when trying to index the list with a string. Fixed.

### What's new
* API. Include token and call info on API settings tab.[OSDEV-752](https://opensupplyhub.atlassian.net/browse/OSDEV-752). Users can access a tab called `API` in account settings.From this tab, they can generate/retrieve their token and see their `API call allowance`, `current call count` and their `renewal period`.
* Make login non-case sensitive. [OSDEV-628](https://opensupplyhub.atlassian.net/browse/OSDEV-628). When the user creates an account email saving in lowercase. User  could login with any variations of casing as long as the characters are the same.
* API. Enable token generation based on API permissions in Django. [OSDEV-729](https://opensupplyhub.atlassian.net/browse/OSDEV-729). Updated Settings page to show/hide token tab by user groups. Forbid access to generate token for API if user didn't have permission groups.
* [OSDEV-219](https://opensupplyhub.atlassian.net/browse/OSDEV-219). Data moderator can merge potential match facilities from Confirm / Reject screen.
* [OSDEV-835](https://opensupplyhub.atlassian.net/browse/OSDEV-835) - Remove the display of emails in the `activity_reports` section of the `facilities/{id}` API endpoint, as email information is private.
* [OSDEV-525](https://opensupplyhub.atlassian.net/browse/OSDEV-525). Add Latitude and Longitude labels on facility page.
* API. Add a flag on API Limit page to indicate if package renews monthly or yearly. [OSDEV-781](https://opensupplyhub.atlassian.net/browse/OSDEV-781) Updated logic to support montly & yearly limitation count reset for API calls.

### Release instructions
* Update code.
* Apply DB migrations up to the latest one.
* Run the index_facilities_new management command.


## Release 1.8.0

## Introduction
* Product name: Open Supply Hub
* Release date: January 27, 2024

### Code/API changes
* [OSDEV-690](https://opensupplyhub.atlassian.net/browse/OSDEV-690) - Correct all existing lint errors to ensure that code quality checks pass successfully via GitHub Actions and can detect new linting errors but not the old ones.
* [OSDEV-719](https://opensupplyhub.atlassian.net/browse/OSDEV-719) Introduce FacilityDownloadSerializerEmbedMode FacilityDownloadSerializer, replace FacilityIndexDownloadSerializer with combination of FacilityDownloadSerializerEmbedMode and FacilityDownloadSerializer
* [OSDEV-732](https://opensupplyhub.atlassian.net/browse/OSDEV-732) Fix issue with circular dependencies between `util.js` and `constants.jsx` modules in React app

### Architecture/Environment changes
* [OSDEV-690](https://opensupplyhub.atlassian.net/browse/OSDEV-690) - Configure running the code quality workflow as part of the continuous integration (CI) for each commit to a pull request. Both frontend (FE) and backend (BE) tests are executed, along with their respective linters. Additionally, `shellcheck` is applied to scripts within the scripts folder.
* [OSDEV-691](https://opensupplyhub.atlassian.net/browse/OSDEV-691) - Implement parallel job running for BE, FE, and bash script code quality checks. Three new scripts were created and can be used to run the same checks during local development to verify BE, FE, and bash scripts in the ./scripts folder.
* [OSDEV-692](https://opensupplyhub.atlassian.net/browse/OSDEV-691) - Implement code coverage checks for the React and Django apps using `barecheck/code-coverage-action` and generated code coverage `lcov` files. For the React app, code coverage is based on Jest tests, and for the Django app, it is based on unittest tests. If code coverage decreases, the job fails, preventing the PR from merging.
* [OSDEV-740](https://opensupplyhub.atlassian.net/browse/OSDEV-740) - Setup module for mocking Redux store (`redux-mock-store"`)
* [OSDEV-733](https://opensupplyhub.atlassian.net/browse/OSDEV-733) - Setup React test library module (`@testing-library`)

### Bugfix
* [OSDEV-718](https://opensupplyhub.atlassian.net/browse/OSDEV-718) - Fixed issue with user profile populating to other components.
* [OSDEV-727](https://opensupplyhub.atlassian.net/browse/OSDEV-720) - Downloading facilities with for Bangladesh is working again [https://opensupplyhub.org/facilities?countries=BD&sectors=Apparel](https://opensupplyhub.org/facilities?countries=BD&sectors=Apparel)

### What's new
* [OSDEV-241](https://opensupplyhub.atlassian.net/browse/OSDEV-241) - Searches with accented characters return results for accented and non accented characters.
### Database changes

#### Migrations
* 0134_remove_sources_without_contributor.py -  Remove records from the Source table where the contributor is null and remove all data related to these records

### Release instructions
* Update code
* Run migration up to 0134


## Release 1.7.3

## Introduction
* Product name: Open Supply Hub
* Release date: January 12, 2024

### Bugfix
* [OSDEV-736](https://opensupplyhub.atlassian.net/browse/OSDEV-736) Removed logic to handle text only match response data as it already removed from matching functionality in Dedupe Hub. Previously it bring an error on response for user when potential match happened.

## Release 1.7.2

## Introduction
* Product name: Open Supply Hub
* Release date: January 09, 2024

### Bugfix
* [OSDEV-721](https://opensupplyhub.atlassian.net/browse/OSDEV-721) Fixed issue with potential match logic when get facility data of match, previously it take facility id from Facility List Item, but it's wrong for Potential Match status as there is always NULL, facility id should be taken from Facility Match record in this case of Potential Match status.

## Release 1.7.1

## Introduction
* Product name: Open Supply Hub
* Release date: December 21, 2023

### Bugfix
* Fixed issue with Facility Upload API error by covered a case when facility object didn't exist (create=false) & updated timeout value while waiting to produce kafka topic message [OSDEV-713](https://opensupplyhub.atlassian.net/browse/OSDEV-713)
* [OSDEV-714](https://opensupplyhub.atlassian.net/browse/OSDEV-714) - Users can now use the map on the search page simultaneously without missing any tiles. Before fixing this issue, if the map requested tiles that weren't cached, one user might not receive all the tiles. With the bug fixed, the tile generation logic can handle multiple requests at the same time, ensuring all users get the tiles they need for the map based on their search requests.

### Code/API changes
* [OSDEV-714](https://opensupplyhub.atlassian.net/browse/OSDEV-714) - `select_for_update` and `get_or_create` have been implemented in the `retrieve_cached_tile` function to ensure that if another thread attempts to `select_for_update()`, it will block at the `get_or_create()` until the first thread's transaction commits. The `get_tile` function, which serves as an API endpoint handler for tile generation, was implemented as an atomic transaction to facilitate the use of `select_for_update()` and maintain the lock until the end of the transaction. This approach helps to prevent crashes from parallel requests attempting to create a cache record with the same primary key, corresponding to the full URL path.
* [OSDEV-711](https://opensupplyhub.atlassian.net/browse/OSDEV-711) - Make JS code related to load testing for tile generation more universal so that they can work with the HAR file provided by the developer. For that, the `ZOOM_HAR_PATH` environment variable was introduced. More test cases for tile generation were added to test the environment close to production, focusing on densely saturated regions with facilities, such as China and India. The README.md file for the load tests was updated to reflect the changes made.


## Release 1.7.0

## Introduction
* Product name: Open Supply Hub
* Release date: December 19, 2023

### Database changes

#### Migrations
* 0130_introduce_separate_data_gathering_functions_for_the_index_table_columns.py - This migration:
    - rename `api_facilityindexnew` -> `api_facilityindex`
    - introduces separate data-gathering functions for the `api_facilityindexnew` table columns and makes the `index_facilities` and `index_facilities_by` procedures use them.
    This migration is irreversible.
* 0131_introduce_sql_triggers_instead_of_django_signals.py - This migration introduces SQL triggers instead of Django signals. The migration is revertable.
* 0132_add_moderation_mode_field.py - This migration adds the field `is_moderation_mode` to table `api_user`.
* 0133_introduce_tile_caching.py - This migration creates the TileCache table and the DynamicSetting table. This migration is reversible.

#### Schema changes
* [OSDEV-622](https://opensupplyhub.atlassian.net/browse/OSDEV-622) - Separate data-gathering functions were created for the `api_facilityindexnew` table columns to collect data independently of the main procedure. The `index_facilities` and `index_facilities_by` procedures were updated to use new separate functions for collecting data for the `api_facilityindexnew` table columns that require long SQL queries.
* [OSDEV-595](https://opensupplyhub.atlassian.net/browse/OSDEV-595) - Rename FacilityIndexNew to FacilityIndex
* [OSDEV-623](https://opensupplyhub.atlassian.net/browse/OSDEV-623), [OSDEV-624](https://opensupplyhub.atlassian.net/browse/OSDEV-624), [OSDEV-638](https://opensupplyhub.atlassian.net/browse/OSDEV-638) - New SQL triggers have been introduced to handle changes in the `api_contributor`, `api_extendedfield`, `api_facility`, `api_facilityclaim`, `api_facilitylistitem`, `api_facilitymatch`, `api_source`, and `api_facilitylist` tables at the database level. This change is essential for the future functionality of DedupeHub, which will communicate directly with the database. All the Django signals have been removed. Additionally, reindexing of the necessary columns of the index table has been transferred to these triggers, eliminating the need for the large SQL procedure previously used in conjunction with Django signals.
* [OSDEV-637](https://opensupplyhub.atlassian.net/browse/OSDEV-637) - Add field `is_moderation_mode` to table `api_user`.
* [OSDEV-687](https://opensupplyhub.atlassian.net/browse/OSDEV-687) - The TileCache table was created to store cached tiles, and the DynamicSetting table was established to dynamically control app settings, specifically the expiration time of cached tiles.

### Code/API changes
* Update copy for "example" entries for List & Description fields & Contributor list page:
    - Update copy of Facility List example to: example: **Your Organization’s Name** Facility List June 2023
    - Update copy of Facility Description example to: example: This is the **Your Organization’s Name** list of suppliers for their retail products valid from Jan 2023 to June 2023
    - Update copy of rejected message to: "This list was rejected and will not be processed."
[OSDEV-640](https://opensupplyhub.atlassian.net/browse/OSDEV-640)
* In the Facility Claim Request form the field 'Preferred method of contact' has been done not mandatory. - [OSDEV-560](https://opensupplyhub.atlassian.net/browse/OSDEV-560)
* The new parameter `is_moderation_mode` has been added to GET and POST requests of the `/user-profile/{ID}/` API endpoint. - [OSDEV-637](https://opensupplyhub.atlassian.net/browse/OSDEV-637)
* [OSDEV-687](https://opensupplyhub.atlassian.net/browse/OSDEV-687) - Implement cache logic for the get_tile view to either use a cached tile or generate a new tile for caching. When a user interacts with the map and makes a new request for a tile, the system checks if the requested tile, identified by its path, is already cached in the database. If the tile is already cached in the TileCache table, the cached tile binary data is retrieved and returned, avoiding the need to regenerate the tile for improved performance. Each cached tile has a default expiration period of 604,800 seconds (7 days). However, the admin can reconfigure this duration in the Django admin panel.
* Delete all Jenkins-related files since Jenkins is no longer in use.
* Move the maintenance page to the project repository, specifically to `src/maintenance`, to track the history of its changes.

### Architecture/Environment changes
* Remove FacilityDownloadSerializer and replace it with FacilityIndexDownloadSerializer
* Add a special Django management command, `install_db_exts`, that will install all the necessary PostgreSQL extensions for the database based on the required DB extensions for the 1.7.0 release.
* Create the `reset_database` Django management command that resets the database and repopulates it with fixture data, including facilities and matches. Update the `scripts/reset_database` shell script to include the call to this command, making it available for local development when it needs to be run inside the failed Django container for the first time. Also, rename shell scripts and affected management commands to enhance readability.

### Bugfix
* Increase amount of facilities downloaded to 100 per red and reduce time per request in 4-5 times
Fix issue with exceeding API requests. [OSDEV-557](https://opensupplyhub.atlassian.net/browse/OSDEV-442)

### What's new
* Updated copy for "example" entries for List & Description fields & Contributor list page
[OSDEV-640](https://opensupplyhub.atlassian.net/browse/OSDEV-640)
* The field 'Preferred method of contact' has been done not mandatory in the Facility Claim Request form. When the user fills this form he/she can skip this field. - [OSDEV-560](https://opensupplyhub.atlassian.net/browse/OSDEV-560)
* Data Moderator Profile. Implement the ability to activate the Merge function on the Facility Search page. - [OSDEV-637](https://opensupplyhub.atlassian.net/browse/OSDEV-637)
* [OSDEV-302](https://opensupplyhub.atlassian.net/browse/OSDEV-302), [OSDEV-667](https://opensupplyhub.atlassian.net/browse/OSDEV-667) - Enable data moderators to trigger merges from the search results screen. Checkboxes were added to the search page right before each item in the search results to allow users to select facilities for merging. A "Merge" button was also implemented to open the Merge modal window, where all the data about the selected facilities is downloaded.
* [OSDEV-684](https://opensupplyhub.atlassian.net/browse/OSDEV-684) Removed Google Translate Plug-In in the system & UI Element

### Release instructions
* apply migrations up to 0133_introduce_tile_caching.py
* apply command index_facilities_new


## Release 1.6.1

## Introduction
* Product name: Open Supply Hub
* Release date: November 8, 2023

### Database changes

#### Migrations
- 0130_facility_index_gin_index.py - implement indexes for fields on "api_facilityindexnew" table related to tile generation

#### Schema changes
* indexing fields in api_facilityindexnew
    * contrib_types
    * contributors_id
    * lists

### Architecture/Environment changes
* Reconfigure CPU resources so that every worker uses 2 cores - [OSDEV-657](https://opensupplyhub.atlassian.net/browse/OSDEV-657)
* Add Code Quality pipelines

### Bugfix
* Implement indexing of fields related to tile generation in api_facilityindexnew table [OSDEV-654](https://opensupplyhub.atlassian.net/browse/OSDEV-654)

### Release instructions
- apply migrations up to 0130_facility_index_gin_index.py


## Release 1.6.0

## Introduction
* Product name: Open Supply Hub
* Release date: November 4, 2023

### Database changes

#### Migrations
- 0126_add_tables_a_b_test.py - add tables api_facilitylistitemtemp & api_facilitymatchtemp for A/B Test purpose
- 0127_search_by_private_contributor_types.py - add contributor types from non-public lists to api_facilityindexnew table
- 0128_custom_text_implementation.py - creates custom_text SQL functions and updated index_facilities and index_facilities_by to use it
- 0129_delete_facility_index.py - removes api_facilityindex table

#### Schema changes
* introduce fields to api_facility_list_items
    * raw_json:JSON
    * raw_header:Text
* introduce table api_facilitylistitemfield - key-value storage for both mandatory and custom facility list item fields.
* introduce procedure custom_text - evaluates array required for advanced search by custom fields
* update index_facilities and index_facilities_by procedures to evaluate custom_text add custom_text_serach using custom_text from above
* introduce tables api_facilitylistitemtemp & api_facilitymatchtemp as a copy of api_facilitylistitem & api_facilitymatch for A/B Test to store match results
* remove api_facilityindex table

### Code/API changes
* Endpoint /contributor-lists/ has been deprecated
* The new endpoint /contributor-lists-sorted/ has been created: View Facility Lists that are both active and approved filtered by Contributor sorted by creation date and changed response type to list of objects.
- [OSDEV-218](https://opensupplyhub.atlassian.net/browse/OSDEV-218)
* Connect new tables (api_facilitylistitemtemp & api_facilitymatchtemp) to existing parsing & geocoding result storing
* Trigger matching process on Dedupe Hub through Kafka Producer on Django side
- [OSDEV-507](https://opensupplyhub.atlassian.net/browse/OSDEV-507)

### Architecture/Environment changes
* Update rollbar token - [OSDEV-581](https://opensupplyhub.atlassian.net/browse/OSHUB-581)
* Deployed Dedupe Hub standalone service & Kafka event streaming service for A/B Test purpose - [OSDEV-507](https://opensupplyhub.atlassian.net/browse/OSDEV-507)
* Kafka added to infrastructure (AWS MSK) - [OSDEV-428](https://opensupplyhub.atlassian.net/browse/OSDEV-428)
* Dedupe Hub service added to ECS Cluster - [OSDEV-430](https://opensupplyhub.atlassian.net/browse/OSDEV-430)
* Infrastructure environments not depended on python (django app environment) - [OSDEV-424](https://opensupplyhub.atlassian.net/browse/OSDEV-424)
* Reworked algorithm to manage DNS records - [OSDEV-414](https://opensupplyhub.atlassian.net/browse/OSDEV-414)
* Update AWS Terraform provider, move from Azavea repo & upgrade few modules for Terraform - [OSDEV-405](https://opensupplyhub.atlassian.net/browse/OSDEV-405)
* Replaced usage of FacilityIndex model by FacilityIndexNew.
* Removed FacilityIndex model
* Removed function get_custom_text
* Removed function index_custom_text from transactions
* Removed function index_extended_fields from transactions
* Removed function index_facilities from transactions
* Removed function index_sectors from transactions
* Removed get_sector_dict from transactions

### Bugfix
* Make search by non-public contributor types available [OSDEV-307](https://opensupplyhub.atlassian.net/browse/OSDEV-307)
* Make possibility to create embed map configuration for constributors with more than 2500 facilities [OSDEV-585](https://opensupplyhub.atlassian.net/browse/OSDEV-585)
* Make possibility to save data facilities even if they have no stored location [OSDEV-596](https://opensupplyhub.atlassian.net/browse/OSDEV-596)

### What's new
* Update README.md with the most recent information - [OSDEV-580](https://opensupplyhub.atlassian.net/browse/OSHUB-580)
* Update Rollbar's post_server_item tokens - [OSDEV-581](https://opensupplyhub.atlassian.net/browse/OSHUB-581)
* Contributor Lists. Order lists from a contributor by newest to oldest list - [OSDEV-218](https://opensupplyhub.atlassian.net/browse/OSDEV-218)

### Release instructions
- apply migrations up to 0124_itroduce_raw_json.py
- execute command fill_raw_json
- apply migrations up to 0129_delete_facility_index.py
- apply command index_facilities_new<|MERGE_RESOLUTION|>--- conflicted
+++ resolved
@@ -28,9 +28,6 @@
 * *Describe bugfix here.*
 
 ### What's new
-<<<<<<< HEAD
-* [OSDEV-1881](https://opensupplyhub.atlassian.net/browse/OSDEV-1881) - Implemented automated email notifications for registered users in three scenarios: when nearing the 5,000-record annual download limit, upon reaching that limit, and after exhausting all purchased downloads.
-=======
 * [OSDEV-2084](https://opensupplyhub.atlassian.net/browse/OSDEV-2084) - Implemented front-end logic to display the "Beta Self Service Upload" button on the Upload Multiple Locations page when the `enable_dromo_uploading` feature flag is returned as true from the backend.
 
 ### Release instructions
@@ -52,7 +49,9 @@
     * Tests for the `DownloadLimitInfo` component to ensure it renders correct text content and link attributes for informing users about download limits and purchasing additional downloads.
     * Refactored the filter sidebar header into a separate `FilterSidebarHeader` component to improve code organization and maintainability.
 * [OSDEV-2036](https://opensupplyhub.atlassian.net/browse/OSDEV-2036) - Connected DarkVisitors trackers to the Open Supply Hub site. Both "client analytics" (for JavaScript-capable sessions, including browser-based AI agents) and "server analytics" (for bots that don’t execute JavaScript) were enabled.
->>>>>>> 8cb64efa
+
+### What's new
+* [OSDEV-1881](https://opensupplyhub.atlassian.net/browse/OSDEV-1881) - Implemented automated email notifications for registered users in three scenarios: when nearing the 5,000-record annual download limit, upon reaching that limit, and after exhausting all purchased downloads.
 
 ### Release instructions
 * Ensure that the following commands are included in the `post_deployment` command:
