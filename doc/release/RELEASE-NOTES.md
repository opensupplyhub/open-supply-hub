--- conflicted
+++ resolved
@@ -19,13 +19,9 @@
 * *Describe schema changes here.*
 
 ### Code/API changes
-<<<<<<< HEAD
 * [OSDEV-1926](https://opensupplyhub.atlassian.net/browse/OSDEV-1926) - Introduced support for submitting additional identifiers when uploading a new production location or modifying an existing one. Additional identifiers can now be added via the API (POST `api/facilities/`, POST `api/v1/production-locations/`, PATCH `api/v1/production-locations/{os_id}/`) or through list uploads. The system currently supports three types of identifiers: DUNS (Data Universal Numbering System), LEI (Legal Entity Identifier), and RBA Online ID. The provided identifiers are stored as standalone fields in the `api_extendedfields` table.
 * [OSDEV-1927](https://opensupplyhub.atlassian.net/browse/OSDEV-1927) - Added additional identifiers (DUNS , RBA Online ID and LEI) to the GET `/v1/production-locations/` and GET `/v1/production-locations/{os_id}/` endpoints.
-=======
-* [OSDEV-1926](https://opensupplyhub.atlassian.net/browse/OSDEV-1926) - Introduced support for submitting additional identifiers when uploading a new production location or modifying an existing one. Additional identifiers can now be added via the API (POST `api/facilities/`, POST a`pi/v1/production-locations/`, PATCH a`pi/v1/production-locations/{os_id}/`) or through list uploads. The system currently supports three types of identifiers: DUNS (Data Universal Numbering System), LEI (Legal Entity Identifier), and RBA Online ID. The provided identifiers are stored as standalone fields in the `api_extendedfields` table.
 * [OSDEV-1892](https://opensupplyhub.atlassian.net/browse/OSDEV-1892) - Implemented access restrictions for the `GET /v1/moderation-events/` and `GET /v1/moderation-events/{moderation_id}` endpoints so that only the contribution owner or a moderator can access them. Updated the `Logstash` configuration for the `moderation-events` index to include the `contributor_email` field when sending data to `OpenSearch`.
->>>>>>> 3c603e32
 
 ### Architecture/Environment changes
 * [OSDEV-1935](https://opensupplyhub.atlassian.net/browse/OSDEV-1935) - Added terraform module for creating IAM roles in production and test AWS accounts to enable integration with Vanta auditor.
@@ -48,11 +44,7 @@
 * Ensure that the following commands are included in the `post_deployment` command:
     * `migrate`
     * `reindex_database`
-<<<<<<< HEAD
-* Run `[Release] Deploy` pipeline for the target environment with the flag `Clear the custom OpenSearch indexes and templates` set to true - to update the index mapping for the `production-locations` index after adding the new fields `rba_id`, `duns_id`, `lei_id`.
-=======
-* Run `[Release] Deploy` pipeline for the target environment with the flag `Clear the custom OpenSearch indexes and templates` set to true - to update the index mapping for the `moderation-events` index after adding the new field `contributor_email`. The `production-locations` will also be affected since it will clean all of our custom indexes and templates within the OpenSearch cluster.
->>>>>>> 3c603e32
+* Run `[Release] Deploy` pipeline for the target environment with the flag `Clear the custom OpenSearch indexes and templates` set to true - to update the index mapping for the `production-locations` index after adding the new fields `rba_id`, `duns_id`, `lei_id` and for the `moderation-events` index after adding the new field `contributor_email`.
 
 
 ## Release 2.2.0
