--- conflicted
+++ resolved
@@ -36,11 +36,8 @@
 * [OSDEV-1388](https://opensupplyhub.atlassian.net/browse/OSDEV-1388) - The waiter from boto3 cannot wait more than half an hour so we replaced it with our own.
 
 ### What's new
-<<<<<<< HEAD
 * [OSDEV-1373](https://opensupplyhub.atlassian.net/browse/OSDEV-1373) - The tab `Search by Name and Address.` on the Production Location Search screen has been implemented. There are three required properties (name, address, country). The "Search" button becomes clickable after filling out inputs, creates a link with parameters, and allows users to proceed to the results screen.
-=======
 * [OSDEV-1175](https://opensupplyhub.atlassian.net/browse/OSDEV-1175) - New Moderation Queue Page was integrated with `GET api/v1/moderation-events/` endpoint that include pagination, sorting and filtering.
->>>>>>> 89f3c80f
 
 ### Release instructions:
 * Ensure that the following commands are included in the `post_deployment` command:
