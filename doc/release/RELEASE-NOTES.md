--- conflicted
+++ resolved
@@ -19,35 +19,22 @@
 * *Describe schema changes here.*
 
 ### Code/API changes
-<<<<<<< HEAD
 * [OSDEV-2068](https://opensupplyhub.atlassian.net/browse/OSDEV-2068) - Enabled users to download their own data without impacting free & purchased data-download allowances. Introduced `is_same_contributor` field in the GET `/api/facilities-downloads` response.
-=======
-* *Describe code/API changes here.*
->>>>>>> 92d91f9d
 
 ### Architecture/Environment changes
 * *Describe architecture/environment changes here.*
 
 ### Bugfix
-<<<<<<< HEAD
-* *Describe bugfix here.*
-=======
 * Enhanced the `./src/anon-tools/do_restore.sh` script to use more precise filtering when looking up the bastion host, improving reliability and reducing potential for incorrect host selection. The *bastion* filter now ensures that only an instance tagged with both the correct environment and the specific "Bastion" name is selected.
 * [OSDEV-2133](https://opensupplyhub.atlassian.net/browse/OSDEV-2133) - Implemented a fix to wrap values in double quotes to ensure correct CSV formatting for Dromo results.
->>>>>>> 92d91f9d
 
 ### What's new
 * *Describe what's new here. The changes that can impact user experience should be listed in this section.*
 
 ### Release instructions
 * Ensure that the following commands are included in the `post_deployment` command:
-<<<<<<< HEAD
   * `migrate`
   * `reindex_database`
-=======
-    * `migrate`
-    * `reindex_database`
->>>>>>> 92d91f9d
 
 
 ## Release 2.10.0
