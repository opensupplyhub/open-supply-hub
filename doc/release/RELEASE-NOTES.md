# Release Notes
All notable changes to this project will be documented in this file.

This project adheres to [Semantic Versioning](http://semver.org/spec/v2.0.0.html). The format is based on the `RELEASE-NOTES-TEMPLATE.md` file.

## Release 1.27.0

## Introduction
* Product name: Open Supply Hub
* Release date: December 28, 2024

### Database changes
#### Migrations:

#### Scheme changes

### Code/API changes

### Architecture/Environment changes

### Bugfix
<<<<<<< HEAD
* [OSDEV-1493](https://opensupplyhub.atlassian.net/browse/OSDEV-1493) - Fixed an issue where the backend sorts countries not by `name` but by their `alpha-2 codes` in `GET /api/v1/moderation-events/` endpoint.
=======
* [OSDEV-1492](https://opensupplyhub.atlassian.net/browse/OSDEV-1492) - Fixed an issue where invalid manually entered dates were not validated on the UI, resulting in API errors with message “The request query is invalid.” on `Moderation Queue` page. Invalid dates are now trimmed and properly handled.
>>>>>>> b77d00f7

### What's new

### Release instructions:
* Ensure that the following commands are included in the `post_deployment` command:
    * `migrate`
    * `reindex_database`


## Release 1.26.0

## Introduction
* Product name: Open Supply Hub
* Release date: December 14, 2024

### Database changes
#### Migrations:
* 0162_update_moderationevent_table_fields.py - This migration updates the ModerationEvent table and its constraints.

#### Scheme changes
* [OSDEV-1158](https://opensupplyhub.atlassian.net/browse/OSDEV-1158) - The following updates to the ModerationEvent table have been made:
    1. Set `uuid` as the primary key.
    2. Make `geocode_result` field optional. It can be blank if lat and lng
    have been provided by user.
    3. Remove redundant `blank=False` and `null=False` constraints, as these are
    the default values for model fields in Django and do not need to be
    explicitly set.
    4. Make `contributor` field non-nullable, as the field should not be left
    empty. It is required to have information about the contributor.
    5. Allow `claim` field to be blank. This change reflects the fact that
    a moderation event may not always be related to a claim, so the field can
    be left empty.

### Code/API changes
* [OSDEV-1453](https://opensupplyhub.atlassian.net/browse/OSDEV-1453) - The `detail` keyword instead of `message` has been applied in error response objects for V1 endpoints.
* [OSDEV-1346](https://opensupplyhub.atlassian.net/browse/OSDEV-1346) - Disabled null values from the response of the OpenSearch. Disabled possible null `os_id`, `claim_id` and `source` from `PATCH /api/v1/moderation-events/{moderation_id}/` response.
* [OSDEV-1410](https://opensupplyhub.atlassian.net/browse/OSDEV-1410) - Introduced a new POST `/api/v1/moderation-events/{moderation_id}/production-locations/` endpoint
* [OSDEV-1449](https://opensupplyhub.atlassian.net/browse/OSDEV-1449) - **Breaking changes** to the following endpoints:
  - GET `v1/moderation-events/`
  - GET `v1/production-locations/`

  **Changes include:**
  - Refactored `sort_by` parameter to improve sorting functionality.
  - Split `search_after` parameter into `search_after_value` and `search_after_id` for better pagination control.

* [OSDEV-1158](https://opensupplyhub.atlassian.net/browse/OSDEV-1158) - The following features and improvements have been made:
    1. Introduced a new POST `/api/v1/production-locations/` endpoint based on the API v1 specification. This endpoint allows the creation of a new moderation event for the production location creation with the given details.
    2. Removed redundant redefinition of paths via the `as_view` method for all the v1 API endpoints since they are already defined via `DefaultRouter`.
* [OSDEV-1468](https://opensupplyhub.atlassian.net/browse/OSDEV-1468) - Limit the `page` parameter to `100` for the GET `/api/facilities/` endpoint. This will help prevent system downtimes, as larger pages (OFFSET) make it harder for the database to retrieve data, especially considering the large amount of data we have.

### Architecture/Environment changes
* [OSDEV-1170](https://opensupplyhub.atlassian.net/browse/OSDEV-1170) - Added the ability to automatically create a dump from the latest shared snapshot of the anonymized database from Production environment for use in the Test and Pre-Prod environments.
* In light of recent instances(on 12/03/2024 UTC and 12/04/2024 UTC) where the current RDS disk storage space limit was reached in Production, the RDS storage size has been increased to `256 GB` in the Production, Test, and Pre-prod environments to accommodate the processing of larger volumes of data. The configurations for the Test and Pre-prod environments have also been updated to maintain parity with the Production environment.

### Bugfix
* [OSDEV-1388](https://opensupplyhub.atlassian.net/browse/OSDEV-1388) - The waiter from boto3 cannot wait more than half an hour so we replaced it with our own.
* It was found that clearing OpenSearch indexes didn’t work properly because the templates weren’t cleared. After updating the index mappings within the index template files, the index template remained unchanged because only the indexes were deleted during deployment, not both the indexes and their templates. This caused conflicts and prevented developers' updates from being applied to the OpenSearch indexes.
This issue has been fixed by adding additional requests to delete the appropriate index templates to the `clear_opensearch.sh.tpl` script, which is triggered when clearing OpenSearch during deployment to any environment.
* [OSDEV-1482](https://opensupplyhub.atlassian.net/browse/OSDEV-1482) - The `GET api/v1/moderation-events/{moderation_id}` endpoint returns a single response instead of an array containing one item.

### What's new
* [OSDEV-1132](https://opensupplyhub.atlassian.net/browse/OSDEV-1132) - Added FE for the "thanks for submitting" screen when user submits production location's data.
* [OSDEV-1373](https://opensupplyhub.atlassian.net/browse/OSDEV-1373) - The tab `Search by Name and Address.` on the Production Location Search screen has been implemented. There are three required properties (name, address, country). The "Search" button becomes clickable after filling out inputs, creates a link with parameters, and allows users to proceed to the results screen.
* [OSDEV-1175](https://opensupplyhub.atlassian.net/browse/OSDEV-1175) - New Moderation Queue Page was integrated with `GET api/v1/moderation-events/` endpoint that include pagination, sorting and filtering.

### Release instructions:
* Ensure that the following commands are included in the `post_deployment` command:
    * `migrate`
    * `reindex_database`
* Run `[Release] Deploy` pipeline for the target environment with the flag `Clear custom OpenSearch indexes and templates` set to true - to refresh the index mappings for the `production-locations` and `moderation-events` indexes after fixing the process of clearing the custom OpenSearch indexes.


## Release 1.25.0

## Introduction
* Product name: Open Supply Hub
* Release date: November 30, 2024

### Database changes
#### Migrations:
* 0159_alter_status_of_moderation_events_table.py - This migration alters status of api_moderationevent table.
* 0160_allow_null_parsing_errors_in_facilitylist.py - This migration allows empty parsing_errors in api_facilitylist.
* 0161_create_disable_list_uploading_switch.py - This migration creates disable_list_uploading switch in the Django admin panel and record in the waffle_switch table.

#### Scheme changes
* [OSDEV-1346](https://opensupplyhub.atlassian.net/browse/OSDEV-1346) - Alter status options for api_moderationevent table.
* [OSDEV-1411](https://opensupplyhub.atlassian.net/browse/OSDEV-1411) - Allows empty parsing_errors in api_facilitylist.

### Code/API changes
* [OSDEV-1346](https://opensupplyhub.atlassian.net/browse/OSDEV-1346) - Create GET request for `v1/moderation-events` endpoint.
* [OSDEV-1429](https://opensupplyhub.atlassian.net/browse/OSDEV-1429) - The list upload switcher has been created to disable the `Submit` button on the List Contribute page through the Switch page in the Django admin panel during the release process. Implemented a check on the list upload endpoint.
* [OSDEV-1332](https://opensupplyhub.atlassian.net/browse/OSDEV-1332) - Introduced new `PATCH api/v1/moderation-events/{moderation_id}` endpoint
to modify moderation event `status`.
* [OSDEV-1347](https://opensupplyhub.atlassian.net/browse/OSDEV-1347) - Create GET request for `v1/moderation-events/{moderation_id}` endpoint.
* Update `/v1/production-locations/{os_id}` endpoint to return a single object instead of multiple objects. Also, add unit tests for the `ProductionLocationsViewSet`.
* The RDS instance has been upgraded as follows: for `production` and `preprod`, it is now `db.m6in.8xlarge`, and for `test`, it has been upgraded to `db.t3.xlarge`.
* [OSDEV-1467](https://opensupplyhub.atlassian.net/browse/OSDEV-1467) - Implemented disabling endpoint `POST /api/facilities/` during the release process. It is raising an error message with status code 503.

### Architecture/Environment changes
* Increased the memory for the Dedupe Hub instance from 8GB to 12GB in the `production` and `pre-prod` environments to reduce the risk of container overload and minimize the need for reindexing in the future.

### Bugfix
* [OSDEV-1448](https://opensupplyhub.atlassian.net/browse/OSDEV-1448) - The map on the production location’s profile and the production location marker have been fixed. Improved the handling of SQL query parameters for better execution accuracy.
* [OSDEV-1411](https://opensupplyhub.atlassian.net/browse/OSDEV-1411) - Django Admin: Fixed an issue when updating the facility list with an empty array in the `parsing errors` field.

### Release instructions:
* Ensure that the following commands are included in the `post_deployment` command:
    * `migrate`
    * `reindex_database`


## Release 1.24.0

## Introduction
* Product name: Open Supply Hub
* Release date: November 16, 2024

### Code/API changes
* [OSDEV-1335](https://opensupplyhub.atlassian.net/browse/OSDEV-1335) - Explicitly set the number of shards and the number of replicas for the "production locations" and "moderation events" OpenSearch indexes. Based on the OpenSearch documentation, a storage size of 10–30 GB is preferred for workloads that prioritize low search latency. Additionally, having too many small shards can unnecessarily exhaust memory by storing excessive metadata. Currently, the "production locations" index utilizes 651.9 MB, including replicas, while the "moderation events" index is empty. This indicates that one shard and one replica should be sufficient for the "production locations" and "moderation events" indexes.
* Moved all the files related to the OpenSearch service to the existing `src/django/api/services/opensearch` folder within the `api` app of the Django application. This should make it easier to navigate through the files and clarify the location of all OpenSearch service-related files in one place within the `api` app in Django.

### Architecture/Environment changes
* The OpenSearch version has been increased to 2.15.
* [OSDEV-1335](https://opensupplyhub.atlassian.net/browse/OSDEV-1335) - The new "moderation events" Logstash pipeline has been configured and implemented to collect moderation event data from the current PostgreSQL database and save it to OpenSearch. This setup allows for fast searches on the moderation events data.
* [OSDEV-1387](https://opensupplyhub.atlassian.net/browse/OSDEV-1387) - The SQL query for generating tiles from PostgreSQL+PostGIS has been reimplemented to avoid using the JOIN + GROUP BY clause. This change reduces the number of subqueries and their asymptotic complexity. Additionally, an option to set an upper limit on facility counts in the 'count' clause has been introduced, capped at 100, which doubles the query's performance. Throttling has been removed for tile generation endpoints.
* [OSDEV-1171](https://opensupplyhub.atlassian.net/browse/OSDEV-1171) - RDS instances for `staging` and `test` have beed decreased to `db.t3.large`
* Playwright has been introduced as the main framework for end-to-end testing:
    * Added a new Playwright testing service to the Docker configuration
    * Implemented initial test cases to verify core functionality
    * Integrated Playwright tests into the CI pipeline via GitHub Actions
    * Added necessary configuration files and dependencies for the e2e testing project
* The RDS instance for `production` has been upgraded to `db.m6in.4xlarge` and configured to operate in a single Availability Zone.

### Bugfix
* [OSDEV-1335](https://opensupplyhub.atlassian.net/browse/OSDEV-1335) - Fixed the assertion in the test for the `country.rb` filter of the "production locations" Logstash pipeline. The main issue was with the evaluation of statements in the Ruby block. Since only the last statement is evaluated in a Ruby block, all the checks were grouped into one chain of logical statements and returned as a `result` variable at the end.

### What's new
* [OSDEV-1116](https://opensupplyhub.atlassian.net/browse/OSDEV-1116) - A new Contribution Record Page has been developed to enable quick identification and moderation of contributions. This page includes two main sections: Moderation Event Data and Potential Matches, along with a set of buttons designed to facilitate the moderation process.
* [OSDEV-1120](https://opensupplyhub.atlassian.net/browse/OSDEV-1120) - A new Moderation Queue Dashboard page has been introduced, featuring three essential components:
    * Moderation Events Table: Allows users to view and manage moderation events more effectively.
    * Filtering Options: Multiple filter fields enable users to customize the displayed events based on different criteria, making it easier to find specific events.
    * Download Excel Button: Provides the ability to export the list of displayed moderation events as an XLSX file for offline analysis and record-keeping.

### Release instructions:
* The following steps should be completed while deploying to Staging or Production:
    1. Run the `[Release] Deploy` pipeline for these environments with the flag 'Clear OpenSearch indexes' set to true. This will allow Logstash to refill OpenSearch since the OpenSearch instance will be recreated due to the version increase. It is also necessary due to changes in the OpenSearch index settings.
    2. Open the triggered `Deploy to AWS` workflow and ensure that the `apply` job is completed. **Right after** finishing the `apply` job, follow these instructions, which should be the last steps in setting up the recreated OpenSearch instance:
        - Copy the ARN of the `terraform_ci` user from the AWS IAM console.
            - Navigate to the AWS console's search input, type "IAM", and open the IAM console.
            - In the IAM console, find and click on the "Users" tab.
            - In the list of available users, locate the `terraform_ci` user, click on it, and on that page, you will find its ARN.
        - After copying this value, go to the AWS OpenSearch console in the same way you accessed the IAM console.
        - Open the available domains and locate the domain for the corresponding environment. Open it, then navigate to the security configuration and click "Edit".
        - Find the section titled "Fine-grained access control", and under this section, you will find an "IAM ARN" input field. Paste the copied ARN into this field and save the changes. It may take several minutes to apply. Make sure that the "Configuration change status" field has green status.
    3. Then, return to the running `Deploy to AWS` workflow and ensure that the logs for `clear_opensearch` job do not contain errors related to access for deleting the OpenSearch index or lock files in EFS storage. In case of **an access error**, simply rerun the `Deploy to AWS` workflow manually from the appropriate release Git tag.


## Release 1.23.0

## Introduction
* Product name: Open Supply Hub
* Release date: November 02, 2024

### Database changes
#### Migrations:
* 0158_create_moderation_events_table.py - This migration creates api_moderationevent table for Moderation Queue.

#### Scheme changes
* [OSDEV-1229](https://opensupplyhub.atlassian.net/browse/OSDEV-1229) - Created Moderation Events Postgres table to track moderation events in the database.

### Code/API changes
* Throttling has been introduced for tiles/* endpoints, limiting requests to 300 per minute.
* [OSDEV-1328](https://opensupplyhub.atlassian.net/browse/OSDEV-1328) The OpenSearch tokenizer has been changed to `lowercase` to get better search results when querying the GET /v1/production-locations/ endpoint.

### Architecture/Environment changes
* Resource allocation has been optimized for the staging environment. The number of ECS tasks for the Django app has been reduced from 6 to 4, while maintaining system stability.

### Release instructions:
* Ensure that the following commands are included in the `post_deployment` command:
    * `migrate`
* Run `[Release] Deploy` pipeline for an existing environment with the flag 'Clear OpenSearch indexes' set to true - to let the tokenizer parse full text into words with new configurations.


## Release 1.22.0

## Introduction
* Product name: Open Supply Hub
* Release date: October 19, 2024

### Database changes
#### Migrations:
* 0156_introduce_list_level_parsing_errors - This migration introduces the parsing_errors field for the FacilityList model to collect list-level and internal errors logged during the background parsing of the list.
* 0157_delete_endpoint_switcher_for_list_uploads - This migration deletes the `use_old_upload_list_endpoint` switcher that was necessary to toggle between the old and new list upload endpoints.

#### Scheme changes
* [OSDEV-1039](https://opensupplyhub.atlassian.net/browse/OSDEV-1039) - Since the `use_old_upload_list_endpoint` switcher is no longer necessary for the list upload, it has been deleted from the DB. Additionally, the `parsing_errors` field has been added to the FacilityList model.

### Code/API changes
* [OSDEV-1102](https://opensupplyhub.atlassian.net/browse/OSDEV-1102) - API. Propagate production location updates to OpenSearch data source via refreshing `updated_at` field in `api_facility` table. Triggered updated_at field in such actions: transfer to alternate facility, claim facility, approve, reject and deny claim, claim details, merge facilities, match facility (promote, split).
* [OSDEV-1039](https://opensupplyhub.atlassian.net/browse/OSDEV-1039) - Deleted the `facility_list_items.json` fixture from the Django app since it is no longer needed, having been replaced with real CSV files. Additionally, other important changes have been implemented in the Django app and deployment:
    * Adjusted all code that used the `facility_list_items.json` fixture and removed the unused matching logic from the Django app, as it is no longer necessary and was connected to that fixture.
    * Updated the reset database step in the `restore_database` job of the Deploy to AWS GitHub workflow to upload CSV location list files to S3 for parsing during the DB reset.

### Architecture/Environment changes
* [OSDEV-1325](https://opensupplyhub.atlassian.net/browse/OSDEV-1325)
  * __Deploy to AWS__ pipeline will init from __[Release] Deploy__ pipeline and get deployment parameters, such as cleaning OpenSearch indexes, by trigger.
* [OSDEV-1372](https://opensupplyhub.atlassian.net/browse/OSDEV-1372)
  * Changed the base image in the Django app Dockerfile to use a Debian 11 instead of Debian 10 as the PostgreSQL 13 repository support for Debian 10 has been ended.
  * Always build a docker image for the amd64 platform so that the image in the local environment fully corresponds to the one in production.
* [OSDEV-1172](https://opensupplyhub.atlassian.net/browse/OSDEV-1172)
  * Added the ability to restore a database from a snapshot.
* [OSDEV-1388](https://opensupplyhub.atlassian.net/browse/OSDEV-1388)
  * Increased timeout to wait for copying anonymized shared snapshot.

### Bugfix
* Fixed a bug related to environment variable management:
    * Removed the `py_environment` Terraform variable, as it appeared to be a duplicate of the `environment` variable.
    * Passed the correct environment values to the ECS task definition for the Django containers in all environments, especially in the Preprod and Development environments, to avoid misunderstandings and incorrect interpretations of the values previously passed via `py_environment`.
    * Introduced a *Local* environment specifically for local development to avoid duplicating variable values with the AWS-hosted *Development* environment.
* [OSDEV-1039](https://opensupplyhub.atlassian.net/browse/OSDEV-1039) - Made the list parsing asynchronous and increased the list upload limit to 10,000 facilities per list to reduce manual work for moderators when they split large lists into smaller ones. The following architectural and code changes have been made:
    1. Renamed the previously copied `api/facility-lists/createlist` POST endpoint to the `api/facility-lists` POST endpoint. Deleted the old implementation of the `api/facility-lists` POST endpoint along with the `use_old_upload_list_endpoint` switcher that was necessary to toggle between the old and new list upload endpoints.
    2. Removed the triggering of ContriCleaner from the `api/facility-lists` POST endpoint and moved it to the async parse AWS batch job to reduce the load on the endpoint. Introduced a `parsing_errors` field for the FacilityList model to collect list-level and internal errors logged during the background parsing of the list.
    3. Established a connection between the EC2 instance within the AWS batch job and the S3 bucket where all the uploaded list files are saved. This is necessary because the parse job retrieves a particular list from the S3 bucket via Django.
    4. Deleted redundant code from the previous implementation of the list item parsing.
    5. Adjusted Django, ContriCleaner, and integration tests. Regarding integration tests, the `facility_list_items.json` fixture was converted to concrete CSV lists, which were connected to the `facility_lists.json` fixture to upload them to the DB while creating the test DB for the integration tests. This is necessary because the parsing function that triggers ContriCleaner can only work with real files, not facility list items as it did previously.
    6. Refactored the ContributeForm component in the front-end app.
    7. The list page has been adjusted to work with asynchronous parsing, and a new dialog window has been added to notify users about the list parsing process, indicating that they need to wait.
    8. Introduced a UI to display list parsing errors on the list page after the page refresh.

### What's new
* [OSDEV-1127](https://opensupplyhub.atlassian.net/browse/OSDEV-1127) - It was implemented the Production Location Search screen that has two tabs: "Search by OS ID" and "Search by Name and Address." Each tab adds a query parameter (`?tab=os-id` and `?tab=name-address`) to the URL when active, allowing for redirection to the selected tab. On the "Search by OS ID" tab, users see an input field where they can enter an OS ID. After entering the full OS ID (15 characters), the "Search By ID" button becomes clickable, allowing users to proceed to the results screen. There are two possible outcomes:
    * Successful Search: If the search is successful, the results screen displays information about the production location, including its name, OS ID, previous OS ID (If they exist), address, and country name. Users can then choose to either return to the search by name and address or add data and claim the location.
    * Unsuccessful Search: If the search is unsuccessful, an explanation is provided, along with two options: return to the search by name and address or search for another OS ID.

    Each results screen also includes a "Back to ID search" button at the top.

### Release instructions:
* Before deploying to an existing environment, clear OpenSearch to ensure it can receive any missed changes and properly start the update process.
* Ensure that the `migrate` command is included in the `post_deployment` command.


## Release 1.21.0

## Introduction
* Product name: Open Supply Hub
* Release date: September 21, 2024

### Code/API changes
* [OSDEV-1126](https://opensupplyhub.atlassian.net/browse/OSDEV-1126) - Added the `historical_os_id` field to the response from the `v1/production-locations` endpoint if the searched production location contains this data. Modified the search query for `os_id` so that the search is conducted in both the `os_id` and `historical_os_id` fields in the OpenSearch production-locations index.
To make this possible, the `sync_production_locations.sql` script, which generates data for the production-locations index, was modified to include the selection of `historical_os_id_value` from the `api_facilityalias` table.
Additionally, a `historical_os_id` filter was added to the `sync_production_locations.conf`, ensuring that the `historical_os_id` is included in the index document only when the `historical_os_id_value` is not empty.

### Architecture/Environment changes
* [OSDEV-1177](https://opensupplyhub.atlassian.net/browse/OSDEV-1177)
  * Improved OpenSearch indexes cleanup step in the `Deploy to AWS` and `DB - Apply Anonymized DB` pipelines to use script templates so that changes can be made in one place rather than in each pipeline separately
  * Stop/start Logstash and clearing OpenSearch indexes moved to separate jobs of `Deploy to AWS` and `DB - Apply Anonymized DB` pipelines.
  * Stop/start Logstash and clearing OpenSearch indexes now runs on ubuntu-latest runner.
  * The automated deployment to AWS after creating tags for `sandbox` and `production` was temporarily prevented (until the implementation of [OSDEV-1325](https://opensupplyhub.atlassian.net/browse/OSDEV-1325)).

### Bugfix
* [OSDEV-1177](https://opensupplyhub.atlassian.net/browse/OSDEV-1177) - The following changes have been made:
    * Removed the if clause in the DB. Apply the Anonymized DB workflow to activate stopping Logstash.
    * Corrected grammar mistakes in the description of the job steps for stopping Logstash and clearing OpenSearch for the `DB - Apply Anonymized DB` and `Deploy to AWS` GitHub workflows.

### What's new
* [OSDEV-1225](https://opensupplyhub.atlassian.net/browse/OSDEV-1225) - The auto email responses for `Approved` and `Rejected` statuses have been updated to improve user experience. A user receives an email updating them on the status of their list and the next steps they need to take.

### Release instructions:
* Ensure that the following commands are included in the `post_deployment` command:
    * `migrate`
* After running the `Release [Deploy]` workflow for both the `sandbox` and `production` environments, the responsible person must manually run the `Deploy to AWS` workflow, ensuring that the `Clear OpenSearch indexes` option is checked for each environment.
Note: This instruction updates item 3 of the ['Release to Production and Sandbox'](https://github.com/opensupplyhub/open-supply-hub/blob/main/doc/release/RELEASE-PROTOCOL.md#release-to-production-and-sandbox) section of the RELEASE-PROTOCOL.


## Release 1.20.0

## Introduction
* Product name: Open Supply Hub
* Release date: September 7, 2024

### Database changes
#### Migrations:
* 0155_remove_verification_method_column_from_facility_claim - This migration replaces the old `index_approved_claim` function with a new one that does not index the `verification_method` and `phone_number` fields. Additionally, it removes the `verification_method` and `phone_number` fields from the FacilityClaim model and the respective history table.

#### Scheme changes
* [OSDEV-1092](https://opensupplyhub.atlassian.net/browse/OSDEV-1092) - Since the `verification_method` and `phone_number` fields are no longer necessary for the claim form and aren't used anywhere in the codebase, they have been deleted from the FacilityClaim model and the respective history table.

### Code/API changes
* [OSDEV-1045](https://opensupplyhub.atlassian.net/browse/OSDEV-1045) - Added flag `highlightBackground` to the DashboardFacilityCard component to highlight background for claimed facilities only on the Merge moderation screen. Added the `get_is_claimed` method to the `FacilityIndexDetailsSerializer` that returns a boolean value depending on whether the facility has an approved claim or not.
* [OSDEV-1167](https://opensupplyhub.atlassian.net/browse/OSDEV-1167) - Search. Update field names in Open Search. The following parameter/field names in the API schema for GET api/v1/production-locations has been changed:
    - `name_local` -> `local_name`
    - `url` -> `business_url`
    - `lon` -> `lng`
* [OSDEV-1025](https://opensupplyhub.atlassian.net/browse/OSDEV-1025) - Added the `get_is_claimed` method to the `FacilityMatchSerializer` that returns a boolean value depending on whether the matched facility has an approved claim or not.
* [OSDEV-1092](https://opensupplyhub.atlassian.net/browse/OSDEV-1092) - Modified the serialized output of the `FacilityClaimDetailsSerializer`:
    * Removed the `verification_method` and `phone_number` fields.
    * Added `facility_website`, `sector`, `facility_workers_count`, and `facility_name_native_language`.
* [OSDEV-1101](https://opensupplyhub.atlassian.net/browse/OSDEV-1101) - API v1/production-locations. Extend the country object to include alpha-3 code, numeric code, and country name.

### Architecture/Environment changes
* [OSDEV-1153](https://opensupplyhub.atlassian.net/browse/OSDEV-1153) - Created integration tests for the OpenSearch and for new `/api/v1/production-locations/` API endpoint.
* [OSDEV-1177](https://opensupplyhub.atlassian.net/browse/OSDEV-1177) - Implemented clearing OpenSearch and stopping Logstash during Postgres DB restore/reset in pre-prod/test/dev environments to freshly populate OpenSearch with data from the restored or reset Postgres DB.

### What's new
* [OSDEV-1045](https://opensupplyhub.atlassian.net/browse/OSDEV-1045) - The color of the facility panel for claimed facilities in the Merge moderation screen has been changed to green.
* [OSDEV-1025](https://opensupplyhub.atlassian.net/browse/OSDEV-1025) - Added the claim badge to the facility details on the C/R moderation screen when the facility has an approved claim.
* [OSDEV-1092](https://opensupplyhub.atlassian.net/browse/OSDEV-1092) - On the Facility Claims Details page, fields have been updated to show only those that could be uploaded as part of the claim form:
    * Removed deprecated fields: Phone Number, Company Name, Facility Parent Company / Supplier Group, Facility Description, and Verification Method.
    * Added new fields: Sector(s), Production Location's Website, Number of Workers, and Local Language Name.
    * Renamed fields:
        * 'Facility' to 'Location Name',
        * 'Claim Contributor' to 'Claimant Account',
        * 'Job Title' to 'Claimant Title',
        * 'Email' to 'Account Email',
        * 'Website' to 'Claimant's Website',
        * 'LinkedIn Profile' to 'Production Location's LinkedIn'.

### Release instructions:
* Before deploying to an existing environment, manually delete the related EFS storage, OpenSearch domain, and stop all tasks of the Logstash service in the appropriate ECS cluster. This is necessary to apply the new mapping for the production-locations OpenSearch index.

* Ensure that the following commands are included in the `post_deployment` command:
    * `migrate`
    * `index_facilities_new`


## Release 1.19.0

## Introduction
* Product name: Open Supply Hub
* Release date: August 24, 2024

### Code/API changes
* [OSDEV-1006](https://opensupplyhub.atlassian.net/browse/OSDEV-1006) - Create new "api/v1/production-locations" endpoint.
* [OSDEV-633](https://opensupplyhub.atlassian.net/browse/OSDEV-633) - Modified the `sectors` endpoint to return either a list of sectors or sectors grouped by their sector groups, depending on the query parameters passed to the request. Possible parameters include:
    * `embed` (optional): If present, returns a flat list of sectors submitted by a specific contributor.
    * `contributor` (optional): If embed is provided, this parameter must be included to filter sectors submitted by a specific contributor.
    * `grouped` (optional): If present, returns sectors grouped by their sector groups.
* [OSDEV-1184](https://opensupplyhub.atlassian.net/browse/OSDEV-1184) - Handle validation errors for size, sort_by and order_by parameters of "api/v1/production-locations" endpoint.
* [OSDEV-982](https://opensupplyhub.atlassian.net/browse/OSDEV-982) - Search, API. Add OS ID query parameter to v1/production-locations. Implement "api/v1/production-locations/{os_id}" endpoint.
* [OSDEV-1103](https://opensupplyhub.atlassian.net/browse/OSDEV-1103) - Enabled accent-insensitive search for `name` and `address` fields of production location by designing the index mapping to do ASCII folding for search tokens. Additionally, there were changed query_type for the `name` and `name_local` fields from `terms` to `match`.

### Architecture/Environment changes
* [OSDEV-1165](https://opensupplyhub.atlassian.net/browse/OSDEV-1165) - Updated the release protocol to include information about quick fixes and how to perform them. Additionally, updated the GitFlow diagram to visually depict this process.
* Updated the `RELEASE-PROTOCOL.md` file to include information about OpenSearch and Logstash, stating that their functionality should also be checked after deployment.
* [OSDEV-1169](https://opensupplyhub.atlassian.net/browse/OSDEV-1169) - Activated deployment database-anonymizer to production.
* [OSDEV-1197](https://opensupplyhub.atlassian.net/browse/OSDEV-1197) - Upgrade Kafka tools to version 3.8.0

### Bugfix
* [OSDEV-1048](https://opensupplyhub.atlassian.net/browse/OSDEV-1048) - Fixed error "User Cannot read properties of undefined (reading 'length')".
* [OSDEV-1180](https://opensupplyhub.atlassian.net/browse/OSDEV-1180) - Introduced a 10,000-download limit check on the api/facilities-downloads API endpoint to prevent non-API users from downloading more than 10,000 production locations.
* [OSDEV-1178](https://opensupplyhub.atlassian.net/browse/OSDEV-1178) - Added null check for claimStatuses array that fixes JS error on Dashboard/Facility Claims page.

### What's new
* [OSDEV-633](https://opensupplyhub.atlassian.net/browse/OSDEV-633) - Added a nested select to the Sectors filter. The main selection is the group name of related sectors. By pressing the header, a user can select all related sectors from this group. To view the list of related sectors, it's necessary to press the "carrot" icon next to the group heading. This action allows a user to choose a single sector from the grouped list. Additionally, entering text into the search filter displays only the filtered sectors within the opened groups.

### Release instructions:
* Before deploying to an existing environment, manually delete the related EFS storage, OpenSearch domain, and stop all tasks of the Logstash service in the appropriate ECS cluster. This is necessary to apply the new mapping for the production-locations OpenSearch index.


## Release 1.18.0

## Introduction
* Product name: Open Supply Hub
* Release date: August 10, 2024

### Database changes
#### Migrations:
* 0152_delete_tilecache_and_dynamicsetting - removed unused `api_tilecache` and `api_dynamicsetting` tables.
* 0153_add_sector_group_table - creates the `SectorGroup` model and populates it with the sector groups names.
* 0154_associate_sectors_with_groups - associates sectors with sector groups.

#### Scheme changes
* [OSDEV-1142](https://opensupplyhub.atlassian.net/browse/OSDEV-1142) - Technical Debt. Remove unused `api_tilecache` and `api_dynamicsetting` tables. Migration has been created, removed related data in the code base.
* [OSDEV-360](https://opensupplyhub.atlassian.net/browse/OSDEV-360) - The following changes have been implemented:
    * A new table, `api_sectorgroup`, has been introduced and populated with sector group names.
    * A new field named `groups` has been added to the `Sector` model to establish a many-to-many relationship between the `api_sector` and the `api_sectorgroup` tables.

### Code/API changes
* [OSDEV-1005](https://opensupplyhub.atlassian.net/browse/OSDEV-1005) - Disconnect location deletion propagation to the OpenSearch cluster while the Django tests are running, as it is outside the scope of Django unit testing.

### Architecture/Environment changes
* [OSDEV-1005](https://opensupplyhub.atlassian.net/browse/OSDEV-1005) - Enable deployment of the Logstash and OpenSearch infra to AWS environments.
* [OSDEV-1156](https://opensupplyhub.atlassian.net/browse/OSDEV-1156) - The following changes have been made:
    * Defined memory and CPU configurations for Logstash and instance types for OpenSearch in each AWS environment. The memory and CPU configurations for Logstash have been set uniformly across all environments. After an investigation, it was found that the minimally sufficient requirements are 0.25 CPU and 2 GB of memory for proper Logstash operation, even with the production database. [This documentation](https://www.elastic.co/guide/en/logstash/current/jvm-settings.html) about JVM settings in the Logstash app was used to determine the appropriate resource settings. Regarding OpenSearch, the least powerful instance type was used for the Dev, Staging, and Test environments since high OpenSearch performance is not required there. For the Prod and Pre-prod environments, the minimally recommended general-purpose instance type, `m6g.large.search`, was selected. Research showed that it can process document deletions in 0.04 seconds, which is relatively fast compared to the 0.1-0.2 seconds on the `t3.small.search` instance type used for Dev, Staging, and Test. This decision was based on [this AWS Blog article](https://aws.amazon.com/blogs/aws-cloud-financial-management/better-together-graviton-2-and-gp3-with-amazon-opensearch-service/).
    * The OpenSearch instance type was parameterized.
    * The JVM direct memory consumption in the Logstash app was decreased to 512 MB to fit into two gigabytes of memory, which is the maximum available for 0.25 CPU. Total memory usage was calculated based on the formula in [this section](https://www.elastic.co/guide/en/logstash/current/jvm-settings.html#memory-size-calculation) of the Logstash JVM settings documentation.
* Updated the OpenSearch domain name to the environment-dependent Terraform (TF) local variable in the resources of the OpenSearch access policy. Utilized the `aws_opensearch_domain_policy` resource since the `access_policies` parameter on `aws_opensearch_domain` does not validate the policy correctly after its updates. See [the discussion on GitHub](https://github.com/hashicorp/terraform-provider-aws/issues/26433).

### Bugfix
* Ensure that the OpenSearch domain name is unique for each environment to avoid conflicts when provisioning domains across different environments.
* [OSDEV-1176](https://opensupplyhub.atlassian.net/browse/OSDEV-1176) - Fixed a spelling mistake in the label for the password field on the LogIn page. After the fix, the label reads "Password".
* [OSDEV-1178](https://opensupplyhub.atlassian.net/browse/OSDEV-1178) - Fixed error "Something went wrong" error after clicking on Dashboard -> View Facility Claims.

### What's new
* [OSDEV-1144](https://opensupplyhub.atlassian.net/browse/OSDEV-1144) - Claims emails. Updated text for approval, revocation, and denial emails.
* [OSDEV-360](https://opensupplyhub.atlassian.net/browse/OSDEV-360) - On the admin dashboard, functionality has been added to allow Admins to add, remove, or modify sector groups. In the `Sectors` tab, Admins can now adjust the related sector groups for each sector. Each sector must be associated with at least one group.
* [OSDEV-1005](https://opensupplyhub.atlassian.net/browse/OSDEV-1005) - Implement the propagation of production location deletions from the PostgreSQL database to the OpenSearch cluster. After this fix, the locations that were deleted will be excluded from the response of the `v1/production-location` GET API endpoint.

### Release instructions:
* Ensure that the following commands are included in the `post_deployment` command:
    * `migrate`


## Release 1.17.0

## Introduction
* Product name: Open Supply Hub
* Release date: July 27, 2024

### Database changes
#### Migrations:
* 0151_replace_index_number_of_workers - replace function `index_number_of_workers` to use one source of truth for both`number_of_workers` & `extended_fields`.

#### Scheme changes
* *Describe scheme changes here.*

### Code/API changes
* *Describe code/API changes here.*

### Architecture/Environment changes
* *Describe architecture/environment changes here.*

### Bugfix
* [OSDEV-1145](https://opensupplyhub.atlassian.net/browse/OSDEV-1145) - Error message appearing as red dot with no context. Error display has been fixed. Simplified displaying logic of errors. Changed error property type.
* [OSDEV-576](https://opensupplyhub.atlassian.net/browse/OSDEV-576) - Implemented one source of truth to Search query source & Production Location Details page source for field `number_of_workers`.
* [OSDEV-1146](https://opensupplyhub.atlassian.net/browse/OSDEV-1146) - Fixed issue with missed header & data for Claim Decision column while downloaded Facility Claims data in xlsx format.

### What's new
* [OSDEV-1090](https://opensupplyhub.atlassian.net/browse/OSDEV-1090) - Claims. Remove extra product type field on Claimed Facility Details page.
* [OSDEV-273](https://opensupplyhub.atlassian.net/browse/OSDEV-273) - Facility Claims. Implement filtering by Country and Status. Set 'pending' claim status as a default filter.
* [OSDEV-1083](https://opensupplyhub.atlassian.net/browse/OSDEV-1083) - Implemented a 'toggle password visibility' feature in the login, registration, reset password and user profile forms.
* The legacy `_template` API endpoint was disabled via the configuration file in favor of the new `_index_template` API endpoint, since the composable index template is used for OpenSearch. The `legacy_template` was set to `false` to start using the defined composable index template in the `production_locations.json` file. This change is necessary to avoid omitting the `production_locations.json` index template for the `production-locations` index defined in the Logstash app and to enforce the OpenSearch cluster to use the explicit mapping for the `production-locations` index.

### Release instructions:
* Ensure that the following commands are included in the `post_deployment` command:
    * `migrate`
    * `index_facilities_new`


## Release 1.16.0

## Introduction
* Product name: Open Supply Hub
* Release date: July 13, 2024

### Database changes
#### Migrations:
* *Describe migrations here.*

#### Scheme changes
* *Describe scheme changes here.*

### Code/API changes
* [OSDEV-1100](https://opensupplyhub.atlassian.net/browse/OSDEV-1100) - Replaced all mentions of "facility" and "facilities" with the new production location naming in the Logstash app. Renamed `location` field in the production locations index to `coordinates`.
* [OSDEV-705](https://opensupplyhub.atlassian.net/browse/OSDEV-705) - Created an additional `RowCoordinatesSerializer` in the ContriCleaner to handle coordinate values ("lat" and "lng"). Moved the conversion of "lat" and "lng" into float point numbers from `FacilityListViewSet` to this serializer.
* Introduced a general format for all Python logs by updating the Django `LOGGING` constant. Disabled propagation for the `django` logger to the `root` logger to avoid log duplication. Removed unnecessary calls to the `basicConfig` method since only the configuration defined in the `LOGGING` constant in the settings.py file is considered valid by the current Django app.

### Architecture/Environment changes
* *Describe architecture/environment changes here.*

### Bugfix
* [OSDEV-705](https://opensupplyhub.atlassian.net/browse/OSDEV-705) - Fixed the error “could not convert string to float” that occurred when a list contained columns for “lat” and “lng” and only some of the rows in these columns had data. As a result, rows are processed regardless of whether the values for “lat” and “lng” are present and valid, invalid, or empty.

### What's new
* [OSDEV-981](https://opensupplyhub.atlassian.net/browse/OSDEV-981) Reporting. History of contributor uploads. Created a new report with details about the contributor:
    * including name, ID, contributor type;
    * first upload, including date of the first upload and time since the first upload in days;
    * most recent (or “last”) upload, including date of the last upload and time since the last upload in days;
    * total (or “lifetime”) uploads and a calculation for uploads per year (= lifetime uploads = total uploads / (current year - first upload year); if “first upload year” = “current year”, then use 1 in denominator). This data is ordered based on the “date of last upload” column so that contributors who have recently contributed data are at the top of the report.
* [OSDEV-1105](https://opensupplyhub.atlassian.net/browse/OSDEV-1105) - Contribution. Allow commas in list name and update error message.
* [OSDEV-272](https://opensupplyhub.atlassian.net/browse/OSDEV-272) - Facility Claims Page. Implement ascending/descending and alphabetic sort on FE. Applied proper sorting for lower case/upper case/accented strings.
* [OSDEV-1036](https://opensupplyhub.atlassian.net/browse/OSDEV-1036) - Claims. Add a sortable "claim decision" column to claims admin page.
* [OSDEV-1053](https://opensupplyhub.atlassian.net/browse/OSDEV-1053) - Updated email notification about the claim submission.

### Release instructions:
* *Provide release instructions here.*


## Release 1.15.0

## Introduction
* Product name: Open Supply Hub
* Release date: June 29, 2024

### Database changes
#### Migrations:
* 0150_introduce_function_formatting_number_to_percent - adds add_percent_to_number to DB and drop
drop_calc_column_func.

### Code/API changes
* [OSDEV-1004](https://opensupplyhub.atlassian.net/browse/OSDEV-1004) - The following changes have been made to the Logstash and OpenSearch services:
    * Prepared the SQL script to collect all the necessary data for the `v1/facilities` API endpoint according to the new API specification. Agreed upon and established a prioritization scale for gathering data related to the name, address, sector, parent_company, product_type, facility_type, processing_type, number_of_workers and location fields as follows:
        * Data from the approved claim.
        * Promoted matches (considered as promoted facility list items).
        * The most recently contributed data.
    * For the country field, the same prioritization scale has been utilized except for 'Data from the approved claims' because the claimant cannot update the country in any way.
    * Introduced a new set of Ruby scripts to filter and reorganize the incoming data at the Logstash app level, avoiding complex database queries that could lead to high database load.
    * Updated the `facilities` index template for OpenSearch to define how new fields within the facility documents are stored and indexed by OpenSearch.
    * Set up the main Logstash pipeline to run every 15 minutes.
    * Introduced ingress and egress rules for the Opensearch and Logstash.
    * Parameterized database credentials for the logstash configs input.
    * Parameterized OpenSearch domain for the logstash configs output.
    * Specified the ARN of an IAM role to be used as the master user for the OpenSearch domain.
    * Set EFS access point permissions for logstash:root user.
    * Utilized environment variables to disable authentication for OpenSearch during local development, as the authentication isn't necessary.

    All changes have been made to meet the API specification requirements for `v1/facilities` API endpoint as closely as possible.

### Architecture/Environment changes
* For the job `clean_ecr_repositories` of Destroy Environment action, it was added a new line to the script responsible for deleting ECR repositories, specifically targeting the `opensupplyhub-logstash` repository.
* The `reindex_database` and `index_facilities_new` commands have been removed from the `post_deployment` command.

### Bugfix
* [OSDEV-1098](https://opensupplyhub.atlassian.net/browse/OSDEV-1098) Reporting. A columns values in the report "Contributor type by %" are not cumulative. The SQL for the report has been rewritten in such a way that first calculates the monthly counts, then computes the cumulative counts for each month, and finally applies the add_percent_to_number function to get the desired percentages. This gives us the accumulated values for each month.

### What's new
* [OSDEV-1071](https://opensupplyhub.atlassian.net/browse/OSDEV-1071)  Replaced the term "facility" with "production location" in the claims banners
* [OSDEV-933](https://opensupplyhub.atlassian.net/browse/OSDEV-933) Facility Claims. Add "what is claims" screen. `What is claims` page with radio buttons has been added that explains more about the claim. Updated title and link text for not logged in user who wants to claim a production location.
* [OSDEV-1088](https://opensupplyhub.atlassian.net/browse/OSDEV-1088) - Collecting users' public IP addresses in the Rollbar error tracker has been disabled to meet GDPR compliance.

### Release instructions:
* Update code.


## Release 1.14.0

## Introduction
* Product name: Open Supply Hub
* Release date: June 15, 2024

### Database changes
#### Migrations:
* 0146_add_facility_workers_count_new_field_to_facilityclaim - adds the facility_workers_count_new field to the FacilityClaim model.
* 0147_copy_facility_workers_count_to_facility_workers_count_new - copies the data from the facility_workers_count field to the facility_workers_count_new field.
* 0148_remove_facility_workers_count_field_from_facilityclaim - removes the facility_workers_count field from the FacilityClaim model.
* 0149_rename_facility_workers_count_new_to_facility_workers_count - renames the facility_workers_count_new field to facility_workers_count.

#### Scheme changes
* [OSDEV-1084](https://opensupplyhub.atlassian.net/browse/OSDEV-1084) - To enable adding a range for the number of workers during the claiming process, the type of the `facility_workers_count` field in the `FacilityClaim` table was changed from `IntegerField` to `CharField`.

### Architecture/Environment changes
* [OSDEV-1069](https://opensupplyhub.atlassian.net/browse/OSDEV-1069) - The following changes have been made:
    * Changed the Postgres Docker image for the database to use the official one and make the local database setup platform-agnostic, so it doesn't depend on the processor architecture.
    * Built the PostGIS program from source and installed it to avoid LLVM-related errors inside the database Docker container during local development.
* [OSDEV-1072](https://opensupplyhub.atlassian.net/browse/OSDEV-1072) - The following changes have been made:
    * Added building database-anonymizer container to the pipeline.
    * Pushing the database-anonymizer container to the repo is turned off until the database anonymizing scheduled task will be deployed to the production.
* [OSDEV-1089](https://opensupplyhub.atlassian.net/browse/OSDEV-1089) Change format gunicurn logs not pass IP address to AWS CloudWatch.
* Added command `reindex_database`
* [OSDEV-1075](https://opensupplyhub.atlassian.net/browse/OSDEV-1075) - The following changes have been made:
    * All resources created via batch job will be tagged
* [OSDEV-1089](https://opensupplyhub.atlassian.net/browse/OSDEV-1089) Change format gunicurn logs not pass IP address to AWS CloudWatch.
* Make tile generation endpoint transaction-less and remove `CREATE TEMP TABLE` statement.
* Added command `reindex_database`.
* [OSDEV-1089](https://opensupplyhub.atlassian.net/browse/OSDEV-1089) Change format gunicurn logs not pass IP address to AWS CloudWatch.
* Removed calling command `clean_facilitylistitems` from the `post_deployment` command.
* Added calling command `reindex_database` from the `post_deployment` command.
* Added calling command `index_facilities_new` from the `post_deployment` command.
* An additional loop was added to the `run_cli_task` script that repeatedly checks the status of an AWS ECS task, waiting for it to stop.

### Bugfix
* [OSDEV-1019](https://opensupplyhub.atlassian.net/browse/OSDEV-1019) - Fixed an error message to 'Your account is not verified. Check your email for a confirmation link.' when a user tries to log in with an uppercase letter in the email address and their account has not been activated through the confirmation link.
* Added the `--if-exists` flag to all calls of the `pg_restore` command to eliminate spam errors when it tries to delete resources that don't exist just because the DB can be empty. Improved the section of the README about applying the database dump locally. Specifically, SQL queries have been added to delete all the tables and recreate an empty database schema to avoid conflicts during the database dump restore.

### What's new
* [OSDEV-1030](https://opensupplyhub.atlassian.net/browse/OSDEV-1030) - The following changes have been made:
    * Replaced the "Donate" button with a "Blog" button in the header
    * Added links to the "Blog" and "Careers" pages in the footer
* [OSDEV-939](https://opensupplyhub.atlassian.net/browse/OSDEV-939) - The following changes have been made:
    * Created new steps `Supporting Documentation` & `Additional Data` for `Facility Claim Request` page.
    * Added popup for successfully submitted claim.
* [OSDEV-1084](https://opensupplyhub.atlassian.net/browse/OSDEV-1084) - Enable adding a range for the number of workers during the claiming process, either after pressing the “I want to claim this production location” link or on the Claimed Facility Details page.

### Release instructions:
* Update code.


## Release 1.13.0

## Introduction
* Product name: Open Supply Hub
* Release date: June 01, 2024

### Database changes
#### Migrations:
* 0145_new_functions_for_clean_facilitylistitems_command - introduced new sql functions for `clean_facilitylistitems` command:
    - drop_table_triggers
    - remove_items_where_facility_id_is_null
    - remove_old_pending_matches
    - remove_items_without_matches_and_related_facilities

### Code/API changes
* [OSDEV-994](https://opensupplyhub.atlassian.net/browse/OSDEV-994) API. Update to pass all merge events to user based on contrib id. A non-admin API user makes:
- a GET call to /moderation-events/merge/
and receives information about merges that have occurred for all contributors.
- a GET call to /moderation-events/merge/?contributors=<id_number_x>&contributors=<id_number_y>&contributors=<id_number_z>
and receives information about merges that have occurred for the contributors with the specified IDs.

### Architecture/Environment changes
* [OSDEV-1003](https://opensupplyhub.atlassian.net/browse/OSDEV-1003) - Added automatic building for the Logstash Docker image in the `Deploy to AWS` workflow. Refactored the `Deploy to AWS` workflow to remove redundant setting values for `build-args` of the `docker/build-push-action` action in cases where the values are not used.
* [OSDEV-1004](https://opensupplyhub.atlassian.net/browse/OSDEV-1004) - Prepared the local environment setup for the Logstash and OpenSearch services to enable local development. Created a script to start the project from scratch with a database populated with sample data.
* [OSDEV-1054](https://opensupplyhub.atlassian.net/browse/OSDEV-1054) - Added a Django command `clean_facilitylistitems` that make next steps:
    - drop table triggers;
    - remove facilitylistitems where facility_id is null;
    - remove facilitylistitems with potential match status more than thirty days;
    - remove facilitylistitems without matches and related facilities;
    - create table triggers;
    - run indexing facilities
* [OSDEV-878](https://opensupplyhub.atlassian.net/browse/OSDEV-878) - Added a Django command `post_deployment` that runs Django migrations during the deployment process. This command can be expanded to include other post-deployment tasks. Used the `post_deployment` command in the `post_deploy` job of the Deploy to AWS workflow.

### Bugfix
* [OSDEV-1056](https://opensupplyhub.atlassian.net/browse/OSDEV-1056) - Refactor OS Hub member's email anonymization.
* [OSDEV-1022](https://opensupplyhub.atlassian.net/browse/OSDEV-1022) - Fix updating facility claim for user. Bring the format of extended field values to the same format as for List / API upload during processing. This has been done because extending fields processing is happening both for List / API uploading and claim update.
* [OSDEV-788](https://opensupplyhub.atlassian.net/browse/OSDEV-788) - Re-written logic for New_Facility/Automatic_Match/Potential_Match when we collect & save data for FacilityListItemTemp/FacilityMatchTemp. That fixed issue with option `create` equal `False` for API requests.
* [OSDEV-1027](https://opensupplyhub.atlassian.net/browse/OSDEV-1027) - Fix rendering of the Average Lead Time section

### What's new
* [OSDEV-1049](https://opensupplyhub.atlassian.net/browse/OSDEV-1049) Update Release protocol.
* [OSDEV-922](https://opensupplyhub.atlassian.net/browse/OSDEV-922) Consent Message. Update wording of consent opt in message on Open Supply Hub. A user who verifies Open Supply Hub for the first time can see the updated message.
* [OSDEV-1068](https://opensupplyhub.atlassian.net/browse/OSDEV-1068) - Created report that shows the number of records from the api_facilitymatch table for contributors: 2060, 1045, 685, 3356

### Release instructions:
* Update code.
* Apply DB migrations up to the latest one.


## Release 1.12.0

## Introduction
* Product name: Open Supply Hub
* Release date: May 18, 2024

### Database changes
#### Migrations:
* 0143_create_facility_claim_attachment_table.py - create api_facilityclaimattachments table to store claimant attachments per facility claim
* 0144_remove_unnecessary_columns_from_facility_claim.py - This migration replaces the old `index_approved_claim` function with a similar one that does not index the `preferred_contact_method` field. Additionally, the migration removes `email` and `preferred_contact_method` from the `FacilityClaim` model and the respective history table.

#### Scheme changes
* [OSDEV-931](https://opensupplyhub.atlassian.net/browse/OSDEV-931) - Since `email` and `preferred_contact_method` are no longer necessary for the claim form, they have been removed from the `FacilityClaim` model and the respective history table. Additionally, the old `index_approved_claim` function has been replaced with a similar one that does not index the `preferred_contact_method` field.

### Code/API changes
* [OSDEV-1021](https://opensupplyhub.atlassian.net/browse/OSDEV-1021) Update the release protocol. The release protocol has been updated with the recent changes. Has been added the section about reloading DedupeHub and QA notification.
* [OSDEV-997](https://opensupplyhub.atlassian.net/browse/OSDEV-997) - A new method, `message_claimant`, was added to the `FacilityClaimViewSet` for handling a POST request on the url-path `message-claimant` for messages to the claimant.
Mail templates for the message to the claimant and the claims team signature were also added.

### Architecture/Environment changes
* [OSDEV-897](https://opensupplyhub.atlassian.net/browse/OSDEV-897) FE(React) app. An appropriate local Docker environment is configured for the application. A local Docker environment has been created for the React application. Renamed the `app` folder to `react` to be clearer in the project. Replaced name in the code base. Removed unnecessary commands.
* [OSDEV-862](https://opensupplyhub.atlassian.net/browse/OSDEV-862) Fix `DB - Save Anonymized DB` / `DB - Apply Anonymized DB` workflows:
  - run actions on self-hosted runners to eliminate `lack of storage` issue that happens on github's runners.
  - use the `Test` environment for  `DB - Save Anonymized DB` action
* [OSDEV-989](https://opensupplyhub.atlassian.net/browse/OSDEV-989) - The Strategy pattern was utilized to consolidate the processing of new facilities received from both API requests and list uploads. The code responsible for executing this processing was refactored, and new classes were implemented:
    * ProcessingFacility - abstract class for facility processing
    * ProcessingFacilityList - class to process a facility list
    * ProcessingFacilityAPI - class to process a facility from an API request
    * ProcessingFacilityExecutor - class defines which interface to execute for the processing of a facility
* Resource allocation has been optimized for the Test environment. The number of ECS tasks in the Test environment has been reduced from 4 to 2, while maintaining system stability.
* [OSDEV-870](https://opensupplyhub.atlassian.net/browse/OSDEV-870) - In `docker-compose` for the `api-app`  added dependency that helps to fix connection with the database during tests pipelines for Dedupe-Hub:
* [OSDEV-1001](https://opensupplyhub.atlassian.net/browse/OSDEV-1001) - Deploy OpenSearch service to OS Hub infrastructure.
```
database:
    condition: service_healthy
```
* [OSDEV-1024](https://opensupplyhub.atlassian.net/browse/OSDEV-1024) - Dedupe Hub. Revise service configurations and refine gazetteer retraining. Remove option `--reload` & decrease number of workers in Dedupe Hub service configuration. Refactor initial rebuilding of gazetteer.
* [OSDEV-885](https://opensupplyhub.atlassian.net/browse/OSDEV-885) - Implement option to reset database for `Dev`, `Test` and `Pre-prod` environmet to `Deploy to AWS` pipleine
* [OSDEV-1002](https://opensupplyhub.atlassian.net/browse/OSDEV-1002) - The following changes have been done:
    * Prepared initial AWS infrastructure via Terraform for the Logstash service, including configuring AWS EFS storage to save the pointer of the last run for the jdbc plugin. Essentially, after deploying updated Terraform code to an environment, ECS task definition, ECR repository, ECS service, along with EFS storage, will be set up for Logstash to function.
    * Moved the PoC solution of the Logstash + Elasticsearch setup to the repository to avoid losing it. Further work is needed as the solution requires development and is not functioning smoothly.
* In response to recent stability observations of the staging environment, resource allocation has been optimized by reducing the number of ECS tasks from 8 to 6 for the Django app instances, thus maintaining system stability.

### Bugfix
* [OSDEV-870](https://opensupplyhub.atlassian.net/browse/OSDEV-870) - The returning confirm/reject URLs were fixed when a facility has been matched. Changes were made to the Dedupe-Hub to prevent adding rows with empty fields to the `api_facilitymatch` and `api_facilitymatchtemp` tables when the count of matches is more than one.
* [OSDEV-744](https://opensupplyhub.atlassian.net/browse/OSDEV-744) - API. When user want to confirm/reject potential_match it didn't found a match through `id`, was fixed by provided valid `id` from `api_facilitymatch` table.
* [OSDEV-1052](https://opensupplyhub.atlassian.net/browse/OSDEV-1052) - Replace data@opensupplyhub by claims@opensupplyhub in the Frontend

### What's new
* [OSDEV-975](https://opensupplyhub.atlassian.net/browse/OSDEV-975) Reporting. Number of facilities with at least one extended field.`Facilities with Extended Field Data` report has been rewritten from Django ORM to SQL to optimize and speed up time of the report generation. Added two columns `With At Least 1 Extended Field` and `Sector`.
* [OSDEV-945](https://opensupplyhub.atlassian.net/browse/OSDEV-945) - Facility Claim. Update text of claim link on profile to "I want to claim this production location".
* [OSDEV-745](https://opensupplyhub.atlassian.net/browse/OSDEV-745) - New "Portuguese" translated resources option added to international menu.
* [OSDEV-944](https://opensupplyhub.atlassian.net/browse/OSDEV-944) - Facility claims. Short-term new screen for claim documentation.
* [OSDEV-931](https://opensupplyhub.atlassian.net/browse/OSDEV-931) - The following features have been implemented:
    * Made the Email field in the claim form uneditable, setting the claimer's email as the default value for this field.
    * Removed the _Preferred method of contact_ field from both the claim form and the claim details page in the admin dashboard.
    * Implemented redirecting a user to the claim page after navigating to the login page via the CTA link on the claim page for unauthorized users and successful login.
* [OSDEV-997](https://opensupplyhub.atlassian.net/browse/OSDEV-997) - Facility Claims. A new button, 'Message Claimant' has been added to the update status controls on the Facility Claim Details page. After successfully sending a message, the message text is recorded in the Claim Review Notes.

### Release instructions:
* Update code.
* Apply DB migrations up to the latest one.
* Run the index_facilities_new management command.


## Release 1.11.0

## Introduction
* Product name: Open Supply Hub
* Release date: April 20, 2024

### Code/API changes
* [OSDEV-923](https://opensupplyhub.atlassian.net/browse/OSDEV-923) [Uptime] Added more logs around API/List uploads & Dedupe Hub match processing
* [OSDEV-606](https://opensupplyhub.atlassian.net/browse/OSDEV-606) Contributor Sort: Allow for ascending sort of contributors on the Map page. The sort_by parameter submits type of sorting order for facilities. Default sorting will be primary by public contributors count descending and secondary by name ascending/descending and contributors count ascending.

### Architecture/Environment changes
* [OSDEV-990](https://opensupplyhub.atlassian.net/browse/OSDEV-990) - Implement a ContriCleaner facade class to simplify interaction with client code. With this change, the client code only needs to instantiate the ContriCleaner class, pass the input data, and then call the `process_data` method without the need to define strategies or other details. This abstraction helps streamline the process and encapsulate complexity.
* [OSDEV-991](https://opensupplyhub.atlassian.net/browse/OSDEV-991) - Implement a chain of pre-validation and serialization handlers in the ContriCleaner to streamline data processing. Additionally, refactor the CompositeRowSerializer to set up leaf serializers using a specialized method, ensuring loose coupling between the CompositeRowSerializer and leaf serializers. Lastly, separate serialization and validation tasks from parsing in the ContriCleaner library for improved modularity and maintainability.
* [OSDEV-1000](https://opensupplyhub.atlassian.net/browse/OSDEV-1000) - A new class `ProcessingFacility` was created that will be responsible for managing the processing of new facilities from both API requests and list uploads. The functionality of processing a new facility received from an API request, which was previously in `facilities_view_set.py`, has been moved to `processing_facility.py`.
* [OSDEV-1007](https://opensupplyhub.atlassian.net/browse/OSDEV-1007) - The functionality of processing a new facility received from list uploads, which was previously in `facility_list_view_set.py`, has been moved to `create_facility.py`.
* [OSDEV-927](https://opensupplyhub.atlassian.net/browse/OSDEV-927) - Reduce resources allocated for bastions to t3.nano.
* [OSDEV-805](https://opensupplyhub.atlassian.net/browse/OSDEV-805) - Make Environment and project tag to be applied to all resources by defaul.
* [OSDEV-862](https://opensupplyhub.atlassian.net/browse/OSDEV-862) - Add `Save Anonymized DB` and `Apply Anonymized DB` actions that provde possibility to save anonymized dump to S3 bucket and then resotre Test or Pre-Prod environment from dump stored on S3.
* [OSDEV-859](https://opensupplyhub.atlassian.net/browse/OSDEV-859) - Creates task-definitation for scheduled task that
  * creates temporary postgresdb instance from latest production snaphsot in the `test` AWS account
  * run anonymization query
  * saves anonymized snapshot and removes the instance
* In response to recent stability observations, resource allocation has been optimized, reducing the number of ECS tasks in both production and pre-production environments from 16 to 12, maintaining system stability.

### Bugfix
* [OSDEV-996](https://opensupplyhub.atlassian.net/browse/OSDEV-996) The default sorting order for embedded maps was broken (changed to Descending by # Contributors). The default sorting order for embedded maps has been fixed (changed it back to Ascending by Name).
* [OSDEV-857](https://opensupplyhub.atlassian.net/browse/OSDEV-857) [Bug] Pre-prod isn't deleted by the 'terraform destroy' script. Command for destroying repositories on AWS pre-prod has been added.
* [OSDEV-888](https://opensupplyhub.atlassian.net/browse/OSDEV-888) - Facility Profile. An error occurs when trying to open a facility from the Status Reports page. The error occurred due to activity reports with the status `pending` containing fields with `null` values and these values pass to the `format_date` function as an argument. Modified the `get_activity_reports` method in the `FacilityIndexDetailsSerializer` to prevent passing a falsy `date` argument into the `format_date` function.
* [OSDEV-984](https://opensupplyhub.atlassian.net/browse/OSDEV-984) - Facility list upload. Header validation is failing, even though all the required columns and data are filled. Prepared basic implementation for ContriCleaner to validate headers (required fields) on early stage.
* [OSDEV-660](https://opensupplyhub.atlassian.net/browse/OSDEV-660) - Remove punctuation issues with duplicated commas and double quotes while facility list uploading.
* [OSDEV-986](https://opensupplyhub.atlassian.net/browse/OSDEV-986) - Fix the population of the custom data points uploaded via lists. Ensure that the full list header is saved in the database, and that the raw data for each facility list item is saved as a string of strings, with each value separated by a comma. This way, it helps maintain backward compatibility with the functionality responsible for displaying custom data points on the embedded maps. Also, revert to the previous default logic, which saves the sector as `Unspecified` when sector, sector_product_type, or product_type have empty values.
* [OSDEV-966](https://opensupplyhub.atlassian.net/browse/OSDEV-966) - Character limit validation has been implemented in the ContriCleaner library for name, address, and sector values. It enforces a maximum length of 200 characters for both the name and address values, and restricts sector values to 50 characters each. This fix addresses the issue where user uploads containing such invalid data caused requests to fail with unexpected errors.

### What's new
* [OSDEV-974](https://opensupplyhub.atlassian.net/browse/OSDEV-974) Reporting. Contributor type by %. Admin sees in the report data for the percent of data contributors on the platform by type (this should be in percent format with two decimal places shown), only accounts that have contributed data, the data should be ordered by most recent to oldest month and display mid-month values.
* [OSDEV-912](https://opensupplyhub.atlassian.net/browse/OSDEV-912) Facility Claim. Disable editing of name and address. The Facility name (English language) & Address fields of the claim details page have been removed and cannot be edited by the claimant.
* [OSDEV-571](https://opensupplyhub.atlassian.net/browse/OSDEV-571) Claimed Facility Details. Make the "Sector" field a dropdown instead of free text field. The `Sector` field became a dropdown that is pre-populated with the platform’s sector list from Django.
* [OSDEV-962](https://opensupplyhub.atlassian.net/browse/OSDEV-962) Update Release protocol. The Release protocol has been updated after the automatization of manual processes such as creating a release branch, restoring DB, deploy to AWS.
* [OSDEV-972](https://opensupplyhub.atlassian.net/browse/OSDEV-972) Reporting. Updating "Facility Uploads" report. Joined one table from two reports and added columns.New table with such columns:
`month`, `Total # of list uploads` in a given month (these are uploads that come from external contributors, NOT OS Hub team members), `# of public list uploads` in a given month (these are uploads that come from OS Hub team members AND have “[Public List]” in the contributor name), `Total facility listItems` uploaded in a given month, `# of Facilities` from Public Lists, `Total Facilities w/ status = new facility`, `# Public List Facilities w/ status = new facility`. Data is ordered from most recent to oldest
* [OSDEV-913](https://opensupplyhub.atlassian.net/browse/OSDEV-913) Claim. Updated the submitted claim auto-reply message for email template.
* [OSDEV-914](https://opensupplyhub.atlassian.net/browse/OSDEV-914) Claim. Updated the approved claim auto-reply message for email template

### Release instructions:
* Update code.


## Release 1.10.0

## Introduction
* Product name: Open Supply Hub
* Release date: March 23, 2024

### Database changes
#### Migrations:
* 0141_delete_contributor_webhooks.py - deletes `ContributorWebhook` model
* 0142_introduce_temporary_endpoint_switcher_for_list_uploads.py - This migration introduces a temporary API endpoint switcher for list uploads.

#### Scheme changes
* [OSDEV-893](https://opensupplyhub.atlassian.net/browse/OSDEV-893) - Introduce a temporary API endpoint switcher for list uploads to enable switching to the old list upload API endpoint if the new endpoint affects production uptime.

### Code/API changes
* [OSDEV-832](https://opensupplyhub.atlassian.net/browse/OSDEV-832) API. Provide admins with a way to retrieve a user's call count in real time. Admin can see the report `API requests by user` with the number of successful and unsuccessful requests a user has made up to the current date.
* [OSDEV-831](https://opensupplyhub.atlassian.net/browse/OSDEV-831) - API. Handle Geocode errors w/ system error code when upload facility using endpoint.

### Architecture/Environment changes
* [OSDEV-693](https://opensupplyhub.atlassian.net/browse/OSDEV-693) Implement a GitHub action that applies migrations on given environment. Run migrations for `Test` environment via CLI command.
* [OSDEV-910](https://opensupplyhub.atlassian.net/browse/OSDEV-910) Add separated code quality pipelines for contricleaner, countries, django-api and frontend. After checking, it creates a code coverage report showing each particular app's code coverage. Add separated code quality jobs for code formatters.
* [OSDEV-702](https://opensupplyhub.atlassian.net/browse/OSDEV-702) Integrate a new module named `contricleaner` separately, designed to parse and validate data from various sources such as json, csv, and xls.
Move `countries` to a separate module so that it becomes possible to use both `django` and `contricleaner`.
* [OSDEV-893](https://opensupplyhub.atlassian.net/browse/OSDEV-893) - Implement CSV and XLSX file parser strategies in the ContriCleaner library, and incorporate preliminary cleanup during parsing.
* [OSDEV-915](https://opensupplyhub.atlassian.net/browse/OSDEV-915) Upgrade Kafka tools to version 3.5.2
* [OSDEV-877](https://opensupplyhub.atlassian.net/browse/OSDEV-877) Make migration run as part of "Deploy to AWS" workflow
* [OSDEV-851](https://opensupplyhub.atlassian.net/browse/OSDEV-851) Place 'terraform.tfvar' files to repository and move sensitive info to private repository opensupplyhub/ci-deployment/
* [OSDEV-938](https://opensupplyhub.atlassian.net/browse/OSDEV-938) Move cleanup helper functions to the serializer
* [OSDEV-851](https://opensupplyhub.atlassian.net/browse/OSDEV-851) Place 'terraform.tfvar' files to repository and move sensitive info to private repository opensupplyhub/ci-deployment
* [OSDEV-894](https://opensupplyhub.atlassian.net/browse/OSDEV-894) Implement Contricleaner library into create facility API endpoint (`facilities_view_set.py`)
* [OSDEV-536](https://opensupplyhub.atlassian.net/browse/OSDEV-536) In the Contricleaner library, implement parsing of fields `sector_product_type`, `sector`, and `product_type` based on commas and vertical bars.
* [OSDEV-760](https://opensupplyhub.atlassian.net/browse/OSDEV-760) In the Contricleaner library, implement parsing of fields `facility_type_processing_type`, `facility_type`, and `processing_type` based on commas and vertical bars.
* [OSDEV-893](https://opensupplyhub.atlassian.net/browse/OSDEV-893) - Implement the ContriCleaner parser for parsing facility lists immediately after list upload.

### Bugfix
* [OSDEV-549](https://opensupplyhub.atlassian.net/browse/OSDEV-549) Facility Search. Search button overlaps dropdown items. Dropdown items in search were made not to overlapping with button and containers in `Potential matches table` and `Find facility` search. The `isSideBarSearch` flag has been added to all search components to render properly regarding the place where the select is rendering.
* [OSDEV-943](https://opensupplyhub.atlassian.net/browse/OSDEV-943) Verified badges. The claim/verified icon on profiles is cut off at the bottom. The icons have been fixed and show properly.
* [OSDEV-716](https://opensupplyhub.atlassian.net/browse/OSDEV-716) Search. Lost refresh icon. The refresh icon has been made visible.
* [OSDEV-918](https://opensupplyhub.atlassian.net/browse/OSDEV-918) - ContriBot. New lists are not populating in Monday board and are not sent to slack. Added validation to throw an error for users who upload a facility list with `|` in the description field.
* [OSDEV-644](https://opensupplyhub.atlassian.net/browse/OSDEV-644) Error when trying to delete a facility with only one contributor in case that logic to clear FacilityClaimReviewNote table records missed.

### What's new
*  [OSDEV-861](https://opensupplyhub.atlassian.net/browse/OSDEV-861) API. The `API Notifications` tab has been removed so that users do not get confused about what it is, since the functionality does not exist for them. `Token:` as a header has been added above the API key on the `API` tab.
* [OSDEV-917](https://opensupplyhub.atlassian.net/browse/OSDEV-917) My Account Menu. Update order of the settings tabs. `NON-admin` user sees: My Facility / My Lists / Settings / Logout and `Admin` user sees: Dashboard / My Facility / My Lists / Settings / Logout
* [OSDEV-728](https://opensupplyhub.atlassian.net/browse/OSDEV-728) - Include `sector` data in the response of the `api/facilities/` API endpoint for the GET request, similar to what is provided in the `api/facilities/{id}` API endpoint.
* [OSDEV-802](https://opensupplyhub.atlassian.net/browse/OSDEV-802) - Distinguish API user and contributor id in the error message that pass to the Rollbar.

### Release instructions:
* Update code.
* Apply DB migrations up to the latest one.


## Release 1.9.0

## Introduction
* Product name: Open Supply Hub
* Release date: February 24, 2024

### Database changes
#### Migrations:
* 0135_disable_duplicates_and_lowercase_all_emails.py - implementing all emails to lowercase and disables duplicates
* 0136_remove_indexing_unnecessary_emails.py - This migration replaces the old `index_activity_reports_info` and `index_approved_claim` functions with similar ones that do not index emails.
* 0137_add_renewal_period_field.py - add new field to api_apilimit table & rename existing one.
Updated existing users api_apilimit records renewal_period value.
* 0138_remove_ppe_fields.py - This migration removes the PPE fields from the Facility, FacilityIndex, FacilityListItem, FacilityListItemTemp, HistoricalFacility models.
* 0139_remove_ppe_switch.py - This migration removes the ppe switch.
* 0140_remove_indexing_ppe_fields.py - This migration updates indexing functions to not index PPE fields.

#### Scheme changes
* [OSDEV-835](https://opensupplyhub.atlassian.net/browse/OSDEV-835) - Since the FacilityIndex model is primarily used to store cached facility data and display it publicly via the `/facilities/{id}` API endpoint, only public data can be shown. Therefore, caching emails to the FacilityIndex model was removed from the PostgreSQL indexing functions. All instances where emails are publicly displayed have been removed. The only remaining field is `ppe_contact_email`, but all functionality and code related to PPE will be deleted in this [OSDEV-562](https://opensupplyhub.atlassian.net/browse/OSDEV-562) ticket.
* [OSDEV-562](https://opensupplyhub.atlassian.net/browse/OSDEV-562) - Remove PPE fields (ppe_product_types, ppe_contact_email, ppe_contact_phone, ppe_website, ppe) from the `api_facility`, `api_facilityindex`, `api_facilitylistitem`, `api_facilitylistitemtemp`, `api_historicalfacility`. Remove this fields from indexing processes.

### Code/API changes
* [OSDEV-562](https://opensupplyhub.atlassian.net/browse/OSDEV-562) - Remove code related to PPE (ppe_product_types, ppe_contact_email, ppe_contact_phone, ppe_website, ppe) field from `/src/app`
* [OSDEV-562](https://opensupplyhub.atlassian.net/browse/OSDEV-562) - Remove code related to PPE (ppe_product_types, ppe_contact_email, ppe_contact_phone, ppe_website, ppe) field from `/src/dedupe-hub`
* [OSDEV 562](https://opensupplyhub.atlassian.net/browse/OSDEV-562) Remove code related to PPE (ppe_product_types, ppe_contact_email, ppe_contact_phone, ppe_website, ppe) from `/src/django`

### Architecture/Environment changes
* [OSDEV-829](https://opensupplyhub.atlassian.net/browse/OSDEV-673) Makes `minimum-ratio: 1` It allows to push code with less than 1% diff from main.

### Bugfix
* [OSDEV-848](https://opensupplyhub.atlassian.net/browse/OSDEV-848) When a user tries to create an account with an email that exists in the DB but with a different case of letters, the system returns "An error prevented signing up". Has been fixed to "A user with that email already exists."
* [OSDEV-673](https://opensupplyhub.atlassian.net/browse/OSDEV-673) When a user calls the endpoint `facility/id/history`, instead of a response, receives the error "TypeError: the JSON object must be str, bytes or bytearray, not list", in particular, this happened with the PK20190913BBJ2Y facility. A list with one element (a dictionary) was passed to the function, so an error occurred when trying to index the list with a string. Fixed.

### What's new
* API. Include token and call info on API settings tab.[OSDEV-752](https://opensupplyhub.atlassian.net/browse/OSDEV-752). Users can access a tab called `API` in account settings.From this tab, they can generate/retrieve their token and see their `API call allowance`, `current call count` and their `renewal period`.
* Make login non-case sensitive. [OSDEV-628](https://opensupplyhub.atlassian.net/browse/OSDEV-628). When the user creates an account email saving in lowercase. User  could login with any variations of casing as long as the characters are the same.
* API. Enable token generation based on API permissions in Django. [OSDEV-729](https://opensupplyhub.atlassian.net/browse/OSDEV-729). Updated Settings page to show/hide token tab by user groups. Forbid access to generate token for API if user didn't have permission groups.
* [OSDEV-219](https://opensupplyhub.atlassian.net/browse/OSDEV-219). Data moderator can merge potential match facilities from Confirm / Reject screen.
* [OSDEV-835](https://opensupplyhub.atlassian.net/browse/OSDEV-835) - Remove the display of emails in the `activity_reports` section of the `facilities/{id}` API endpoint, as email information is private.
* [OSDEV-525](https://opensupplyhub.atlassian.net/browse/OSDEV-525). Add Latitude and Longitude labels on facility page.
* API. Add a flag on API Limit page to indicate if package renews monthly or yearly. [OSDEV-781](https://opensupplyhub.atlassian.net/browse/OSDEV-781) Updated logic to support montly & yearly limitation count reset for API calls.

### Release instructions:
* Update code.
* Apply DB migrations up to the latest one.
* Run the index_facilities_new management command.


## Release 1.8.0

## Introduction
* Product name: Open Supply Hub
* Release date: January 27, 2024

### Code/API changes
* [OSDEV-690](https://opensupplyhub.atlassian.net/browse/OSDEV-690) - Correct all existing lint errors to ensure that code quality checks pass successfully via GitHub Actions and can detect new linting errors but not the old ones.
* [OSDEV-719](https://opensupplyhub.atlassian.net/browse/OSDEV-719) Introduce FacilityDownloadSerializerEmbedMode FacilityDownloadSerializer, replace FacilityIndexDownloadSerializer with combination of FacilityDownloadSerializerEmbedMode and FacilityDownloadSerializer
* [OSDEV-732](https://opensupplyhub.atlassian.net/browse/OSDEV-732) Fix issue with circular dependencies between `util.js` and `constants.jsx` modules in React app

### Architecture/Environment changes
* [OSDEV-690](https://opensupplyhub.atlassian.net/browse/OSDEV-690) - Configure running the code quality workflow as part of the continuous integration (CI) for each commit to a pull request. Both frontend (FE) and backend (BE) tests are executed, along with their respective linters. Additionally, `shellcheck` is applied to scripts within the scripts folder.
* [OSDEV-691](https://opensupplyhub.atlassian.net/browse/OSDEV-691) - Implement parallel job running for BE, FE, and bash script code quality checks. Three new scripts were created and can be used to run the same checks during local development to verify BE, FE, and bash scripts in the ./scripts folder.
* [OSDEV-692](https://opensupplyhub.atlassian.net/browse/OSDEV-691) - Implement code coverage checks for the React and Django apps using `barecheck/code-coverage-action` and generated code coverage `lcov` files. For the React app, code coverage is based on Jest tests, and for the Django app, it is based on unittest tests. If code coverage decreases, the job fails, preventing the PR from merging.
* [OSDEV-740](https://opensupplyhub.atlassian.net/browse/OSDEV-740) - Setup module for mocking Redux store (`redux-mock-store"`)
* [OSDEV-733](https://opensupplyhub.atlassian.net/browse/OSDEV-733) - Setup React test library module (`@testing-library`)

### Bugfix
* [OSDEV-718](https://opensupplyhub.atlassian.net/browse/OSDEV-718) - Fixed issue with user profile populating to other components.
* [OSDEV-727](https://opensupplyhub.atlassian.net/browse/OSDEV-720) - Downloading facilities with for Bangladesh is working again [https://opensupplyhub.org/facilities?countries=BD&sectors=Apparel](https://opensupplyhub.org/facilities?countries=BD&sectors=Apparel)

### What's new
* [OSDEV-241](https://opensupplyhub.atlassian.net/browse/OSDEV-241) - Searches with accented characters return results for accented and non accented characters.

### Database changes
#### Migrations:
* 0134_remove_sources_without_contributor -  Remove records from the Source table where the contributor is null and remove all data related to these records

### Release instructions:
* Update code
* Run migration up to 0134


## Release 1.7.3

## Introduction
* Product name: Open Supply Hub
* Release date: January 12, 2024

### Bugfix
* [OSDEV-736](https://opensupplyhub.atlassian.net/browse/OSDEV-736) Removed logic to handle text only match response data as it already removed from matching functionality in Dedupe Hub. Previously it bring an error on response for user when potential match happened.

## Release 1.7.2

## Introduction
* Product name: Open Supply Hub
* Release date: January 09, 2024

### Bugfix
* [OSDEV-721](https://opensupplyhub.atlassian.net/browse/OSDEV-721) Fixed issue with potential match logic when get facility data of match, previously it take facility id from Facility List Item, but it's wrong for Potential Match status as there is always NULL, facility id should be taken from Facility Match record in this case of Potential Match status.

## Release 1.7.1

## Introduction
* Product name: Open Supply Hub
* Release date: December 21, 2023

### Bugfix
* Fixed issue with Facility Upload API error by covered a case when facility object didn't exist (create=false) & updated timeout value while waiting to produce kafka topic message [OSDEV-713](https://opensupplyhub.atlassian.net/browse/OSDEV-713)
* [OSDEV-714](https://opensupplyhub.atlassian.net/browse/OSDEV-714) - Users can now use the map on the search page simultaneously without missing any tiles. Before fixing this issue, if the map requested tiles that weren't cached, one user might not receive all the tiles. With the bug fixed, the tile generation logic can handle multiple requests at the same time, ensuring all users get the tiles they need for the map based on their search requests.

### Code/API changes
* [OSDEV-714](https://opensupplyhub.atlassian.net/browse/OSDEV-714) - `select_for_update` and `get_or_create` have been implemented in the `retrieve_cached_tile` function to ensure that if another thread attempts to `select_for_update()`, it will block at the `get_or_create()` until the first thread's transaction commits. The `get_tile` function, which serves as an API endpoint handler for tile generation, was implemented as an atomic transaction to facilitate the use of `select_for_update()` and maintain the lock until the end of the transaction. This approach helps to prevent crashes from parallel requests attempting to create a cache record with the same primary key, corresponding to the full URL path.
* [OSDEV-711](https://opensupplyhub.atlassian.net/browse/OSDEV-711) - Make JS code related to load testing for tile generation more universal so that they can work with the HAR file provided by the developer. For that, the `ZOOM_HAR_PATH` environment variable was introduced. More test cases for tile generation were added to test the environment close to production, focusing on densely saturated regions with facilities, such as China and India. The README.md file for the load tests was updated to reflect the changes made.

## Release 1.7.0

## Introduction
* Product name: Open Supply Hub
* Release date: December 19, 2023

### Database changes
#### Migrations:
* 0130_introduce_separate_data_gathering_functions_for_the_index_table_columns - This migration:
    - rename `api_facilityindexnew` -> `api_facilityindex`
    - introduces separate data-gathering functions for the `api_facilityindexnew` table columns and makes the `index_facilities` and `index_facilities_by` procedures use them.
    This migration is irreversible.
* 0131_introduce_sql_triggers_instead_of_django_signals - This migration introduces SQL triggers instead of Django signals. The migration is revertable.
* 0132_add_moderation_mode_field - This migration adds the field `is_moderation_mode` to table `api_user`.
* 0133_introduce_tile_caching - This migration creates the TileCache table and the DynamicSetting table. This migration is reversible.

#### Scheme changes
* [OSDEV-622](https://opensupplyhub.atlassian.net/browse/OSDEV-622) - Separate data-gathering functions were created for the `api_facilityindexnew` table columns to collect data independently of the main procedure. The `index_facilities` and `index_facilities_by` procedures were updated to use new separate functions for collecting data for the `api_facilityindexnew` table columns that require long SQL queries.
* [OSDEV-595](https://opensupplyhub.atlassian.net/browse/OSDEV-595) - Rename FacilityIndexNew to FacilityIndex
* [OSDEV-623](https://opensupplyhub.atlassian.net/browse/OSDEV-623), [OSDEV-624](https://opensupplyhub.atlassian.net/browse/OSDEV-624), [OSDEV-638](https://opensupplyhub.atlassian.net/browse/OSDEV-638) - New SQL triggers have been introduced to handle changes in the `api_contributor`, `api_extendedfield`, `api_facility`, `api_facilityclaim`, `api_facilitylistitem`, `api_facilitymatch`, `api_source`, and `api_facilitylist` tables at the database level. This change is essential for the future functionality of DedupeHub, which will communicate directly with the database. All the Django signals have been removed. Additionally, reindexing of the necessary columns of the index table has been transferred to these triggers, eliminating the need for the large SQL procedure previously used in conjunction with Django signals.
* [OSDEV-637](https://opensupplyhub.atlassian.net/browse/OSDEV-637) - Add field `is_moderation_mode` to table `api_user`.
* [OSDEV-687](https://opensupplyhub.atlassian.net/browse/OSDEV-687) - The TileCache table was created to store cached tiles, and the DynamicSetting table was established to dynamically control app settings, specifically the expiration time of cached tiles.

### Code/API changes
* Update copy for "example" entries for List & Description fields & Contributor list page:
    - Update copy of Facility List example to: example: **Your Organization’s Name** Facility List June 2023
    - Update copy of Facility Description example to: example: This is the **Your Organization’s Name** list of suppliers for their retail products valid from Jan 2023 to June 2023
    - Update copy of rejected message to: "This list was rejected and will not be processed."
[OSDEV-640](https://opensupplyhub.atlassian.net/browse/OSDEV-640)
* In the Facility Claim Request form the field 'Preferred method of contact' has been done not mandatory. - [OSDEV-560](https://opensupplyhub.atlassian.net/browse/OSDEV-560)
* The new parameter `is_moderation_mode` has been added to GET and POST requests of the `/user-profile/{ID}/` API endpoint. - [OSDEV-637](https://opensupplyhub.atlassian.net/browse/OSDEV-637)
* [OSDEV-687](https://opensupplyhub.atlassian.net/browse/OSDEV-687) - Implement cache logic for the get_tile view to either use a cached tile or generate a new tile for caching. When a user interacts with the map and makes a new request for a tile, the system checks if the requested tile, identified by its path, is already cached in the database. If the tile is already cached in the TileCache table, the cached tile binary data is retrieved and returned, avoiding the need to regenerate the tile for improved performance. Each cached tile has a default expiration period of 604,800 seconds (7 days). However, the admin can reconfigure this duration in the Django admin panel.
* Delete all Jenkins-related files since Jenkins is no longer in use.
* Move the maintenance page to the project repository, specifically to `src/maintenance`, to track the history of its changes.

### Architecture/Environment changes
* Remove FacilityDownloadSerializer and replace it with FacilityIndexDownloadSerializer
* Add a special Django management command, `install_db_exts`, that will install all the necessary PostgreSQL extensions for the database based on the required DB extensions for the 1.7.0 release.
* Create the `reset_database` Django management command that resets the database and repopulates it with fixture data, including facilities and matches. Update the `scripts/reset_database` shell script to include the call to this command, making it available for local development when it needs to be run inside the failed Django container for the first time. Also, rename shell scripts and affected management commands to enhance readability.

### Bugfix
* Increase amount of facilities downloaded to 100 per red and reduce time per request in 4-5 times
Fix issue with exceeding API requests. [OSDEV-557](https://opensupplyhub.atlassian.net/browse/OSDEV-442)

### What's new
* Updated copy for "example" entries for List & Description fields & Contributor list page
[OSDEV-640](https://opensupplyhub.atlassian.net/browse/OSDEV-640)
* The field 'Preferred method of contact' has been done not mandatory in the Facility Claim Request form. When the user fills this form he/she can skip this field. - [OSDEV-560](https://opensupplyhub.atlassian.net/browse/OSDEV-560)
* Data Moderator Profile. Implement the ability to activate the Merge function on the Facility Search page. - [OSDEV-637](https://opensupplyhub.atlassian.net/browse/OSDEV-637)
* [OSDEV-302](https://opensupplyhub.atlassian.net/browse/OSDEV-302), [OSDEV-667](https://opensupplyhub.atlassian.net/browse/OSDEV-667) - Enable data moderators to trigger merges from the search results screen. Checkboxes were added to the search page right before each item in the search results to allow users to select facilities for merging. A "Merge" button was also implemented to open the Merge modal window, where all the data about the selected facilities is downloaded.
* [OSDEV-684](https://opensupplyhub.atlassian.net/browse/OSDEV-684) Removed Google Translate Plug-In in the system & UI Element

### Release instructions:
* apply migrations up to 0133_introduce_tile_caching
* apply command index_facilities_new


## Release 1.6.1

## Introduction
* Product name: Open Supply Hub
* Release date: November 8, 2023

### Database changes
#### Migrations:
- 0130_facility_index_gin_index - implement indexes for fields on "api_facilityindexnew" table related to tile generation

#### Scheme changes
* indexing fields in api_facilityindexnew
    * contrib_types
    * contributors_id
    * lists

### Architecture/Environment changes
* Reconfigure CPU resources so that every worker uses 2 cores - [OSDEV-657](https://opensupplyhub.atlassian.net/browse/OSDEV-657)
* Add Code Quality pipelines

### Bugfix
* Implement indexing of fields related to tile generation in api_facilityindexnew table [OSDEV-654](https://opensupplyhub.atlassian.net/browse/OSDEV-654)

### Release instructions:
- apply migrations up to 0130_facility_index_gin_index


## Release 1.6.0

## Introduction
* Product name: Open Supply Hub
* Release date: November 4, 2023

### Database changes
#### Migrations:
- 0126_add_tables_a_b_test - add tables api_facilitylistitemtemp & api_facilitymatchtemp for A/B Test purpose
- 0127_search_by_private_contributor_types - add contributor types from non-public lists to api_facilityindexnew table
- 0128_custom_text_implementation - creates custom_text SQL functions and updated index_facilities and index_facilities_by to use it
- 0129_delete_facility_index - removes api_facilityindex table

#### Scheme changes
* introduce fields to api_facility_list_items
    * raw_json:JSON
    * raw_header:Text
* introduce table api_facilitylistitemfield - key-value storage for both mandatory and custom facility list item fields.
* introduce procedure custom_text - evaluates array required for advanced search by custom fields
* update index_facilities and index_facilities_by procedures to evaluate custom_text add custom_text_serach using custom_text from above
* introduce tables api_facilitylistitemtemp & api_facilitymatchtemp as a copy of api_facilitylistitem & api_facilitymatch for A/B Test to store match results
* remove api_facilityindex table

### Code/API changes
* Endpoint /contributor-lists/ has been deprecated
* The new endpoint /contributor-lists-sorted/ has been created: View Facility Lists that are both active and approved filtered by Contributor sorted by creation date and changed response type to list of objects.
- [OSDEV-218](https://opensupplyhub.atlassian.net/browse/OSDEV-218)
* Connect new tables (api_facilitylistitemtemp & api_facilitymatchtemp) to existing parsing & geocoding result storing
* Trigger matching process on Dedupe Hub through Kafka Producer on Django side
- [OSDEV-507](https://opensupplyhub.atlassian.net/browse/OSDEV-507)

### Architecture/Environment changes
* Update rollbar token - [OSDEV-581](https://opensupplyhub.atlassian.net/browse/OSHUB-581)
* Deployed Dedupe Hub standalone service & Kafka event streaming service for A/B Test purpose - [OSDEV-507](https://opensupplyhub.atlassian.net/browse/OSDEV-507)
* Kafka added to infrastructure (AWS MSK) - [OSDEV-428](https://opensupplyhub.atlassian.net/browse/OSDEV-428)
* Dedupe Hub service added to ECS Cluster - [OSDEV-430](https://opensupplyhub.atlassian.net/browse/OSDEV-430)
* Infrastructure environments not depended on python (django app environment) - [OSDEV-424](https://opensupplyhub.atlassian.net/browse/OSDEV-424)
* Reworked algorithm to manage DNS records - [OSDEV-414](https://opensupplyhub.atlassian.net/browse/OSDEV-414)
* Update AWS Terraform provider, move from Azavea repo & upgrade few modules for Terraform - [OSDEV-405](https://opensupplyhub.atlassian.net/browse/OSDEV-405)
* Replaced usage of FacilityIndex model by FacilityIndexNew.
* Removed FacilityIndex model
* Removed function get_custom_text
* Removed function index_custom_text from transactions
* Removed function index_extended_fields from transactions
* Removed function index_facilities from transactions
* Removed function index_sectors from transactions
* Removed get_sector_dict from transactions

### Bugfix
* Make search by non-public contributor types available [OSDEV-307](https://opensupplyhub.atlassian.net/browse/OSDEV-307)
* Make possibility to create embed map configuration for constributors with more than 2500 facilities [OSDEV-585](https://opensupplyhub.atlassian.net/browse/OSDEV-585)
* Make possibility to save data facilities even if they have no stored location [OSDEV-596](https://opensupplyhub.atlassian.net/browse/OSDEV-596)

### What's new
* Update README.md with the most recent information - [OSDEV-580](https://opensupplyhub.atlassian.net/browse/OSHUB-580)
* Update Rollbar's post_server_item tokens - [OSDEV-581](https://opensupplyhub.atlassian.net/browse/OSHUB-581)
* Contributor Lists. Order lists from a contributor by newest to oldest list - [OSDEV-218](https://opensupplyhub.atlassian.net/browse/OSDEV-218)

### Release instructions:
- apply migrations up to 0124_itroduce_raw_json
- execute command fill_raw_json
- apply migrations up to 0129_delete_facility_index
- apply command index_facilities_new<|MERGE_RESOLUTION|>--- conflicted
+++ resolved
@@ -19,11 +19,8 @@
 ### Architecture/Environment changes
 
 ### Bugfix
-<<<<<<< HEAD
+* [OSDEV-1492](https://opensupplyhub.atlassian.net/browse/OSDEV-1492) - Fixed an issue where invalid manually entered dates were not validated on the UI, resulting in API errors with message “The request query is invalid.” on `Moderation Queue` page. Invalid dates are now trimmed and properly handled.
 * [OSDEV-1493](https://opensupplyhub.atlassian.net/browse/OSDEV-1493) - Fixed an issue where the backend sorts countries not by `name` but by their `alpha-2 codes` in `GET /api/v1/moderation-events/` endpoint.
-=======
-* [OSDEV-1492](https://opensupplyhub.atlassian.net/browse/OSDEV-1492) - Fixed an issue where invalid manually entered dates were not validated on the UI, resulting in API errors with message “The request query is invalid.” on `Moderation Queue` page. Invalid dates are now trimmed and properly handled.
->>>>>>> b77d00f7
 
 ### What's new
 
