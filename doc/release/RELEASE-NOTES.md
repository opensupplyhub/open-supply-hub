# Release Notes
All notable changes to this project will be documented in this file.

This project adheres to [Semantic Versioning](http://semver.org/spec/v2.0.0.html). The format is based on the `RELEASE-NOTES-TEMPLATE.md` file.

## Release 1.30.0

## Introduction
* Product name: Open Supply Hub
<<<<<<< HEAD
* Release date: March 8, 2025

### Database changes
* *Describe high-level database changes.*

#### Migrations:
* *Describe migrations here.*

#### Schema changes
* *Describe schema changes here.*

### Code/API changes
* *Describe code/API changes here.*

### Architecture/Environment changes
* [OSDEV-1580](https://opensupplyhub.atlassian.net/browse/OSDEV-1580) - The new architecture diagram of the OS Hub platform has been created in response to the penetration testing that will be conducted in February 2025. The diagram has been placed in the root of the `./doc/system_design/` folder, replacing the old diagrams that have been moved to the `./doc/system_design/archived/` folder as they are no longer valid. A new `./doc/system_design/README.md` file has also been created, with a reference to the new architecture/network diagram.

### Bugfix
* [OSDEV-1745](https://opensupplyhub.atlassian.net/browse/OSDEV-1745) - The `Search by Name and Address` tab was defined as default on the Production Location Search page.
* [OSDEV-1777](https://opensupplyhub.atlassian.net/browse/OSDEV-1777) - A consistent URL style was established across all pages of the SLC workflow. After the changes, the URL begins from `/contribute/single-location/`.

### What's new
* *Describe what's new here. The changes that can impact user experience should be listed in this section.*

### Release instructions:
* Ensure that the following commands are included in the `post_deployment` command:
    * `migrate`
    * `reindex_database`


## Release 2.0.0

## Introduction
* Product name: Open Supply Hub
* Release date: February 22, 2025
=======
* Release date: March 01, 2025
>>>>>>> fb7376c7

### Database changes
* [OSDEV-1662](https://opensupplyhub.atlassian.net/browse/OSDEV-1662) - Added a new field, `action_perform_by`, to the `api_moderationevent` table so we can handle and store moderation actions user data.

#### Migrations:
* 0166_add_moderationevent_action_perform_by.py - This migration added a new field, `action_perform_by`, to the existing table `api_moderationevent`.

### Code/API changes
* [OSDEV-1577](https://opensupplyhub.atlassian.net/browse/OSDEV-1577) - Added geo-bounding box query support to the GET `/api/v1/production-locations/` endpoint. To filter production locations whose geopoints fall within the bounding box, it is necessary to specify valid values for the parameters `geo_bounding_box[top]`, `geo_bounding_box[left]`, `geo_bounding_box[bottom]`, and `geo_bounding_box[right]`.

    The validation rules are as follows:
    * All coordinates of the geo-boundary box (top, left, bottom, right) must be provided.
    * All values must be integers.
    * The top and bottom coordinates must be between -90 and 90.
    * The left and right coordinates must be between -180 and 180.
    * The top must be greater than the bottom.
    * The right must be greater than the left.
* [OSDEV-1662](https://opensupplyhub.atlassian.net/browse/OSDEV-1662) - Updated Logstash mapping configuration to handle the new `action_perform_by` field for OpenSearch.
* [OSDEV-1748](https://opensupplyhub.atlassian.net/browse/OSDEV-1748) - Aligned SLC with current v1/production-locations validation. Removed validation for `number_of_workers` min >= max.

### Architecture/Environment changes
* [OSDEV-1515](https://opensupplyhub.atlassian.net/browse/OSDEV-1515) - Removed `rds_allow_major_version_upgrade` and `rds_apply_immediately` from the environment tfvars files (e.g., terraform-production.tfvars) to set them to `false` again, as the default values in `/deployment/terraform/variables.tf` are `false`. This is necessary to prevent unintended PostgreSQL major version upgrades since the target PostgreSQL 16.3 version has been reached.
* [OSDEV-1692](https://opensupplyhub.atlassian.net/browse/OSDEV-1692) - Update cache dependencies due to Ubuntu 20 image runner deprecation. See [link](https://github.blog/changelog/2024-12-05-notice-of-upcoming-releases-and-breaking-changes-for-github-actions/#actions-cache-v1-v2-and-actions-toolkit-cache-package-closing-down).
* [OSDEV-1580](https://opensupplyhub.atlassian.net/browse/OSDEV-1580) - The new architecture diagram of the OS Hub platform has been created in response to the penetration testing that will be conducted in February 2025. The diagram has been placed in the root of the `./doc/system_design/` folder, replacing the old diagrams that have been moved to the `./doc/system_design/archived/` folder as they are no longer valid. A new `./doc/system_design/README.md` file has also been created, with a reference to the new architecture/network diagram.
* [OSDEV-1785](https://opensupplyhub.atlassian.net/browse/OSDEV-1785) - Forked the aiokafka repository to the Open Supply Hub GitHub account, reverted to v0.8.0, and created a kafka-python-2.0.3 [branch](https://github.com/opensupplyhub/aiokafka/tree/kafka-python-2.0.3). Pinned kafka-python to v2.0.3 ([released](https://pypi.org/project/kafka-python/#history) on Feb 13, 2025) in the Dockerfile to install aiokafka from the forked repository and verified the local installation.

### Bugfix
* [OSDEV-1698](https://opensupplyhub.atlassian.net/browse/OSDEV-1698) - SLC: Refactored the "Submit Another Location" button link to direct users to the search-by-name-and-address form at /contribute/single-location?tab=name-address.
* [OSDEV-1700](https://opensupplyhub.atlassian.net/browse/OSDEV-1700) - SLC: Keep only one previous OS ID in the search result if it matches the search query.
* [OSDEV-1697](https://opensupplyhub.atlassian.net/browse/OSDEV-1697) - Added a redirect to the main page upon closing the SLC modal window to prevent the creation of multiple moderation events.
* [OSDEV-1695](https://opensupplyhub.atlassian.net/browse/OSDEV-1695) - [SLC] Enabled the claim button for updated production locations when a moderation event has a pending status. Disabled claim button explicitly if production location has pending claim status.
* [OSDEV-1701](https://opensupplyhub.atlassian.net/browse/OSDEV-1701) - Refactored "Go Back" button in production location info page.
* [OSDEV-1672](https://opensupplyhub.atlassian.net/browse/OSDEV-1672) - SLC. Implement collecting contribution data page (FE) - All Multi-Selects on the page have been fixed. They resize based on the number of items selected.
* [OSDEV-1549](https://opensupplyhub.atlassian.net/browse/OSDEV-1549) - Added Django serialization check for all fields from the request body based on [the API specification](https://opensupplyhub.github.io/open-supply-hub-api-docs/) for POST and PATCH v1/production-locations endpoint, and appropriate errors return according to the request body schema in the API spec.
* [OSDEV-1696](https://opensupplyhub.atlassian.net/browse/OSDEV-1696) - Added loader on single production location fetch; added error handling; added cleanup hook to clear production location data on component unmount.
* [OSDEV-1653](https://opensupplyhub.atlassian.net/browse/OSDEV-1653) - Added asterisks next to each required form field (Name, Address, and Country) on the "Search by Name and Address" tab. Highlighted an empty field and displayed an error message if it loses focus. Added proper styles for the error messages.
* [OSDEV-1699](https://opensupplyhub.atlassian.net/browse/OSDEV-1699) - The scroll position has been fixed from the bottom to the top after navigating from the bottom of the `Search results` page (press the `Select` button) to `Product Location Information`.
* [OSDEV-1589](https://opensupplyhub.atlassian.net/browse/OSDEV-1589) - Fixed layout issue on new `contribute` page.
* [OSDEV-1739](https://opensupplyhub.atlassian.net/browse/OSDEV-1739) - Applied state cleanup on modal unmount to prevent the same dialog from appearing when clicking on a different production location.
* [OSDEV-1744](https://opensupplyhub.atlassian.net/browse/OSDEV-1744) - Fixed the issue where the text `by user ID:` appeared even when `user_id` was `null` in Contribution Record page.
* [OSDEV-1779](https://opensupplyhub.atlassian.net/browse/OSDEV-1779) - SLC. Made Parent Company field as regular text field and apply snake_case keys to standard keys (e.g. `location_type`, `number_of_workers`, `parent_company`, `processing_type` and `product_type`) in request payload from production location info page to conform API specs.
* [OSDEV-1745](https://opensupplyhub.atlassian.net/browse/OSDEV-1745) - The `Search by Name and Address` tab was defined as default on the Production Location Search page.

### What's new
* [OSDEV-1662](https://opensupplyhub.atlassian.net/browse/OSDEV-1662) - Added a new field, `action_perform_by`, to the moderation event. This data appears on the Contribution Record page when a moderator perform any actions like `APPROVED` or `REJECTED`.

### Release instructions:
* Ensure that the following commands are included in the `post_deployment` command:
    * `migrate`
    * `reindex_database`
* Run `[Release] Deploy` pipeline for the target environment with the flag `Clear the custom OpenSearch indexes and templates` set to true - to update the index mapping for the `moderation-events` index after adding the new field `action_perform_by`. The `production-locations` will also be affected since it will clean all of our custom indexes and templates within the OpenSearch cluster.


## Release 1.29.0

## Introduction
* Product name: Open Supply Hub
* Release date: February 8, 2025

### Database changes
* [OSDEV-1515](https://opensupplyhub.atlassian.net/browse/OSDEV-1515) - Upgraded the PostgreSQL version from 13 to 16 for the database used in local development, DB anonymization, DB restore setup, and environments in the AWS cloud. Additionally, the pg_trgm extension has been upgraded to version 1.6 based on the available extension version for PostgreSQL 16.3 in AWS RDS. For more information, see [Extensions supported for RDS for PostgreSQL 16](https://docs.aws.amazon.com/AmazonRDS/latest/PostgreSQLReleaseNotes/postgresql-extensions.html#postgresql-extensions-16x).
* [OSDEV-1558](https://opensupplyhub.atlassian.net/browse/OSDEV-1558) - Added a new field, `action_type`, to the `api_moderationevent` table so we can handle and store moderation actions.

#### Migrations:
* 0163_refresh_pg_statistic_and_upgrade_postgres_extensions.py - Updated the SQL script within the migration that upgrades the DB extension versions to handle previously failure cases when a higher version is available for upgrade or when the extension is not installed. This is primarily useful for local development or DB resets in the Development environment, where migrations are applied from scratch, one by one. This fix will not negatively affect other environments, as the migration has already been applied and will not be reapplied. Additionally, the changes are backward compatible.
* 0164_refresh_pg_statistic_and_upgrade_postgres_extensions_after_db_upgrade_to_postgres_16.py - This migration refreshes the `pg_statistic` table after the upgrade to PostgreSQL 16 and upgrades the pg_trgm extension to version 1.6. The SQL script within the migration that upgrades the DB extension versions handles previously failure cases where a higher version is available for upgrade or where the extension is not installed.
* 0165_add_moderationevent_action_type.py - This migration added a new field, `action_type`, to the existing table `api_moderationevent`.

### Code/API changes
* [OSDEV-1581](https://opensupplyhub.atlassian.net/browse/OSDEV-1581) - Added support for Geohex grid aggregation to the GET `/api/v1/production-locations/` endpoint. To receive the Geohex grid aggregation list in the response, it is necessary to pass the `aggregation` parameter with a value of `geohex_grid` and optionally specify `geohex_grid_precision` with an integer between 0 and 15. If `geohex_grid_precision` is not defined, the default value of 5 will be used.
* [OSDEV-1558](https://opensupplyhub.atlassian.net/browse/OSDEV-1558) - Updated Logstash mapping configuration to handle the new `action_type` field for OpenSearch.

### Bugfix
* Some of the resources related to the Development AWS environment still have the `stg` prefix, which can be confusing since we also have a Staging environment with the same prefix. To clarify the resource names, including the database instance, the prefix has been updated from `stg` to `dev` for the development environment.

### What's new
* [OSDEV-1374](https://opensupplyhub.atlassian.net/browse/OSDEV-1374) - Implemented integration for the `Search results` page to show results of searching by name and address (`/contribute/production-location/search`):
    - Connected GET `v1/production-locations`.
    - Routing between pages `Production Location Search`,`Search returned no results`, `Production Location Information`, `Search results`, and `I don't see my Location` pop-up is configured.
    - Max result limit set to 100.
* [OSDEV-1365](https://opensupplyhub.atlassian.net/browse/OSDEV-1365) - SLC: Integrate collecting contribution data page.
* [OSDEV-1370](https://opensupplyhub.atlassian.net/browse/OSDEV-1370) - SLC: Connect Backend API submission with "Thank for Submitting" screen
    - Integrated `POST /v1/production-locations/` in `/contribute/production-location/info/` page.
    - Integrated `PATCH /v1/production-locations/` in `/contribute/production-location/{os_id}/info/` page.
    - Production location info page is now rendered using two routes: /contribute/production-location/info/ and /contribute/production-location/{os_id}/info/. First route for creating new production location, second is for updating existing one.
    - Implemented error popup on error response for `PATCH | POST /v1/production-locations/`.
    - Implemented error popup on error response for `GET /v1/moderation-events/{moderation_id}`.
    - Integrated "Thank for Submitting" modal dialog. When popup is appeared, path parameter `{moderation-id}` will be attached to `/contribute/production-location/{os_id}/info/` or `/contribute/production-location/info/`.
    - Implemented temporary saving of moderation events in local storage for a seamless user experience.
    - Created separate mobile and desktop layouts for "Thank for Submitting" modal dialog.
    - Created link to claim from "Thank for Submitting" modal dialog only if production location is available for claim and moderation event is not pending.
    - Implemented serializing and validation production location fields before passing to the "Thank for Submitting" modal dialog.
    - Refactored routing between search results page and production location info page. Search parameters are now stored in the Redux state, so the 'Go Back' button in production location info page will lead to the previous search.
* [OSDEV-1558](https://opensupplyhub.atlassian.net/browse/OSDEV-1558) - Added a new field, `action_type`, to the moderation event. This data appears on the Contribution Record page when a moderator creates a new location or matches it to an existing one.

### Release instructions:
* Ensure that the following commands are included in the `post_deployment` command:
    * `migrate`
    * `reindex_database`
* Run `[Release] Deploy` pipeline for the target environment with the flag `Clear the custom OpenSearch indexes and templates` set to true - to update the index mapping for the `moderation-events` index after adding the new field `action_type`. The `production-locations` will also be affected since it will clean all of our custom indexes and templates within the OpenSearch cluster.
* This release will upgrade PostgreSQL from version 13 to version 16.
    * The upgrade will be performed automatically by Terrafrom and AWS, but some steps need to be completed **before** and **after** the upgrade. Please refer to [the Confluence article](https://opensupplyhub.atlassian.net/wiki/spaces/SD/pages/640155649/PostgreSQL+database+upgrade+from+version+13+to+version+16) for detailed instructions.
    * Steps to be completed before the upgrade are marked with the statement: "**This should be done before deploying the upgraded database.**". Post-upgrade tasks can be found under the [After the PostgreSQL major version upgrade](https://opensupplyhub.atlassian.net/wiki/spaces/SD/pages/640155649/PostgreSQL+database+upgrade+from+version+13+to+version+16#After-the-PostgreSQL-major-version-upgrade) section.
    * In case of an unsuccessful release along with the database upgrade, follow the instructions under the [Guide for rolling back the PostgreSQL major version upgrade](https://opensupplyhub.atlassian.net/wiki/spaces/SD/pages/640155649/PostgreSQL+database+upgrade+from+version+13+to+version+16#Guide-for-rolling-back-the-PostgreSQL-major-version-upgrade) section.


## Release 1.28.1

## Introduction
* Product name: Open Supply Hub
* Release date: January 31, 2025

### Bugfix
* [OSDEV-1626](https://opensupplyhub.atlassian.net/browse/OSDEV-1626) - Temporarily hid the new contribution page `Add Location Data` and re-enabled the old navigation to the `List Upload` page via the `/contribute` path.


## Release 1.28.0

## Introduction
* Product name: Open Supply Hub
* Release date: January 25, 2025

### Database changes
* [OSDEV-1514](https://opensupplyhub.atlassian.net/browse/OSDEV-1514) - Upgraded the PostgreSQL version from 12 to 13 for the database used in local development, DB anonymization, DB restore setup, and environments in the AWS cloud. Additionally, the postgis and pg_trgm extensions have been upgraded to versions 3.4.2 and 1.5, respectively, based on the available extension versions for PostgreSQL 13.15 in AWS RDS. For more information, see [Extensions supported for RDS for PostgreSQL 13](https://docs.aws.amazon.com/AmazonRDS/latest/PostgreSQLReleaseNotes/postgresql-extensions.html#postgresql-extensions-13x). Allowed major version upgrades and activated the `apply immediately` flag to perform the PostgreSQL major version upgrade in AWS.

#### Migrations:
* 0163_refresh_pg_statistic_and_upgrade_postgres_extensions.py - This migration refreshes the `pg_statistic` table after the upgrade to PostgreSQL 13 and upgrades the postgis and pg_trgm extensions to versions 3.4.2 and 1.5, respectively.

### Code/API changes
* [OSDEV-1514](https://opensupplyhub.atlassian.net/browse/OSDEV-1514) - Corrected spelling mistakes in the `src/anon-tools/do_dump.sh` file and in the name of the folder `database_anonymizer_sheduled_task`. Removed the unused `src/anon-tools/anon.sql` file and the redundant `src/anon-tools/initdb.sql` file. Removed commented-out code in the `src/anon-tools/Dockerfile.dump` and `deployment/terraform/database_anonymizer_scheduled_task/docker/database_anonymizer.py` files.
* [OSDEV-1523](https://opensupplyhub.atlassian.net/browse/OSDEV-1523) - Updated `export_csv.py` to enable uploading to Google Drive and implemented cursor-based pagination for the export.

### Architecture/Environment changes
* [OSDEV-1514](https://opensupplyhub.atlassian.net/browse/OSDEV-1514) - Introduced `rds_allow_major_version_upgrade` and `rds_apply_immediately` Terraform variables to enable or disable major version upgrades and the `apply immediately` flag, depending on the environment.
* [OSDEV-1523](https://opensupplyhub.atlassian.net/browse/OSDEV-1523) - Added a new batch job that triggers the export_csv.py command on the first day of each month to upload bulk data of production locations to Google Drive.

### What's new
* [OSDEV-40](https://opensupplyhub.atlassian.net/browse/OSDEV-40) - Created new page for `/contribute` to choose between multiple & single location upload. Replaced current multiple list upload to `/contribute/multiple-locations`. Changed `Upload Data` to `Add Data` text.
* [OSDEV-1117](https://opensupplyhub.atlassian.net/browse/OSDEV-1117) - Implemented integration of Contribution Record Page (`/dashboard/moderation-queue/contribution-record/{moderation_id}`):
    - Connected GET `api/v1/moderation-events/{moderation_id}/`.
    - Connected GET `api/v1/production-locations?name={productionLocationName}&country={countryCode}&address={address}` to get potential matches using OpenSearch engine.
    - Connected PATCH `/v1/moderation-events/{moderation_id}/` (for Reject button).
    - Connected POST `/v1/moderation-events/{moderation_id}/production-locations/` (for Create New Location button).
    - Connected PATCH `/v1/moderation-events/{moderation_id}/production-locations/{os_id}/` (for Confirm potential match button).
    - UI improvements:
        - Added a toast component to display notifications during moderation event updates.
        - Introduced a backdrop to prevent accidental clicks on other buttons during the update process.
    - Applied Django Signal for moderation-events OpenSearch index.
* [OSDEV-1524](https://opensupplyhub.atlassian.net/browse/OSDEV-1524) - Updated salutations in automated emails to ensure a consistent and professional experience of communication from OS Hub.
* [OSDEV-1129](https://opensupplyhub.atlassian.net/browse/OSDEV-1129) - The UI for the results page for name and address search was implemented. It includes the following screens:
    * Successful Search: If the search is successful, the results screen displays a list of production locations. Each item includes the following information about the production location: name, OS ID, address, and country name. Users can either select a specific production location or press the "I don’t see my Location" button, which triggers a confirmation dialog window.
    * Confirmation Dialog Window: In this window, users can confirm that no correct location was found using the provided search parameters. They can either proceed to create a new production location or return to the search.
    * Unsuccessful Search: If the search is unsuccessful, an explanation is provided along with two options: return to the search or add a new production location.
* [OSDEV-1579](https://opensupplyhub.atlassian.net/browse/OSDEV-1579) - Updated the API limit automated email to remove an outdated link referring to OAR and improve the languate for clarity. With this update the contributor will be informed of the correct process to follow if they have reached their API calls limit.

### Release instructions:
* Ensure that the following commands are included in the `post_deployment` command:
    * `migrate`
    * `reindex_database`
* This release will upgrade PostgreSQL from version 12 to version 13.
    * The upgrade will be performed automatically by Terrafrom and AWS, but some steps need to be completed **before** and **after** the upgrade. Please refer to [the Confluence article](https://opensupplyhub.atlassian.net/wiki/spaces/SD/pages/620134402/PostgreSQL+database+upgrade+from+version+12+to+version+13) for detailed instructions.
    * Steps to be completed before the upgrade are marked with the statement: "**This should be done before deploying the upgraded database.**". Post-upgrade tasks can be found under the [After the PostgreSQL major version upgrade](https://opensupplyhub.atlassian.net/wiki/spaces/SD/pages/620134402/PostgreSQL+database+upgrade+from+version+12+to+version+13#After-the-PostgreSQL-major-version-upgrade) section.
    * In case of an unsuccessful release along with the database upgrade, follow the instructions under the [Guide for rolling back the PostgreSQL major version upgrade](https://opensupplyhub.atlassian.net/wiki/spaces/SD/pages/620134402/PostgreSQL+database+upgrade+from+version+12+to+version+13#Guide-for-rolling-back-the-PostgreSQL-major-version-upgrade) section.


## Release 1.27.0

## Introduction
* Product name: Open Supply Hub
* Release date: January 11, 2025

### Database changes
#### Migrations:

#### Schema changes

### Code/API changes
* [OSDEV-1409](https://opensupplyhub.atlassian.net/browse/OSDEV-1409) - Introduced a new PATCH `/api/v1/moderation-events/{moderation_id}/production-locations/{os_id}/` endpoint. This endpoint allows the creation of a new contribution for an existing production location based on the provided moderation event.
* [OSDEV-1336](https://opensupplyhub.atlassian.net/browse/OSDEV-1336) - Introduced a new PATCH `/api/v1/production-locations/{os_id}/` endpoint based on the API v1 specification. This endpoint allows the creation of a new moderation event for updating the production location with the given details. Basically, the endpoint can be used to contribute to an existing location.
* [OSDEV-1336](https://opensupplyhub.atlassian.net/browse/OSDEV-1336) - Dynamic mapping for the new fields in the `moderation-events` index has been disabled for those that don't have an explicit mapping defined. This change helps avoid indexing conflicts, such as when a field is initially indexed with one data type (e.g., long), but later an entry with a different data type for the same field is indexed, causing the entire entry to fail indexing. After this change, fields with an explicit mapping will be indexed, while other fields will not be indexed or searchable, but will still be displayed in the document.

### Architecture/Environment changes

### Bugfix
* [OSDEV-1492](https://opensupplyhub.atlassian.net/browse/OSDEV-1492) - Fixed an issue where invalid manually entered dates were not validated on the UI, resulting in API errors with message “The request query is invalid.” on `Moderation Queue` page. Invalid dates are now trimmed and properly handled.
* [OSDEV-1493](https://opensupplyhub.atlassian.net/browse/OSDEV-1493) - Fixed an issue where the backend sorts countries not by `name` but by their `alpha-2 codes` in `GET /api/v1/moderation-events/` endpoint.
* [OSDEV-1532](https://opensupplyhub.atlassian.net/browse/OSDEV-1532) - Fixed the date range picker on the `Moderation Queue` page. A Data Moderator can change the Before date even if an Error message is displayed.
* [OSDEV-1533](https://opensupplyhub.atlassian.net/browse/OSDEV-1533) - The presentation of the `Moderation Decision Date` in the `Moderation Queue` table has been corrected. If the "status_change_date" is missing in the object, it now displays as "N/A".
* [OSDEV-1196](https://opensupplyhub.atlassian.net/browse/OSDEV-1196) - The `?sort_by=contributors_desc` query parameter is only appended to URLs on the `/facilities` page and is excluded from all other pages. The error caused by the property type that occurred during local test execution has been resolved.
* [OSDEV-1397](https://opensupplyhub.atlassian.net/browse/OSDEV-1397) - GET `/api/parent-companies/` request has been removed from the Open Supply Hub page and ClaimFacility component. Parent Company Select is a regular input field that allows the creation of multiple parent company names for filter on this page.
* [OSDEV-1556](https://opensupplyhub.atlassian.net/browse/OSDEV-1556) - Fixed validation of `os_id` for PATCH `/api/v1/moderation-events/{moderation_id}/production-locations/{os_id}/` endpoint.
* [OSDEV-1563](https://opensupplyhub.atlassian.net/browse/OSDEV-1563) - Fixed updating of the moderation decision date after moderation event approval.

### What's new
* [OSDEV-1376](https://opensupplyhub.atlassian.net/browse/OSDEV-1376) - Updated automated emails for closure reports (report_result) to remove the term "Rejected" for an improved user experience. Added link to Closure Policy and instructions for submitting a Reopening Report to make the process easier to understand for users.
* [OSDEV-1383](https://opensupplyhub.atlassian.net/browse/OSDEV-1383) - Edited text of the automated email that notifies a contributor when one of their facilities has been claimed. The new text provides more information to the contributor to understand the claim process and how they can encourage more of their facilities to claim their profile.
* [OSDEV-1474](https://opensupplyhub.atlassian.net/browse/OSDEV-1474) - Added contributor type value to response of `/api/contributors/` endpoint.
* [OSDEV-1130](https://opensupplyhub.atlassian.net/browse/OSDEV-1130) A new page, `Production Location Information`, has been implemented. It includes the following inputs:
    * Required and pre-fillable fields:
        - Name
        - Address
        - Country
    * Additional information section: Fields for optional contributions from the owner or manager of the production location, including sector(s), product type(s), location type(s), processing type(s), number of workers, and parent company.
The page also features `Go Back` and `Submit` buttons for navigation and form submission.

### Release instructions:
* Ensure that the following commands are included in the `post_deployment` command:
    * `migrate`
    * `reindex_database`
* Run `[Release] Deploy` pipeline for the target environment with the flag `Clear the custom OpenSearch indexes and templates` set to true - to refresh the index mappings for the `moderation-events` index after disabling dynamic mapping for the new fields that don't have an explicit mapping defined. The `production-locations` will also be affected since it will clean all of our custom indexes and templates within the OpenSearch cluster


## Release 1.26.0

## Introduction
* Product name: Open Supply Hub
* Release date: December 14, 2024

### Database changes
#### Migrations:
* 0162_update_moderationevent_table_fields.py - This migration updates the ModerationEvent table and its constraints.

#### Schema changes
* [OSDEV-1158](https://opensupplyhub.atlassian.net/browse/OSDEV-1158) - The following updates to the ModerationEvent table have been made:
    1. Set `uuid` as the primary key.
    2. Make `geocode_result` field optional. It can be blank if lat and lng
    have been provided by user.
    3. Remove redundant `blank=False` and `null=False` constraints, as these are
    the default values for model fields in Django and do not need to be
    explicitly set.
    4. Make `contributor` field non-nullable, as the field should not be left
    empty. It is required to have information about the contributor.
    5. Allow `claim` field to be blank. This change reflects the fact that
    a moderation event may not always be related to a claim, so the field can
    be left empty.

### Code/API changes
* [OSDEV-1453](https://opensupplyhub.atlassian.net/browse/OSDEV-1453) - The `detail` keyword instead of `message` has been applied in error response objects for V1 endpoints.
* [OSDEV-1346](https://opensupplyhub.atlassian.net/browse/OSDEV-1346) - Disabled null values from the response of the OpenSearch. Disabled possible null `os_id`, `claim_id` and `source` from `PATCH /api/v1/moderation-events/{moderation_id}/` response.
* [OSDEV-1410](https://opensupplyhub.atlassian.net/browse/OSDEV-1410) - Introduced a new POST `/api/v1/moderation-events/{moderation_id}/production-locations/` endpoint
* [OSDEV-1449](https://opensupplyhub.atlassian.net/browse/OSDEV-1449) - **Breaking changes** to the following endpoints:
  - GET `v1/moderation-events/`
  - GET `v1/production-locations/`

  **Changes include:**
  - Refactored `sort_by` parameter to improve sorting functionality.
  - Split `search_after` parameter into `search_after_value` and `search_after_id` for better pagination control.

* [OSDEV-1158](https://opensupplyhub.atlassian.net/browse/OSDEV-1158) - The following features and improvements have been made:
    1. Introduced a new POST `/api/v1/production-locations/` endpoint based on the API v1 specification. This endpoint allows the creation of a new moderation event for the production location creation with the given details.
    2. Removed redundant redefinition of paths via the `as_view` method for all the v1 API endpoints since they are already defined via `DefaultRouter`.
* [OSDEV-1468](https://opensupplyhub.atlassian.net/browse/OSDEV-1468) - Limit the `page` parameter to `100` for the GET `/api/facilities/` endpoint. This will help prevent system downtimes, as larger pages (OFFSET) make it harder for the database to retrieve data, especially considering the large amount of data we have.

### Architecture/Environment changes
* [OSDEV-1170](https://opensupplyhub.atlassian.net/browse/OSDEV-1170) - Added the ability to automatically create a dump from the latest shared snapshot of the anonymized database from Production environment for use in the Test and Pre-Prod environments.
* In light of recent instances(on 12/03/2024 UTC and 12/04/2024 UTC) where the current RDS disk storage space limit was reached in Production, the RDS storage size has been increased to `256 GB` in the Production, Test, and Pre-prod environments to accommodate the processing of larger volumes of data. The configurations for the Test and Pre-prod environments have also been updated to maintain parity with the Production environment.
* Right-sized the resources for Django containers across all environments and the RDS instance in the Production and Preprod environments. This will result in a savings of approximately $2,481. The following changes have been made:
    - Production:
        - RDS instance type was changed from `db.m6in.8xlarge` to `db.m6in.4xlarge`.
        - ECS tasks for Django containers: the number was reduced from `12` to `10`, and memory was reduced from `8GB` to `4GB`.
    - Preprod:
        - RDS instance type was changed from `db.m6in.8xlarge` to `db.m6in.4xlarge`.
        - ECS tasks for Django containers: the number was reduced from `12` to `10`, and memory was reduced from `8GB` to `4GB`.
        - These changes were made to maintain parity with the Production environment, as it is a copy of that environment.
    - Staging:
        - ECS tasks for Django containers: memory was reduced from `8GB` to `2GB`.
    - Test:
        - ECS tasks for Django containers: memory was reduced from `8GB` to `4GB`.
    - Development:
        - ECS tasks for Django containers: memory was reduced from `8GB` to `1GB`, and CPU was reduced from `1 vCPU` to `0.5 vCPU`.

### Bugfix
* [OSDEV-1388](https://opensupplyhub.atlassian.net/browse/OSDEV-1388) - The waiter from boto3 cannot wait more than half an hour so we replaced it with our own.
* It was found that clearing OpenSearch indexes didn’t work properly because the templates weren’t cleared. After updating the index mappings within the index template files, the index template remained unchanged because only the indexes were deleted during deployment, not both the indexes and their templates. This caused conflicts and prevented developers' updates from being applied to the OpenSearch indexes.
This issue has been fixed by adding additional requests to delete the appropriate index templates to the `clear_opensearch.sh.tpl` script, which is triggered when clearing OpenSearch during deployment to any environment.
* [OSDEV-1482](https://opensupplyhub.atlassian.net/browse/OSDEV-1482) - The `GET api/v1/moderation-events/{moderation_id}` endpoint returns a single response instead of an array containing one item.
* [OSDEV-1511](https://opensupplyhub.atlassian.net/browse/OSDEV-1511) - Updated google maps api version to 3.57 for ReactLeafletGoogleLayer component (3.51 not supported).

### What's new
* [OSDEV-1132](https://opensupplyhub.atlassian.net/browse/OSDEV-1132) - Added FE for the "thanks for submitting" screen when user submits production location's data.
* [OSDEV-1373](https://opensupplyhub.atlassian.net/browse/OSDEV-1373) - The tab `Search by Name and Address.` on the Production Location Search screen has been implemented. There are three required properties (name, address, country). The "Search" button becomes clickable after filling out inputs, creates a link with parameters, and allows users to proceed to the results screen.
* [OSDEV-1175](https://opensupplyhub.atlassian.net/browse/OSDEV-1175) - New Moderation Queue Page was integrated with `GET api/v1/moderation-events/` endpoint that include pagination, sorting and filtering.

### Release instructions:
* Ensure that the following commands are included in the `post_deployment` command:
    * `migrate`
    * `reindex_database`
* Run `[Release] Deploy` pipeline for the target environment with the flag `Clear the custom OpenSearch indexes and templates` set to true - to refresh the index mappings for the `production-locations` and `moderation-events` indexes after fixing the process of clearing the custom OpenSearch indexes. It will clean all of our custom indexes and templates within the OpenSearch cluster.


## Release 1.25.0

## Introduction
* Product name: Open Supply Hub
* Release date: November 30, 2024

### Database changes
#### Migrations:
* 0159_alter_status_of_moderation_events_table.py - This migration alters status of api_moderationevent table.
* 0160_allow_null_parsing_errors_in_facilitylist.py - This migration allows empty parsing_errors in api_facilitylist.
* 0161_create_disable_list_uploading_switch.py - This migration creates disable_list_uploading switch in the Django admin panel and record in the waffle_switch table.

#### Schema changes
* [OSDEV-1346](https://opensupplyhub.atlassian.net/browse/OSDEV-1346) - Alter status options for api_moderationevent table.
* [OSDEV-1411](https://opensupplyhub.atlassian.net/browse/OSDEV-1411) - Allows empty parsing_errors in api_facilitylist.

### Code/API changes
* [OSDEV-1346](https://opensupplyhub.atlassian.net/browse/OSDEV-1346) - Create GET request for `v1/moderation-events` endpoint.
* [OSDEV-1429](https://opensupplyhub.atlassian.net/browse/OSDEV-1429) - The list upload switcher has been created to disable the `Submit` button on the List Contribute page through the Switch page in the Django admin panel during the release process. Implemented a check on the list upload endpoint.
* [OSDEV-1332](https://opensupplyhub.atlassian.net/browse/OSDEV-1332) - Introduced new `PATCH api/v1/moderation-events/{moderation_id}` endpoint
to modify moderation event `status`.
* [OSDEV-1347](https://opensupplyhub.atlassian.net/browse/OSDEV-1347) - Create GET request for `v1/moderation-events/{moderation_id}` endpoint.
* Update `/v1/production-locations/{os_id}` endpoint to return a single object instead of multiple objects. Also, add unit tests for the `ProductionLocationsViewSet`.
* The RDS instance has been upgraded as follows: for `production` and `preprod`, it is now `db.m6in.8xlarge`, and for `test`, it has been upgraded to `db.t3.xlarge`.
* [OSDEV-1467](https://opensupplyhub.atlassian.net/browse/OSDEV-1467) - Implemented disabling endpoint `POST /api/facilities/` during the release process. It is raising an error message with status code 503.

### Architecture/Environment changes
* Increased the memory for the Dedupe Hub instance from 8GB to 12GB in the `production` and `pre-prod` environments to reduce the risk of container overload and minimize the need for reindexing in the future.

### Bugfix
* [OSDEV-1448](https://opensupplyhub.atlassian.net/browse/OSDEV-1448) - The map on the production location’s profile and the production location marker have been fixed. Improved the handling of SQL query parameters for better execution accuracy.
* [OSDEV-1411](https://opensupplyhub.atlassian.net/browse/OSDEV-1411) - Django Admin: Fixed an issue when updating the facility list with an empty array in the `parsing errors` field.

### Release instructions:
* Ensure that the following commands are included in the `post_deployment` command:
    * `migrate`
    * `reindex_database`


## Release 1.24.0

## Introduction
* Product name: Open Supply Hub
* Release date: November 16, 2024

### Code/API changes
* [OSDEV-1335](https://opensupplyhub.atlassian.net/browse/OSDEV-1335) - Explicitly set the number of shards and the number of replicas for the "production locations" and "moderation events" OpenSearch indexes. Based on the OpenSearch documentation, a storage size of 10–30 GB is preferred for workloads that prioritize low search latency. Additionally, having too many small shards can unnecessarily exhaust memory by storing excessive metadata. Currently, the "production locations" index utilizes 651.9 MB, including replicas, while the "moderation events" index is empty. This indicates that one shard and one replica should be sufficient for the "production locations" and "moderation events" indexes.
* Moved all the files related to the OpenSearch service to the existing `src/django/api/services/opensearch` folder within the `api` app of the Django application. This should make it easier to navigate through the files and clarify the location of all OpenSearch service-related files in one place within the `api` app in Django.

### Architecture/Environment changes
* The OpenSearch version has been increased to 2.15.
* [OSDEV-1335](https://opensupplyhub.atlassian.net/browse/OSDEV-1335) - The new "moderation events" Logstash pipeline has been configured and implemented to collect moderation event data from the current PostgreSQL database and save it to OpenSearch. This setup allows for fast searches on the moderation events data.
* [OSDEV-1387](https://opensupplyhub.atlassian.net/browse/OSDEV-1387) - The SQL query for generating tiles from PostgreSQL+PostGIS has been reimplemented to avoid using the JOIN + GROUP BY clause. This change reduces the number of subqueries and their asymptotic complexity. Additionally, an option to set an upper limit on facility counts in the 'count' clause has been introduced, capped at 100, which doubles the query's performance. Throttling has been removed for tile generation endpoints.
* [OSDEV-1171](https://opensupplyhub.atlassian.net/browse/OSDEV-1171) - RDS instances for `staging` and `test` have beed decreased to `db.t3.large`
* Playwright has been introduced as the main framework for end-to-end testing:
    * Added a new Playwright testing service to the Docker configuration
    * Implemented initial test cases to verify core functionality
    * Integrated Playwright tests into the CI pipeline via GitHub Actions
    * Added necessary configuration files and dependencies for the e2e testing project
* The RDS instance for `production` has been upgraded to `db.m6in.4xlarge` and configured to operate in a single Availability Zone.

### Bugfix
* [OSDEV-1335](https://opensupplyhub.atlassian.net/browse/OSDEV-1335) - Fixed the assertion in the test for the `country.rb` filter of the "production locations" Logstash pipeline. The main issue was with the evaluation of statements in the Ruby block. Since only the last statement is evaluated in a Ruby block, all the checks were grouped into one chain of logical statements and returned as a `result` variable at the end.

### What's new
* [OSDEV-1116](https://opensupplyhub.atlassian.net/browse/OSDEV-1116) - A new Contribution Record Page has been developed to enable quick identification and moderation of contributions. This page includes two main sections: Moderation Event Data and Potential Matches, along with a set of buttons designed to facilitate the moderation process.
* [OSDEV-1120](https://opensupplyhub.atlassian.net/browse/OSDEV-1120) - A new Moderation Queue Dashboard page has been introduced, featuring three essential components:
    * Moderation Events Table: Allows users to view and manage moderation events more effectively.
    * Filtering Options: Multiple filter fields enable users to customize the displayed events based on different criteria, making it easier to find specific events.
    * Download Excel Button: Provides the ability to export the list of displayed moderation events as an XLSX file for offline analysis and record-keeping.

### Release instructions:
* The following steps should be completed while deploying to Staging or Production:
    1. Run the `[Release] Deploy` pipeline for these environments with the flag 'Clear OpenSearch indexes' set to true. This will allow Logstash to refill OpenSearch since the OpenSearch instance will be recreated due to the version increase. It is also necessary due to changes in the OpenSearch index settings.
    2. Open the triggered `Deploy to AWS` workflow and ensure that the `apply` job is completed. **Right after** finishing the `apply` job, follow these instructions, which should be the last steps in setting up the recreated OpenSearch instance:
        - Copy the ARN of the `terraform_ci` user from the AWS IAM console.
            - Navigate to the AWS console's search input, type "IAM", and open the IAM console.
            - In the IAM console, find and click on the "Users" tab.
            - In the list of available users, locate the `terraform_ci` user, click on it, and on that page, you will find its ARN.
        - After copying this value, go to the AWS OpenSearch console in the same way you accessed the IAM console.
        - Open the available domains and locate the domain for the corresponding environment. Open it, then navigate to the security configuration and click "Edit".
        - Find the section titled "Fine-grained access control", and under this section, you will find an "IAM ARN" input field. Paste the copied ARN into this field and save the changes. It may take several minutes to apply. Make sure that the "Configuration change status" field has green status.
    3. Then, return to the running `Deploy to AWS` workflow and ensure that the logs for `clear_opensearch` job do not contain errors related to access for deleting the OpenSearch index or lock files in EFS storage. In case of **an access error**, simply rerun the `Deploy to AWS` workflow manually from the appropriate release Git tag.


## Release 1.23.0

## Introduction
* Product name: Open Supply Hub
* Release date: November 02, 2024

### Database changes
#### Migrations:
* 0158_create_moderation_events_table.py - This migration creates api_moderationevent table for Moderation Queue.

#### Schema changes
* [OSDEV-1229](https://opensupplyhub.atlassian.net/browse/OSDEV-1229) - Created Moderation Events Postgres table to track moderation events in the database.

### Code/API changes
* Throttling has been introduced for tiles/* endpoints, limiting requests to 300 per minute.
* [OSDEV-1328](https://opensupplyhub.atlassian.net/browse/OSDEV-1328) The OpenSearch tokenizer has been changed to `lowercase` to get better search results when querying the GET /v1/production-locations/ endpoint.

### Architecture/Environment changes
* Resource allocation has been optimized for the staging environment. The number of ECS tasks for the Django app has been reduced from 6 to 4, while maintaining system stability.

### Release instructions:
* Ensure that the following commands are included in the `post_deployment` command:
    * `migrate`
* Run `[Release] Deploy` pipeline for an existing environment with the flag 'Clear OpenSearch indexes' set to true - to let the tokenizer parse full text into words with new configurations.


## Release 1.22.0

## Introduction
* Product name: Open Supply Hub
* Release date: October 19, 2024

### Database changes
#### Migrations:
* 0156_introduce_list_level_parsing_errors - This migration introduces the parsing_errors field for the FacilityList model to collect list-level and internal errors logged during the background parsing of the list.
* 0157_delete_endpoint_switcher_for_list_uploads - This migration deletes the `use_old_upload_list_endpoint` switcher that was necessary to toggle between the old and new list upload endpoints.

#### Schema changes
* [OSDEV-1039](https://opensupplyhub.atlassian.net/browse/OSDEV-1039) - Since the `use_old_upload_list_endpoint` switcher is no longer necessary for the list upload, it has been deleted from the DB. Additionally, the `parsing_errors` field has been added to the FacilityList model.

### Code/API changes
* [OSDEV-1102](https://opensupplyhub.atlassian.net/browse/OSDEV-1102) - API. Propagate production location updates to OpenSearch data source via refreshing `updated_at` field in `api_facility` table. Triggered updated_at field in such actions: transfer to alternate facility, claim facility, approve, reject and deny claim, claim details, merge facilities, match facility (promote, split).
* [OSDEV-1039](https://opensupplyhub.atlassian.net/browse/OSDEV-1039) - Deleted the `facility_list_items.json` fixture from the Django app since it is no longer needed, having been replaced with real CSV files. Additionally, other important changes have been implemented in the Django app and deployment:
    * Adjusted all code that used the `facility_list_items.json` fixture and removed the unused matching logic from the Django app, as it is no longer necessary and was connected to that fixture.
    * Updated the reset database step in the `restore_database` job of the Deploy to AWS GitHub workflow to upload CSV location list files to S3 for parsing during the DB reset.

### Architecture/Environment changes
* [OSDEV-1325](https://opensupplyhub.atlassian.net/browse/OSDEV-1325)
  * __Deploy to AWS__ pipeline will init from __[Release] Deploy__ pipeline and get deployment parameters, such as cleaning OpenSearch indexes, by trigger.
* [OSDEV-1372](https://opensupplyhub.atlassian.net/browse/OSDEV-1372)
  * Changed the base image in the Django app Dockerfile to use a Debian 11 instead of Debian 10 as the PostgreSQL 13 repository support for Debian 10 has been ended.
  * Always build a docker image for the amd64 platform so that the image in the local environment fully corresponds to the one in production.
* [OSDEV-1172](https://opensupplyhub.atlassian.net/browse/OSDEV-1172)
  * Added the ability to restore a database from a snapshot.
* [OSDEV-1388](https://opensupplyhub.atlassian.net/browse/OSDEV-1388)
  * Increased timeout to wait for copying anonymized shared snapshot.

### Bugfix
* Fixed a bug related to environment variable management:
    * Removed the `py_environment` Terraform variable, as it appeared to be a duplicate of the `environment` variable.
    * Passed the correct environment values to the ECS task definition for the Django containers in all environments, especially in the Preprod and Development environments, to avoid misunderstandings and incorrect interpretations of the values previously passed via `py_environment`.
    * Introduced a *Local* environment specifically for local development to avoid duplicating variable values with the AWS-hosted *Development* environment.
* [OSDEV-1039](https://opensupplyhub.atlassian.net/browse/OSDEV-1039) - Made the list parsing asynchronous and increased the list upload limit to 10,000 facilities per list to reduce manual work for moderators when they split large lists into smaller ones. The following architectural and code changes have been made:
    1. Renamed the previously copied `api/facility-lists/createlist` POST endpoint to the `api/facility-lists` POST endpoint. Deleted the old implementation of the `api/facility-lists` POST endpoint along with the `use_old_upload_list_endpoint` switcher that was necessary to toggle between the old and new list upload endpoints.
    2. Removed the triggering of ContriCleaner from the `api/facility-lists` POST endpoint and moved it to the async parse AWS batch job to reduce the load on the endpoint. Introduced a `parsing_errors` field for the FacilityList model to collect list-level and internal errors logged during the background parsing of the list.
    3. Established a connection between the EC2 instance within the AWS batch job and the S3 bucket where all the uploaded list files are saved. This is necessary because the parse job retrieves a particular list from the S3 bucket via Django.
    4. Deleted redundant code from the previous implementation of the list item parsing.
    5. Adjusted Django, ContriCleaner, and integration tests. Regarding integration tests, the `facility_list_items.json` fixture was converted to concrete CSV lists, which were connected to the `facility_lists.json` fixture to upload them to the DB while creating the test DB for the integration tests. This is necessary because the parsing function that triggers ContriCleaner can only work with real files, not facility list items as it did previously.
    6. Refactored the ContributeForm component in the front-end app.
    7. The list page has been adjusted to work with asynchronous parsing, and a new dialog window has been added to notify users about the list parsing process, indicating that they need to wait.
    8. Introduced a UI to display list parsing errors on the list page after the page refresh.

### What's new
* [OSDEV-1127](https://opensupplyhub.atlassian.net/browse/OSDEV-1127) - It was implemented the Production Location Search screen that has two tabs: "Search by OS ID" and "Search by Name and Address." Each tab adds a query parameter (`?tab=os-id` and `?tab=name-address`) to the URL when active, allowing for redirection to the selected tab. On the "Search by OS ID" tab, users see an input field where they can enter an OS ID. After entering the full OS ID (15 characters), the "Search By ID" button becomes clickable, allowing users to proceed to the results screen. There are two possible outcomes:
    * Successful Search: If the search is successful, the results screen displays information about the production location, including its name, OS ID, previous OS ID (If they exist), address, and country name. Users can then choose to either return to the search by name and address or add data and claim the location.
    * Unsuccessful Search: If the search is unsuccessful, an explanation is provided, along with two options: return to the search by name and address or search for another OS ID.

    Each results screen also includes a "Back to ID search" button at the top.

### Release instructions:
* Before deploying to an existing environment, clear OpenSearch to ensure it can receive any missed changes and properly start the update process.
* Ensure that the `migrate` command is included in the `post_deployment` command.


## Release 1.21.0

## Introduction
* Product name: Open Supply Hub
* Release date: September 21, 2024

### Code/API changes
* [OSDEV-1126](https://opensupplyhub.atlassian.net/browse/OSDEV-1126) - Added the `historical_os_id` field to the response from the `v1/production-locations` endpoint if the searched production location contains this data. Modified the search query for `os_id` so that the search is conducted in both the `os_id` and `historical_os_id` fields in the OpenSearch production-locations index.
To make this possible, the `sync_production_locations.sql` script, which generates data for the production-locations index, was modified to include the selection of `historical_os_id_value` from the `api_facilityalias` table.
Additionally, a `historical_os_id` filter was added to the `sync_production_locations.conf`, ensuring that the `historical_os_id` is included in the index document only when the `historical_os_id_value` is not empty.

### Architecture/Environment changes
* [OSDEV-1177](https://opensupplyhub.atlassian.net/browse/OSDEV-1177)
  * Improved OpenSearch indexes cleanup step in the `Deploy to AWS` and `DB - Apply Anonymized DB` pipelines to use script templates so that changes can be made in one place rather than in each pipeline separately
  * Stop/start Logstash and clearing OpenSearch indexes moved to separate jobs of `Deploy to AWS` and `DB - Apply Anonymized DB` pipelines.
  * Stop/start Logstash and clearing OpenSearch indexes now runs on ubuntu-latest runner.
  * The automated deployment to AWS after creating tags for `sandbox` and `production` was temporarily prevented (until the implementation of [OSDEV-1325](https://opensupplyhub.atlassian.net/browse/OSDEV-1325)).

### Bugfix
* [OSDEV-1177](https://opensupplyhub.atlassian.net/browse/OSDEV-1177) - The following changes have been made:
    * Removed the if clause in the DB. Apply the Anonymized DB workflow to activate stopping Logstash.
    * Corrected grammar mistakes in the description of the job steps for stopping Logstash and clearing OpenSearch for the `DB - Apply Anonymized DB` and `Deploy to AWS` GitHub workflows.

### What's new
* [OSDEV-1225](https://opensupplyhub.atlassian.net/browse/OSDEV-1225) - The auto email responses for `Approved` and `Rejected` statuses have been updated to improve user experience. A user receives an email updating them on the status of their list and the next steps they need to take.

### Release instructions:
* Ensure that the following commands are included in the `post_deployment` command:
    * `migrate`
* After running the `Release [Deploy]` workflow for both the `sandbox` and `production` environments, the responsible person must manually run the `Deploy to AWS` workflow, ensuring that the `Clear OpenSearch indexes` option is checked for each environment.
Note: This instruction updates item 3 of the ['Release to Production and Sandbox'](https://github.com/opensupplyhub/open-supply-hub/blob/main/doc/release/RELEASE-PROTOCOL.md#release-to-production-and-sandbox) section of the RELEASE-PROTOCOL.


## Release 1.20.0

## Introduction
* Product name: Open Supply Hub
* Release date: September 7, 2024

### Database changes
#### Migrations:
* 0155_remove_verification_method_column_from_facility_claim - This migration replaces the old `index_approved_claim` function with a new one that does not index the `verification_method` and `phone_number` fields. Additionally, it removes the `verification_method` and `phone_number` fields from the FacilityClaim model and the respective history table.

#### Schema changes
* [OSDEV-1092](https://opensupplyhub.atlassian.net/browse/OSDEV-1092) - Since the `verification_method` and `phone_number` fields are no longer necessary for the claim form and aren't used anywhere in the codebase, they have been deleted from the FacilityClaim model and the respective history table.

### Code/API changes
* [OSDEV-1045](https://opensupplyhub.atlassian.net/browse/OSDEV-1045) - Added flag `highlightBackground` to the DashboardFacilityCard component to highlight background for claimed facilities only on the Merge moderation screen. Added the `get_is_claimed` method to the `FacilityIndexDetailsSerializer` that returns a boolean value depending on whether the facility has an approved claim or not.
* [OSDEV-1167](https://opensupplyhub.atlassian.net/browse/OSDEV-1167) - Search. Update field names in Open Search. The following parameter/field names in the API schema for GET api/v1/production-locations has been changed:
    - `name_local` -> `local_name`
    - `url` -> `business_url`
    - `lon` -> `lng`
* [OSDEV-1025](https://opensupplyhub.atlassian.net/browse/OSDEV-1025) - Added the `get_is_claimed` method to the `FacilityMatchSerializer` that returns a boolean value depending on whether the matched facility has an approved claim or not.
* [OSDEV-1092](https://opensupplyhub.atlassian.net/browse/OSDEV-1092) - Modified the serialized output of the `FacilityClaimDetailsSerializer`:
    * Removed the `verification_method` and `phone_number` fields.
    * Added `facility_website`, `sector`, `facility_workers_count`, and `facility_name_native_language`.
* [OSDEV-1101](https://opensupplyhub.atlassian.net/browse/OSDEV-1101) - API v1/production-locations. Extend the country object to include alpha-3 code, numeric code, and country name.

### Architecture/Environment changes
* [OSDEV-1153](https://opensupplyhub.atlassian.net/browse/OSDEV-1153) - Created integration tests for the OpenSearch and for new `/api/v1/production-locations/` API endpoint.
* [OSDEV-1177](https://opensupplyhub.atlassian.net/browse/OSDEV-1177) - Implemented clearing OpenSearch and stopping Logstash during Postgres DB restore/reset in pre-prod/test/dev environments to freshly populate OpenSearch with data from the restored or reset Postgres DB.

### What's new
* [OSDEV-1045](https://opensupplyhub.atlassian.net/browse/OSDEV-1045) - The color of the facility panel for claimed facilities in the Merge moderation screen has been changed to green.
* [OSDEV-1025](https://opensupplyhub.atlassian.net/browse/OSDEV-1025) - Added the claim badge to the facility details on the C/R moderation screen when the facility has an approved claim.
* [OSDEV-1092](https://opensupplyhub.atlassian.net/browse/OSDEV-1092) - On the Facility Claims Details page, fields have been updated to show only those that could be uploaded as part of the claim form:
    * Removed deprecated fields: Phone Number, Company Name, Facility Parent Company / Supplier Group, Facility Description, and Verification Method.
    * Added new fields: Sector(s), Production Location's Website, Number of Workers, and Local Language Name.
    * Renamed fields:
        * 'Facility' to 'Location Name',
        * 'Claim Contributor' to 'Claimant Account',
        * 'Job Title' to 'Claimant Title',
        * 'Email' to 'Account Email',
        * 'Website' to 'Claimant's Website',
        * 'LinkedIn Profile' to 'Production Location's LinkedIn'.

### Release instructions:
* Before deploying to an existing environment, manually delete the related EFS storage, OpenSearch domain, and stop all tasks of the Logstash service in the appropriate ECS cluster. This is necessary to apply the new mapping for the production-locations OpenSearch index.

* Ensure that the following commands are included in the `post_deployment` command:
    * `migrate`
    * `index_facilities_new`


## Release 1.19.0

## Introduction
* Product name: Open Supply Hub
* Release date: August 24, 2024

### Code/API changes
* [OSDEV-1006](https://opensupplyhub.atlassian.net/browse/OSDEV-1006) - Create new "api/v1/production-locations" endpoint.
* [OSDEV-633](https://opensupplyhub.atlassian.net/browse/OSDEV-633) - Modified the `sectors` endpoint to return either a list of sectors or sectors grouped by their sector groups, depending on the query parameters passed to the request. Possible parameters include:
    * `embed` (optional): If present, returns a flat list of sectors submitted by a specific contributor.
    * `contributor` (optional): If embed is provided, this parameter must be included to filter sectors submitted by a specific contributor.
    * `grouped` (optional): If present, returns sectors grouped by their sector groups.
* [OSDEV-1184](https://opensupplyhub.atlassian.net/browse/OSDEV-1184) - Handle validation errors for size, sort_by and order_by parameters of "api/v1/production-locations" endpoint.
* [OSDEV-982](https://opensupplyhub.atlassian.net/browse/OSDEV-982) - Search, API. Add OS ID query parameter to v1/production-locations. Implement "api/v1/production-locations/{os_id}" endpoint.
* [OSDEV-1103](https://opensupplyhub.atlassian.net/browse/OSDEV-1103) - Enabled accent-insensitive search for `name` and `address` fields of production location by designing the index mapping to do ASCII folding for search tokens. Additionally, there were changed query_type for the `name` and `name_local` fields from `terms` to `match`.

### Architecture/Environment changes
* [OSDEV-1165](https://opensupplyhub.atlassian.net/browse/OSDEV-1165) - Updated the release protocol to include information about quick fixes and how to perform them. Additionally, updated the GitFlow diagram to visually depict this process.
* Updated the `RELEASE-PROTOCOL.md` file to include information about OpenSearch and Logstash, stating that their functionality should also be checked after deployment.
* [OSDEV-1169](https://opensupplyhub.atlassian.net/browse/OSDEV-1169) - Activated deployment database-anonymizer to production.
* [OSDEV-1197](https://opensupplyhub.atlassian.net/browse/OSDEV-1197) - Upgrade Kafka tools to version 3.8.0

### Bugfix
* [OSDEV-1048](https://opensupplyhub.atlassian.net/browse/OSDEV-1048) - Fixed error "User Cannot read properties of undefined (reading 'length')".
* [OSDEV-1180](https://opensupplyhub.atlassian.net/browse/OSDEV-1180) - Introduced a 10,000-download limit check on the api/facilities-downloads API endpoint to prevent non-API users from downloading more than 10,000 production locations.
* [OSDEV-1178](https://opensupplyhub.atlassian.net/browse/OSDEV-1178) - Added null check for claimStatuses array that fixes JS error on Dashboard/Facility Claims page.

### What's new
* [OSDEV-633](https://opensupplyhub.atlassian.net/browse/OSDEV-633) - Added a nested select to the Sectors filter. The main selection is the group name of related sectors. By pressing the header, a user can select all related sectors from this group. To view the list of related sectors, it's necessary to press the "carrot" icon next to the group heading. This action allows a user to choose a single sector from the grouped list. Additionally, entering text into the search filter displays only the filtered sectors within the opened groups.

### Release instructions:
* Before deploying to an existing environment, manually delete the related EFS storage, OpenSearch domain, and stop all tasks of the Logstash service in the appropriate ECS cluster. This is necessary to apply the new mapping for the production-locations OpenSearch index.


## Release 1.18.0

## Introduction
* Product name: Open Supply Hub
* Release date: August 10, 2024

### Database changes
#### Migrations:
* 0152_delete_tilecache_and_dynamicsetting - removed unused `api_tilecache` and `api_dynamicsetting` tables.
* 0153_add_sector_group_table - creates the `SectorGroup` model and populates it with the sector groups names.
* 0154_associate_sectors_with_groups - associates sectors with sector groups.

#### Schema changes
* [OSDEV-1142](https://opensupplyhub.atlassian.net/browse/OSDEV-1142) - Technical Debt. Remove unused `api_tilecache` and `api_dynamicsetting` tables. Migration has been created, removed related data in the code base.
* [OSDEV-360](https://opensupplyhub.atlassian.net/browse/OSDEV-360) - The following changes have been implemented:
    * A new table, `api_sectorgroup`, has been introduced and populated with sector group names.
    * A new field named `groups` has been added to the `Sector` model to establish a many-to-many relationship between the `api_sector` and the `api_sectorgroup` tables.

### Code/API changes
* [OSDEV-1005](https://opensupplyhub.atlassian.net/browse/OSDEV-1005) - Disconnect location deletion propagation to the OpenSearch cluster while the Django tests are running, as it is outside the scope of Django unit testing.

### Architecture/Environment changes
* [OSDEV-1005](https://opensupplyhub.atlassian.net/browse/OSDEV-1005) - Enable deployment of the Logstash and OpenSearch infra to AWS environments.
* [OSDEV-1156](https://opensupplyhub.atlassian.net/browse/OSDEV-1156) - The following changes have been made:
    * Defined memory and CPU configurations for Logstash and instance types for OpenSearch in each AWS environment. The memory and CPU configurations for Logstash have been set uniformly across all environments. After an investigation, it was found that the minimally sufficient requirements are 0.25 CPU and 2 GB of memory for proper Logstash operation, even with the production database. [This documentation](https://www.elastic.co/guide/en/logstash/current/jvm-settings.html) about JVM settings in the Logstash app was used to determine the appropriate resource settings. Regarding OpenSearch, the least powerful instance type was used for the Dev, Staging, and Test environments since high OpenSearch performance is not required there. For the Prod and Pre-prod environments, the minimally recommended general-purpose instance type, `m6g.large.search`, was selected. Research showed that it can process document deletions in 0.04 seconds, which is relatively fast compared to the 0.1-0.2 seconds on the `t3.small.search` instance type used for Dev, Staging, and Test. This decision was based on [this AWS Blog article](https://aws.amazon.com/blogs/aws-cloud-financial-management/better-together-graviton-2-and-gp3-with-amazon-opensearch-service/).
    * The OpenSearch instance type was parameterized.
    * The JVM direct memory consumption in the Logstash app was decreased to 512 MB to fit into two gigabytes of memory, which is the maximum available for 0.25 CPU. Total memory usage was calculated based on the formula in [this section](https://www.elastic.co/guide/en/logstash/current/jvm-settings.html#memory-size-calculation) of the Logstash JVM settings documentation.
* Updated the OpenSearch domain name to the environment-dependent Terraform (TF) local variable in the resources of the OpenSearch access policy. Utilized the `aws_opensearch_domain_policy` resource since the `access_policies` parameter on `aws_opensearch_domain` does not validate the policy correctly after its updates. See [the discussion on GitHub](https://github.com/hashicorp/terraform-provider-aws/issues/26433).

### Bugfix
* Ensure that the OpenSearch domain name is unique for each environment to avoid conflicts when provisioning domains across different environments.
* [OSDEV-1176](https://opensupplyhub.atlassian.net/browse/OSDEV-1176) - Fixed a spelling mistake in the label for the password field on the LogIn page. After the fix, the label reads "Password".
* [OSDEV-1178](https://opensupplyhub.atlassian.net/browse/OSDEV-1178) - Fixed error "Something went wrong" error after clicking on Dashboard -> View Facility Claims.

### What's new
* [OSDEV-1144](https://opensupplyhub.atlassian.net/browse/OSDEV-1144) - Claims emails. Updated text for approval, revocation, and denial emails.
* [OSDEV-360](https://opensupplyhub.atlassian.net/browse/OSDEV-360) - On the admin dashboard, functionality has been added to allow Admins to add, remove, or modify sector groups. In the `Sectors` tab, Admins can now adjust the related sector groups for each sector. Each sector must be associated with at least one group.
* [OSDEV-1005](https://opensupplyhub.atlassian.net/browse/OSDEV-1005) - Implement the propagation of production location deletions from the PostgreSQL database to the OpenSearch cluster. After this fix, the locations that were deleted will be excluded from the response of the `v1/production-location` GET API endpoint.

### Release instructions:
* Ensure that the following commands are included in the `post_deployment` command:
    * `migrate`


## Release 1.17.0

## Introduction
* Product name: Open Supply Hub
* Release date: July 27, 2024

### Database changes
#### Migrations:
* 0151_replace_index_number_of_workers - replace function `index_number_of_workers` to use one source of truth for both`number_of_workers` & `extended_fields`.

### Bugfix
* [OSDEV-1145](https://opensupplyhub.atlassian.net/browse/OSDEV-1145) - Error message appearing as red dot with no context. Error display has been fixed. Simplified displaying logic of errors. Changed error property type.
* [OSDEV-576](https://opensupplyhub.atlassian.net/browse/OSDEV-576) - Implemented one source of truth to Search query source & Production Location Details page source for field `number_of_workers`.
* [OSDEV-1146](https://opensupplyhub.atlassian.net/browse/OSDEV-1146) - Fixed issue with missed header & data for Claim Decision column while downloaded Facility Claims data in xlsx format.

### What's new
* [OSDEV-1090](https://opensupplyhub.atlassian.net/browse/OSDEV-1090) - Claims. Remove extra product type field on Claimed Facility Details page.
* [OSDEV-273](https://opensupplyhub.atlassian.net/browse/OSDEV-273) - Facility Claims. Implement filtering by Country and Status. Set 'pending' claim status as a default filter.
* [OSDEV-1083](https://opensupplyhub.atlassian.net/browse/OSDEV-1083) - Implemented a 'toggle password visibility' feature in the login, registration, reset password and user profile forms.
* The legacy `_template` API endpoint was disabled via the configuration file in favor of the new `_index_template` API endpoint, since the composable index template is used for OpenSearch. The `legacy_template` was set to `false` to start using the defined composable index template in the `production_locations.json` file. This change is necessary to avoid omitting the `production_locations.json` index template for the `production-locations` index defined in the Logstash app and to enforce the OpenSearch cluster to use the explicit mapping for the `production-locations` index.

### Release instructions:
* Ensure that the following commands are included in the `post_deployment` command:
    * `migrate`
    * `index_facilities_new`


## Release 1.16.0

## Introduction
* Product name: Open Supply Hub
* Release date: July 13, 2024

### Code/API changes
* [OSDEV-1100](https://opensupplyhub.atlassian.net/browse/OSDEV-1100) - Replaced all mentions of "facility" and "facilities" with the new production location naming in the Logstash app. Renamed `location` field in the production locations index to `coordinates`.
* [OSDEV-705](https://opensupplyhub.atlassian.net/browse/OSDEV-705) - Created an additional `RowCoordinatesSerializer` in the ContriCleaner to handle coordinate values ("lat" and "lng"). Moved the conversion of "lat" and "lng" into float point numbers from `FacilityListViewSet` to this serializer.
* Introduced a general format for all Python logs by updating the Django `LOGGING` constant. Disabled propagation for the `django` logger to the `root` logger to avoid log duplication. Removed unnecessary calls to the `basicConfig` method since only the configuration defined in the `LOGGING` constant in the settings.py file is considered valid by the current Django app.

### Bugfix
* [OSDEV-705](https://opensupplyhub.atlassian.net/browse/OSDEV-705) - Fixed the error “could not convert string to float” that occurred when a list contained columns for “lat” and “lng” and only some of the rows in these columns had data. As a result, rows are processed regardless of whether the values for “lat” and “lng” are present and valid, invalid, or empty.

### What's new
* [OSDEV-981](https://opensupplyhub.atlassian.net/browse/OSDEV-981) Reporting. History of contributor uploads. Created a new report with details about the contributor:
    * including name, ID, contributor type;
    * first upload, including date of the first upload and time since the first upload in days;
    * most recent (or “last”) upload, including date of the last upload and time since the last upload in days;
    * total (or “lifetime”) uploads and a calculation for uploads per year (= lifetime uploads = total uploads / (current year - first upload year); if “first upload year” = “current year”, then use 1 in denominator). This data is ordered based on the “date of last upload” column so that contributors who have recently contributed data are at the top of the report.
* [OSDEV-1105](https://opensupplyhub.atlassian.net/browse/OSDEV-1105) - Contribution. Allow commas in list name and update error message.
* [OSDEV-272](https://opensupplyhub.atlassian.net/browse/OSDEV-272) - Facility Claims Page. Implement ascending/descending and alphabetic sort on FE. Applied proper sorting for lower case/upper case/accented strings.
* [OSDEV-1036](https://opensupplyhub.atlassian.net/browse/OSDEV-1036) - Claims. Add a sortable "claim decision" column to claims admin page.
* [OSDEV-1053](https://opensupplyhub.atlassian.net/browse/OSDEV-1053) - Updated email notification about the claim submission.


## Release 1.15.0

## Introduction
* Product name: Open Supply Hub
* Release date: June 29, 2024

### Database changes
#### Migrations:
* 0150_introduce_function_formatting_number_to_percent - adds add_percent_to_number to DB and drop
drop_calc_column_func.

### Code/API changes
* [OSDEV-1004](https://opensupplyhub.atlassian.net/browse/OSDEV-1004) - The following changes have been made to the Logstash and OpenSearch services:
    * Prepared the SQL script to collect all the necessary data for the `v1/facilities` API endpoint according to the new API specification. Agreed upon and established a prioritization scale for gathering data related to the name, address, sector, parent_company, product_type, facility_type, processing_type, number_of_workers and location fields as follows:
        * Data from the approved claim.
        * Promoted matches (considered as promoted facility list items).
        * The most recently contributed data.
    * For the country field, the same prioritization scale has been utilized except for 'Data from the approved claims' because the claimant cannot update the country in any way.
    * Introduced a new set of Ruby scripts to filter and reorganize the incoming data at the Logstash app level, avoiding complex database queries that could lead to high database load.
    * Updated the `facilities` index template for OpenSearch to define how new fields within the facility documents are stored and indexed by OpenSearch.
    * Set up the main Logstash pipeline to run every 15 minutes.
    * Introduced ingress and egress rules for the Opensearch and Logstash.
    * Parameterized database credentials for the logstash configs input.
    * Parameterized OpenSearch domain for the logstash configs output.
    * Specified the ARN of an IAM role to be used as the master user for the OpenSearch domain.
    * Set EFS access point permissions for logstash:root user.
    * Utilized environment variables to disable authentication for OpenSearch during local development, as the authentication isn't necessary.

    All changes have been made to meet the API specification requirements for `v1/facilities` API endpoint as closely as possible.

### Architecture/Environment changes
* For the job `clean_ecr_repositories` of Destroy Environment action, it was added a new line to the script responsible for deleting ECR repositories, specifically targeting the `opensupplyhub-logstash` repository.
* The `reindex_database` and `index_facilities_new` commands have been removed from the `post_deployment` command.

### Bugfix
* [OSDEV-1098](https://opensupplyhub.atlassian.net/browse/OSDEV-1098) Reporting. A columns values in the report "Contributor type by %" are not cumulative. The SQL for the report has been rewritten in such a way that first calculates the monthly counts, then computes the cumulative counts for each month, and finally applies the add_percent_to_number function to get the desired percentages. This gives us the accumulated values for each month.

### What's new
* [OSDEV-1071](https://opensupplyhub.atlassian.net/browse/OSDEV-1071)  Replaced the term "facility" with "production location" in the claims banners
* [OSDEV-933](https://opensupplyhub.atlassian.net/browse/OSDEV-933) Facility Claims. Add "what is claims" screen. `What is claims` page with radio buttons has been added that explains more about the claim. Updated title and link text for not logged in user who wants to claim a production location.
* [OSDEV-1088](https://opensupplyhub.atlassian.net/browse/OSDEV-1088) - Collecting users' public IP addresses in the Rollbar error tracker has been disabled to meet GDPR compliance.

### Release instructions:
* Update code.


## Release 1.14.0

## Introduction
* Product name: Open Supply Hub
* Release date: June 15, 2024

### Database changes
#### Migrations:
* 0146_add_facility_workers_count_new_field_to_facilityclaim - adds the facility_workers_count_new field to the FacilityClaim model.
* 0147_copy_facility_workers_count_to_facility_workers_count_new - copies the data from the facility_workers_count field to the facility_workers_count_new field.
* 0148_remove_facility_workers_count_field_from_facilityclaim - removes the facility_workers_count field from the FacilityClaim model.
* 0149_rename_facility_workers_count_new_to_facility_workers_count - renames the facility_workers_count_new field to facility_workers_count.

#### Schema changes
* [OSDEV-1084](https://opensupplyhub.atlassian.net/browse/OSDEV-1084) - To enable adding a range for the number of workers during the claiming process, the type of the `facility_workers_count` field in the `FacilityClaim` table was changed from `IntegerField` to `CharField`.

### Architecture/Environment changes
* [OSDEV-1069](https://opensupplyhub.atlassian.net/browse/OSDEV-1069) - The following changes have been made:
    * Changed the Postgres Docker image for the database to use the official one and make the local database setup platform-agnostic, so it doesn't depend on the processor architecture.
    * Built the PostGIS program from source and installed it to avoid LLVM-related errors inside the database Docker container during local development.
* [OSDEV-1072](https://opensupplyhub.atlassian.net/browse/OSDEV-1072) - The following changes have been made:
    * Added building database-anonymizer container to the pipeline.
    * Pushing the database-anonymizer container to the repo is turned off until the database anonymizing scheduled task will be deployed to the production.
* [OSDEV-1089](https://opensupplyhub.atlassian.net/browse/OSDEV-1089) Change format gunicurn logs not pass IP address to AWS CloudWatch.
* Added command `reindex_database`
* [OSDEV-1075](https://opensupplyhub.atlassian.net/browse/OSDEV-1075) - The following changes have been made:
    * All resources created via batch job will be tagged
* [OSDEV-1089](https://opensupplyhub.atlassian.net/browse/OSDEV-1089) Change format gunicurn logs not pass IP address to AWS CloudWatch.
* Make tile generation endpoint transaction-less and remove `CREATE TEMP TABLE` statement.
* Added command `reindex_database`.
* [OSDEV-1089](https://opensupplyhub.atlassian.net/browse/OSDEV-1089) Change format gunicurn logs not pass IP address to AWS CloudWatch.
* Removed calling command `clean_facilitylistitems` from the `post_deployment` command.
* Added calling command `reindex_database` from the `post_deployment` command.
* Added calling command `index_facilities_new` from the `post_deployment` command.
* An additional loop was added to the `run_cli_task` script that repeatedly checks the status of an AWS ECS task, waiting for it to stop.

### Bugfix
* [OSDEV-1019](https://opensupplyhub.atlassian.net/browse/OSDEV-1019) - Fixed an error message to 'Your account is not verified. Check your email for a confirmation link.' when a user tries to log in with an uppercase letter in the email address and their account has not been activated through the confirmation link.
* Added the `--if-exists` flag to all calls of the `pg_restore` command to eliminate spam errors when it tries to delete resources that don't exist just because the DB can be empty. Improved the section of the README about applying the database dump locally. Specifically, SQL queries have been added to delete all the tables and recreate an empty database schema to avoid conflicts during the database dump restore.

### What's new
* [OSDEV-1030](https://opensupplyhub.atlassian.net/browse/OSDEV-1030) - The following changes have been made:
    * Replaced the "Donate" button with a "Blog" button in the header
    * Added links to the "Blog" and "Careers" pages in the footer
* [OSDEV-939](https://opensupplyhub.atlassian.net/browse/OSDEV-939) - The following changes have been made:
    * Created new steps `Supporting Documentation` & `Additional Data` for `Facility Claim Request` page.
    * Added popup for successfully submitted claim.
* [OSDEV-1084](https://opensupplyhub.atlassian.net/browse/OSDEV-1084) - Enable adding a range for the number of workers during the claiming process, either after pressing the “I want to claim this production location” link or on the Claimed Facility Details page.

### Release instructions:
* Update code.


## Release 1.13.0

## Introduction
* Product name: Open Supply Hub
* Release date: June 01, 2024

### Database changes
#### Migrations:
* 0145_new_functions_for_clean_facilitylistitems_command - introduced new sql functions for `clean_facilitylistitems` command:
    - drop_table_triggers
    - remove_items_where_facility_id_is_null
    - remove_old_pending_matches
    - remove_items_without_matches_and_related_facilities

### Code/API changes
* [OSDEV-994](https://opensupplyhub.atlassian.net/browse/OSDEV-994) API. Update to pass all merge events to user based on contrib id. A non-admin API user makes:
- a GET call to /moderation-events/merge/
and receives information about merges that have occurred for all contributors.
- a GET call to /moderation-events/merge/?contributors=<id_number_x>&contributors=<id_number_y>&contributors=<id_number_z>
and receives information about merges that have occurred for the contributors with the specified IDs.

### Architecture/Environment changes
* [OSDEV-1003](https://opensupplyhub.atlassian.net/browse/OSDEV-1003) - Added automatic building for the Logstash Docker image in the `Deploy to AWS` workflow. Refactored the `Deploy to AWS` workflow to remove redundant setting values for `build-args` of the `docker/build-push-action` action in cases where the values are not used.
* [OSDEV-1004](https://opensupplyhub.atlassian.net/browse/OSDEV-1004) - Prepared the local environment setup for the Logstash and OpenSearch services to enable local development. Created a script to start the project from scratch with a database populated with sample data.
* [OSDEV-1054](https://opensupplyhub.atlassian.net/browse/OSDEV-1054) - Added a Django command `clean_facilitylistitems` that make next steps:
    - drop table triggers;
    - remove facilitylistitems where facility_id is null;
    - remove facilitylistitems with potential match status more than thirty days;
    - remove facilitylistitems without matches and related facilities;
    - create table triggers;
    - run indexing facilities
* [OSDEV-878](https://opensupplyhub.atlassian.net/browse/OSDEV-878) - Added a Django command `post_deployment` that runs Django migrations during the deployment process. This command can be expanded to include other post-deployment tasks. Used the `post_deployment` command in the `post_deploy` job of the Deploy to AWS workflow.

### Bugfix
* [OSDEV-1056](https://opensupplyhub.atlassian.net/browse/OSDEV-1056) - Refactor OS Hub member's email anonymization.
* [OSDEV-1022](https://opensupplyhub.atlassian.net/browse/OSDEV-1022) - Fix updating facility claim for user. Bring the format of extended field values to the same format as for List / API upload during processing. This has been done because extending fields processing is happening both for List / API uploading and claim update.
* [OSDEV-788](https://opensupplyhub.atlassian.net/browse/OSDEV-788) - Re-written logic for New_Facility/Automatic_Match/Potential_Match when we collect & save data for FacilityListItemTemp/FacilityMatchTemp. That fixed issue with option `create` equal `False` for API requests.
* [OSDEV-1027](https://opensupplyhub.atlassian.net/browse/OSDEV-1027) - Fix rendering of the Average Lead Time section

### What's new
* [OSDEV-1049](https://opensupplyhub.atlassian.net/browse/OSDEV-1049) Update Release protocol.
* [OSDEV-922](https://opensupplyhub.atlassian.net/browse/OSDEV-922) Consent Message. Update wording of consent opt in message on Open Supply Hub. A user who verifies Open Supply Hub for the first time can see the updated message.
* [OSDEV-1068](https://opensupplyhub.atlassian.net/browse/OSDEV-1068) - Created report that shows the number of records from the api_facilitymatch table for contributors: 2060, 1045, 685, 3356

### Release instructions:
* Update code.
* Apply DB migrations up to the latest one.


## Release 1.12.0

## Introduction
* Product name: Open Supply Hub
* Release date: May 18, 2024

### Database changes
#### Migrations:
* 0143_create_facility_claim_attachment_table.py - create api_facilityclaimattachments table to store claimant attachments per facility claim
* 0144_remove_unnecessary_columns_from_facility_claim.py - This migration replaces the old `index_approved_claim` function with a similar one that does not index the `preferred_contact_method` field. Additionally, the migration removes `email` and `preferred_contact_method` from the `FacilityClaim` model and the respective history table.

#### Schema changes
* [OSDEV-931](https://opensupplyhub.atlassian.net/browse/OSDEV-931) - Since `email` and `preferred_contact_method` are no longer necessary for the claim form, they have been removed from the `FacilityClaim` model and the respective history table. Additionally, the old `index_approved_claim` function has been replaced with a similar one that does not index the `preferred_contact_method` field.

### Code/API changes
* [OSDEV-1021](https://opensupplyhub.atlassian.net/browse/OSDEV-1021) Update the release protocol. The release protocol has been updated with the recent changes. Has been added the section about reloading DedupeHub and QA notification.
* [OSDEV-997](https://opensupplyhub.atlassian.net/browse/OSDEV-997) - A new method, `message_claimant`, was added to the `FacilityClaimViewSet` for handling a POST request on the url-path `message-claimant` for messages to the claimant.
Mail templates for the message to the claimant and the claims team signature were also added.

### Architecture/Environment changes
* [OSDEV-897](https://opensupplyhub.atlassian.net/browse/OSDEV-897) FE(React) app. An appropriate local Docker environment is configured for the application. A local Docker environment has been created for the React application. Renamed the `app` folder to `react` to be clearer in the project. Replaced name in the code base. Removed unnecessary commands.
* [OSDEV-862](https://opensupplyhub.atlassian.net/browse/OSDEV-862) Fix `DB - Save Anonymized DB` / `DB - Apply Anonymized DB` workflows:
  - run actions on self-hosted runners to eliminate `lack of storage` issue that happens on github's runners.
  - use the `Test` environment for  `DB - Save Anonymized DB` action
* [OSDEV-989](https://opensupplyhub.atlassian.net/browse/OSDEV-989) - The Strategy pattern was utilized to consolidate the processing of new facilities received from both API requests and list uploads. The code responsible for executing this processing was refactored, and new classes were implemented:
    * ProcessingFacility - abstract class for facility processing
    * ProcessingFacilityList - class to process a facility list
    * ProcessingFacilityAPI - class to process a facility from an API request
    * ProcessingFacilityExecutor - class defines which interface to execute for the processing of a facility
* Resource allocation has been optimized for the Test environment. The number of ECS tasks in the Test environment has been reduced from 4 to 2, while maintaining system stability.
* [OSDEV-870](https://opensupplyhub.atlassian.net/browse/OSDEV-870) - In `docker-compose` for the `api-app`  added dependency that helps to fix connection with the database during tests pipelines for Dedupe-Hub:
* [OSDEV-1001](https://opensupplyhub.atlassian.net/browse/OSDEV-1001) - Deploy OpenSearch service to OS Hub infrastructure.
```
database:
    condition: service_healthy
```
* [OSDEV-1024](https://opensupplyhub.atlassian.net/browse/OSDEV-1024) - Dedupe Hub. Revise service configurations and refine gazetteer retraining. Remove option `--reload` & decrease number of workers in Dedupe Hub service configuration. Refactor initial rebuilding of gazetteer.
* [OSDEV-885](https://opensupplyhub.atlassian.net/browse/OSDEV-885) - Implement option to reset database for `Dev`, `Test` and `Pre-prod` environmet to `Deploy to AWS` pipleine
* [OSDEV-1002](https://opensupplyhub.atlassian.net/browse/OSDEV-1002) - The following changes have been done:
    * Prepared initial AWS infrastructure via Terraform for the Logstash service, including configuring AWS EFS storage to save the pointer of the last run for the jdbc plugin. Essentially, after deploying updated Terraform code to an environment, ECS task definition, ECR repository, ECS service, along with EFS storage, will be set up for Logstash to function.
    * Moved the PoC solution of the Logstash + Elasticsearch setup to the repository to avoid losing it. Further work is needed as the solution requires development and is not functioning smoothly.
* In response to recent stability observations of the staging environment, resource allocation has been optimized by reducing the number of ECS tasks from 8 to 6 for the Django app instances, thus maintaining system stability.

### Bugfix
* [OSDEV-870](https://opensupplyhub.atlassian.net/browse/OSDEV-870) - The returning confirm/reject URLs were fixed when a facility has been matched. Changes were made to the Dedupe-Hub to prevent adding rows with empty fields to the `api_facilitymatch` and `api_facilitymatchtemp` tables when the count of matches is more than one.
* [OSDEV-744](https://opensupplyhub.atlassian.net/browse/OSDEV-744) - API. When user want to confirm/reject potential_match it didn't found a match through `id`, was fixed by provided valid `id` from `api_facilitymatch` table.
* [OSDEV-1052](https://opensupplyhub.atlassian.net/browse/OSDEV-1052) - Replace data@opensupplyhub by claims@opensupplyhub in the Frontend

### What's new
* [OSDEV-975](https://opensupplyhub.atlassian.net/browse/OSDEV-975) Reporting. Number of facilities with at least one extended field.`Facilities with Extended Field Data` report has been rewritten from Django ORM to SQL to optimize and speed up time of the report generation. Added two columns `With At Least 1 Extended Field` and `Sector`.
* [OSDEV-945](https://opensupplyhub.atlassian.net/browse/OSDEV-945) - Facility Claim. Update text of claim link on profile to "I want to claim this production location".
* [OSDEV-745](https://opensupplyhub.atlassian.net/browse/OSDEV-745) - New "Portuguese" translated resources option added to international menu.
* [OSDEV-944](https://opensupplyhub.atlassian.net/browse/OSDEV-944) - Facility claims. Short-term new screen for claim documentation.
* [OSDEV-931](https://opensupplyhub.atlassian.net/browse/OSDEV-931) - The following features have been implemented:
    * Made the Email field in the claim form uneditable, setting the claimer's email as the default value for this field.
    * Removed the _Preferred method of contact_ field from both the claim form and the claim details page in the admin dashboard.
    * Implemented redirecting a user to the claim page after navigating to the login page via the CTA link on the claim page for unauthorized users and successful login.
* [OSDEV-997](https://opensupplyhub.atlassian.net/browse/OSDEV-997) - Facility Claims. A new button, 'Message Claimant' has been added to the update status controls on the Facility Claim Details page. After successfully sending a message, the message text is recorded in the Claim Review Notes.

### Release instructions:
* Update code.
* Apply DB migrations up to the latest one.
* Run the index_facilities_new management command.


## Release 1.11.0

## Introduction
* Product name: Open Supply Hub
* Release date: April 20, 2024

### Code/API changes
* [OSDEV-923](https://opensupplyhub.atlassian.net/browse/OSDEV-923) [Uptime] Added more logs around API/List uploads & Dedupe Hub match processing
* [OSDEV-606](https://opensupplyhub.atlassian.net/browse/OSDEV-606) Contributor Sort: Allow for ascending sort of contributors on the Map page. The sort_by parameter submits type of sorting order for facilities. Default sorting will be primary by public contributors count descending and secondary by name ascending/descending and contributors count ascending.

### Architecture/Environment changes
* [OSDEV-990](https://opensupplyhub.atlassian.net/browse/OSDEV-990) - Implement a ContriCleaner facade class to simplify interaction with client code. With this change, the client code only needs to instantiate the ContriCleaner class, pass the input data, and then call the `process_data` method without the need to define strategies or other details. This abstraction helps streamline the process and encapsulate complexity.
* [OSDEV-991](https://opensupplyhub.atlassian.net/browse/OSDEV-991) - Implement a chain of pre-validation and serialization handlers in the ContriCleaner to streamline data processing. Additionally, refactor the CompositeRowSerializer to set up leaf serializers using a specialized method, ensuring loose coupling between the CompositeRowSerializer and leaf serializers. Lastly, separate serialization and validation tasks from parsing in the ContriCleaner library for improved modularity and maintainability.
* [OSDEV-1000](https://opensupplyhub.atlassian.net/browse/OSDEV-1000) - A new class `ProcessingFacility` was created that will be responsible for managing the processing of new facilities from both API requests and list uploads. The functionality of processing a new facility received from an API request, which was previously in `facilities_view_set.py`, has been moved to `processing_facility.py`.
* [OSDEV-1007](https://opensupplyhub.atlassian.net/browse/OSDEV-1007) - The functionality of processing a new facility received from list uploads, which was previously in `facility_list_view_set.py`, has been moved to `create_facility.py`.
* [OSDEV-927](https://opensupplyhub.atlassian.net/browse/OSDEV-927) - Reduce resources allocated for bastions to t3.nano.
* [OSDEV-805](https://opensupplyhub.atlassian.net/browse/OSDEV-805) - Make Environment and project tag to be applied to all resources by defaul.
* [OSDEV-862](https://opensupplyhub.atlassian.net/browse/OSDEV-862) - Add `Save Anonymized DB` and `Apply Anonymized DB` actions that provde possibility to save anonymized dump to S3 bucket and then resotre Test or Pre-Prod environment from dump stored on S3.
* [OSDEV-859](https://opensupplyhub.atlassian.net/browse/OSDEV-859) - Creates task-definitation for scheduled task that
  * creates temporary postgresdb instance from latest production snaphsot in the `test` AWS account
  * run anonymization query
  * saves anonymized snapshot and removes the instance
* In response to recent stability observations, resource allocation has been optimized, reducing the number of ECS tasks in both production and pre-production environments from 16 to 12, maintaining system stability.

### Bugfix
* [OSDEV-996](https://opensupplyhub.atlassian.net/browse/OSDEV-996) The default sorting order for embedded maps was broken (changed to Descending by # Contributors). The default sorting order for embedded maps has been fixed (changed it back to Ascending by Name).
* [OSDEV-857](https://opensupplyhub.atlassian.net/browse/OSDEV-857) [Bug] Pre-prod isn't deleted by the 'terraform destroy' script. Command for destroying repositories on AWS pre-prod has been added.
* [OSDEV-888](https://opensupplyhub.atlassian.net/browse/OSDEV-888) - Facility Profile. An error occurs when trying to open a facility from the Status Reports page. The error occurred due to activity reports with the status `pending` containing fields with `null` values and these values pass to the `format_date` function as an argument. Modified the `get_activity_reports` method in the `FacilityIndexDetailsSerializer` to prevent passing a falsy `date` argument into the `format_date` function.
* [OSDEV-984](https://opensupplyhub.atlassian.net/browse/OSDEV-984) - Facility list upload. Header validation is failing, even though all the required columns and data are filled. Prepared basic implementation for ContriCleaner to validate headers (required fields) on early stage.
* [OSDEV-660](https://opensupplyhub.atlassian.net/browse/OSDEV-660) - Remove punctuation issues with duplicated commas and double quotes while facility list uploading.
* [OSDEV-986](https://opensupplyhub.atlassian.net/browse/OSDEV-986) - Fix the population of the custom data points uploaded via lists. Ensure that the full list header is saved in the database, and that the raw data for each facility list item is saved as a string of strings, with each value separated by a comma. This way, it helps maintain backward compatibility with the functionality responsible for displaying custom data points on the embedded maps. Also, revert to the previous default logic, which saves the sector as `Unspecified` when sector, sector_product_type, or product_type have empty values.
* [OSDEV-966](https://opensupplyhub.atlassian.net/browse/OSDEV-966) - Character limit validation has been implemented in the ContriCleaner library for name, address, and sector values. It enforces a maximum length of 200 characters for both the name and address values, and restricts sector values to 50 characters each. This fix addresses the issue where user uploads containing such invalid data caused requests to fail with unexpected errors.

### What's new
* [OSDEV-974](https://opensupplyhub.atlassian.net/browse/OSDEV-974) Reporting. Contributor type by %. Admin sees in the report data for the percent of data contributors on the platform by type (this should be in percent format with two decimal places shown), only accounts that have contributed data, the data should be ordered by most recent to oldest month and display mid-month values.
* [OSDEV-912](https://opensupplyhub.atlassian.net/browse/OSDEV-912) Facility Claim. Disable editing of name and address. The Facility name (English language) & Address fields of the claim details page have been removed and cannot be edited by the claimant.
* [OSDEV-571](https://opensupplyhub.atlassian.net/browse/OSDEV-571) Claimed Facility Details. Make the "Sector" field a dropdown instead of free text field. The `Sector` field became a dropdown that is pre-populated with the platform’s sector list from Django.
* [OSDEV-962](https://opensupplyhub.atlassian.net/browse/OSDEV-962) Update Release protocol. The Release protocol has been updated after the automatization of manual processes such as creating a release branch, restoring DB, deploy to AWS.
* [OSDEV-972](https://opensupplyhub.atlassian.net/browse/OSDEV-972) Reporting. Updating "Facility Uploads" report. Joined one table from two reports and added columns.New table with such columns:
`month`, `Total # of list uploads` in a given month (these are uploads that come from external contributors, NOT OS Hub team members), `# of public list uploads` in a given month (these are uploads that come from OS Hub team members AND have “[Public List]” in the contributor name), `Total facility listItems` uploaded in a given month, `# of Facilities` from Public Lists, `Total Facilities w/ status = new facility`, `# Public List Facilities w/ status = new facility`. Data is ordered from most recent to oldest
* [OSDEV-913](https://opensupplyhub.atlassian.net/browse/OSDEV-913) Claim. Updated the submitted claim auto-reply message for email template.
* [OSDEV-914](https://opensupplyhub.atlassian.net/browse/OSDEV-914) Claim. Updated the approved claim auto-reply message for email template

### Release instructions:
* Update code.


## Release 1.10.0

## Introduction
* Product name: Open Supply Hub
* Release date: March 23, 2024

### Database changes
#### Migrations:
* 0141_delete_contributor_webhooks.py - deletes `ContributorWebhook` model
* 0142_introduce_temporary_endpoint_switcher_for_list_uploads.py - This migration introduces a temporary API endpoint switcher for list uploads.

#### Schema changes
* [OSDEV-893](https://opensupplyhub.atlassian.net/browse/OSDEV-893) - Introduce a temporary API endpoint switcher for list uploads to enable switching to the old list upload API endpoint if the new endpoint affects production uptime.

### Code/API changes
* [OSDEV-832](https://opensupplyhub.atlassian.net/browse/OSDEV-832) API. Provide admins with a way to retrieve a user's call count in real time. Admin can see the report `API requests by user` with the number of successful and unsuccessful requests a user has made up to the current date.
* [OSDEV-831](https://opensupplyhub.atlassian.net/browse/OSDEV-831) - API. Handle Geocode errors w/ system error code when upload facility using endpoint.

### Architecture/Environment changes
* [OSDEV-693](https://opensupplyhub.atlassian.net/browse/OSDEV-693) Implement a GitHub action that applies migrations on given environment. Run migrations for `Test` environment via CLI command.
* [OSDEV-910](https://opensupplyhub.atlassian.net/browse/OSDEV-910) Add separated code quality pipelines for contricleaner, countries, django-api and frontend. After checking, it creates a code coverage report showing each particular app's code coverage. Add separated code quality jobs for code formatters.
* [OSDEV-702](https://opensupplyhub.atlassian.net/browse/OSDEV-702) Integrate a new module named `contricleaner` separately, designed to parse and validate data from various sources such as json, csv, and xls.
Move `countries` to a separate module so that it becomes possible to use both `django` and `contricleaner`.
* [OSDEV-893](https://opensupplyhub.atlassian.net/browse/OSDEV-893) - Implement CSV and XLSX file parser strategies in the ContriCleaner library, and incorporate preliminary cleanup during parsing.
* [OSDEV-915](https://opensupplyhub.atlassian.net/browse/OSDEV-915) Upgrade Kafka tools to version 3.5.2
* [OSDEV-877](https://opensupplyhub.atlassian.net/browse/OSDEV-877) Make migration run as part of "Deploy to AWS" workflow
* [OSDEV-851](https://opensupplyhub.atlassian.net/browse/OSDEV-851) Place 'terraform.tfvar' files to repository and move sensitive info to private repository opensupplyhub/ci-deployment/
* [OSDEV-938](https://opensupplyhub.atlassian.net/browse/OSDEV-938) Move cleanup helper functions to the serializer
* [OSDEV-851](https://opensupplyhub.atlassian.net/browse/OSDEV-851) Place 'terraform.tfvar' files to repository and move sensitive info to private repository opensupplyhub/ci-deployment
* [OSDEV-894](https://opensupplyhub.atlassian.net/browse/OSDEV-894) Implement Contricleaner library into create facility API endpoint (`facilities_view_set.py`)
* [OSDEV-536](https://opensupplyhub.atlassian.net/browse/OSDEV-536) In the Contricleaner library, implement parsing of fields `sector_product_type`, `sector`, and `product_type` based on commas and vertical bars.
* [OSDEV-760](https://opensupplyhub.atlassian.net/browse/OSDEV-760) In the Contricleaner library, implement parsing of fields `facility_type_processing_type`, `facility_type`, and `processing_type` based on commas and vertical bars.
* [OSDEV-893](https://opensupplyhub.atlassian.net/browse/OSDEV-893) - Implement the ContriCleaner parser for parsing facility lists immediately after list upload.

### Bugfix
* [OSDEV-549](https://opensupplyhub.atlassian.net/browse/OSDEV-549) Facility Search. Search button overlaps dropdown items. Dropdown items in search were made not to overlapping with button and containers in `Potential matches table` and `Find facility` search. The `isSideBarSearch` flag has been added to all search components to render properly regarding the place where the select is rendering.
* [OSDEV-943](https://opensupplyhub.atlassian.net/browse/OSDEV-943) Verified badges. The claim/verified icon on profiles is cut off at the bottom. The icons have been fixed and show properly.
* [OSDEV-716](https://opensupplyhub.atlassian.net/browse/OSDEV-716) Search. Lost refresh icon. The refresh icon has been made visible.
* [OSDEV-918](https://opensupplyhub.atlassian.net/browse/OSDEV-918) - ContriBot. New lists are not populating in Monday board and are not sent to slack. Added validation to throw an error for users who upload a facility list with `|` in the description field.
* [OSDEV-644](https://opensupplyhub.atlassian.net/browse/OSDEV-644) Error when trying to delete a facility with only one contributor in case that logic to clear FacilityClaimReviewNote table records missed.

### What's new
*  [OSDEV-861](https://opensupplyhub.atlassian.net/browse/OSDEV-861) API. The `API Notifications` tab has been removed so that users do not get confused about what it is, since the functionality does not exist for them. `Token:` as a header has been added above the API key on the `API` tab.
* [OSDEV-917](https://opensupplyhub.atlassian.net/browse/OSDEV-917) My Account Menu. Update order of the settings tabs. `NON-admin` user sees: My Facility / My Lists / Settings / Logout and `Admin` user sees: Dashboard / My Facility / My Lists / Settings / Logout
* [OSDEV-728](https://opensupplyhub.atlassian.net/browse/OSDEV-728) - Include `sector` data in the response of the `api/facilities/` API endpoint for the GET request, similar to what is provided in the `api/facilities/{id}` API endpoint.
* [OSDEV-802](https://opensupplyhub.atlassian.net/browse/OSDEV-802) - Distinguish API user and contributor id in the error message that pass to the Rollbar.

### Release instructions:
* Update code.
* Apply DB migrations up to the latest one.


## Release 1.9.0

## Introduction
* Product name: Open Supply Hub
* Release date: February 24, 2024

### Database changes
#### Migrations:
* 0135_disable_duplicates_and_lowercase_all_emails.py - implementing all emails to lowercase and disables duplicates
* 0136_remove_indexing_unnecessary_emails.py - This migration replaces the old `index_activity_reports_info` and `index_approved_claim` functions with similar ones that do not index emails.
* 0137_add_renewal_period_field.py - add new field to api_apilimit table & rename existing one.
Updated existing users api_apilimit records renewal_period value.
* 0138_remove_ppe_fields.py - This migration removes the PPE fields from the Facility, FacilityIndex, FacilityListItem, FacilityListItemTemp, HistoricalFacility models.
* 0139_remove_ppe_switch.py - This migration removes the ppe switch.
* 0140_remove_indexing_ppe_fields.py - This migration updates indexing functions to not index PPE fields.

#### Schema changes
* [OSDEV-835](https://opensupplyhub.atlassian.net/browse/OSDEV-835) - Since the FacilityIndex model is primarily used to store cached facility data and display it publicly via the `/facilities/{id}` API endpoint, only public data can be shown. Therefore, caching emails to the FacilityIndex model was removed from the PostgreSQL indexing functions. All instances where emails are publicly displayed have been removed. The only remaining field is `ppe_contact_email`, but all functionality and code related to PPE will be deleted in this [OSDEV-562](https://opensupplyhub.atlassian.net/browse/OSDEV-562) ticket.
* [OSDEV-562](https://opensupplyhub.atlassian.net/browse/OSDEV-562) - Remove PPE fields (ppe_product_types, ppe_contact_email, ppe_contact_phone, ppe_website, ppe) from the `api_facility`, `api_facilityindex`, `api_facilitylistitem`, `api_facilitylistitemtemp`, `api_historicalfacility`. Remove this fields from indexing processes.

### Code/API changes
* [OSDEV-562](https://opensupplyhub.atlassian.net/browse/OSDEV-562) - Remove code related to PPE (ppe_product_types, ppe_contact_email, ppe_contact_phone, ppe_website, ppe) field from `/src/app`
* [OSDEV-562](https://opensupplyhub.atlassian.net/browse/OSDEV-562) - Remove code related to PPE (ppe_product_types, ppe_contact_email, ppe_contact_phone, ppe_website, ppe) field from `/src/dedupe-hub`
* [OSDEV 562](https://opensupplyhub.atlassian.net/browse/OSDEV-562) Remove code related to PPE (ppe_product_types, ppe_contact_email, ppe_contact_phone, ppe_website, ppe) from `/src/django`

### Architecture/Environment changes
* [OSDEV-829](https://opensupplyhub.atlassian.net/browse/OSDEV-673) Makes `minimum-ratio: 1` It allows to push code with less than 1% diff from main.

### Bugfix
* [OSDEV-848](https://opensupplyhub.atlassian.net/browse/OSDEV-848) When a user tries to create an account with an email that exists in the DB but with a different case of letters, the system returns "An error prevented signing up". Has been fixed to "A user with that email already exists."
* [OSDEV-673](https://opensupplyhub.atlassian.net/browse/OSDEV-673) When a user calls the endpoint `facility/id/history`, instead of a response, receives the error "TypeError: the JSON object must be str, bytes or bytearray, not list", in particular, this happened with the PK20190913BBJ2Y facility. A list with one element (a dictionary) was passed to the function, so an error occurred when trying to index the list with a string. Fixed.

### What's new
* API. Include token and call info on API settings tab.[OSDEV-752](https://opensupplyhub.atlassian.net/browse/OSDEV-752). Users can access a tab called `API` in account settings.From this tab, they can generate/retrieve their token and see their `API call allowance`, `current call count` and their `renewal period`.
* Make login non-case sensitive. [OSDEV-628](https://opensupplyhub.atlassian.net/browse/OSDEV-628). When the user creates an account email saving in lowercase. User  could login with any variations of casing as long as the characters are the same.
* API. Enable token generation based on API permissions in Django. [OSDEV-729](https://opensupplyhub.atlassian.net/browse/OSDEV-729). Updated Settings page to show/hide token tab by user groups. Forbid access to generate token for API if user didn't have permission groups.
* [OSDEV-219](https://opensupplyhub.atlassian.net/browse/OSDEV-219). Data moderator can merge potential match facilities from Confirm / Reject screen.
* [OSDEV-835](https://opensupplyhub.atlassian.net/browse/OSDEV-835) - Remove the display of emails in the `activity_reports` section of the `facilities/{id}` API endpoint, as email information is private.
* [OSDEV-525](https://opensupplyhub.atlassian.net/browse/OSDEV-525). Add Latitude and Longitude labels on facility page.
* API. Add a flag on API Limit page to indicate if package renews monthly or yearly. [OSDEV-781](https://opensupplyhub.atlassian.net/browse/OSDEV-781) Updated logic to support montly & yearly limitation count reset for API calls.

### Release instructions:
* Update code.
* Apply DB migrations up to the latest one.
* Run the index_facilities_new management command.


## Release 1.8.0

## Introduction
* Product name: Open Supply Hub
* Release date: January 27, 2024

### Code/API changes
* [OSDEV-690](https://opensupplyhub.atlassian.net/browse/OSDEV-690) - Correct all existing lint errors to ensure that code quality checks pass successfully via GitHub Actions and can detect new linting errors but not the old ones.
* [OSDEV-719](https://opensupplyhub.atlassian.net/browse/OSDEV-719) Introduce FacilityDownloadSerializerEmbedMode FacilityDownloadSerializer, replace FacilityIndexDownloadSerializer with combination of FacilityDownloadSerializerEmbedMode and FacilityDownloadSerializer
* [OSDEV-732](https://opensupplyhub.atlassian.net/browse/OSDEV-732) Fix issue with circular dependencies between `util.js` and `constants.jsx` modules in React app

### Architecture/Environment changes
* [OSDEV-690](https://opensupplyhub.atlassian.net/browse/OSDEV-690) - Configure running the code quality workflow as part of the continuous integration (CI) for each commit to a pull request. Both frontend (FE) and backend (BE) tests are executed, along with their respective linters. Additionally, `shellcheck` is applied to scripts within the scripts folder.
* [OSDEV-691](https://opensupplyhub.atlassian.net/browse/OSDEV-691) - Implement parallel job running for BE, FE, and bash script code quality checks. Three new scripts were created and can be used to run the same checks during local development to verify BE, FE, and bash scripts in the ./scripts folder.
* [OSDEV-692](https://opensupplyhub.atlassian.net/browse/OSDEV-691) - Implement code coverage checks for the React and Django apps using `barecheck/code-coverage-action` and generated code coverage `lcov` files. For the React app, code coverage is based on Jest tests, and for the Django app, it is based on unittest tests. If code coverage decreases, the job fails, preventing the PR from merging.
* [OSDEV-740](https://opensupplyhub.atlassian.net/browse/OSDEV-740) - Setup module for mocking Redux store (`redux-mock-store"`)
* [OSDEV-733](https://opensupplyhub.atlassian.net/browse/OSDEV-733) - Setup React test library module (`@testing-library`)

### Bugfix
* [OSDEV-718](https://opensupplyhub.atlassian.net/browse/OSDEV-718) - Fixed issue with user profile populating to other components.
* [OSDEV-727](https://opensupplyhub.atlassian.net/browse/OSDEV-720) - Downloading facilities with for Bangladesh is working again [https://opensupplyhub.org/facilities?countries=BD&sectors=Apparel](https://opensupplyhub.org/facilities?countries=BD&sectors=Apparel)

### What's new
* [OSDEV-241](https://opensupplyhub.atlassian.net/browse/OSDEV-241) - Searches with accented characters return results for accented and non accented characters.

### Database changes
#### Migrations:
* 0134_remove_sources_without_contributor -  Remove records from the Source table where the contributor is null and remove all data related to these records

### Release instructions:
* Update code
* Run migration up to 0134


## Release 1.7.3

## Introduction
* Product name: Open Supply Hub
* Release date: January 12, 2024

### Bugfix
* [OSDEV-736](https://opensupplyhub.atlassian.net/browse/OSDEV-736) Removed logic to handle text only match response data as it already removed from matching functionality in Dedupe Hub. Previously it bring an error on response for user when potential match happened.

## Release 1.7.2

## Introduction
* Product name: Open Supply Hub
* Release date: January 09, 2024

### Bugfix
* [OSDEV-721](https://opensupplyhub.atlassian.net/browse/OSDEV-721) Fixed issue with potential match logic when get facility data of match, previously it take facility id from Facility List Item, but it's wrong for Potential Match status as there is always NULL, facility id should be taken from Facility Match record in this case of Potential Match status.

## Release 1.7.1

## Introduction
* Product name: Open Supply Hub
* Release date: December 21, 2023

### Bugfix
* Fixed issue with Facility Upload API error by covered a case when facility object didn't exist (create=false) & updated timeout value while waiting to produce kafka topic message [OSDEV-713](https://opensupplyhub.atlassian.net/browse/OSDEV-713)
* [OSDEV-714](https://opensupplyhub.atlassian.net/browse/OSDEV-714) - Users can now use the map on the search page simultaneously without missing any tiles. Before fixing this issue, if the map requested tiles that weren't cached, one user might not receive all the tiles. With the bug fixed, the tile generation logic can handle multiple requests at the same time, ensuring all users get the tiles they need for the map based on their search requests.

### Code/API changes
* [OSDEV-714](https://opensupplyhub.atlassian.net/browse/OSDEV-714) - `select_for_update` and `get_or_create` have been implemented in the `retrieve_cached_tile` function to ensure that if another thread attempts to `select_for_update()`, it will block at the `get_or_create()` until the first thread's transaction commits. The `get_tile` function, which serves as an API endpoint handler for tile generation, was implemented as an atomic transaction to facilitate the use of `select_for_update()` and maintain the lock until the end of the transaction. This approach helps to prevent crashes from parallel requests attempting to create a cache record with the same primary key, corresponding to the full URL path.
* [OSDEV-711](https://opensupplyhub.atlassian.net/browse/OSDEV-711) - Make JS code related to load testing for tile generation more universal so that they can work with the HAR file provided by the developer. For that, the `ZOOM_HAR_PATH` environment variable was introduced. More test cases for tile generation were added to test the environment close to production, focusing on densely saturated regions with facilities, such as China and India. The README.md file for the load tests was updated to reflect the changes made.


## Release 1.7.0

## Introduction
* Product name: Open Supply Hub
* Release date: December 19, 2023

### Database changes
#### Migrations:
* 0130_introduce_separate_data_gathering_functions_for_the_index_table_columns - This migration:
    - rename `api_facilityindexnew` -> `api_facilityindex`
    - introduces separate data-gathering functions for the `api_facilityindexnew` table columns and makes the `index_facilities` and `index_facilities_by` procedures use them.
    This migration is irreversible.
* 0131_introduce_sql_triggers_instead_of_django_signals - This migration introduces SQL triggers instead of Django signals. The migration is revertable.
* 0132_add_moderation_mode_field - This migration adds the field `is_moderation_mode` to table `api_user`.
* 0133_introduce_tile_caching - This migration creates the TileCache table and the DynamicSetting table. This migration is reversible.

#### Schema changes
* [OSDEV-622](https://opensupplyhub.atlassian.net/browse/OSDEV-622) - Separate data-gathering functions were created for the `api_facilityindexnew` table columns to collect data independently of the main procedure. The `index_facilities` and `index_facilities_by` procedures were updated to use new separate functions for collecting data for the `api_facilityindexnew` table columns that require long SQL queries.
* [OSDEV-595](https://opensupplyhub.atlassian.net/browse/OSDEV-595) - Rename FacilityIndexNew to FacilityIndex
* [OSDEV-623](https://opensupplyhub.atlassian.net/browse/OSDEV-623), [OSDEV-624](https://opensupplyhub.atlassian.net/browse/OSDEV-624), [OSDEV-638](https://opensupplyhub.atlassian.net/browse/OSDEV-638) - New SQL triggers have been introduced to handle changes in the `api_contributor`, `api_extendedfield`, `api_facility`, `api_facilityclaim`, `api_facilitylistitem`, `api_facilitymatch`, `api_source`, and `api_facilitylist` tables at the database level. This change is essential for the future functionality of DedupeHub, which will communicate directly with the database. All the Django signals have been removed. Additionally, reindexing of the necessary columns of the index table has been transferred to these triggers, eliminating the need for the large SQL procedure previously used in conjunction with Django signals.
* [OSDEV-637](https://opensupplyhub.atlassian.net/browse/OSDEV-637) - Add field `is_moderation_mode` to table `api_user`.
* [OSDEV-687](https://opensupplyhub.atlassian.net/browse/OSDEV-687) - The TileCache table was created to store cached tiles, and the DynamicSetting table was established to dynamically control app settings, specifically the expiration time of cached tiles.

### Code/API changes
* Update copy for "example" entries for List & Description fields & Contributor list page:
    - Update copy of Facility List example to: example: **Your Organization’s Name** Facility List June 2023
    - Update copy of Facility Description example to: example: This is the **Your Organization’s Name** list of suppliers for their retail products valid from Jan 2023 to June 2023
    - Update copy of rejected message to: "This list was rejected and will not be processed."
[OSDEV-640](https://opensupplyhub.atlassian.net/browse/OSDEV-640)
* In the Facility Claim Request form the field 'Preferred method of contact' has been done not mandatory. - [OSDEV-560](https://opensupplyhub.atlassian.net/browse/OSDEV-560)
* The new parameter `is_moderation_mode` has been added to GET and POST requests of the `/user-profile/{ID}/` API endpoint. - [OSDEV-637](https://opensupplyhub.atlassian.net/browse/OSDEV-637)
* [OSDEV-687](https://opensupplyhub.atlassian.net/browse/OSDEV-687) - Implement cache logic for the get_tile view to either use a cached tile or generate a new tile for caching. When a user interacts with the map and makes a new request for a tile, the system checks if the requested tile, identified by its path, is already cached in the database. If the tile is already cached in the TileCache table, the cached tile binary data is retrieved and returned, avoiding the need to regenerate the tile for improved performance. Each cached tile has a default expiration period of 604,800 seconds (7 days). However, the admin can reconfigure this duration in the Django admin panel.
* Delete all Jenkins-related files since Jenkins is no longer in use.
* Move the maintenance page to the project repository, specifically to `src/maintenance`, to track the history of its changes.

### Architecture/Environment changes
* Remove FacilityDownloadSerializer and replace it with FacilityIndexDownloadSerializer
* Add a special Django management command, `install_db_exts`, that will install all the necessary PostgreSQL extensions for the database based on the required DB extensions for the 1.7.0 release.
* Create the `reset_database` Django management command that resets the database and repopulates it with fixture data, including facilities and matches. Update the `scripts/reset_database` shell script to include the call to this command, making it available for local development when it needs to be run inside the failed Django container for the first time. Also, rename shell scripts and affected management commands to enhance readability.

### Bugfix
* Increase amount of facilities downloaded to 100 per red and reduce time per request in 4-5 times
Fix issue with exceeding API requests. [OSDEV-557](https://opensupplyhub.atlassian.net/browse/OSDEV-442)

### What's new
* Updated copy for "example" entries for List & Description fields & Contributor list page
[OSDEV-640](https://opensupplyhub.atlassian.net/browse/OSDEV-640)
* The field 'Preferred method of contact' has been done not mandatory in the Facility Claim Request form. When the user fills this form he/she can skip this field. - [OSDEV-560](https://opensupplyhub.atlassian.net/browse/OSDEV-560)
* Data Moderator Profile. Implement the ability to activate the Merge function on the Facility Search page. - [OSDEV-637](https://opensupplyhub.atlassian.net/browse/OSDEV-637)
* [OSDEV-302](https://opensupplyhub.atlassian.net/browse/OSDEV-302), [OSDEV-667](https://opensupplyhub.atlassian.net/browse/OSDEV-667) - Enable data moderators to trigger merges from the search results screen. Checkboxes were added to the search page right before each item in the search results to allow users to select facilities for merging. A "Merge" button was also implemented to open the Merge modal window, where all the data about the selected facilities is downloaded.
* [OSDEV-684](https://opensupplyhub.atlassian.net/browse/OSDEV-684) Removed Google Translate Plug-In in the system & UI Element

### Release instructions:
* apply migrations up to 0133_introduce_tile_caching
* apply command index_facilities_new


## Release 1.6.1

## Introduction
* Product name: Open Supply Hub
* Release date: November 8, 2023

### Database changes
#### Migrations:
- 0130_facility_index_gin_index - implement indexes for fields on "api_facilityindexnew" table related to tile generation

#### Schema changes
* indexing fields in api_facilityindexnew
    * contrib_types
    * contributors_id
    * lists

### Architecture/Environment changes
* Reconfigure CPU resources so that every worker uses 2 cores - [OSDEV-657](https://opensupplyhub.atlassian.net/browse/OSDEV-657)
* Add Code Quality pipelines

### Bugfix
* Implement indexing of fields related to tile generation in api_facilityindexnew table [OSDEV-654](https://opensupplyhub.atlassian.net/browse/OSDEV-654)

### Release instructions:
- apply migrations up to 0130_facility_index_gin_index


## Release 1.6.0

## Introduction
* Product name: Open Supply Hub
* Release date: November 4, 2023

### Database changes
#### Migrations:
- 0126_add_tables_a_b_test - add tables api_facilitylistitemtemp & api_facilitymatchtemp for A/B Test purpose
- 0127_search_by_private_contributor_types - add contributor types from non-public lists to api_facilityindexnew table
- 0128_custom_text_implementation - creates custom_text SQL functions and updated index_facilities and index_facilities_by to use it
- 0129_delete_facility_index - removes api_facilityindex table

#### Schema changes
* introduce fields to api_facility_list_items
    * raw_json:JSON
    * raw_header:Text
* introduce table api_facilitylistitemfield - key-value storage for both mandatory and custom facility list item fields.
* introduce procedure custom_text - evaluates array required for advanced search by custom fields
* update index_facilities and index_facilities_by procedures to evaluate custom_text add custom_text_serach using custom_text from above
* introduce tables api_facilitylistitemtemp & api_facilitymatchtemp as a copy of api_facilitylistitem & api_facilitymatch for A/B Test to store match results
* remove api_facilityindex table

### Code/API changes
* Endpoint /contributor-lists/ has been deprecated
* The new endpoint /contributor-lists-sorted/ has been created: View Facility Lists that are both active and approved filtered by Contributor sorted by creation date and changed response type to list of objects.
- [OSDEV-218](https://opensupplyhub.atlassian.net/browse/OSDEV-218)
* Connect new tables (api_facilitylistitemtemp & api_facilitymatchtemp) to existing parsing & geocoding result storing
* Trigger matching process on Dedupe Hub through Kafka Producer on Django side
- [OSDEV-507](https://opensupplyhub.atlassian.net/browse/OSDEV-507)

### Architecture/Environment changes
* Update rollbar token - [OSDEV-581](https://opensupplyhub.atlassian.net/browse/OSHUB-581)
* Deployed Dedupe Hub standalone service & Kafka event streaming service for A/B Test purpose - [OSDEV-507](https://opensupplyhub.atlassian.net/browse/OSDEV-507)
* Kafka added to infrastructure (AWS MSK) - [OSDEV-428](https://opensupplyhub.atlassian.net/browse/OSDEV-428)
* Dedupe Hub service added to ECS Cluster - [OSDEV-430](https://opensupplyhub.atlassian.net/browse/OSDEV-430)
* Infrastructure environments not depended on python (django app environment) - [OSDEV-424](https://opensupplyhub.atlassian.net/browse/OSDEV-424)
* Reworked algorithm to manage DNS records - [OSDEV-414](https://opensupplyhub.atlassian.net/browse/OSDEV-414)
* Update AWS Terraform provider, move from Azavea repo & upgrade few modules for Terraform - [OSDEV-405](https://opensupplyhub.atlassian.net/browse/OSDEV-405)
* Replaced usage of FacilityIndex model by FacilityIndexNew.
* Removed FacilityIndex model
* Removed function get_custom_text
* Removed function index_custom_text from transactions
* Removed function index_extended_fields from transactions
* Removed function index_facilities from transactions
* Removed function index_sectors from transactions
* Removed get_sector_dict from transactions

### Bugfix
* Make search by non-public contributor types available [OSDEV-307](https://opensupplyhub.atlassian.net/browse/OSDEV-307)
* Make possibility to create embed map configuration for constributors with more than 2500 facilities [OSDEV-585](https://opensupplyhub.atlassian.net/browse/OSDEV-585)
* Make possibility to save data facilities even if they have no stored location [OSDEV-596](https://opensupplyhub.atlassian.net/browse/OSDEV-596)

### What's new
* Update README.md with the most recent information - [OSDEV-580](https://opensupplyhub.atlassian.net/browse/OSHUB-580)
* Update Rollbar's post_server_item tokens - [OSDEV-581](https://opensupplyhub.atlassian.net/browse/OSHUB-581)
* Contributor Lists. Order lists from a contributor by newest to oldest list - [OSDEV-218](https://opensupplyhub.atlassian.net/browse/OSDEV-218)

### Release instructions:
- apply migrations up to 0124_itroduce_raw_json
- execute command fill_raw_json
- apply migrations up to 0129_delete_facility_index
- apply command index_facilities_new<|MERGE_RESOLUTION|>--- conflicted
+++ resolved
@@ -3,11 +3,10 @@
 
 This project adheres to [Semantic Versioning](http://semver.org/spec/v2.0.0.html). The format is based on the `RELEASE-NOTES-TEMPLATE.md` file.
 
-## Release 1.30.0
-
-## Introduction
-* Product name: Open Supply Hub
-<<<<<<< HEAD
+## Release 1.31.0
+
+## Introduction
+* Product name: Open Supply Hub
 * Release date: March 8, 2025
 
 ### Database changes
@@ -23,10 +22,9 @@
 * *Describe code/API changes here.*
 
 ### Architecture/Environment changes
-* [OSDEV-1580](https://opensupplyhub.atlassian.net/browse/OSDEV-1580) - The new architecture diagram of the OS Hub platform has been created in response to the penetration testing that will be conducted in February 2025. The diagram has been placed in the root of the `./doc/system_design/` folder, replacing the old diagrams that have been moved to the `./doc/system_design/archived/` folder as they are no longer valid. A new `./doc/system_design/README.md` file has also been created, with a reference to the new architecture/network diagram.
-
-### Bugfix
-* [OSDEV-1745](https://opensupplyhub.atlassian.net/browse/OSDEV-1745) - The `Search by Name and Address` tab was defined as default on the Production Location Search page.
+* *Describe architecture/environment changes here.*
+
+### Bugfix
 * [OSDEV-1777](https://opensupplyhub.atlassian.net/browse/OSDEV-1777) - A consistent URL style was established across all pages of the SLC workflow. After the changes, the URL begins from `/contribute/single-location/`.
 
 ### What's new
@@ -38,14 +36,11 @@
     * `reindex_database`
 
 
-## Release 2.0.0
-
-## Introduction
-* Product name: Open Supply Hub
-* Release date: February 22, 2025
-=======
+## Release 1.30.0
+
+## Introduction
+* Product name: Open Supply Hub
 * Release date: March 01, 2025
->>>>>>> fb7376c7
 
 ### Database changes
 * [OSDEV-1662](https://opensupplyhub.atlassian.net/browse/OSDEV-1662) - Added a new field, `action_perform_by`, to the `api_moderationevent` table so we can handle and store moderation actions user data.
