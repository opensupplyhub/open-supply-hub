# Release Notes
All notable changes to this project will be documented in this file.

This project adheres to [Semantic Versioning](http://semver.org/spec/v2.0.0.html). The format is based on the `RELEASE-NOTES-TEMPLATE.md` file.

## Release 1.31.0

## Introduction
* Product name: Open Supply Hub
* Release date: March 8, 2025

### Database changes
* *Describe high-level database changes.*

#### Migrations:
* *Describe migrations here.*

#### Schema changes
* *Describe schema changes here.*

### Code/API changes
* *Describe code/API changes here.*

### Architecture/Environment changes
* *Describe architecture/environment changes here.*

### Bugfix
* [OSDEV-1747](https://opensupplyhub.atlassian.net/browse/OSDEV-1747) - All SLC pages have been made accessible only to authorized users.
* [OSDEV-1777](https://opensupplyhub.atlassian.net/browse/OSDEV-1777) - A consistent URL style was established across all pages of the SLC workflow. After the changes, the URL begins from `/contribute/single-location/`.
* [OSDEV-1678](https://opensupplyhub.atlassian.net/browse/OSDEV-1678) - Added asterisks next to each required form field (Name, Address, and Country) on the "Production Location Information" page. Highlighted an empty field and displayed an error message if it loses focus.
* [OSDEV-1778](https://opensupplyhub.atlassian.net/browse/OSDEV-1778) - Fixed the validation for number of workers field in POST, PATCH production locations API. The min field must be less than or equal to the max field.

### What's new
<<<<<<< HEAD
* [OSDEV-1721](https://opensupplyhub.atlassian.net/browse/OSDEV-1721) - Added new email templates for Moderation/SLC workflow:
    * Email #1 SLC additional contribution to existing production location - Pending moderation.
    * Email #2 SLC contribution - Moderation complete. APPROVED.
    * Email #3 SLC contribution - Moderation complete. REJECTED.
    * Email #4 SLC new production location contribution - Pending moderation.
=======
* [OSDEV-1764](https://opensupplyhub.atlassian.net/browse/OSDEV-1764) - Added a new claiming email for the Moderation queue/SLC workflow, which is sent once a data moderator creates a new location based on the moderation event the customer submitted through the SLC workflow.
>>>>>>> 8c5494f1

### Release instructions:
* Ensure that the following commands are included in the `post_deployment` command:
    * `migrate`
    * `reindex_database`


## Release 1.30.0

## Introduction
* Product name: Open Supply Hub
* Release date: March 01, 2025

### Database changes
* [OSDEV-1662](https://opensupplyhub.atlassian.net/browse/OSDEV-1662) - Added a new field, `action_perform_by`, to the `api_moderationevent` table so we can handle and store moderation actions user data.

#### Migrations:
* 0166_add_moderationevent_action_perform_by.py - This migration added a new field, `action_perform_by`, to the existing table `api_moderationevent`.

### Code/API changes
* [OSDEV-1577](https://opensupplyhub.atlassian.net/browse/OSDEV-1577) - Added geo-bounding box query support to the GET `/api/v1/production-locations/` endpoint. To filter production locations whose geopoints fall within the bounding box, it is necessary to specify valid values for the parameters `geo_bounding_box[top]`, `geo_bounding_box[left]`, `geo_bounding_box[bottom]`, and `geo_bounding_box[right]`.

    The validation rules are as follows:
    * All coordinates of the geo-boundary box (top, left, bottom, right) must be provided.
    * All values must be integers.
    * The top and bottom coordinates must be between -90 and 90.
    * The left and right coordinates must be between -180 and 180.
    * The top must be greater than the bottom.
    * The right must be greater than the left.
* [OSDEV-1662](https://opensupplyhub.atlassian.net/browse/OSDEV-1662) - Updated Logstash mapping configuration to handle the new `action_perform_by` field for OpenSearch.
* [OSDEV-1748](https://opensupplyhub.atlassian.net/browse/OSDEV-1748) - Aligned SLC with current v1/production-locations validation. Removed validation for `number_of_workers` min >= max.

### Architecture/Environment changes
* [OSDEV-1515](https://opensupplyhub.atlassian.net/browse/OSDEV-1515) - Removed `rds_allow_major_version_upgrade` and `rds_apply_immediately` from the environment tfvars files (e.g., terraform-production.tfvars) to set them to `false` again, as the default values in `/deployment/terraform/variables.tf` are `false`. This is necessary to prevent unintended PostgreSQL major version upgrades since the target PostgreSQL 16.3 version has been reached.
* [OSDEV-1692](https://opensupplyhub.atlassian.net/browse/OSDEV-1692) - Update cache dependencies due to Ubuntu 20 image runner deprecation. See [link](https://github.blog/changelog/2024-12-05-notice-of-upcoming-releases-and-breaking-changes-for-github-actions/#actions-cache-v1-v2-and-actions-toolkit-cache-package-closing-down).
* [OSDEV-1580](https://opensupplyhub.atlassian.net/browse/OSDEV-1580) - The new architecture diagram of the OS Hub platform has been created in response to the penetration testing that will be conducted in February 2025. The diagram has been placed in the root of the `./doc/system_design/` folder, replacing the old diagrams that have been moved to the `./doc/system_design/archived/` folder as they are no longer valid. A new `./doc/system_design/README.md` file has also been created, with a reference to the new architecture/network diagram.
* [OSDEV-1785](https://opensupplyhub.atlassian.net/browse/OSDEV-1785) - Forked the aiokafka repository to the Open Supply Hub GitHub account, reverted to v0.8.0, and created a kafka-python-2.0.3 [branch](https://github.com/opensupplyhub/aiokafka/tree/kafka-python-2.0.3). Pinned kafka-python to v2.0.3 ([released](https://pypi.org/project/kafka-python/#history) on Feb 13, 2025) in the Dockerfile to install aiokafka from the forked repository and verified the local installation.

### Bugfix
* [OSDEV-1698](https://opensupplyhub.atlassian.net/browse/OSDEV-1698) - SLC: Refactored the "Submit Another Location" button link to direct users to the search-by-name-and-address form at /contribute/single-location?tab=name-address.
* [OSDEV-1700](https://opensupplyhub.atlassian.net/browse/OSDEV-1700) - SLC: Keep only one previous OS ID in the search result if it matches the search query.
* [OSDEV-1697](https://opensupplyhub.atlassian.net/browse/OSDEV-1697) - Added a redirect to the main page upon closing the SLC modal window to prevent the creation of multiple moderation events.
* [OSDEV-1695](https://opensupplyhub.atlassian.net/browse/OSDEV-1695) - [SLC] Enabled the claim button for updated production locations when a moderation event has a pending status. Disabled claim button explicitly if production location has pending claim status.
* [OSDEV-1701](https://opensupplyhub.atlassian.net/browse/OSDEV-1701) - Refactored "Go Back" button in production location info page.
* [OSDEV-1672](https://opensupplyhub.atlassian.net/browse/OSDEV-1672) - SLC. Implement collecting contribution data page (FE) - All Multi-Selects on the page have been fixed. They resize based on the number of items selected.
* [OSDEV-1549](https://opensupplyhub.atlassian.net/browse/OSDEV-1549) - Added Django serialization check for all fields from the request body based on [the API specification](https://opensupplyhub.github.io/open-supply-hub-api-docs/) for POST and PATCH v1/production-locations endpoint, and appropriate errors return according to the request body schema in the API spec.
* [OSDEV-1696](https://opensupplyhub.atlassian.net/browse/OSDEV-1696) - Added loader on single production location fetch; added error handling; added cleanup hook to clear production location data on component unmount.
* [OSDEV-1653](https://opensupplyhub.atlassian.net/browse/OSDEV-1653) - Added asterisks next to each required form field (Name, Address, and Country) on the "Search by Name and Address" tab. Highlighted an empty field and displayed an error message if it loses focus. Added proper styles for the error messages.
* [OSDEV-1699](https://opensupplyhub.atlassian.net/browse/OSDEV-1699) - The scroll position has been fixed from the bottom to the top after navigating from the bottom of the `Search results` page (press the `Select` button) to `Product Location Information`.
* [OSDEV-1589](https://opensupplyhub.atlassian.net/browse/OSDEV-1589) - Fixed layout issue on new `contribute` page.
* [OSDEV-1739](https://opensupplyhub.atlassian.net/browse/OSDEV-1739) - Applied state cleanup on modal unmount to prevent the same dialog from appearing when clicking on a different production location.
* [OSDEV-1744](https://opensupplyhub.atlassian.net/browse/OSDEV-1744) - Fixed the issue where the text `by user ID:` appeared even when `user_id` was `null` in Contribution Record page.
* [OSDEV-1779](https://opensupplyhub.atlassian.net/browse/OSDEV-1779) - SLC. Made Parent Company field as regular text field and apply snake_case keys to standard keys (e.g. `location_type`, `number_of_workers`, `parent_company`, `processing_type` and `product_type`) in request payload from production location info page to conform API specs.
* [OSDEV-1745](https://opensupplyhub.atlassian.net/browse/OSDEV-1745) - The `Search by Name and Address` tab was defined as default on the Production Location Search page.

### What's new
* [OSDEV-1662](https://opensupplyhub.atlassian.net/browse/OSDEV-1662) - Added a new field, `action_perform_by`, to the moderation event. This data appears on the Contribution Record page when a moderator perform any actions like `APPROVED` or `REJECTED`.

### Release instructions:
* Ensure that the following commands are included in the `post_deployment` command:
    * `migrate`
    * `reindex_database`
* Run `[Release] Deploy` pipeline for the target environment with the flag `Clear the custom OpenSearch indexes and templates` set to true - to update the index mapping for the `moderation-events` index after adding the new field `action_perform_by`. The `production-locations` will also be affected since it will clean all of our custom indexes and templates within the OpenSearch cluster.


## Release 1.29.0

## Introduction
* Product name: Open Supply Hub
* Release date: February 8, 2025

### Database changes
* [OSDEV-1515](https://opensupplyhub.atlassian.net/browse/OSDEV-1515) - Upgraded the PostgreSQL version from 13 to 16 for the database used in local development, DB anonymization, DB restore setup, and environments in the AWS cloud. Additionally, the pg_trgm extension has been upgraded to version 1.6 based on the available extension version for PostgreSQL 16.3 in AWS RDS. For more information, see [Extensions supported for RDS for PostgreSQL 16](https://docs.aws.amazon.com/AmazonRDS/latest/PostgreSQLReleaseNotes/postgresql-extensions.html#postgresql-extensions-16x).
* [OSDEV-1558](https://opensupplyhub.atlassian.net/browse/OSDEV-1558) - Added a new field, `action_type`, to the `api_moderationevent` table so we can handle and store moderation actions.

#### Migrations:
* 0163_refresh_pg_statistic_and_upgrade_postgres_extensions.py - Updated the SQL script within the migration that upgrades the DB extension versions to handle previously failure cases when a higher version is available for upgrade or when the extension is not installed. This is primarily useful for local development or DB resets in the Development environment, where migrations are applied from scratch, one by one. This fix will not negatively affect other environments, as the migration has already been applied and will not be reapplied. Additionally, the changes are backward compatible.
* 0164_refresh_pg_statistic_and_upgrade_postgres_extensions_after_db_upgrade_to_postgres_16.py - This migration refreshes the `pg_statistic` table after the upgrade to PostgreSQL 16 and upgrades the pg_trgm extension to version 1.6. The SQL script within the migration that upgrades the DB extension versions handles previously failure cases where a higher version is available for upgrade or where the extension is not installed.
* 0165_add_moderationevent_action_type.py - This migration added a new field, `action_type`, to the existing table `api_moderationevent`.

### Code/API changes
* [OSDEV-1581](https://opensupplyhub.atlassian.net/browse/OSDEV-1581) - Added support for Geohex grid aggregation to the GET `/api/v1/production-locations/` endpoint. To receive the Geohex grid aggregation list in the response, it is necessary to pass the `aggregation` parameter with a value of `geohex_grid` and optionally specify `geohex_grid_precision` with an integer between 0 and 15. If `geohex_grid_precision` is not defined, the default value of 5 will be used.
* [OSDEV-1558](https://opensupplyhub.atlassian.net/browse/OSDEV-1558) - Updated Logstash mapping configuration to handle the new `action_type` field for OpenSearch.

### Bugfix
* Some of the resources related to the Development AWS environment still have the `stg` prefix, which can be confusing since we also have a Staging environment with the same prefix. To clarify the resource names, including the database instance, the prefix has been updated from `stg` to `dev` for the development environment.

### What's new
* [OSDEV-1374](https://opensupplyhub.atlassian.net/browse/OSDEV-1374) - Implemented integration for the `Search results` page to show results of searching by name and address (`/contribute/production-location/search`):
    - Connected GET `v1/production-locations`.
    - Routing between pages `Production Location Search`,`Search returned no results`, `Production Location Information`, `Search results`, and `I don't see my Location` pop-up is configured.
    - Max result limit set to 100.
* [OSDEV-1365](https://opensupplyhub.atlassian.net/browse/OSDEV-1365) - SLC: Integrate collecting contribution data page.
* [OSDEV-1370](https://opensupplyhub.atlassian.net/browse/OSDEV-1370) - SLC: Connect Backend API submission with "Thank for Submitting" screen
    - Integrated `POST /v1/production-locations/` in `/contribute/production-location/info/` page.
    - Integrated `PATCH /v1/production-locations/` in `/contribute/production-location/{os_id}/info/` page.
    - Production location info page is now rendered using two routes: /contribute/production-location/info/ and /contribute/production-location/{os_id}/info/. First route for creating new production location, second is for updating existing one.
    - Implemented error popup on error response for `PATCH | POST /v1/production-locations/`.
    - Implemented error popup on error response for `GET /v1/moderation-events/{moderation_id}`.
    - Integrated "Thank for Submitting" modal dialog. When popup is appeared, path parameter `{moderation-id}` will be attached to `/contribute/production-location/{os_id}/info/` or `/contribute/production-location/info/`.
    - Implemented temporary saving of moderation events in local storage for a seamless user experience.
    - Created separate mobile and desktop layouts for "Thank for Submitting" modal dialog.
    - Created link to claim from "Thank for Submitting" modal dialog only if production location is available for claim and moderation event is not pending.
    - Implemented serializing and validation production location fields before passing to the "Thank for Submitting" modal dialog.
    - Refactored routing between search results page and production location info page. Search parameters are now stored in the Redux state, so the 'Go Back' button in production location info page will lead to the previous search.
* [OSDEV-1558](https://opensupplyhub.atlassian.net/browse/OSDEV-1558) - Added a new field, `action_type`, to the moderation event. This data appears on the Contribution Record page when a moderator creates a new location or matches it to an existing one.

### Release instructions:
* Ensure that the following commands are included in the `post_deployment` command:
    * `migrate`
    * `reindex_database`
* Run `[Release] Deploy` pipeline for the target environment with the flag `Clear the custom OpenSearch indexes and templates` set to true - to update the index mapping for the `moderation-events` index after adding the new field `action_type`. The `production-locations` will also be affected since it will clean all of our custom indexes and templates within the OpenSearch cluster.
* This release will upgrade PostgreSQL from version 13 to version 16.
    * The upgrade will be performed automatically by Terrafrom and AWS, but some steps need to be completed **before** and **after** the upgrade. Please refer to [the Confluence article](https://opensupplyhub.atlassian.net/wiki/spaces/SD/pages/640155649/PostgreSQL+database+upgrade+from+version+13+to+version+16) for detailed instructions.
    * Steps to be completed before the upgrade are marked with the statement: "**This should be done before deploying the upgraded database.**". Post-upgrade tasks can be found under the [After the PostgreSQL major version upgrade](https://opensupplyhub.atlassian.net/wiki/spaces/SD/pages/640155649/PostgreSQL+database+upgrade+from+version+13+to+version+16#After-the-PostgreSQL-major-version-upgrade) section.
    * In case of an unsuccessful release along with the database upgrade, follow the instructions under the [Guide for rolling back the PostgreSQL major version upgrade](https://opensupplyhub.atlassian.net/wiki/spaces/SD/pages/640155649/PostgreSQL+database+upgrade+from+version+13+to+version+16#Guide-for-rolling-back-the-PostgreSQL-major-version-upgrade) section.


## Release 1.28.1

## Introduction
* Product name: Open Supply Hub
* Release date: January 31, 2025

### Bugfix
* [OSDEV-1626](https://opensupplyhub.atlassian.net/browse/OSDEV-1626) - Temporarily hid the new contribution page `Add Location Data` and re-enabled the old navigation to the `List Upload` page via the `/contribute` path.


## Release 1.28.0

## Introduction
* Product name: Open Supply Hub
* Release date: January 25, 2025

### Database changes
* [OSDEV-1514](https://opensupplyhub.atlassian.net/browse/OSDEV-1514) - Upgraded the PostgreSQL version from 12 to 13 for the database used in local development, DB anonymization, DB restore setup, and environments in the AWS cloud. Additionally, the postgis and pg_trgm extensions have been upgraded to versions 3.4.2 and 1.5, respectively, based on the available extension versions for PostgreSQL 13.15 in AWS RDS. For more information, see [Extensions supported for RDS for PostgreSQL 13](https://docs.aws.amazon.com/AmazonRDS/latest/PostgreSQLReleaseNotes/postgresql-extensions.html#postgresql-extensions-13x). Allowed major version upgrades and activated the `apply immediately` flag to perform the PostgreSQL major version upgrade in AWS.

#### Migrations:
* 0163_refresh_pg_statistic_and_upgrade_postgres_extensions.py - This migration refreshes the `pg_statistic` table after the upgrade to PostgreSQL 13 and upgrades the postgis and pg_trgm extensions to versions 3.4.2 and 1.5, respectively.

### Code/API changes
* [OSDEV-1514](https://opensupplyhub.atlassian.net/browse/OSDEV-1514) - Corrected spelling mistakes in the `src/anon-tools/do_dump.sh` file and in the name of the folder `database_anonymizer_sheduled_task`. Removed the unused `src/anon-tools/anon.sql` file and the redundant `src/anon-tools/initdb.sql` file. Removed commented-out code in the `src/anon-tools/Dockerfile.dump` and `deployment/terraform/database_anonymizer_scheduled_task/docker/database_anonymizer.py` files.
* [OSDEV-1523](https://opensupplyhub.atlassian.net/browse/OSDEV-1523) - Updated `export_csv.py` to enable uploading to Google Drive and implemented cursor-based pagination for the export.

### Architecture/Environment changes
* [OSDEV-1514](https://opensupplyhub.atlassian.net/browse/OSDEV-1514) - Introduced `rds_allow_major_version_upgrade` and `rds_apply_immediately` Terraform variables to enable or disable major version upgrades and the `apply immediately` flag, depending on the environment.
* [OSDEV-1523](https://opensupplyhub.atlassian.net/browse/OSDEV-1523) - Added a new batch job that triggers the export_csv.py command on the first day of each month to upload bulk data of production locations to Google Drive.

### What's new
* [OSDEV-40](https://opensupplyhub.atlassian.net/browse/OSDEV-40) - Created new page for `/contribute` to choose between multiple & single location upload. Replaced current multiple list upload to `/contribute/multiple-locations`. Changed `Upload Data` to `Add Data` text.
* [OSDEV-1117](https://opensupplyhub.atlassian.net/browse/OSDEV-1117) - Implemented integration of Contribution Record Page (`/dashboard/moderation-queue/contribution-record/{moderation_id}`):
    - Connected GET `api/v1/moderation-events/{moderation_id}/`.
    - Connected GET `api/v1/production-locations?name={productionLocationName}&country={countryCode}&address={address}` to get potential matches using OpenSearch engine.
    - Connected PATCH `/v1/moderation-events/{moderation_id}/` (for Reject button).
    - Connected POST `/v1/moderation-events/{moderation_id}/production-locations/` (for Create New Location button).
    - Connected PATCH `/v1/moderation-events/{moderation_id}/production-locations/{os_id}/` (for Confirm potential match button).
    - UI improvements:
        - Added a toast component to display notifications during moderation event updates.
        - Introduced a backdrop to prevent accidental clicks on other buttons during the update process.
    - Applied Django Signal for moderation-events OpenSearch index.
* [OSDEV-1524](https://opensupplyhub.atlassian.net/browse/OSDEV-1524) - Updated salutations in automated emails to ensure a consistent and professional experience of communication from OS Hub.
* [OSDEV-1129](https://opensupplyhub.atlassian.net/browse/OSDEV-1129) - The UI for the results page for name and address search was implemented. It includes the following screens:
    * Successful Search: If the search is successful, the results screen displays a list of production locations. Each item includes the following information about the production location: name, OS ID, address, and country name. Users can either select a specific production location or press the "I don’t see my Location" button, which triggers a confirmation dialog window.
    * Confirmation Dialog Window: In this window, users can confirm that no correct location was found using the provided search parameters. They can either proceed to create a new production location or return to the search.
    * Unsuccessful Search: If the search is unsuccessful, an explanation is provided along with two options: return to the search or add a new production location.
* [OSDEV-1579](https://opensupplyhub.atlassian.net/browse/OSDEV-1579) - Updated the API limit automated email to remove an outdated link referring to OAR and improve the languate for clarity. With this update the contributor will be informed of the correct process to follow if they have reached their API calls limit.

### Release instructions:
* Ensure that the following commands are included in the `post_deployment` command:
    * `migrate`
    * `reindex_database`
* This release will upgrade PostgreSQL from version 12 to version 13.
    * The upgrade will be performed automatically by Terrafrom and AWS, but some steps need to be completed **before** and **after** the upgrade. Please refer to [the Confluence article](https://opensupplyhub.atlassian.net/wiki/spaces/SD/pages/620134402/PostgreSQL+database+upgrade+from+version+12+to+version+13) for detailed instructions.
    * Steps to be completed before the upgrade are marked with the statement: "**This should be done before deploying the upgraded database.**". Post-upgrade tasks can be found under the [After the PostgreSQL major version upgrade](https://opensupplyhub.atlassian.net/wiki/spaces/SD/pages/620134402/PostgreSQL+database+upgrade+from+version+12+to+version+13#After-the-PostgreSQL-major-version-upgrade) section.
    * In case of an unsuccessful release along with the database upgrade, follow the instructions under the [Guide for rolling back the PostgreSQL major version upgrade](https://opensupplyhub.atlassian.net/wiki/spaces/SD/pages/620134402/PostgreSQL+database+upgrade+from+version+12+to+version+13#Guide-for-rolling-back-the-PostgreSQL-major-version-upgrade) section.


## Release 1.27.0

## Introduction
* Product name: Open Supply Hub
* Release date: January 11, 2025

### Database changes
#### Migrations:

#### Schema changes

### Code/API changes
* [OSDEV-1409](https://opensupplyhub.atlassian.net/browse/OSDEV-1409) - Introduced a new PATCH `/api/v1/moderation-events/{moderation_id}/production-locations/{os_id}/` endpoint. This endpoint allows the creation of a new contribution for an existing production location based on the provided moderation event.
* [OSDEV-1336](https://opensupplyhub.atlassian.net/browse/OSDEV-1336) - Introduced a new PATCH `/api/v1/production-locations/{os_id}/` endpoint based on the API v1 specification. This endpoint allows the creation of a new moderation event for updating the production location with the given details. Basically, the endpoint can be used to contribute to an existing location.
* [OSDEV-1336](https://opensupplyhub.atlassian.net/browse/OSDEV-1336) - Dynamic mapping for the new fields in the `moderation-events` index has been disabled for those that don't have an explicit mapping defined. This change helps avoid indexing conflicts, such as when a field is initially indexed with one data type (e.g., long), but later an entry with a different data type for the same field is indexed, causing the entire entry to fail indexing. After this change, fields with an explicit mapping will be indexed, while other fields will not be indexed or searchable, but will still be displayed in the document.

### Architecture/Environment changes

### Bugfix
* [OSDEV-1492](https://opensupplyhub.atlassian.net/browse/OSDEV-1492) - Fixed an issue where invalid manually entered dates were not validated on the UI, resulting in API errors with message “The request query is invalid.” on `Moderation Queue` page. Invalid dates are now trimmed and properly handled.
* [OSDEV-1493](https://opensupplyhub.atlassian.net/browse/OSDEV-1493) - Fixed an issue where the backend sorts countries not by `name` but by their `alpha-2 codes` in `GET /api/v1/moderation-events/` endpoint.
* [OSDEV-1532](https://opensupplyhub.atlassian.net/browse/OSDEV-1532) - Fixed the date range picker on the `Moderation Queue` page. A Data Moderator can change the Before date even if an Error message is displayed.
* [OSDEV-1533](https://opensupplyhub.atlassian.net/browse/OSDEV-1533) - The presentation of the `Moderation Decision Date` in the `Moderation Queue` table has been corrected. If the "status_change_date" is missing in the object, it now displays as "N/A".
* [OSDEV-1196](https://opensupplyhub.atlassian.net/browse/OSDEV-1196) - The `?sort_by=contributors_desc` query parameter is only appended to URLs on the `/facilities` page and is excluded from all other pages. The error caused by the property type that occurred during local test execution has been resolved.
* [OSDEV-1397](https://opensupplyhub.atlassian.net/browse/OSDEV-1397) - GET `/api/parent-companies/` request has been removed from the Open Supply Hub page and ClaimFacility component. Parent Company Select is a regular input field that allows the creation of multiple parent company names for filter on this page.
* [OSDEV-1556](https://opensupplyhub.atlassian.net/browse/OSDEV-1556) - Fixed validation of `os_id` for PATCH `/api/v1/moderation-events/{moderation_id}/production-locations/{os_id}/` endpoint.
* [OSDEV-1563](https://opensupplyhub.atlassian.net/browse/OSDEV-1563) - Fixed updating of the moderation decision date after moderation event approval.

### What's new
* [OSDEV-1376](https://opensupplyhub.atlassian.net/browse/OSDEV-1376) - Updated automated emails for closure reports (report_result) to remove the term "Rejected" for an improved user experience. Added link to Closure Policy and instructions for submitting a Reopening Report to make the process easier to understand for users.
* [OSDEV-1383](https://opensupplyhub.atlassian.net/browse/OSDEV-1383) - Edited text of the automated email that notifies a contributor when one of their facilities has been claimed. The new text provides more information to the contributor to understand the claim process and how they can encourage more of their facilities to claim their profile.
* [OSDEV-1474](https://opensupplyhub.atlassian.net/browse/OSDEV-1474) - Added contributor type value to response of `/api/contributors/` endpoint.
* [OSDEV-1130](https://opensupplyhub.atlassian.net/browse/OSDEV-1130) A new page, `Production Location Information`, has been implemented. It includes the following inputs:
    * Required and pre-fillable fields:
        - Name
        - Address
        - Country
    * Additional information section: Fields for optional contributions from the owner or manager of the production location, including sector(s), product type(s), location type(s), processing type(s), number of workers, and parent company.
The page also features `Go Back` and `Submit` buttons for navigation and form submission.

### Release instructions:
* Ensure that the following commands are included in the `post_deployment` command:
    * `migrate`
    * `reindex_database`
* Run `[Release] Deploy` pipeline for the target environment with the flag `Clear the custom OpenSearch indexes and templates` set to true - to refresh the index mappings for the `moderation-events` index after disabling dynamic mapping for the new fields that don't have an explicit mapping defined. The `production-locations` will also be affected since it will clean all of our custom indexes and templates within the OpenSearch cluster


## Release 1.26.0

## Introduction
* Product name: Open Supply Hub
* Release date: December 14, 2024

### Database changes
#### Migrations:
* 0162_update_moderationevent_table_fields.py - This migration updates the ModerationEvent table and its constraints.

#### Schema changes
* [OSDEV-1158](https://opensupplyhub.atlassian.net/browse/OSDEV-1158) - The following updates to the ModerationEvent table have been made:
    1. Set `uuid` as the primary key.
    2. Make `geocode_result` field optional. It can be blank if lat and lng
    have been provided by user.
    3. Remove redundant `blank=False` and `null=False` constraints, as these are
    the default values for model fields in Django and do not need to be
    explicitly set.
    4. Make `contributor` field non-nullable, as the field should not be left
    empty. It is required to have information about the contributor.
    5. Allow `claim` field to be blank. This change reflects the fact that
    a moderation event may not always be related to a claim, so the field can
    be left empty.

### Code/API changes
* [OSDEV-1453](https://opensupplyhub.atlassian.net/browse/OSDEV-1453) - The `detail` keyword instead of `message` has been applied in error response objects for V1 endpoints.
* [OSDEV-1346](https://opensupplyhub.atlassian.net/browse/OSDEV-1346) - Disabled null values from the response of the OpenSearch. Disabled possible null `os_id`, `claim_id` and `source` from `PATCH /api/v1/moderation-events/{moderation_id}/` response.
* [OSDEV-1410](https://opensupplyhub.atlassian.net/browse/OSDEV-1410) - Introduced a new POST `/api/v1/moderation-events/{moderation_id}/production-locations/` endpoint
* [OSDEV-1449](https://opensupplyhub.atlassian.net/browse/OSDEV-1449) - **Breaking changes** to the following endpoints:
  - GET `v1/moderation-events/`
  - GET `v1/production-locations/`

  **Changes include:**
  - Refactored `sort_by` parameter to improve sorting functionality.
  - Split `search_after` parameter into `search_after_value` and `search_after_id` for better pagination control.

* [OSDEV-1158](https://opensupplyhub.atlassian.net/browse/OSDEV-1158) - The following features and improvements have been made:
    1. Introduced a new POST `/api/v1/production-locations/` endpoint based on the API v1 specification. This endpoint allows the creation of a new moderation event for the production location creation with the given details.
    2. Removed redundant redefinition of paths via the `as_view` method for all the v1 API endpoints since they are already defined via `DefaultRouter`.
* [OSDEV-1468](https://opensupplyhub.atlassian.net/browse/OSDEV-1468) - Limit the `page` parameter to `100` for the GET `/api/facilities/` endpoint. This will help prevent system downtimes, as larger pages (OFFSET) make it harder for the database to retrieve data, especially considering the large amount of data we have.

### Architecture/Environment changes
* [OSDEV-1170](https://opensupplyhub.atlassian.net/browse/OSDEV-1170) - Added the ability to automatically create a dump from the latest shared snapshot of the anonymized database from Production environment for use in the Test and Pre-Prod environments.
* In light of recent instances(on 12/03/2024 UTC and 12/04/2024 UTC) where the current RDS disk storage space limit was reached in Production, the RDS storage size has been increased to `256 GB` in the Production, Test, and Pre-prod environments to accommodate the processing of larger volumes of data. The configurations for the Test and Pre-prod environments have also been updated to maintain parity with the Production environment.
* Right-sized the resources for Django containers across all environments and the RDS instance in the Production and Preprod environments. This will result in a savings of approximately $2,481. The following changes have been made:
    - Production:
        - RDS instance type was changed from `db.m6in.8xlarge` to `db.m6in.4xlarge`.
        - ECS tasks for Django containers: the number was reduced from `12` to `10`, and memory was reduced from `8GB` to `4GB`.
    - Preprod:
        - RDS instance type was changed from `db.m6in.8xlarge` to `db.m6in.4xlarge`.
        - ECS tasks for Django containers: the number was reduced from `12` to `10`, and memory was reduced from `8GB` to `4GB`.
        - These changes were made to maintain parity with the Production environment, as it is a copy of that environment.
    - Staging:
        - ECS tasks for Django containers: memory was reduced from `8GB` to `2GB`.
    - Test:
        - ECS tasks for Django containers: memory was reduced from `8GB` to `4GB`.
    - Development:
        - ECS tasks for Django containers: memory was reduced from `8GB` to `1GB`, and CPU was reduced from `1 vCPU` to `0.5 vCPU`.

### Bugfix
* [OSDEV-1388](https://opensupplyhub.atlassian.net/browse/OSDEV-1388) - The waiter from boto3 cannot wait more than half an hour so we replaced it with our own.
* It was found that clearing OpenSearch indexes didn’t work properly because the templates weren’t cleared. After updating the index mappings within the index template files, the index template remained unchanged because only the indexes were deleted during deployment, not both the indexes and their templates. This caused conflicts and prevented developers' updates from being applied to the OpenSearch indexes.
This issue has been fixed by adding additional requests to delete the appropriate index templates to the `clear_opensearch.sh.tpl` script, which is triggered when clearing OpenSearch during deployment to any environment.
* [OSDEV-1482](https://opensupplyhub.atlassian.net/browse/OSDEV-1482) - The `GET api/v1/moderation-events/{moderation_id}` endpoint returns a single response instead of an array containing one item.
* [OSDEV-1511](https://opensupplyhub.atlassian.net/browse/OSDEV-1511) - Updated google maps api version to 3.57 for ReactLeafletGoogleLayer component (3.51 not supported).

### What's new
* [OSDEV-1132](https://opensupplyhub.atlassian.net/browse/OSDEV-1132) - Added FE for the "thanks for submitting" screen when user submits production location's data.
* [OSDEV-1373](https://opensupplyhub.atlassian.net/browse/OSDEV-1373) - The tab `Search by Name and Address.` on the Production Location Search screen has been implemented. There are three required properties (name, address, country). The "Search" button becomes clickable after filling out inputs, creates a link with parameters, and allows users to proceed to the results screen.
* [OSDEV-1175](https://opensupplyhub.atlassian.net/browse/OSDEV-1175) - New Moderation Queue Page was integrated with `GET api/v1/moderation-events/` endpoint that include pagination, sorting and filtering.

### Release instructions:
* Ensure that the following commands are included in the `post_deployment` command:
    * `migrate`
    * `reindex_database`
* Run `[Release] Deploy` pipeline for the target environment with the flag `Clear the custom OpenSearch indexes and templates` set to true - to refresh the index mappings for the `production-locations` and `moderation-events` indexes after fixing the process of clearing the custom OpenSearch indexes. It will clean all of our custom indexes and templates within the OpenSearch cluster.


## Release 1.25.0

## Introduction
* Product name: Open Supply Hub
* Release date: November 30, 2024

### Database changes
#### Migrations:
* 0159_alter_status_of_moderation_events_table.py - This migration alters status of api_moderationevent table.
* 0160_allow_null_parsing_errors_in_facilitylist.py - This migration allows empty parsing_errors in api_facilitylist.
* 0161_create_disable_list_uploading_switch.py - This migration creates disable_list_uploading switch in the Django admin panel and record in the waffle_switch table.

#### Schema changes
* [OSDEV-1346](https://opensupplyhub.atlassian.net/browse/OSDEV-1346) - Alter status options for api_moderationevent table.
* [OSDEV-1411](https://opensupplyhub.atlassian.net/browse/OSDEV-1411) - Allows empty parsing_errors in api_facilitylist.

### Code/API changes
* [OSDEV-1346](https://opensupplyhub.atlassian.net/browse/OSDEV-1346) - Create GET request for `v1/moderation-events` endpoint.
* [OSDEV-1429](https://opensupplyhub.atlassian.net/browse/OSDEV-1429) - The list upload switcher has been created to disable the `Submit` button on the List Contribute page through the Switch page in the Django admin panel during the release process. Implemented a check on the list upload endpoint.
* [OSDEV-1332](https://opensupplyhub.atlassian.net/browse/OSDEV-1332) - Introduced new `PATCH api/v1/moderation-events/{moderation_id}` endpoint
to modify moderation event `status`.
* [OSDEV-1347](https://opensupplyhub.atlassian.net/browse/OSDEV-1347) - Create GET request for `v1/moderation-events/{moderation_id}` endpoint.
* Update `/v1/production-locations/{os_id}` endpoint to return a single object instead of multiple objects. Also, add unit tests for the `ProductionLocationsViewSet`.
* The RDS instance has been upgraded as follows: for `production` and `preprod`, it is now `db.m6in.8xlarge`, and for `test`, it has been upgraded to `db.t3.xlarge`.
* [OSDEV-1467](https://opensupplyhub.atlassian.net/browse/OSDEV-1467) - Implemented disabling endpoint `POST /api/facilities/` during the release process. It is raising an error message with status code 503.

### Architecture/Environment changes
* Increased the memory for the Dedupe Hub instance from 8GB to 12GB in the `production` and `pre-prod` environments to reduce the risk of container overload and minimize the need for reindexing in the future.

### Bugfix
* [OSDEV-1448](https://opensupplyhub.atlassian.net/browse/OSDEV-1448) - The map on the production location’s profile and the production location marker have been fixed. Improved the handling of SQL query parameters for better execution accuracy.
* [OSDEV-1411](https://opensupplyhub.atlassian.net/browse/OSDEV-1411) - Django Admin: Fixed an issue when updating the facility list with an empty array in the `parsing errors` field.

### Release instructions:
* Ensure that the following commands are included in the `post_deployment` command:
    * `migrate`
    * `reindex_database`


## Release 1.24.0

## Introduction
* Product name: Open Supply Hub
* Release date: November 16, 2024

### Code/API changes
* [OSDEV-1335](https://opensupplyhub.atlassian.net/browse/OSDEV-1335) - Explicitly set the number of shards and the number of replicas for the "production locations" and "moderation events" OpenSearch indexes. Based on the OpenSearch documentation, a storage size of 10–30 GB is preferred for workloads that prioritize low search latency. Additionally, having too many small shards can unnecessarily exhaust memory by storing excessive metadata. Currently, the "production locations" index utilizes 651.9 MB, including replicas, while the "moderation events" index is empty. This indicates that one shard and one replica should be sufficient for the "production locations" and "moderation events" indexes.
* Moved all the files related to the OpenSearch service to the existing `src/django/api/services/opensearch` folder within the `api` app of the Django application. This should make it easier to navigate through the files and clarify the location of all OpenSearch service-related files in one place within the `api` app in Django.

### Architecture/Environment changes
* The OpenSearch version has been increased to 2.15.
* [OSDEV-1335](https://opensupplyhub.atlassian.net/browse/OSDEV-1335) - The new "moderation events" Logstash pipeline has been configured and implemented to collect moderation event data from the current PostgreSQL database and save it to OpenSearch. This setup allows for fast searches on the moderation events data.
* [OSDEV-1387](https://opensupplyhub.atlassian.net/browse/OSDEV-1387) - The SQL query for generating tiles from PostgreSQL+PostGIS has been reimplemented to avoid using the JOIN + GROUP BY clause. This change reduces the number of subqueries and their asymptotic complexity. Additionally, an option to set an upper limit on facility counts in the 'count' clause has been introduced, capped at 100, which doubles the query's performance. Throttling has been removed for tile generation endpoints.
* [OSDEV-1171](https://opensupplyhub.atlassian.net/browse/OSDEV-1171) - RDS instances for `staging` and `test` have beed decreased to `db.t3.large`
* Playwright has been introduced as the main framework for end-to-end testing:
    * Added a new Playwright testing service to the Docker configuration
    * Implemented initial test cases to verify core functionality
    * Integrated Playwright tests into the CI pipeline via GitHub Actions
    * Added necessary configuration files and dependencies for the e2e testing project
* The RDS instance for `production` has been upgraded to `db.m6in.4xlarge` and configured to operate in a single Availability Zone.

### Bugfix
* [OSDEV-1335](https://opensupplyhub.atlassian.net/browse/OSDEV-1335) - Fixed the assertion in the test for the `country.rb` filter of the "production locations" Logstash pipeline. The main issue was with the evaluation of statements in the Ruby block. Since only the last statement is evaluated in a Ruby block, all the checks were grouped into one chain of logical statements and returned as a `result` variable at the end.

### What's new
* [OSDEV-1116](https://opensupplyhub.atlassian.net/browse/OSDEV-1116) - A new Contribution Record Page has been developed to enable quick identification and moderation of contributions. This page includes two main sections: Moderation Event Data and Potential Matches, along with a set of buttons designed to facilitate the moderation process.
* [OSDEV-1120](https://opensupplyhub.atlassian.net/browse/OSDEV-1120) - A new Moderation Queue Dashboard page has been introduced, featuring three essential components:
    * Moderation Events Table: Allows users to view and manage moderation events more effectively.
    * Filtering Options: Multiple filter fields enable users to customize the displayed events based on different criteria, making it easier to find specific events.
    * Download Excel Button: Provides the ability to export the list of displayed moderation events as an XLSX file for offline analysis and record-keeping.

### Release instructions:
* The following steps should be completed while deploying to Staging or Production:
    1. Run the `[Release] Deploy` pipeline for these environments with the flag 'Clear OpenSearch indexes' set to true. This will allow Logstash to refill OpenSearch since the OpenSearch instance will be recreated due to the version increase. It is also necessary due to changes in the OpenSearch index settings.
    2. Open the triggered `Deploy to AWS` workflow and ensure that the `apply` job is completed. **Right after** finishing the `apply` job, follow these instructions, which should be the last steps in setting up the recreated OpenSearch instance:
        - Copy the ARN of the `terraform_ci` user from the AWS IAM console.
            - Navigate to the AWS console's search input, type "IAM", and open the IAM console.
            - In the IAM console, find and click on the "Users" tab.
            - In the list of available users, locate the `terraform_ci` user, click on it, and on that page, you will find its ARN.
        - After copying this value, go to the AWS OpenSearch console in the same way you accessed the IAM console.
        - Open the available domains and locate the domain for the corresponding environment. Open it, then navigate to the security configuration and click "Edit".
        - Find the section titled "Fine-grained access control", and under this section, you will find an "IAM ARN" input field. Paste the copied ARN into this field and save the changes. It may take several minutes to apply. Make sure that the "Configuration change status" field has green status.
    3. Then, return to the running `Deploy to AWS` workflow and ensure that the logs for `clear_opensearch` job do not contain errors related to access for deleting the OpenSearch index or lock files in EFS storage. In case of **an access error**, simply rerun the `Deploy to AWS` workflow manually from the appropriate release Git tag.


## Release 1.23.0

## Introduction
* Product name: Open Supply Hub
* Release date: November 02, 2024

### Database changes
#### Migrations:
* 0158_create_moderation_events_table.py - This migration creates api_moderationevent table for Moderation Queue.

#### Schema changes
* [OSDEV-1229](https://opensupplyhub.atlassian.net/browse/OSDEV-1229) - Created Moderation Events Postgres table to track moderation events in the database.

### Code/API changes
* Throttling has been introduced for tiles/* endpoints, limiting requests to 300 per minute.
* [OSDEV-1328](https://opensupplyhub.atlassian.net/browse/OSDEV-1328) The OpenSearch tokenizer has been changed to `lowercase` to get better search results when querying the GET /v1/production-locations/ endpoint.

### Architecture/Environment changes
* Resource allocation has been optimized for the staging environment. The number of ECS tasks for the Django app has been reduced from 6 to 4, while maintaining system stability.

### Release instructions:
* Ensure that the following commands are included in the `post_deployment` command:
    * `migrate`
* Run `[Release] Deploy` pipeline for an existing environment with the flag 'Clear OpenSearch indexes' set to true - to let the tokenizer parse full text into words with new configurations.


## Release 1.22.0

## Introduction
* Product name: Open Supply Hub
* Release date: October 19, 2024

### Database changes
#### Migrations:
* 0156_introduce_list_level_parsing_errors - This migration introduces the parsing_errors field for the FacilityList model to collect list-level and internal errors logged during the background parsing of the list.
* 0157_delete_endpoint_switcher_for_list_uploads - This migration deletes the `use_old_upload_list_endpoint` switcher that was necessary to toggle between the old and new list upload endpoints.

#### Schema changes
* [OSDEV-1039](https://opensupplyhub.atlassian.net/browse/OSDEV-1039) - Since the `use_old_upload_list_endpoint` switcher is no longer necessary for the list upload, it has been deleted from the DB. Additionally, the `parsing_errors` field has been added to the FacilityList model.

### Code/API changes
* [OSDEV-1102](https://opensupplyhub.atlassian.net/browse/OSDEV-1102) - API. Propagate production location updates to OpenSearch data source via refreshing `updated_at` field in `api_facility` table. Triggered updated_at field in such actions: transfer to alternate facility, claim facility, approve, reject and deny claim, claim details, merge facilities, match facility (promote, split).
* [OSDEV-1039](https://opensupplyhub.atlassian.net/browse/OSDEV-1039) - Deleted the `facility_list_items.json` fixture from the Django app since it is no longer needed, having been replaced with real CSV files. Additionally, other important changes have been implemented in the Django app and deployment:
    * Adjusted all code that used the `facility_list_items.json` fixture and removed the unused matching logic from the Django app, as it is no longer necessary and was connected to that fixture.
    * Updated the reset database step in the `restore_database` job of the Deploy to AWS GitHub workflow to upload CSV location list files to S3 for parsing during the DB reset.

### Architecture/Environment changes
* [OSDEV-1325](https://opensupplyhub.atlassian.net/browse/OSDEV-1325)
  * __Deploy to AWS__ pipeline will init from __[Release] Deploy__ pipeline and get deployment parameters, such as cleaning OpenSearch indexes, by trigger.
* [OSDEV-1372](https://opensupplyhub.atlassian.net/browse/OSDEV-1372)
  * Changed the base image in the Django app Dockerfile to use a Debian 11 instead of Debian 10 as the PostgreSQL 13 repository support for Debian 10 has been ended.
  * Always build a docker image for the amd64 platform so that the image in the local environment fully corresponds to the one in production.
* [OSDEV-1172](https://opensupplyhub.atlassian.net/browse/OSDEV-1172)
  * Added the ability to restore a database from a snapshot.
* [OSDEV-1388](https://opensupplyhub.atlassian.net/browse/OSDEV-1388)
  * Increased timeout to wait for copying anonymized shared snapshot.

### Bugfix
* Fixed a bug related to environment variable management:
    * Removed the `py_environment` Terraform variable, as it appeared to be a duplicate of the `environment` variable.
    * Passed the correct environment values to the ECS task definition for the Django containers in all environments, especially in the Preprod and Development environments, to avoid misunderstandings and incorrect interpretations of the values previously passed via `py_environment`.
    * Introduced a *Local* environment specifically for local development to avoid duplicating variable values with the AWS-hosted *Development* environment.
* [OSDEV-1039](https://opensupplyhub.atlassian.net/browse/OSDEV-1039) - Made the list parsing asynchronous and increased the list upload limit to 10,000 facilities per list to reduce manual work for moderators when they split large lists into smaller ones. The following architectural and code changes have been made:
    1. Renamed the previously copied `api/facility-lists/createlist` POST endpoint to the `api/facility-lists` POST endpoint. Deleted the old implementation of the `api/facility-lists` POST endpoint along with the `use_old_upload_list_endpoint` switcher that was necessary to toggle between the old and new list upload endpoints.
    2. Removed the triggering of ContriCleaner from the `api/facility-lists` POST endpoint and moved it to the async parse AWS batch job to reduce the load on the endpoint. Introduced a `parsing_errors` field for the FacilityList model to collect list-level and internal errors logged during the background parsing of the list.
    3. Established a connection between the EC2 instance within the AWS batch job and the S3 bucket where all the uploaded list files are saved. This is necessary because the parse job retrieves a particular list from the S3 bucket via Django.
    4. Deleted redundant code from the previous implementation of the list item parsing.
    5. Adjusted Django, ContriCleaner, and integration tests. Regarding integration tests, the `facility_list_items.json` fixture was converted to concrete CSV lists, which were connected to the `facility_lists.json` fixture to upload them to the DB while creating the test DB for the integration tests. This is necessary because the parsing function that triggers ContriCleaner can only work with real files, not facility list items as it did previously.
    6. Refactored the ContributeForm component in the front-end app.
    7. The list page has been adjusted to work with asynchronous parsing, and a new dialog window has been added to notify users about the list parsing process, indicating that they need to wait.
    8. Introduced a UI to display list parsing errors on the list page after the page refresh.

### What's new
* [OSDEV-1127](https://opensupplyhub.atlassian.net/browse/OSDEV-1127) - It was implemented the Production Location Search screen that has two tabs: "Search by OS ID" and "Search by Name and Address." Each tab adds a query parameter (`?tab=os-id` and `?tab=name-address`) to the URL when active, allowing for redirection to the selected tab. On the "Search by OS ID" tab, users see an input field where they can enter an OS ID. After entering the full OS ID (15 characters), the "Search By ID" button becomes clickable, allowing users to proceed to the results screen. There are two possible outcomes:
    * Successful Search: If the search is successful, the results screen displays information about the production location, including its name, OS ID, previous OS ID (If they exist), address, and country name. Users can then choose to either return to the search by name and address or add data and claim the location.
    * Unsuccessful Search: If the search is unsuccessful, an explanation is provided, along with two options: return to the search by name and address or search for another OS ID.

    Each results screen also includes a "Back to ID search" button at the top.

### Release instructions:
* Before deploying to an existing environment, clear OpenSearch to ensure it can receive any missed changes and properly start the update process.
* Ensure that the `migrate` command is included in the `post_deployment` command.


## Release 1.21.0

## Introduction
* Product name: Open Supply Hub
* Release date: September 21, 2024

### Code/API changes
* [OSDEV-1126](https://opensupplyhub.atlassian.net/browse/OSDEV-1126) - Added the `historical_os_id` field to the response from the `v1/production-locations` endpoint if the searched production location contains this data. Modified the search query for `os_id` so that the search is conducted in both the `os_id` and `historical_os_id` fields in the OpenSearch production-locations index.
To make this possible, the `sync_production_locations.sql` script, which generates data for the production-locations index, was modified to include the selection of `historical_os_id_value` from the `api_facilityalias` table.
Additionally, a `historical_os_id` filter was added to the `sync_production_locations.conf`, ensuring that the `historical_os_id` is included in the index document only when the `historical_os_id_value` is not empty.

### Architecture/Environment changes
* [OSDEV-1177](https://opensupplyhub.atlassian.net/browse/OSDEV-1177)
  * Improved OpenSearch indexes cleanup step in the `Deploy to AWS` and `DB - Apply Anonymized DB` pipelines to use script templates so that changes can be made in one place rather than in each pipeline separately
  * Stop/start Logstash and clearing OpenSearch indexes moved to separate jobs of `Deploy to AWS` and `DB - Apply Anonymized DB` pipelines.
  * Stop/start Logstash and clearing OpenSearch indexes now runs on ubuntu-latest runner.
  * The automated deployment to AWS after creating tags for `sandbox` and `production` was temporarily prevented (until the implementation of [OSDEV-1325](https://opensupplyhub.atlassian.net/browse/OSDEV-1325)).

### Bugfix
* [OSDEV-1177](https://opensupplyhub.atlassian.net/browse/OSDEV-1177) - The following changes have been made:
    * Removed the if clause in the DB. Apply the Anonymized DB workflow to activate stopping Logstash.
    * Corrected grammar mistakes in the description of the job steps for stopping Logstash and clearing OpenSearch for the `DB - Apply Anonymized DB` and `Deploy to AWS` GitHub workflows.

### What's new
* [OSDEV-1225](https://opensupplyhub.atlassian.net/browse/OSDEV-1225) - The auto email responses for `Approved` and `Rejected` statuses have been updated to improve user experience. A user receives an email updating them on the status of their list and the next steps they need to take.

### Release instructions:
* Ensure that the following commands are included in the `post_deployment` command:
    * `migrate`
* After running the `Release [Deploy]` workflow for both the `sandbox` and `production` environments, the responsible person must manually run the `Deploy to AWS` workflow, ensuring that the `Clear OpenSearch indexes` option is checked for each environment.
Note: This instruction updates item 3 of the ['Release to Production and Sandbox'](https://github.com/opensupplyhub/open-supply-hub/blob/main/doc/release/RELEASE-PROTOCOL.md#release-to-production-and-sandbox) section of the RELEASE-PROTOCOL.


## Release 1.20.0

## Introduction
* Product name: Open Supply Hub
* Release date: September 7, 2024

### Database changes
#### Migrations:
* 0155_remove_verification_method_column_from_facility_claim - This migration replaces the old `index_approved_claim` function with a new one that does not index the `verification_method` and `phone_number` fields. Additionally, it removes the `verification_method` and `phone_number` fields from the FacilityClaim model and the respective history table.

#### Schema changes
* [OSDEV-1092](https://opensupplyhub.atlassian.net/browse/OSDEV-1092) - Since the `verification_method` and `phone_number` fields are no longer necessary for the claim form and aren't used anywhere in the codebase, they have been deleted from the FacilityClaim model and the respective history table.

### Code/API changes
* [OSDEV-1045](https://opensupplyhub.atlassian.net/browse/OSDEV-1045) - Added flag `highlightBackground` to the DashboardFacilityCard component to highlight background for claimed facilities only on the Merge moderation screen. Added the `get_is_claimed` method to the `FacilityIndexDetailsSerializer` that returns a boolean value depending on whether the facility has an approved claim or not.
* [OSDEV-1167](https://opensupplyhub.atlassian.net/browse/OSDEV-1167) - Search. Update field names in Open Search. The following parameter/field names in the API schema for GET api/v1/production-locations has been changed:
    - `name_local` -> `local_name`
    - `url` -> `business_url`
    - `lon` -> `lng`
* [OSDEV-1025](https://opensupplyhub.atlassian.net/browse/OSDEV-1025) - Added the `get_is_claimed` method to the `FacilityMatchSerializer` that returns a boolean value depending on whether the matched facility has an approved claim or not.
* [OSDEV-1092](https://opensupplyhub.atlassian.net/browse/OSDEV-1092) - Modified the serialized output of the `FacilityClaimDetailsSerializer`:
    * Removed the `verification_method` and `phone_number` fields.
    * Added `facility_website`, `sector`, `facility_workers_count`, and `facility_name_native_language`.
* [OSDEV-1101](https://opensupplyhub.atlassian.net/browse/OSDEV-1101) - API v1/production-locations. Extend the country object to include alpha-3 code, numeric code, and country name.

### Architecture/Environment changes
* [OSDEV-1153](https://opensupplyhub.atlassian.net/browse/OSDEV-1153) - Created integration tests for the OpenSearch and for new `/api/v1/production-locations/` API endpoint.
* [OSDEV-1177](https://opensupplyhub.atlassian.net/browse/OSDEV-1177) - Implemented clearing OpenSearch and stopping Logstash during Postgres DB restore/reset in pre-prod/test/dev environments to freshly populate OpenSearch with data from the restored or reset Postgres DB.

### What's new
* [OSDEV-1045](https://opensupplyhub.atlassian.net/browse/OSDEV-1045) - The color of the facility panel for claimed facilities in the Merge moderation screen has been changed to green.
* [OSDEV-1025](https://opensupplyhub.atlassian.net/browse/OSDEV-1025) - Added the claim badge to the facility details on the C/R moderation screen when the facility has an approved claim.
* [OSDEV-1092](https://opensupplyhub.atlassian.net/browse/OSDEV-1092) - On the Facility Claims Details page, fields have been updated to show only those that could be uploaded as part of the claim form:
    * Removed deprecated fields: Phone Number, Company Name, Facility Parent Company / Supplier Group, Facility Description, and Verification Method.
    * Added new fields: Sector(s), Production Location's Website, Number of Workers, and Local Language Name.
    * Renamed fields:
        * 'Facility' to 'Location Name',
        * 'Claim Contributor' to 'Claimant Account',
        * 'Job Title' to 'Claimant Title',
        * 'Email' to 'Account Email',
        * 'Website' to 'Claimant's Website',
        * 'LinkedIn Profile' to 'Production Location's LinkedIn'.

### Release instructions:
* Before deploying to an existing environment, manually delete the related EFS storage, OpenSearch domain, and stop all tasks of the Logstash service in the appropriate ECS cluster. This is necessary to apply the new mapping for the production-locations OpenSearch index.

* Ensure that the following commands are included in the `post_deployment` command:
    * `migrate`
    * `index_facilities_new`


## Release 1.19.0

## Introduction
* Product name: Open Supply Hub
* Release date: August 24, 2024

### Code/API changes
* [OSDEV-1006](https://opensupplyhub.atlassian.net/browse/OSDEV-1006) - Create new "api/v1/production-locations" endpoint.
* [OSDEV-633](https://opensupplyhub.atlassian.net/browse/OSDEV-633) - Modified the `sectors` endpoint to return either a list of sectors or sectors grouped by their sector groups, depending on the query parameters passed to the request. Possible parameters include:
    * `embed` (optional): If present, returns a flat list of sectors submitted by a specific contributor.
    * `contributor` (optional): If embed is provided, this parameter must be included to filter sectors submitted by a specific contributor.
    * `grouped` (optional): If present, returns sectors grouped by their sector groups.
* [OSDEV-1184](https://opensupplyhub.atlassian.net/browse/OSDEV-1184) - Handle validation errors for size, sort_by and order_by parameters of "api/v1/production-locations" endpoint.
* [OSDEV-982](https://opensupplyhub.atlassian.net/browse/OSDEV-982) - Search, API. Add OS ID query parameter to v1/production-locations. Implement "api/v1/production-locations/{os_id}" endpoint.
* [OSDEV-1103](https://opensupplyhub.atlassian.net/browse/OSDEV-1103) - Enabled accent-insensitive search for `name` and `address` fields of production location by designing the index mapping to do ASCII folding for search tokens. Additionally, there were changed query_type for the `name` and `name_local` fields from `terms` to `match`.

### Architecture/Environment changes
* [OSDEV-1165](https://opensupplyhub.atlassian.net/browse/OSDEV-1165) - Updated the release protocol to include information about quick fixes and how to perform them. Additionally, updated the GitFlow diagram to visually depict this process.
* Updated the `RELEASE-PROTOCOL.md` file to include information about OpenSearch and Logstash, stating that their functionality should also be checked after deployment.
* [OSDEV-1169](https://opensupplyhub.atlassian.net/browse/OSDEV-1169) - Activated deployment database-anonymizer to production.
* [OSDEV-1197](https://opensupplyhub.atlassian.net/browse/OSDEV-1197) - Upgrade Kafka tools to version 3.8.0

### Bugfix
* [OSDEV-1048](https://opensupplyhub.atlassian.net/browse/OSDEV-1048) - Fixed error "User Cannot read properties of undefined (reading 'length')".
* [OSDEV-1180](https://opensupplyhub.atlassian.net/browse/OSDEV-1180) - Introduced a 10,000-download limit check on the api/facilities-downloads API endpoint to prevent non-API users from downloading more than 10,000 production locations.
* [OSDEV-1178](https://opensupplyhub.atlassian.net/browse/OSDEV-1178) - Added null check for claimStatuses array that fixes JS error on Dashboard/Facility Claims page.

### What's new
* [OSDEV-633](https://opensupplyhub.atlassian.net/browse/OSDEV-633) - Added a nested select to the Sectors filter. The main selection is the group name of related sectors. By pressing the header, a user can select all related sectors from this group. To view the list of related sectors, it's necessary to press the "carrot" icon next to the group heading. This action allows a user to choose a single sector from the grouped list. Additionally, entering text into the search filter displays only the filtered sectors within the opened groups.

### Release instructions:
* Before deploying to an existing environment, manually delete the related EFS storage, OpenSearch domain, and stop all tasks of the Logstash service in the appropriate ECS cluster. This is necessary to apply the new mapping for the production-locations OpenSearch index.


## Release 1.18.0

## Introduction
* Product name: Open Supply Hub
* Release date: August 10, 2024

### Database changes
#### Migrations:
* 0152_delete_tilecache_and_dynamicsetting - removed unused `api_tilecache` and `api_dynamicsetting` tables.
* 0153_add_sector_group_table - creates the `SectorGroup` model and populates it with the sector groups names.
* 0154_associate_sectors_with_groups - associates sectors with sector groups.

#### Schema changes
* [OSDEV-1142](https://opensupplyhub.atlassian.net/browse/OSDEV-1142) - Technical Debt. Remove unused `api_tilecache` and `api_dynamicsetting` tables. Migration has been created, removed related data in the code base.
* [OSDEV-360](https://opensupplyhub.atlassian.net/browse/OSDEV-360) - The following changes have been implemented:
    * A new table, `api_sectorgroup`, has been introduced and populated with sector group names.
    * A new field named `groups` has been added to the `Sector` model to establish a many-to-many relationship between the `api_sector` and the `api_sectorgroup` tables.

### Code/API changes
* [OSDEV-1005](https://opensupplyhub.atlassian.net/browse/OSDEV-1005) - Disconnect location deletion propagation to the OpenSearch cluster while the Django tests are running, as it is outside the scope of Django unit testing.

### Architecture/Environment changes
* [OSDEV-1005](https://opensupplyhub.atlassian.net/browse/OSDEV-1005) - Enable deployment of the Logstash and OpenSearch infra to AWS environments.
* [OSDEV-1156](https://opensupplyhub.atlassian.net/browse/OSDEV-1156) - The following changes have been made:
    * Defined memory and CPU configurations for Logstash and instance types for OpenSearch in each AWS environment. The memory and CPU configurations for Logstash have been set uniformly across all environments. After an investigation, it was found that the minimally sufficient requirements are 0.25 CPU and 2 GB of memory for proper Logstash operation, even with the production database. [This documentation](https://www.elastic.co/guide/en/logstash/current/jvm-settings.html) about JVM settings in the Logstash app was used to determine the appropriate resource settings. Regarding OpenSearch, the least powerful instance type was used for the Dev, Staging, and Test environments since high OpenSearch performance is not required there. For the Prod and Pre-prod environments, the minimally recommended general-purpose instance type, `m6g.large.search`, was selected. Research showed that it can process document deletions in 0.04 seconds, which is relatively fast compared to the 0.1-0.2 seconds on the `t3.small.search` instance type used for Dev, Staging, and Test. This decision was based on [this AWS Blog article](https://aws.amazon.com/blogs/aws-cloud-financial-management/better-together-graviton-2-and-gp3-with-amazon-opensearch-service/).
    * The OpenSearch instance type was parameterized.
    * The JVM direct memory consumption in the Logstash app was decreased to 512 MB to fit into two gigabytes of memory, which is the maximum available for 0.25 CPU. Total memory usage was calculated based on the formula in [this section](https://www.elastic.co/guide/en/logstash/current/jvm-settings.html#memory-size-calculation) of the Logstash JVM settings documentation.
* Updated the OpenSearch domain name to the environment-dependent Terraform (TF) local variable in the resources of the OpenSearch access policy. Utilized the `aws_opensearch_domain_policy` resource since the `access_policies` parameter on `aws_opensearch_domain` does not validate the policy correctly after its updates. See [the discussion on GitHub](https://github.com/hashicorp/terraform-provider-aws/issues/26433).

### Bugfix
* Ensure that the OpenSearch domain name is unique for each environment to avoid conflicts when provisioning domains across different environments.
* [OSDEV-1176](https://opensupplyhub.atlassian.net/browse/OSDEV-1176) - Fixed a spelling mistake in the label for the password field on the LogIn page. After the fix, the label reads "Password".
* [OSDEV-1178](https://opensupplyhub.atlassian.net/browse/OSDEV-1178) - Fixed error "Something went wrong" error after clicking on Dashboard -> View Facility Claims.

### What's new
* [OSDEV-1144](https://opensupplyhub.atlassian.net/browse/OSDEV-1144) - Claims emails. Updated text for approval, revocation, and denial emails.
* [OSDEV-360](https://opensupplyhub.atlassian.net/browse/OSDEV-360) - On the admin dashboard, functionality has been added to allow Admins to add, remove, or modify sector groups. In the `Sectors` tab, Admins can now adjust the related sector groups for each sector. Each sector must be associated with at least one group.
* [OSDEV-1005](https://opensupplyhub.atlassian.net/browse/OSDEV-1005) - Implement the propagation of production location deletions from the PostgreSQL database to the OpenSearch cluster. After this fix, the locations that were deleted will be excluded from the response of the `v1/production-location` GET API endpoint.

### Release instructions:
* Ensure that the following commands are included in the `post_deployment` command:
    * `migrate`


## Release 1.17.0

## Introduction
* Product name: Open Supply Hub
* Release date: July 27, 2024

### Database changes
#### Migrations:
* 0151_replace_index_number_of_workers - replace function `index_number_of_workers` to use one source of truth for both`number_of_workers` & `extended_fields`.

### Bugfix
* [OSDEV-1145](https://opensupplyhub.atlassian.net/browse/OSDEV-1145) - Error message appearing as red dot with no context. Error display has been fixed. Simplified displaying logic of errors. Changed error property type.
* [OSDEV-576](https://opensupplyhub.atlassian.net/browse/OSDEV-576) - Implemented one source of truth to Search query source & Production Location Details page source for field `number_of_workers`.
* [OSDEV-1146](https://opensupplyhub.atlassian.net/browse/OSDEV-1146) - Fixed issue with missed header & data for Claim Decision column while downloaded Facility Claims data in xlsx format.

### What's new
* [OSDEV-1090](https://opensupplyhub.atlassian.net/browse/OSDEV-1090) - Claims. Remove extra product type field on Claimed Facility Details page.
* [OSDEV-273](https://opensupplyhub.atlassian.net/browse/OSDEV-273) - Facility Claims. Implement filtering by Country and Status. Set 'pending' claim status as a default filter.
* [OSDEV-1083](https://opensupplyhub.atlassian.net/browse/OSDEV-1083) - Implemented a 'toggle password visibility' feature in the login, registration, reset password and user profile forms.
* The legacy `_template` API endpoint was disabled via the configuration file in favor of the new `_index_template` API endpoint, since the composable index template is used for OpenSearch. The `legacy_template` was set to `false` to start using the defined composable index template in the `production_locations.json` file. This change is necessary to avoid omitting the `production_locations.json` index template for the `production-locations` index defined in the Logstash app and to enforce the OpenSearch cluster to use the explicit mapping for the `production-locations` index.

### Release instructions:
* Ensure that the following commands are included in the `post_deployment` command:
    * `migrate`
    * `index_facilities_new`


## Release 1.16.0

## Introduction
* Product name: Open Supply Hub
* Release date: July 13, 2024

### Code/API changes
* [OSDEV-1100](https://opensupplyhub.atlassian.net/browse/OSDEV-1100) - Replaced all mentions of "facility" and "facilities" with the new production location naming in the Logstash app. Renamed `location` field in the production locations index to `coordinates`.
* [OSDEV-705](https://opensupplyhub.atlassian.net/browse/OSDEV-705) - Created an additional `RowCoordinatesSerializer` in the ContriCleaner to handle coordinate values ("lat" and "lng"). Moved the conversion of "lat" and "lng" into float point numbers from `FacilityListViewSet` to this serializer.
* Introduced a general format for all Python logs by updating the Django `LOGGING` constant. Disabled propagation for the `django` logger to the `root` logger to avoid log duplication. Removed unnecessary calls to the `basicConfig` method since only the configuration defined in the `LOGGING` constant in the settings.py file is considered valid by the current Django app.

### Bugfix
* [OSDEV-705](https://opensupplyhub.atlassian.net/browse/OSDEV-705) - Fixed the error “could not convert string to float” that occurred when a list contained columns for “lat” and “lng” and only some of the rows in these columns had data. As a result, rows are processed regardless of whether the values for “lat” and “lng” are present and valid, invalid, or empty.

### What's new
* [OSDEV-981](https://opensupplyhub.atlassian.net/browse/OSDEV-981) Reporting. History of contributor uploads. Created a new report with details about the contributor:
    * including name, ID, contributor type;
    * first upload, including date of the first upload and time since the first upload in days;
    * most recent (or “last”) upload, including date of the last upload and time since the last upload in days;
    * total (or “lifetime”) uploads and a calculation for uploads per year (= lifetime uploads = total uploads / (current year - first upload year); if “first upload year” = “current year”, then use 1 in denominator). This data is ordered based on the “date of last upload” column so that contributors who have recently contributed data are at the top of the report.
* [OSDEV-1105](https://opensupplyhub.atlassian.net/browse/OSDEV-1105) - Contribution. Allow commas in list name and update error message.
* [OSDEV-272](https://opensupplyhub.atlassian.net/browse/OSDEV-272) - Facility Claims Page. Implement ascending/descending and alphabetic sort on FE. Applied proper sorting for lower case/upper case/accented strings.
* [OSDEV-1036](https://opensupplyhub.atlassian.net/browse/OSDEV-1036) - Claims. Add a sortable "claim decision" column to claims admin page.
* [OSDEV-1053](https://opensupplyhub.atlassian.net/browse/OSDEV-1053) - Updated email notification about the claim submission.


## Release 1.15.0

## Introduction
* Product name: Open Supply Hub
* Release date: June 29, 2024

### Database changes
#### Migrations:
* 0150_introduce_function_formatting_number_to_percent - adds add_percent_to_number to DB and drop
drop_calc_column_func.

### Code/API changes
* [OSDEV-1004](https://opensupplyhub.atlassian.net/browse/OSDEV-1004) - The following changes have been made to the Logstash and OpenSearch services:
    * Prepared the SQL script to collect all the necessary data for the `v1/facilities` API endpoint according to the new API specification. Agreed upon and established a prioritization scale for gathering data related to the name, address, sector, parent_company, product_type, facility_type, processing_type, number_of_workers and location fields as follows:
        * Data from the approved claim.
        * Promoted matches (considered as promoted facility list items).
        * The most recently contributed data.
    * For the country field, the same prioritization scale has been utilized except for 'Data from the approved claims' because the claimant cannot update the country in any way.
    * Introduced a new set of Ruby scripts to filter and reorganize the incoming data at the Logstash app level, avoiding complex database queries that could lead to high database load.
    * Updated the `facilities` index template for OpenSearch to define how new fields within the facility documents are stored and indexed by OpenSearch.
    * Set up the main Logstash pipeline to run every 15 minutes.
    * Introduced ingress and egress rules for the Opensearch and Logstash.
    * Parameterized database credentials for the logstash configs input.
    * Parameterized OpenSearch domain for the logstash configs output.
    * Specified the ARN of an IAM role to be used as the master user for the OpenSearch domain.
    * Set EFS access point permissions for logstash:root user.
    * Utilized environment variables to disable authentication for OpenSearch during local development, as the authentication isn't necessary.

    All changes have been made to meet the API specification requirements for `v1/facilities` API endpoint as closely as possible.

### Architecture/Environment changes
* For the job `clean_ecr_repositories` of Destroy Environment action, it was added a new line to the script responsible for deleting ECR repositories, specifically targeting the `opensupplyhub-logstash` repository.
* The `reindex_database` and `index_facilities_new` commands have been removed from the `post_deployment` command.

### Bugfix
* [OSDEV-1098](https://opensupplyhub.atlassian.net/browse/OSDEV-1098) Reporting. A columns values in the report "Contributor type by %" are not cumulative. The SQL for the report has been rewritten in such a way that first calculates the monthly counts, then computes the cumulative counts for each month, and finally applies the add_percent_to_number function to get the desired percentages. This gives us the accumulated values for each month.

### What's new
* [OSDEV-1071](https://opensupplyhub.atlassian.net/browse/OSDEV-1071)  Replaced the term "facility" with "production location" in the claims banners
* [OSDEV-933](https://opensupplyhub.atlassian.net/browse/OSDEV-933) Facility Claims. Add "what is claims" screen. `What is claims` page with radio buttons has been added that explains more about the claim. Updated title and link text for not logged in user who wants to claim a production location.
* [OSDEV-1088](https://opensupplyhub.atlassian.net/browse/OSDEV-1088) - Collecting users' public IP addresses in the Rollbar error tracker has been disabled to meet GDPR compliance.

### Release instructions:
* Update code.


## Release 1.14.0

## Introduction
* Product name: Open Supply Hub
* Release date: June 15, 2024

### Database changes
#### Migrations:
* 0146_add_facility_workers_count_new_field_to_facilityclaim - adds the facility_workers_count_new field to the FacilityClaim model.
* 0147_copy_facility_workers_count_to_facility_workers_count_new - copies the data from the facility_workers_count field to the facility_workers_count_new field.
* 0148_remove_facility_workers_count_field_from_facilityclaim - removes the facility_workers_count field from the FacilityClaim model.
* 0149_rename_facility_workers_count_new_to_facility_workers_count - renames the facility_workers_count_new field to facility_workers_count.

#### Schema changes
* [OSDEV-1084](https://opensupplyhub.atlassian.net/browse/OSDEV-1084) - To enable adding a range for the number of workers during the claiming process, the type of the `facility_workers_count` field in the `FacilityClaim` table was changed from `IntegerField` to `CharField`.

### Architecture/Environment changes
* [OSDEV-1069](https://opensupplyhub.atlassian.net/browse/OSDEV-1069) - The following changes have been made:
    * Changed the Postgres Docker image for the database to use the official one and make the local database setup platform-agnostic, so it doesn't depend on the processor architecture.
    * Built the PostGIS program from source and installed it to avoid LLVM-related errors inside the database Docker container during local development.
* [OSDEV-1072](https://opensupplyhub.atlassian.net/browse/OSDEV-1072) - The following changes have been made:
    * Added building database-anonymizer container to the pipeline.
    * Pushing the database-anonymizer container to the repo is turned off until the database anonymizing scheduled task will be deployed to the production.
* [OSDEV-1089](https://opensupplyhub.atlassian.net/browse/OSDEV-1089) Change format gunicurn logs not pass IP address to AWS CloudWatch.
* Added command `reindex_database`
* [OSDEV-1075](https://opensupplyhub.atlassian.net/browse/OSDEV-1075) - The following changes have been made:
    * All resources created via batch job will be tagged
* [OSDEV-1089](https://opensupplyhub.atlassian.net/browse/OSDEV-1089) Change format gunicurn logs not pass IP address to AWS CloudWatch.
* Make tile generation endpoint transaction-less and remove `CREATE TEMP TABLE` statement.
* Added command `reindex_database`.
* [OSDEV-1089](https://opensupplyhub.atlassian.net/browse/OSDEV-1089) Change format gunicurn logs not pass IP address to AWS CloudWatch.
* Removed calling command `clean_facilitylistitems` from the `post_deployment` command.
* Added calling command `reindex_database` from the `post_deployment` command.
* Added calling command `index_facilities_new` from the `post_deployment` command.
* An additional loop was added to the `run_cli_task` script that repeatedly checks the status of an AWS ECS task, waiting for it to stop.

### Bugfix
* [OSDEV-1019](https://opensupplyhub.atlassian.net/browse/OSDEV-1019) - Fixed an error message to 'Your account is not verified. Check your email for a confirmation link.' when a user tries to log in with an uppercase letter in the email address and their account has not been activated through the confirmation link.
* Added the `--if-exists` flag to all calls of the `pg_restore` command to eliminate spam errors when it tries to delete resources that don't exist just because the DB can be empty. Improved the section of the README about applying the database dump locally. Specifically, SQL queries have been added to delete all the tables and recreate an empty database schema to avoid conflicts during the database dump restore.

### What's new
* [OSDEV-1030](https://opensupplyhub.atlassian.net/browse/OSDEV-1030) - The following changes have been made:
    * Replaced the "Donate" button with a "Blog" button in the header
    * Added links to the "Blog" and "Careers" pages in the footer
* [OSDEV-939](https://opensupplyhub.atlassian.net/browse/OSDEV-939) - The following changes have been made:
    * Created new steps `Supporting Documentation` & `Additional Data` for `Facility Claim Request` page.
    * Added popup for successfully submitted claim.
* [OSDEV-1084](https://opensupplyhub.atlassian.net/browse/OSDEV-1084) - Enable adding a range for the number of workers during the claiming process, either after pressing the “I want to claim this production location” link or on the Claimed Facility Details page.

### Release instructions:
* Update code.


## Release 1.13.0

## Introduction
* Product name: Open Supply Hub
* Release date: June 01, 2024

### Database changes
#### Migrations:
* 0145_new_functions_for_clean_facilitylistitems_command - introduced new sql functions for `clean_facilitylistitems` command:
    - drop_table_triggers
    - remove_items_where_facility_id_is_null
    - remove_old_pending_matches
    - remove_items_without_matches_and_related_facilities

### Code/API changes
* [OSDEV-994](https://opensupplyhub.atlassian.net/browse/OSDEV-994) API. Update to pass all merge events to user based on contrib id. A non-admin API user makes:
- a GET call to /moderation-events/merge/
and receives information about merges that have occurred for all contributors.
- a GET call to /moderation-events/merge/?contributors=<id_number_x>&contributors=<id_number_y>&contributors=<id_number_z>
and receives information about merges that have occurred for the contributors with the specified IDs.

### Architecture/Environment changes
* [OSDEV-1003](https://opensupplyhub.atlassian.net/browse/OSDEV-1003) - Added automatic building for the Logstash Docker image in the `Deploy to AWS` workflow. Refactored the `Deploy to AWS` workflow to remove redundant setting values for `build-args` of the `docker/build-push-action` action in cases where the values are not used.
* [OSDEV-1004](https://opensupplyhub.atlassian.net/browse/OSDEV-1004) - Prepared the local environment setup for the Logstash and OpenSearch services to enable local development. Created a script to start the project from scratch with a database populated with sample data.
* [OSDEV-1054](https://opensupplyhub.atlassian.net/browse/OSDEV-1054) - Added a Django command `clean_facilitylistitems` that make next steps:
    - drop table triggers;
    - remove facilitylistitems where facility_id is null;
    - remove facilitylistitems with potential match status more than thirty days;
    - remove facilitylistitems without matches and related facilities;
    - create table triggers;
    - run indexing facilities
* [OSDEV-878](https://opensupplyhub.atlassian.net/browse/OSDEV-878) - Added a Django command `post_deployment` that runs Django migrations during the deployment process. This command can be expanded to include other post-deployment tasks. Used the `post_deployment` command in the `post_deploy` job of the Deploy to AWS workflow.

### Bugfix
* [OSDEV-1056](https://opensupplyhub.atlassian.net/browse/OSDEV-1056) - Refactor OS Hub member's email anonymization.
* [OSDEV-1022](https://opensupplyhub.atlassian.net/browse/OSDEV-1022) - Fix updating facility claim for user. Bring the format of extended field values to the same format as for List / API upload during processing. This has been done because extending fields processing is happening both for List / API uploading and claim update.
* [OSDEV-788](https://opensupplyhub.atlassian.net/browse/OSDEV-788) - Re-written logic for New_Facility/Automatic_Match/Potential_Match when we collect & save data for FacilityListItemTemp/FacilityMatchTemp. That fixed issue with option `create` equal `False` for API requests.
* [OSDEV-1027](https://opensupplyhub.atlassian.net/browse/OSDEV-1027) - Fix rendering of the Average Lead Time section

### What's new
* [OSDEV-1049](https://opensupplyhub.atlassian.net/browse/OSDEV-1049) Update Release protocol.
* [OSDEV-922](https://opensupplyhub.atlassian.net/browse/OSDEV-922) Consent Message. Update wording of consent opt in message on Open Supply Hub. A user who verifies Open Supply Hub for the first time can see the updated message.
* [OSDEV-1068](https://opensupplyhub.atlassian.net/browse/OSDEV-1068) - Created report that shows the number of records from the api_facilitymatch table for contributors: 2060, 1045, 685, 3356

### Release instructions:
* Update code.
* Apply DB migrations up to the latest one.


## Release 1.12.0

## Introduction
* Product name: Open Supply Hub
* Release date: May 18, 2024

### Database changes
#### Migrations:
* 0143_create_facility_claim_attachment_table.py - create api_facilityclaimattachments table to store claimant attachments per facility claim
* 0144_remove_unnecessary_columns_from_facility_claim.py - This migration replaces the old `index_approved_claim` function with a similar one that does not index the `preferred_contact_method` field. Additionally, the migration removes `email` and `preferred_contact_method` from the `FacilityClaim` model and the respective history table.

#### Schema changes
* [OSDEV-931](https://opensupplyhub.atlassian.net/browse/OSDEV-931) - Since `email` and `preferred_contact_method` are no longer necessary for the claim form, they have been removed from the `FacilityClaim` model and the respective history table. Additionally, the old `index_approved_claim` function has been replaced with a similar one that does not index the `preferred_contact_method` field.

### Code/API changes
* [OSDEV-1021](https://opensupplyhub.atlassian.net/browse/OSDEV-1021) Update the release protocol. The release protocol has been updated with the recent changes. Has been added the section about reloading DedupeHub and QA notification.
* [OSDEV-997](https://opensupplyhub.atlassian.net/browse/OSDEV-997) - A new method, `message_claimant`, was added to the `FacilityClaimViewSet` for handling a POST request on the url-path `message-claimant` for messages to the claimant.
Mail templates for the message to the claimant and the claims team signature were also added.

### Architecture/Environment changes
* [OSDEV-897](https://opensupplyhub.atlassian.net/browse/OSDEV-897) FE(React) app. An appropriate local Docker environment is configured for the application. A local Docker environment has been created for the React application. Renamed the `app` folder to `react` to be clearer in the project. Replaced name in the code base. Removed unnecessary commands.
* [OSDEV-862](https://opensupplyhub.atlassian.net/browse/OSDEV-862) Fix `DB - Save Anonymized DB` / `DB - Apply Anonymized DB` workflows:
  - run actions on self-hosted runners to eliminate `lack of storage` issue that happens on github's runners.
  - use the `Test` environment for  `DB - Save Anonymized DB` action
* [OSDEV-989](https://opensupplyhub.atlassian.net/browse/OSDEV-989) - The Strategy pattern was utilized to consolidate the processing of new facilities received from both API requests and list uploads. The code responsible for executing this processing was refactored, and new classes were implemented:
    * ProcessingFacility - abstract class for facility processing
    * ProcessingFacilityList - class to process a facility list
    * ProcessingFacilityAPI - class to process a facility from an API request
    * ProcessingFacilityExecutor - class defines which interface to execute for the processing of a facility
* Resource allocation has been optimized for the Test environment. The number of ECS tasks in the Test environment has been reduced from 4 to 2, while maintaining system stability.
* [OSDEV-870](https://opensupplyhub.atlassian.net/browse/OSDEV-870) - In `docker-compose` for the `api-app`  added dependency that helps to fix connection with the database during tests pipelines for Dedupe-Hub:
* [OSDEV-1001](https://opensupplyhub.atlassian.net/browse/OSDEV-1001) - Deploy OpenSearch service to OS Hub infrastructure.
```
database:
    condition: service_healthy
```
* [OSDEV-1024](https://opensupplyhub.atlassian.net/browse/OSDEV-1024) - Dedupe Hub. Revise service configurations and refine gazetteer retraining. Remove option `--reload` & decrease number of workers in Dedupe Hub service configuration. Refactor initial rebuilding of gazetteer.
* [OSDEV-885](https://opensupplyhub.atlassian.net/browse/OSDEV-885) - Implement option to reset database for `Dev`, `Test` and `Pre-prod` environmet to `Deploy to AWS` pipleine
* [OSDEV-1002](https://opensupplyhub.atlassian.net/browse/OSDEV-1002) - The following changes have been done:
    * Prepared initial AWS infrastructure via Terraform for the Logstash service, including configuring AWS EFS storage to save the pointer of the last run for the jdbc plugin. Essentially, after deploying updated Terraform code to an environment, ECS task definition, ECR repository, ECS service, along with EFS storage, will be set up for Logstash to function.
    * Moved the PoC solution of the Logstash + Elasticsearch setup to the repository to avoid losing it. Further work is needed as the solution requires development and is not functioning smoothly.
* In response to recent stability observations of the staging environment, resource allocation has been optimized by reducing the number of ECS tasks from 8 to 6 for the Django app instances, thus maintaining system stability.

### Bugfix
* [OSDEV-870](https://opensupplyhub.atlassian.net/browse/OSDEV-870) - The returning confirm/reject URLs were fixed when a facility has been matched. Changes were made to the Dedupe-Hub to prevent adding rows with empty fields to the `api_facilitymatch` and `api_facilitymatchtemp` tables when the count of matches is more than one.
* [OSDEV-744](https://opensupplyhub.atlassian.net/browse/OSDEV-744) - API. When user want to confirm/reject potential_match it didn't found a match through `id`, was fixed by provided valid `id` from `api_facilitymatch` table.
* [OSDEV-1052](https://opensupplyhub.atlassian.net/browse/OSDEV-1052) - Replace data@opensupplyhub by claims@opensupplyhub in the Frontend

### What's new
* [OSDEV-975](https://opensupplyhub.atlassian.net/browse/OSDEV-975) Reporting. Number of facilities with at least one extended field.`Facilities with Extended Field Data` report has been rewritten from Django ORM to SQL to optimize and speed up time of the report generation. Added two columns `With At Least 1 Extended Field` and `Sector`.
* [OSDEV-945](https://opensupplyhub.atlassian.net/browse/OSDEV-945) - Facility Claim. Update text of claim link on profile to "I want to claim this production location".
* [OSDEV-745](https://opensupplyhub.atlassian.net/browse/OSDEV-745) - New "Portuguese" translated resources option added to international menu.
* [OSDEV-944](https://opensupplyhub.atlassian.net/browse/OSDEV-944) - Facility claims. Short-term new screen for claim documentation.
* [OSDEV-931](https://opensupplyhub.atlassian.net/browse/OSDEV-931) - The following features have been implemented:
    * Made the Email field in the claim form uneditable, setting the claimer's email as the default value for this field.
    * Removed the _Preferred method of contact_ field from both the claim form and the claim details page in the admin dashboard.
    * Implemented redirecting a user to the claim page after navigating to the login page via the CTA link on the claim page for unauthorized users and successful login.
* [OSDEV-997](https://opensupplyhub.atlassian.net/browse/OSDEV-997) - Facility Claims. A new button, 'Message Claimant' has been added to the update status controls on the Facility Claim Details page. After successfully sending a message, the message text is recorded in the Claim Review Notes.

### Release instructions:
* Update code.
* Apply DB migrations up to the latest one.
* Run the index_facilities_new management command.


## Release 1.11.0

## Introduction
* Product name: Open Supply Hub
* Release date: April 20, 2024

### Code/API changes
* [OSDEV-923](https://opensupplyhub.atlassian.net/browse/OSDEV-923) [Uptime] Added more logs around API/List uploads & Dedupe Hub match processing
* [OSDEV-606](https://opensupplyhub.atlassian.net/browse/OSDEV-606) Contributor Sort: Allow for ascending sort of contributors on the Map page. The sort_by parameter submits type of sorting order for facilities. Default sorting will be primary by public contributors count descending and secondary by name ascending/descending and contributors count ascending.

### Architecture/Environment changes
* [OSDEV-990](https://opensupplyhub.atlassian.net/browse/OSDEV-990) - Implement a ContriCleaner facade class to simplify interaction with client code. With this change, the client code only needs to instantiate the ContriCleaner class, pass the input data, and then call the `process_data` method without the need to define strategies or other details. This abstraction helps streamline the process and encapsulate complexity.
* [OSDEV-991](https://opensupplyhub.atlassian.net/browse/OSDEV-991) - Implement a chain of pre-validation and serialization handlers in the ContriCleaner to streamline data processing. Additionally, refactor the CompositeRowSerializer to set up leaf serializers using a specialized method, ensuring loose coupling between the CompositeRowSerializer and leaf serializers. Lastly, separate serialization and validation tasks from parsing in the ContriCleaner library for improved modularity and maintainability.
* [OSDEV-1000](https://opensupplyhub.atlassian.net/browse/OSDEV-1000) - A new class `ProcessingFacility` was created that will be responsible for managing the processing of new facilities from both API requests and list uploads. The functionality of processing a new facility received from an API request, which was previously in `facilities_view_set.py`, has been moved to `processing_facility.py`.
* [OSDEV-1007](https://opensupplyhub.atlassian.net/browse/OSDEV-1007) - The functionality of processing a new facility received from list uploads, which was previously in `facility_list_view_set.py`, has been moved to `create_facility.py`.
* [OSDEV-927](https://opensupplyhub.atlassian.net/browse/OSDEV-927) - Reduce resources allocated for bastions to t3.nano.
* [OSDEV-805](https://opensupplyhub.atlassian.net/browse/OSDEV-805) - Make Environment and project tag to be applied to all resources by defaul.
* [OSDEV-862](https://opensupplyhub.atlassian.net/browse/OSDEV-862) - Add `Save Anonymized DB` and `Apply Anonymized DB` actions that provde possibility to save anonymized dump to S3 bucket and then resotre Test or Pre-Prod environment from dump stored on S3.
* [OSDEV-859](https://opensupplyhub.atlassian.net/browse/OSDEV-859) - Creates task-definitation for scheduled task that
  * creates temporary postgresdb instance from latest production snaphsot in the `test` AWS account
  * run anonymization query
  * saves anonymized snapshot and removes the instance
* In response to recent stability observations, resource allocation has been optimized, reducing the number of ECS tasks in both production and pre-production environments from 16 to 12, maintaining system stability.

### Bugfix
* [OSDEV-996](https://opensupplyhub.atlassian.net/browse/OSDEV-996) The default sorting order for embedded maps was broken (changed to Descending by # Contributors). The default sorting order for embedded maps has been fixed (changed it back to Ascending by Name).
* [OSDEV-857](https://opensupplyhub.atlassian.net/browse/OSDEV-857) [Bug] Pre-prod isn't deleted by the 'terraform destroy' script. Command for destroying repositories on AWS pre-prod has been added.
* [OSDEV-888](https://opensupplyhub.atlassian.net/browse/OSDEV-888) - Facility Profile. An error occurs when trying to open a facility from the Status Reports page. The error occurred due to activity reports with the status `pending` containing fields with `null` values and these values pass to the `format_date` function as an argument. Modified the `get_activity_reports` method in the `FacilityIndexDetailsSerializer` to prevent passing a falsy `date` argument into the `format_date` function.
* [OSDEV-984](https://opensupplyhub.atlassian.net/browse/OSDEV-984) - Facility list upload. Header validation is failing, even though all the required columns and data are filled. Prepared basic implementation for ContriCleaner to validate headers (required fields) on early stage.
* [OSDEV-660](https://opensupplyhub.atlassian.net/browse/OSDEV-660) - Remove punctuation issues with duplicated commas and double quotes while facility list uploading.
* [OSDEV-986](https://opensupplyhub.atlassian.net/browse/OSDEV-986) - Fix the population of the custom data points uploaded via lists. Ensure that the full list header is saved in the database, and that the raw data for each facility list item is saved as a string of strings, with each value separated by a comma. This way, it helps maintain backward compatibility with the functionality responsible for displaying custom data points on the embedded maps. Also, revert to the previous default logic, which saves the sector as `Unspecified` when sector, sector_product_type, or product_type have empty values.
* [OSDEV-966](https://opensupplyhub.atlassian.net/browse/OSDEV-966) - Character limit validation has been implemented in the ContriCleaner library for name, address, and sector values. It enforces a maximum length of 200 characters for both the name and address values, and restricts sector values to 50 characters each. This fix addresses the issue where user uploads containing such invalid data caused requests to fail with unexpected errors.

### What's new
* [OSDEV-974](https://opensupplyhub.atlassian.net/browse/OSDEV-974) Reporting. Contributor type by %. Admin sees in the report data for the percent of data contributors on the platform by type (this should be in percent format with two decimal places shown), only accounts that have contributed data, the data should be ordered by most recent to oldest month and display mid-month values.
* [OSDEV-912](https://opensupplyhub.atlassian.net/browse/OSDEV-912) Facility Claim. Disable editing of name and address. The Facility name (English language) & Address fields of the claim details page have been removed and cannot be edited by the claimant.
* [OSDEV-571](https://opensupplyhub.atlassian.net/browse/OSDEV-571) Claimed Facility Details. Make the "Sector" field a dropdown instead of free text field. The `Sector` field became a dropdown that is pre-populated with the platform’s sector list from Django.
* [OSDEV-962](https://opensupplyhub.atlassian.net/browse/OSDEV-962) Update Release protocol. The Release protocol has been updated after the automatization of manual processes such as creating a release branch, restoring DB, deploy to AWS.
* [OSDEV-972](https://opensupplyhub.atlassian.net/browse/OSDEV-972) Reporting. Updating "Facility Uploads" report. Joined one table from two reports and added columns.New table with such columns:
`month`, `Total # of list uploads` in a given month (these are uploads that come from external contributors, NOT OS Hub team members), `# of public list uploads` in a given month (these are uploads that come from OS Hub team members AND have “[Public List]” in the contributor name), `Total facility listItems` uploaded in a given month, `# of Facilities` from Public Lists, `Total Facilities w/ status = new facility`, `# Public List Facilities w/ status = new facility`. Data is ordered from most recent to oldest
* [OSDEV-913](https://opensupplyhub.atlassian.net/browse/OSDEV-913) Claim. Updated the submitted claim auto-reply message for email template.
* [OSDEV-914](https://opensupplyhub.atlassian.net/browse/OSDEV-914) Claim. Updated the approved claim auto-reply message for email template

### Release instructions:
* Update code.


## Release 1.10.0

## Introduction
* Product name: Open Supply Hub
* Release date: March 23, 2024

### Database changes
#### Migrations:
* 0141_delete_contributor_webhooks.py - deletes `ContributorWebhook` model
* 0142_introduce_temporary_endpoint_switcher_for_list_uploads.py - This migration introduces a temporary API endpoint switcher for list uploads.

#### Schema changes
* [OSDEV-893](https://opensupplyhub.atlassian.net/browse/OSDEV-893) - Introduce a temporary API endpoint switcher for list uploads to enable switching to the old list upload API endpoint if the new endpoint affects production uptime.

### Code/API changes
* [OSDEV-832](https://opensupplyhub.atlassian.net/browse/OSDEV-832) API. Provide admins with a way to retrieve a user's call count in real time. Admin can see the report `API requests by user` with the number of successful and unsuccessful requests a user has made up to the current date.
* [OSDEV-831](https://opensupplyhub.atlassian.net/browse/OSDEV-831) - API. Handle Geocode errors w/ system error code when upload facility using endpoint.

### Architecture/Environment changes
* [OSDEV-693](https://opensupplyhub.atlassian.net/browse/OSDEV-693) Implement a GitHub action that applies migrations on given environment. Run migrations for `Test` environment via CLI command.
* [OSDEV-910](https://opensupplyhub.atlassian.net/browse/OSDEV-910) Add separated code quality pipelines for contricleaner, countries, django-api and frontend. After checking, it creates a code coverage report showing each particular app's code coverage. Add separated code quality jobs for code formatters.
* [OSDEV-702](https://opensupplyhub.atlassian.net/browse/OSDEV-702) Integrate a new module named `contricleaner` separately, designed to parse and validate data from various sources such as json, csv, and xls.
Move `countries` to a separate module so that it becomes possible to use both `django` and `contricleaner`.
* [OSDEV-893](https://opensupplyhub.atlassian.net/browse/OSDEV-893) - Implement CSV and XLSX file parser strategies in the ContriCleaner library, and incorporate preliminary cleanup during parsing.
* [OSDEV-915](https://opensupplyhub.atlassian.net/browse/OSDEV-915) Upgrade Kafka tools to version 3.5.2
* [OSDEV-877](https://opensupplyhub.atlassian.net/browse/OSDEV-877) Make migration run as part of "Deploy to AWS" workflow
* [OSDEV-851](https://opensupplyhub.atlassian.net/browse/OSDEV-851) Place 'terraform.tfvar' files to repository and move sensitive info to private repository opensupplyhub/ci-deployment/
* [OSDEV-938](https://opensupplyhub.atlassian.net/browse/OSDEV-938) Move cleanup helper functions to the serializer
* [OSDEV-851](https://opensupplyhub.atlassian.net/browse/OSDEV-851) Place 'terraform.tfvar' files to repository and move sensitive info to private repository opensupplyhub/ci-deployment
* [OSDEV-894](https://opensupplyhub.atlassian.net/browse/OSDEV-894) Implement Contricleaner library into create facility API endpoint (`facilities_view_set.py`)
* [OSDEV-536](https://opensupplyhub.atlassian.net/browse/OSDEV-536) In the Contricleaner library, implement parsing of fields `sector_product_type`, `sector`, and `product_type` based on commas and vertical bars.
* [OSDEV-760](https://opensupplyhub.atlassian.net/browse/OSDEV-760) In the Contricleaner library, implement parsing of fields `facility_type_processing_type`, `facility_type`, and `processing_type` based on commas and vertical bars.
* [OSDEV-893](https://opensupplyhub.atlassian.net/browse/OSDEV-893) - Implement the ContriCleaner parser for parsing facility lists immediately after list upload.

### Bugfix
* [OSDEV-549](https://opensupplyhub.atlassian.net/browse/OSDEV-549) Facility Search. Search button overlaps dropdown items. Dropdown items in search were made not to overlapping with button and containers in `Potential matches table` and `Find facility` search. The `isSideBarSearch` flag has been added to all search components to render properly regarding the place where the select is rendering.
* [OSDEV-943](https://opensupplyhub.atlassian.net/browse/OSDEV-943) Verified badges. The claim/verified icon on profiles is cut off at the bottom. The icons have been fixed and show properly.
* [OSDEV-716](https://opensupplyhub.atlassian.net/browse/OSDEV-716) Search. Lost refresh icon. The refresh icon has been made visible.
* [OSDEV-918](https://opensupplyhub.atlassian.net/browse/OSDEV-918) - ContriBot. New lists are not populating in Monday board and are not sent to slack. Added validation to throw an error for users who upload a facility list with `|` in the description field.
* [OSDEV-644](https://opensupplyhub.atlassian.net/browse/OSDEV-644) Error when trying to delete a facility with only one contributor in case that logic to clear FacilityClaimReviewNote table records missed.

### What's new
*  [OSDEV-861](https://opensupplyhub.atlassian.net/browse/OSDEV-861) API. The `API Notifications` tab has been removed so that users do not get confused about what it is, since the functionality does not exist for them. `Token:` as a header has been added above the API key on the `API` tab.
* [OSDEV-917](https://opensupplyhub.atlassian.net/browse/OSDEV-917) My Account Menu. Update order of the settings tabs. `NON-admin` user sees: My Facility / My Lists / Settings / Logout and `Admin` user sees: Dashboard / My Facility / My Lists / Settings / Logout
* [OSDEV-728](https://opensupplyhub.atlassian.net/browse/OSDEV-728) - Include `sector` data in the response of the `api/facilities/` API endpoint for the GET request, similar to what is provided in the `api/facilities/{id}` API endpoint.
* [OSDEV-802](https://opensupplyhub.atlassian.net/browse/OSDEV-802) - Distinguish API user and contributor id in the error message that pass to the Rollbar.

### Release instructions:
* Update code.
* Apply DB migrations up to the latest one.


## Release 1.9.0

## Introduction
* Product name: Open Supply Hub
* Release date: February 24, 2024

### Database changes
#### Migrations:
* 0135_disable_duplicates_and_lowercase_all_emails.py - implementing all emails to lowercase and disables duplicates
* 0136_remove_indexing_unnecessary_emails.py - This migration replaces the old `index_activity_reports_info` and `index_approved_claim` functions with similar ones that do not index emails.
* 0137_add_renewal_period_field.py - add new field to api_apilimit table & rename existing one.
Updated existing users api_apilimit records renewal_period value.
* 0138_remove_ppe_fields.py - This migration removes the PPE fields from the Facility, FacilityIndex, FacilityListItem, FacilityListItemTemp, HistoricalFacility models.
* 0139_remove_ppe_switch.py - This migration removes the ppe switch.
* 0140_remove_indexing_ppe_fields.py - This migration updates indexing functions to not index PPE fields.

#### Schema changes
* [OSDEV-835](https://opensupplyhub.atlassian.net/browse/OSDEV-835) - Since the FacilityIndex model is primarily used to store cached facility data and display it publicly via the `/facilities/{id}` API endpoint, only public data can be shown. Therefore, caching emails to the FacilityIndex model was removed from the PostgreSQL indexing functions. All instances where emails are publicly displayed have been removed. The only remaining field is `ppe_contact_email`, but all functionality and code related to PPE will be deleted in this [OSDEV-562](https://opensupplyhub.atlassian.net/browse/OSDEV-562) ticket.
* [OSDEV-562](https://opensupplyhub.atlassian.net/browse/OSDEV-562) - Remove PPE fields (ppe_product_types, ppe_contact_email, ppe_contact_phone, ppe_website, ppe) from the `api_facility`, `api_facilityindex`, `api_facilitylistitem`, `api_facilitylistitemtemp`, `api_historicalfacility`. Remove this fields from indexing processes.

### Code/API changes
* [OSDEV-562](https://opensupplyhub.atlassian.net/browse/OSDEV-562) - Remove code related to PPE (ppe_product_types, ppe_contact_email, ppe_contact_phone, ppe_website, ppe) field from `/src/app`
* [OSDEV-562](https://opensupplyhub.atlassian.net/browse/OSDEV-562) - Remove code related to PPE (ppe_product_types, ppe_contact_email, ppe_contact_phone, ppe_website, ppe) field from `/src/dedupe-hub`
* [OSDEV 562](https://opensupplyhub.atlassian.net/browse/OSDEV-562) Remove code related to PPE (ppe_product_types, ppe_contact_email, ppe_contact_phone, ppe_website, ppe) from `/src/django`

### Architecture/Environment changes
* [OSDEV-829](https://opensupplyhub.atlassian.net/browse/OSDEV-673) Makes `minimum-ratio: 1` It allows to push code with less than 1% diff from main.

### Bugfix
* [OSDEV-848](https://opensupplyhub.atlassian.net/browse/OSDEV-848) When a user tries to create an account with an email that exists in the DB but with a different case of letters, the system returns "An error prevented signing up". Has been fixed to "A user with that email already exists."
* [OSDEV-673](https://opensupplyhub.atlassian.net/browse/OSDEV-673) When a user calls the endpoint `facility/id/history`, instead of a response, receives the error "TypeError: the JSON object must be str, bytes or bytearray, not list", in particular, this happened with the PK20190913BBJ2Y facility. A list with one element (a dictionary) was passed to the function, so an error occurred when trying to index the list with a string. Fixed.

### What's new
* API. Include token and call info on API settings tab.[OSDEV-752](https://opensupplyhub.atlassian.net/browse/OSDEV-752). Users can access a tab called `API` in account settings.From this tab, they can generate/retrieve their token and see their `API call allowance`, `current call count` and their `renewal period`.
* Make login non-case sensitive. [OSDEV-628](https://opensupplyhub.atlassian.net/browse/OSDEV-628). When the user creates an account email saving in lowercase. User  could login with any variations of casing as long as the characters are the same.
* API. Enable token generation based on API permissions in Django. [OSDEV-729](https://opensupplyhub.atlassian.net/browse/OSDEV-729). Updated Settings page to show/hide token tab by user groups. Forbid access to generate token for API if user didn't have permission groups.
* [OSDEV-219](https://opensupplyhub.atlassian.net/browse/OSDEV-219). Data moderator can merge potential match facilities from Confirm / Reject screen.
* [OSDEV-835](https://opensupplyhub.atlassian.net/browse/OSDEV-835) - Remove the display of emails in the `activity_reports` section of the `facilities/{id}` API endpoint, as email information is private.
* [OSDEV-525](https://opensupplyhub.atlassian.net/browse/OSDEV-525). Add Latitude and Longitude labels on facility page.
* API. Add a flag on API Limit page to indicate if package renews monthly or yearly. [OSDEV-781](https://opensupplyhub.atlassian.net/browse/OSDEV-781) Updated logic to support montly & yearly limitation count reset for API calls.

### Release instructions:
* Update code.
* Apply DB migrations up to the latest one.
* Run the index_facilities_new management command.


## Release 1.8.0

## Introduction
* Product name: Open Supply Hub
* Release date: January 27, 2024

### Code/API changes
* [OSDEV-690](https://opensupplyhub.atlassian.net/browse/OSDEV-690) - Correct all existing lint errors to ensure that code quality checks pass successfully via GitHub Actions and can detect new linting errors but not the old ones.
* [OSDEV-719](https://opensupplyhub.atlassian.net/browse/OSDEV-719) Introduce FacilityDownloadSerializerEmbedMode FacilityDownloadSerializer, replace FacilityIndexDownloadSerializer with combination of FacilityDownloadSerializerEmbedMode and FacilityDownloadSerializer
* [OSDEV-732](https://opensupplyhub.atlassian.net/browse/OSDEV-732) Fix issue with circular dependencies between `util.js` and `constants.jsx` modules in React app

### Architecture/Environment changes
* [OSDEV-690](https://opensupplyhub.atlassian.net/browse/OSDEV-690) - Configure running the code quality workflow as part of the continuous integration (CI) for each commit to a pull request. Both frontend (FE) and backend (BE) tests are executed, along with their respective linters. Additionally, `shellcheck` is applied to scripts within the scripts folder.
* [OSDEV-691](https://opensupplyhub.atlassian.net/browse/OSDEV-691) - Implement parallel job running for BE, FE, and bash script code quality checks. Three new scripts were created and can be used to run the same checks during local development to verify BE, FE, and bash scripts in the ./scripts folder.
* [OSDEV-692](https://opensupplyhub.atlassian.net/browse/OSDEV-691) - Implement code coverage checks for the React and Django apps using `barecheck/code-coverage-action` and generated code coverage `lcov` files. For the React app, code coverage is based on Jest tests, and for the Django app, it is based on unittest tests. If code coverage decreases, the job fails, preventing the PR from merging.
* [OSDEV-740](https://opensupplyhub.atlassian.net/browse/OSDEV-740) - Setup module for mocking Redux store (`redux-mock-store"`)
* [OSDEV-733](https://opensupplyhub.atlassian.net/browse/OSDEV-733) - Setup React test library module (`@testing-library`)

### Bugfix
* [OSDEV-718](https://opensupplyhub.atlassian.net/browse/OSDEV-718) - Fixed issue with user profile populating to other components.
* [OSDEV-727](https://opensupplyhub.atlassian.net/browse/OSDEV-720) - Downloading facilities with for Bangladesh is working again [https://opensupplyhub.org/facilities?countries=BD&sectors=Apparel](https://opensupplyhub.org/facilities?countries=BD&sectors=Apparel)

### What's new
* [OSDEV-241](https://opensupplyhub.atlassian.net/browse/OSDEV-241) - Searches with accented characters return results for accented and non accented characters.

### Database changes
#### Migrations:
* 0134_remove_sources_without_contributor -  Remove records from the Source table where the contributor is null and remove all data related to these records

### Release instructions:
* Update code
* Run migration up to 0134


## Release 1.7.3

## Introduction
* Product name: Open Supply Hub
* Release date: January 12, 2024

### Bugfix
* [OSDEV-736](https://opensupplyhub.atlassian.net/browse/OSDEV-736) Removed logic to handle text only match response data as it already removed from matching functionality in Dedupe Hub. Previously it bring an error on response for user when potential match happened.

## Release 1.7.2

## Introduction
* Product name: Open Supply Hub
* Release date: January 09, 2024

### Bugfix
* [OSDEV-721](https://opensupplyhub.atlassian.net/browse/OSDEV-721) Fixed issue with potential match logic when get facility data of match, previously it take facility id from Facility List Item, but it's wrong for Potential Match status as there is always NULL, facility id should be taken from Facility Match record in this case of Potential Match status.

## Release 1.7.1

## Introduction
* Product name: Open Supply Hub
* Release date: December 21, 2023

### Bugfix
* Fixed issue with Facility Upload API error by covered a case when facility object didn't exist (create=false) & updated timeout value while waiting to produce kafka topic message [OSDEV-713](https://opensupplyhub.atlassian.net/browse/OSDEV-713)
* [OSDEV-714](https://opensupplyhub.atlassian.net/browse/OSDEV-714) - Users can now use the map on the search page simultaneously without missing any tiles. Before fixing this issue, if the map requested tiles that weren't cached, one user might not receive all the tiles. With the bug fixed, the tile generation logic can handle multiple requests at the same time, ensuring all users get the tiles they need for the map based on their search requests.

### Code/API changes
* [OSDEV-714](https://opensupplyhub.atlassian.net/browse/OSDEV-714) - `select_for_update` and `get_or_create` have been implemented in the `retrieve_cached_tile` function to ensure that if another thread attempts to `select_for_update()`, it will block at the `get_or_create()` until the first thread's transaction commits. The `get_tile` function, which serves as an API endpoint handler for tile generation, was implemented as an atomic transaction to facilitate the use of `select_for_update()` and maintain the lock until the end of the transaction. This approach helps to prevent crashes from parallel requests attempting to create a cache record with the same primary key, corresponding to the full URL path.
* [OSDEV-711](https://opensupplyhub.atlassian.net/browse/OSDEV-711) - Make JS code related to load testing for tile generation more universal so that they can work with the HAR file provided by the developer. For that, the `ZOOM_HAR_PATH` environment variable was introduced. More test cases for tile generation were added to test the environment close to production, focusing on densely saturated regions with facilities, such as China and India. The README.md file for the load tests was updated to reflect the changes made.


## Release 1.7.0

## Introduction
* Product name: Open Supply Hub
* Release date: December 19, 2023

### Database changes
#### Migrations:
* 0130_introduce_separate_data_gathering_functions_for_the_index_table_columns - This migration:
    - rename `api_facilityindexnew` -> `api_facilityindex`
    - introduces separate data-gathering functions for the `api_facilityindexnew` table columns and makes the `index_facilities` and `index_facilities_by` procedures use them.
    This migration is irreversible.
* 0131_introduce_sql_triggers_instead_of_django_signals - This migration introduces SQL triggers instead of Django signals. The migration is revertable.
* 0132_add_moderation_mode_field - This migration adds the field `is_moderation_mode` to table `api_user`.
* 0133_introduce_tile_caching - This migration creates the TileCache table and the DynamicSetting table. This migration is reversible.

#### Schema changes
* [OSDEV-622](https://opensupplyhub.atlassian.net/browse/OSDEV-622) - Separate data-gathering functions were created for the `api_facilityindexnew` table columns to collect data independently of the main procedure. The `index_facilities` and `index_facilities_by` procedures were updated to use new separate functions for collecting data for the `api_facilityindexnew` table columns that require long SQL queries.
* [OSDEV-595](https://opensupplyhub.atlassian.net/browse/OSDEV-595) - Rename FacilityIndexNew to FacilityIndex
* [OSDEV-623](https://opensupplyhub.atlassian.net/browse/OSDEV-623), [OSDEV-624](https://opensupplyhub.atlassian.net/browse/OSDEV-624), [OSDEV-638](https://opensupplyhub.atlassian.net/browse/OSDEV-638) - New SQL triggers have been introduced to handle changes in the `api_contributor`, `api_extendedfield`, `api_facility`, `api_facilityclaim`, `api_facilitylistitem`, `api_facilitymatch`, `api_source`, and `api_facilitylist` tables at the database level. This change is essential for the future functionality of DedupeHub, which will communicate directly with the database. All the Django signals have been removed. Additionally, reindexing of the necessary columns of the index table has been transferred to these triggers, eliminating the need for the large SQL procedure previously used in conjunction with Django signals.
* [OSDEV-637](https://opensupplyhub.atlassian.net/browse/OSDEV-637) - Add field `is_moderation_mode` to table `api_user`.
* [OSDEV-687](https://opensupplyhub.atlassian.net/browse/OSDEV-687) - The TileCache table was created to store cached tiles, and the DynamicSetting table was established to dynamically control app settings, specifically the expiration time of cached tiles.

### Code/API changes
* Update copy for "example" entries for List & Description fields & Contributor list page:
    - Update copy of Facility List example to: example: **Your Organization’s Name** Facility List June 2023
    - Update copy of Facility Description example to: example: This is the **Your Organization’s Name** list of suppliers for their retail products valid from Jan 2023 to June 2023
    - Update copy of rejected message to: "This list was rejected and will not be processed."
[OSDEV-640](https://opensupplyhub.atlassian.net/browse/OSDEV-640)
* In the Facility Claim Request form the field 'Preferred method of contact' has been done not mandatory. - [OSDEV-560](https://opensupplyhub.atlassian.net/browse/OSDEV-560)
* The new parameter `is_moderation_mode` has been added to GET and POST requests of the `/user-profile/{ID}/` API endpoint. - [OSDEV-637](https://opensupplyhub.atlassian.net/browse/OSDEV-637)
* [OSDEV-687](https://opensupplyhub.atlassian.net/browse/OSDEV-687) - Implement cache logic for the get_tile view to either use a cached tile or generate a new tile for caching. When a user interacts with the map and makes a new request for a tile, the system checks if the requested tile, identified by its path, is already cached in the database. If the tile is already cached in the TileCache table, the cached tile binary data is retrieved and returned, avoiding the need to regenerate the tile for improved performance. Each cached tile has a default expiration period of 604,800 seconds (7 days). However, the admin can reconfigure this duration in the Django admin panel.
* Delete all Jenkins-related files since Jenkins is no longer in use.
* Move the maintenance page to the project repository, specifically to `src/maintenance`, to track the history of its changes.

### Architecture/Environment changes
* Remove FacilityDownloadSerializer and replace it with FacilityIndexDownloadSerializer
* Add a special Django management command, `install_db_exts`, that will install all the necessary PostgreSQL extensions for the database based on the required DB extensions for the 1.7.0 release.
* Create the `reset_database` Django management command that resets the database and repopulates it with fixture data, including facilities and matches. Update the `scripts/reset_database` shell script to include the call to this command, making it available for local development when it needs to be run inside the failed Django container for the first time. Also, rename shell scripts and affected management commands to enhance readability.

### Bugfix
* Increase amount of facilities downloaded to 100 per red and reduce time per request in 4-5 times
Fix issue with exceeding API requests. [OSDEV-557](https://opensupplyhub.atlassian.net/browse/OSDEV-442)

### What's new
* Updated copy for "example" entries for List & Description fields & Contributor list page
[OSDEV-640](https://opensupplyhub.atlassian.net/browse/OSDEV-640)
* The field 'Preferred method of contact' has been done not mandatory in the Facility Claim Request form. When the user fills this form he/she can skip this field. - [OSDEV-560](https://opensupplyhub.atlassian.net/browse/OSDEV-560)
* Data Moderator Profile. Implement the ability to activate the Merge function on the Facility Search page. - [OSDEV-637](https://opensupplyhub.atlassian.net/browse/OSDEV-637)
* [OSDEV-302](https://opensupplyhub.atlassian.net/browse/OSDEV-302), [OSDEV-667](https://opensupplyhub.atlassian.net/browse/OSDEV-667) - Enable data moderators to trigger merges from the search results screen. Checkboxes were added to the search page right before each item in the search results to allow users to select facilities for merging. A "Merge" button was also implemented to open the Merge modal window, where all the data about the selected facilities is downloaded.
* [OSDEV-684](https://opensupplyhub.atlassian.net/browse/OSDEV-684) Removed Google Translate Plug-In in the system & UI Element

### Release instructions:
* apply migrations up to 0133_introduce_tile_caching
* apply command index_facilities_new


## Release 1.6.1

## Introduction
* Product name: Open Supply Hub
* Release date: November 8, 2023

### Database changes
#### Migrations:
- 0130_facility_index_gin_index - implement indexes for fields on "api_facilityindexnew" table related to tile generation

#### Schema changes
* indexing fields in api_facilityindexnew
    * contrib_types
    * contributors_id
    * lists

### Architecture/Environment changes
* Reconfigure CPU resources so that every worker uses 2 cores - [OSDEV-657](https://opensupplyhub.atlassian.net/browse/OSDEV-657)
* Add Code Quality pipelines

### Bugfix
* Implement indexing of fields related to tile generation in api_facilityindexnew table [OSDEV-654](https://opensupplyhub.atlassian.net/browse/OSDEV-654)

### Release instructions:
- apply migrations up to 0130_facility_index_gin_index


## Release 1.6.0

## Introduction
* Product name: Open Supply Hub
* Release date: November 4, 2023

### Database changes
#### Migrations:
- 0126_add_tables_a_b_test - add tables api_facilitylistitemtemp & api_facilitymatchtemp for A/B Test purpose
- 0127_search_by_private_contributor_types - add contributor types from non-public lists to api_facilityindexnew table
- 0128_custom_text_implementation - creates custom_text SQL functions and updated index_facilities and index_facilities_by to use it
- 0129_delete_facility_index - removes api_facilityindex table

#### Schema changes
* introduce fields to api_facility_list_items
    * raw_json:JSON
    * raw_header:Text
* introduce table api_facilitylistitemfield - key-value storage for both mandatory and custom facility list item fields.
* introduce procedure custom_text - evaluates array required for advanced search by custom fields
* update index_facilities and index_facilities_by procedures to evaluate custom_text add custom_text_serach using custom_text from above
* introduce tables api_facilitylistitemtemp & api_facilitymatchtemp as a copy of api_facilitylistitem & api_facilitymatch for A/B Test to store match results
* remove api_facilityindex table

### Code/API changes
* Endpoint /contributor-lists/ has been deprecated
* The new endpoint /contributor-lists-sorted/ has been created: View Facility Lists that are both active and approved filtered by Contributor sorted by creation date and changed response type to list of objects.
- [OSDEV-218](https://opensupplyhub.atlassian.net/browse/OSDEV-218)
* Connect new tables (api_facilitylistitemtemp & api_facilitymatchtemp) to existing parsing & geocoding result storing
* Trigger matching process on Dedupe Hub through Kafka Producer on Django side
- [OSDEV-507](https://opensupplyhub.atlassian.net/browse/OSDEV-507)

### Architecture/Environment changes
* Update rollbar token - [OSDEV-581](https://opensupplyhub.atlassian.net/browse/OSHUB-581)
* Deployed Dedupe Hub standalone service & Kafka event streaming service for A/B Test purpose - [OSDEV-507](https://opensupplyhub.atlassian.net/browse/OSDEV-507)
* Kafka added to infrastructure (AWS MSK) - [OSDEV-428](https://opensupplyhub.atlassian.net/browse/OSDEV-428)
* Dedupe Hub service added to ECS Cluster - [OSDEV-430](https://opensupplyhub.atlassian.net/browse/OSDEV-430)
* Infrastructure environments not depended on python (django app environment) - [OSDEV-424](https://opensupplyhub.atlassian.net/browse/OSDEV-424)
* Reworked algorithm to manage DNS records - [OSDEV-414](https://opensupplyhub.atlassian.net/browse/OSDEV-414)
* Update AWS Terraform provider, move from Azavea repo & upgrade few modules for Terraform - [OSDEV-405](https://opensupplyhub.atlassian.net/browse/OSDEV-405)
* Replaced usage of FacilityIndex model by FacilityIndexNew.
* Removed FacilityIndex model
* Removed function get_custom_text
* Removed function index_custom_text from transactions
* Removed function index_extended_fields from transactions
* Removed function index_facilities from transactions
* Removed function index_sectors from transactions
* Removed get_sector_dict from transactions

### Bugfix
* Make search by non-public contributor types available [OSDEV-307](https://opensupplyhub.atlassian.net/browse/OSDEV-307)
* Make possibility to create embed map configuration for constributors with more than 2500 facilities [OSDEV-585](https://opensupplyhub.atlassian.net/browse/OSDEV-585)
* Make possibility to save data facilities even if they have no stored location [OSDEV-596](https://opensupplyhub.atlassian.net/browse/OSDEV-596)

### What's new
* Update README.md with the most recent information - [OSDEV-580](https://opensupplyhub.atlassian.net/browse/OSHUB-580)
* Update Rollbar's post_server_item tokens - [OSDEV-581](https://opensupplyhub.atlassian.net/browse/OSHUB-581)
* Contributor Lists. Order lists from a contributor by newest to oldest list - [OSDEV-218](https://opensupplyhub.atlassian.net/browse/OSDEV-218)

### Release instructions:
- apply migrations up to 0124_itroduce_raw_json
- execute command fill_raw_json
- apply migrations up to 0129_delete_facility_index
- apply command index_facilities_new<|MERGE_RESOLUTION|>--- conflicted
+++ resolved
@@ -31,15 +31,12 @@
 * [OSDEV-1778](https://opensupplyhub.atlassian.net/browse/OSDEV-1778) - Fixed the validation for number of workers field in POST, PATCH production locations API. The min field must be less than or equal to the max field.
 
 ### What's new
-<<<<<<< HEAD
+* [OSDEV-1764](https://opensupplyhub.atlassian.net/browse/OSDEV-1764) - Added a new claiming email for the Moderation queue/SLC workflow, which is sent once a data moderator creates a new location based on the moderation event the customer submitted through the SLC workflow.
 * [OSDEV-1721](https://opensupplyhub.atlassian.net/browse/OSDEV-1721) - Added new email templates for Moderation/SLC workflow:
     * Email #1 SLC additional contribution to existing production location - Pending moderation.
     * Email #2 SLC contribution - Moderation complete. APPROVED.
     * Email #3 SLC contribution - Moderation complete. REJECTED.
     * Email #4 SLC new production location contribution - Pending moderation.
-=======
-* [OSDEV-1764](https://opensupplyhub.atlassian.net/browse/OSDEV-1764) - Added a new claiming email for the Moderation queue/SLC workflow, which is sent once a data moderator creates a new location based on the moderation event the customer submitted through the SLC workflow.
->>>>>>> 8c5494f1
 
 ### Release instructions:
 * Ensure that the following commands are included in the `post_deployment` command:
