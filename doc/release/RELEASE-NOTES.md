--- conflicted
+++ resolved
@@ -13,7 +13,6 @@
 * *Describe high-level database changes.*
 
 #### Migrations:
-<<<<<<< HEAD
 * 0167_add_moderationevent_action_reason_text_fields.py - This migration adds new fields `action_reason_text_cleaned` and  `action_reason_text_raw` to the existing table `api_moderationevent`.
 
 #### Schema changes
@@ -22,17 +21,6 @@
 ### Code/API changes
 * [OSDEV-1782](https://opensupplyhub.atlassian.net/browse/OSDEV-1782) - Added additional validation for the fields `action_reason_text_cleaned` and `action_reason_text_raw` when using the `PATCH api/v1/moderation-events/{moderation_id}` endpoint. These fields are required in the request body when the status field is set to 'REJECTED'. The minimum length for the values of these fields is 30 characters.
 Also was added sanitization on the server side by using the `Django-Bleach` library for the HTML content that is stored in the `action_reason_text_raw` field. The bleach filter was applied to the `action_reason_text_raw` value in the `slc_contribution_rejected_body.html` template.
-
-### Architecture/Environment changes
-* *Describe architecture/environment changes here.*
-=======
-* *Describe migrations here.*
-
-#### Schema changes
-* *Describe schema changes here.*
-
-### Code/API changes
-* *Describe code/API changes here.*
 
 ### Architecture/Environment changes
 * [OSDEV-899](https://opensupplyhub.atlassian.net/browse/OSDEV-899) - Splitted the Django container into two components: FE (React) and BE (Django). Requests to the frontend (React) will be processed by the CDN (CloudFront), while requests to the API will be redirected to the Django container. This approach will allow for more efficient use of ECS cluster computing resources and improve frontend performance.
@@ -63,10 +51,6 @@
 
   All other traffic will be redirected to the React application.
 
-### What's new
-* [OSDEV-1814](https://opensupplyhub.atlassian.net/browse/OSDEV-1814) - Added toggle switch button for production location info page to render additional data if necessary. If toggle switch button is inactive (default behavior), additional data won't be send to the server along with name, address and country.
->>>>>>> bbc20d74
-
 ### Bugfix
 * [OSDEV-1806](https://opensupplyhub.atlassian.net/browse/OSDEV-1806) - Refactored the Parent Company field validation. The field is now validated as a regular character field.
 * [OSDEV-1787](https://opensupplyhub.atlassian.net/browse/OSDEV-1787) - The tooltip messages for the Claim button have been removed for all statuses of moderation events on the `Contribution Record` page and changed according to the design on `Thanks for adding data for this production location` pop-up.
@@ -75,6 +59,7 @@
 ### What's new
 * [OSDEV-1814](https://opensupplyhub.atlassian.net/browse/OSDEV-1814) - Added toggle switch button for production location info page to render additional data if necessary. If toggle switch button is inactive (default behavior), additional data won't be send to the server along with name, address and country.
 * [OSDEV-1782](https://opensupplyhub.atlassian.net/browse/OSDEV-1782) - Added a confirmation dialog window that appears when a user tries to reject a moderation event. The dialog includes a WYSIWYG text editor where entering a message of at least 30 characters is required to confirm the rejection. If a user does not enter the required number of characters, the 'Reject' button is disabled, and a tooltip with a clear message appears when the mouse hovers over it.
+* [OSDEV-1814](https://opensupplyhub.atlassian.net/browse/OSDEV-1814) - Added toggle switch button for production location info page to render additional data if necessary. If toggle switch button is inactive (default behavior), additional data won't be send to the server along with name, address and country.
 
 ### Release instructions:
 * Ensure that the following commands are included in the `post_deployment` command:
