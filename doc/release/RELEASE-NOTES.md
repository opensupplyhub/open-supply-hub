--- conflicted
+++ resolved
@@ -29,7 +29,7 @@
 * *Describe bugfix changes here.*
 
 ### What's new
-* *Describe what's new changes here.*
+* [OSDEV-1865](https://opensupplyhub.atlassian.net/browse/OSDEV-1865) - 1000 records per download + 10 downloads of facility data per month has been added for a registered free user.
 
 ### Release instructions:
 * Ensure that the following commands are included in the `post_deployment` command:
@@ -54,11 +54,7 @@
 * [OSDEV-1904](https://opensupplyhub.atlassian.net/browse/OSDEV-1904) - The `step-by step` instructions link on the List upload page has been updated to `/resources/preparing-data`.
 
 ### What's new
-<<<<<<< HEAD
-* [OSDEV-1865](https://opensupplyhub.atlassian.net/browse/OSDEV-1865) - 1000 records per download + 10 downloads of facility data per month has been added for a registered free user.
-=======
 * [OSDEV-1842](https://opensupplyhub.atlassian.net/browse/OSDEV-1842) - Removed the pre-filled information in the `Additional Information` section of the SLC `ProductionLocationInfo` page.
->>>>>>> 0ee11798
 
 ### Release instructions:
 * Ensure that the following commands are included in the `post_deployment` command:
