# Release Notes
All notable changes to this project will be documented in this file.

This project adheres to [Semantic Versioning](http://semver.org/spec/v2.0.0.html). The format is based on the `RELEASE-NOTES-TEMPLATE.md` file.

## Release 2.12.0

## Introduction
* Product name: Open Supply Hub
* Release date: September 20, 2025

### Code/API changes
* [OSDEV-2137](https://opensupplyhub.atlassian.net/browse/OSDEV-2137) - Switched to a custom, page-compatible keyset for the `/facilities-downloads` endpoint, enabling more efficient, cursor-based pagination and improved download performance and compatibility.
* [OSDEV-2089](https://opensupplyhub.atlassian.net/browse/OSDEV-2089) - Added `geocoded_location_type` and `geocoded_address` fields to GET `/api/v1/production-locations/` and GET `/api/v1/production-locations/{os_id}/` endpoints.
* [OSDEV-2068](https://opensupplyhub.atlassian.net/browse/OSDEV-2068) - Enabled users to download their own data without impacting free & purchased data-download allowances. Introduced `is_same_contributor` field in the GET `/api/facilities-downloads` response.

### What's new
<<<<<<< HEAD
* [OSDEV-2066](https://opensupplyhub.atlassian.net/browse/OSDEV-2066) - Added permission system to control which partner data fields contributors can submit.
Created new `PartnerField` model for categorizing partner-specific fields. Enhanced `Contributor` model with `partner_fields` relationship.
=======
* [OSDEV-2164](https://opensupplyhub.atlassian.net/browse/OSDEV-2164) - Added search functionality for user email and contributor name in the Facility Download Limits admin page.
>>>>>>> 2d246dbd

### Release instructions
* Ensure that the following commands are included in the `post_deployment` command:
    * `migrate`
    * `reindex_database`
* Run `[Release] Deploy` for the target environment with the flag `Clear the custom OpenSearch indexes and templates` set to true - to apply the updated mapping for the `production-locations` index after adding `geocoded_location_type` and `geocoded_address`.


## Release 2.11.0

## Introduction
* Product name: Open Supply Hub
* Release date: September 6, 2025

### Architecture/Environment changes
* [OSDEV-2029](https://opensupplyhub.atlassian.net/browse/OSDEV-2029) - Introduced automated database synchronization script (`sync_databases.py`) for private instance deployment. The script enables efficient, incremental data transfer from OS Hub to private instance databases using Django ORM. Key features include:
    * **Incremental Synchronization**: Only processes records modified since last run using `updated_at` timestamps, reducing sync time from hours to minutes on subsequent runs.
    * **Chunking table records with Django iterator()**: Maintains linear task memory usage and prevents out-of-memory issues for large tables.
    * **Smart Dependency Management**: Automatic model dependency ordering (User → Contributor → FacilityList → etc.) with two-phase sync approach.
    * **Data Privacy**: Automatic email anonymization using MD5 hashing for GDPR compliance.
    * **Circular Reference Handling**: Automatic resolution of circular dependencies between models.
    * **Progress Tracking**: Maintains separate timestamp files for each model to enable resumable operations.
    * **Dry Run Mode**: Preview synchronization changes without making database modifications.
    * **Comprehensive Logging**: Detailed logging for monitoring and debugging.
* [OSDEV-2073](https://opensupplyhub.atlassian.net/browse/OSDEV-2073) - Set up `AWS Batch` infrastructure for database synchronization, including compute environment, job queue, job definition, and `EFS` integration for persistent storage. Added required variables and RBA environment configuration to support secure database connectivity and reliable sync execution. Added a filter in the `DB - Apply Anonymized DB` and `Deploy to AWS` GitHub workflows - for the logic that retrieves EFS storage during OpenSearch cleanup, ensuring it points to the correct storage since we now have at least two in RBA. Introduced the ability to access the DB sync EFS storage from the bastion EC2 instance for management purposes.
* [OSDEV-2078](https://opensupplyhub.atlassian.net/browse/OSDEV-2078) - Setup AWS EventBridge to trigger database sync every day at 7:00 AM UTC.
* [OSDEV-2160](https://opensupplyhub.atlassian.net/browse/OSDEV-2160) - Migrate to the `bitnamilegacy/kafka` image instead of `bitnami/kafka` and migrate to the `bitnamilegacy/zookeeper` image instead of `bitnami/zookeeper`, as Bitnami is deprecating support for non-hardened, Debian-based images in its free tier and will gradually remove these tags from the public catalog.
* [OSDEV-2077](https://opensupplyhub.atlassian.net/browse/OSDEV-2077) - Implemented Database Private Link infrastructure to enable secure cross-VPC database access from AWS Batch jobs in the RBA environment to the main OS Hub database. The solution includes:
    * **Provider Module**: RDS Proxy, Network Load Balancer (NLB), VPC Endpoint Service, and Lambda function for automatic target registration
    * **Consumer Module**: VPC Endpoint in the consumer VPC with proper security group rules
    * **Security**: All components deployed in private subnets with encrypted communication and security group rules
    * **Environment Configuration**: Production configured as provider, RBA as consumer, with conditional deployment via Terraform variables

### Bugfix
* Enhanced the `./src/anon-tools/do_restore.sh` script to use more precise filtering when looking up the bastion host, improving reliability and reducing potential for incorrect host selection. The *bastion* filter now ensures that only an instance tagged with both the correct environment and the specific "Bastion" name is selected.
* [OSDEV-2133](https://opensupplyhub.atlassian.net/browse/OSDEV-2133) - Implemented a fix to wrap values in double quotes to ensure correct CSV formatting for Dromo results.

### What's new
* [OSDEV-2156](https://opensupplyhub.atlassian.net/browse/OSDEV-2156) - Updated the copy for Premium Data Downloads email templates to include information about all other available options to obtain data (link to bulk download inquiry form and link to Free Premium Feature access policy for Civil Society Organizations).

### Release instructions
* Ensure that the following commands are included in the `post_deployment` command:
    * `migrate`
    * `reindex_database`
* To properly deploy the Database Private Link infrastructure([OSDEV-2077](https://opensupplyhub.atlassian.net/browse/OSDEV-2077)):
    1. **First**: Deploy to Production environment to provision the provider infrastructure (RDS Proxy, NLB, VPC Endpoint Service)
    2. **Second**: Manually retrieve the VPC Endpoint Service name from AWS Console (VPC → Endpoint Services)
    3. **Third**: Update the `database_private_link_vpc_endpoint_service_name` variable in the secrets repository and merge the changes
    4. **Fourth**: Deploy to RBA environment to provision the consumer infrastructure (VPC Endpoint)

    *Note: The RBA environment deployment will fail if the VPC Endpoint Service name is not properly configured in the secrets repository.*


## Release 2.10.0

## Introduction
* Product name: Open Supply Hub
* Release date: August 9, 2025

### Database changes

#### Migrations
* 0176_introduce_enable_dromo_uploading_switch.py - This migration introduces a new feature flag called `enable_dromo_uploading`, which controls the visibility of the "Beta Self Service Upload" button on the Upload Multiple Locations page.

### Code/API changes
* [OSDEV-2062](https://opensupplyhub.atlassian.net/browse/OSDEV-2062) - Updated GET `v1/production-locations` API endpoint to query production locations by claim status. Introduced `claimed_at` response field which is taken from `updated_at` column in the `api_facilityclaim` table. Added these query parameters: 
    * `claim_status` - filter by the claim status (`claimed`, `unclaimed`, `pending`).
    * `claimed_at_gt` - starting date to filter by production location claim timestamp.
    * `claimed_at_lt` - ending date to filter by production location claim timestamp.

### Architecture/Environment changes
* [OSDEV-2083](https://opensupplyhub.atlassian.net/browse/OSDEV-2083) - The following updates were made:
    * Updated Python version from `3.7` to `3.8` to support higher OpenSearch client version with necessary features.
    * Added system dependencies: `libmemcached-dev`, `zlib1g-dev` to support building C-based packages like `pylibmc`.
    * Package `pytz` upgraded from `2018.7` → `2023.3` to include up-to-date and stable timezone data.
    * Package `requests` upgraded from `2.31.0` → `2.32.4` for improved security and compatibility.
    * Package `opensearch-py` upgraded from `2.5.0` → `2.8.0` to enable hybrid search.

### What's new
* [OSDEV-2084](https://opensupplyhub.atlassian.net/browse/OSDEV-2084) - Implemented front-end logic to display the "Beta Self Service Upload" button on the Upload Multiple Locations page when the `enable_dromo_uploading` feature flag is returned as true from the backend.
* [OSDEV-2082](https://opensupplyhub.atlassian.net/browse/OSDEV-2082) - Replaced `Resources` with `Pricing` in the platform header globally. Moved the `Resources` content under the `How it works` category for better organization.
* [OSDEV-2125](https://opensupplyhub.atlassian.net/browse/OSDEV-2125) - Changed the copy on the Dromo Self Service button. Included lead-in copy above the Dromo Self Service button stating.

### Release instructions
* Ensure that the following commands are included in the `post_deployment` command:
    * `migrate`
    * `reindex_database`
* Run `[Release] Deploy` pipeline for the target environment with the flag `Clear the custom OpenSearch indexes and templates` set to true - to update the index mapping for the `production-locations` index after adding the new field `claimed_at`.


## Release 2.9.1

## Introduction
* Product name: Open Supply Hub
* Release date: July 30, 2025

### Bugfix
* [OSDEV-2126](https://opensupplyhub.atlassian.net/browse/OSDEV-2126) - Updated Stripe webhook to handle checkouts for all products without returning errors to Stripe.

### Release instructions
* Ensure that the following commands are included in the `post_deployment` command:
    * `migrate`
    * `reindex_database`


## Release 2.9.0

## Introduction
* Product name: Open Supply Hub
* Release date: July 26, 2025

### Code/API changes
* [Follow-up][OSDEV-2079](https://opensupplyhub.atlassian.net/browse/OSDEV-2079) - Created comprehensive test coverage for the logic that controls the display of download limit lead-in copy on the main location search page (/facilities). The implementation includes:
    * Tests that verify the `DownloadLimitInfo` component is only shown to logged-in users when search results exceed their download limit.
    * Tests that ensure the component is properly hidden for anonymous users, in embed mode, when the `private_instance` flag is active, or when facilities count is within the user's allowed download limit.
    * Tests for the `DownloadLimitInfo` component to ensure it renders correct text content and link attributes for informing users about download limits and purchasing additional downloads.
    * Refactored the filter sidebar header into a separate `FilterSidebarHeader` component to improve code organization and maintainability.
* [OSDEV-2036](https://opensupplyhub.atlassian.net/browse/OSDEV-2036) - Connected DarkVisitors trackers to the Open Supply Hub site. Both "client analytics" (for JavaScript-capable sessions, including browser-based AI agents) and "server analytics" (for bots that don’t execute JavaScript) were enabled.

### Architecture/Environment changes
* [OSDEV-2123](https://opensupplyhub.atlassian.net/browse/OSDEV-2123) - Updated VPN EC2 instance configuration to use a specific Amazon Linux 2023 AMI (`ami-0940c95b23a1f7cac`) instead of dynamically selecting the most recent AMI. This change ensures consistent AMI usage across deployments and prevents unnecessary reboots of the VPN server that could result in loss of VPN access through WireGuard. 

### What's new
* [OSDEV-1881](https://opensupplyhub.atlassian.net/browse/OSDEV-1881) - Implemented automated email notifications for registered users in three scenarios: when nearing the 5,000-record annual download limit, upon reaching that limit, and after exhausting all purchased downloads.

### Release instructions
* Ensure that the following commands are included in the `post_deployment` command:
    * `migrate`
    * `reindex_database`


## Release 2.8.0

## Introduction
* Product name: Open Supply Hub
* Release date: July 12, 2025

### Database changes

#### Migrations
* 0172_add_facility_download_limit - This migration introduces the `api_facilitydownloadlimit` table for the `FacilityDownloadLimit` model to collect facility downloads data for a user.
* 0173_create_download_location_success_payment_table - This migration introduces a new `DownloadLocationPayment` model in the `api` app. This model stores information about successful payments made for purchasing of additional records for downloading production locations data.
* 0174_create_private_instance_switch - This migration introduces a new `PRIVATE_INSTANCE` feature flag that allowed to downloads unlimited amount of records but only 10,000 records or less per action.
* 0175_increase_path_max_length.py - The migration increases `max_length` for the `path` field in the `DownloadLog` model.

#### Schema changes
* [OSDEV-1865](https://opensupplyhub.atlassian.net/browse/OSDEV-1865) - The `FacilityDownloadLimit` model has been created. This model includes such fields: id, user_id, updated_at, free_download_records, paid_download_records, purchase_date.
* [OSDEV-1919](https://opensupplyhub.atlassian.net/browse/OSDEV-1919) - Added a new `api_downloadlocationpayment` table with the following fields:
    * `id`: Auto-incrementing primary key
    * `stripe_session_id`: `CharField`, unique - stores Stripe checkout session ID
    * `payment_id`: `CharField`, unique - stores Stripe payment identifier
    * `amount_subtotal`: `IntegerField` - stores subtotal amount in cents
    * `amount_total`: `IntegerField` - stores total amount in cents
    * `discounts`: `JSONField` - optional, stores list of discount objects (with `coupon` and `promotion_code`)
    * `created_at`: `DateTimeField` - indexed timestamp of when the record was created
    * `user`: `ForeignKey` to `User` model - references the user who made the payment

### Code/API changes
* [OSDEV-1919](https://opensupplyhub.atlassian.net/browse/OSDEV-1919) - Added the following endpoints to support Stripe payments for downloading additional production location records:
    * `POST api/v1/download-locations-checkout-session/` - Creates a Stripe Checkout session for purchasing additional download records.
    * `POST api/v1/download-locations-checkout-webhook/`- Handles Stripe webhook events for successful payments.

### Bugfix
* Removed the unnecessary duplicate assignment of the `origin_source` field for `Contributor`, `ExtendedField`, `Facility`, `FacilityActivityReport`, `FacilityAlias`, `FacilityClaim`, `FacilityList`, `FacilityListItem`, `FacilityMatch`, `Source`, `FacilityLocation`, and `User` via the custom `default_origin_source` Django management command — and removed the command itself. The `origin_source` field will be set by Django fixtures when deploying the local environment via the `start_local_dev` script and during test runs, which include executing the `start_code_quality_dev` bash script. For models like `FacilityListItem`, `ExtendedField`, and others, it will also be set during list processing triggered by the `reset_database` custom Django management command in the `start_local_dev` and `start_code_quality_dev` bash scripts.
* [OSDEV-2032](https://opensupplyhub.atlassian.net/browse/OSDEV-2032) - The following bugs have been fixed as part of this ticket:
    * Fixed the incorrect indexing of the location type in the production locations OpenSearch index. Previously, it was incorrectly taking the processing type value as the location type — using the fourth item in the `matched_values` array instead of the third, which contains the location type. Also, updated the Logstash filters for both processing type and location type to return only unique values and write them to the production locations OpenSearch index.
    * Adjusted the post-submit popup. Instead of displaying the cleaned and transformed data from ContriCleaner, we now show only the raw input submitted by the user.
* [OSDEV-1913](https://opensupplyhub.atlassian.net/browse/OSDEV-1913) - The `max_length` for the `path` field in the `DownloadLog` model has been increased from 2083 to 4096 to fix the too long value error.
* [OSDEV-2107](https://opensupplyhub.atlassian.net/browse/OSDEV-2107) - Fixed an issue where navigating back from the Stripe Checkout page using the browser’s back button caused the search button to repeatedly redirect to Stripe Checkout.

### What's new
* [OSDEV-2023](https://opensupplyhub.atlassian.net/browse/OSDEV-2023) - The `Recruitment Agency` has been added to facility type and processing type. So a user can filter production locations on the `/facilities` page, can add this type on the `/contribute/single-location/info/` and `/claimed/:id/` pages.
* [OSDEV-1865](https://opensupplyhub.atlassian.net/browse/OSDEV-1865) - 5000 facility records for download annually have been added for a registered free user.
* [OSDEV-1879](https://opensupplyhub.atlassian.net/browse/OSDEV-1879) - Added Stripe-powered upgrade workflow allowing registered users to purchase additional 10,000 record download packages.
* [OSDEV-1868](https://opensupplyhub.atlassian.net/browse/OSDEV-1868) - The tooltip for the limit data download buttons has been updated regarding scenarios: a user has available downloads, out of downloads or within limit, but search results exceed available downloads.
* [OSDEV-2055](https://opensupplyhub.atlassian.net/browse/OSDEV-2055) - Added the following:
    * Updated implementation for private_instance flag to allow 10k records instead of 5k records per download.
    * Added logic to skip download limit check for Embeded Map requests.
    * Updated the UI part of Embeded Map to properly allow and show 10k records limitation per download.
    * Update button text from Upgrade to Download to Purchase More Downloads.
    * Redirected the user back to the last OS Hub url after completing Stripe Checkout.
* [OSDEV-2079](https://opensupplyhub.atlassian.net/browse/OSDEV-2079) - Introduced lead-in copy to notify only logged-in users about how the download limit works on the main location search page (/facilities) for non-private instances and in non-embedded mode of the platform.

### Release instructions
* Ensure that the following commands are included in the `post_deployment` command:
    * `migrate`
    * `reindex_database`
* Run `[Release] Deploy` pipeline for the target environment with the flag `Clear the custom OpenSearch indexes and templates` set to true - to update the index mapping for the `production-locations` index after changing the Logstash filters for the `location_type` and `processing_type` fields.


## Release 2.7.0

## Introduction
* Product name: Open Supply Hub
* Release date: June 28, 2025

### Database changes

#### Migrations
* 0170_add_uuid_to_relevant_tables.py - A new `uuid` field was added to the following tables:
    * `api_contributor`
    * `api_extendedfield`
    * `api_facility`
    * `api_facilityactivityreport`
    * `api_facilityalias`
    * `api_facilityclaim`
    * `api_facilityindex`
    * `api_facilitylist`
    * `api_facilitylistitem`
    * `api_facilitylocation`
    * `api_facilitymatch`
    * `api_source`
    * `api_user`

    The field was automatically populated for existing records with default UUIDs.
    UUID defaults were defined at both the Django level (via default=uuid4) and at the database level to ensure consistency between ORM and direct DB operations.

* 0171_added_origin_source_field.py - A new `origin_source` field was added to the following tables:
    * `api_contributor`
    * `api_extendedfield`
    * `api_facility`
    * `api_facilityactivityreport`
    * `api_facilityalias`
    * `api_facilityclaim`
    * `api_facilityindex`
    * `api_facilitylist`
    * `api_facilitylistitem`
    * `api_facilitylocation`
    * `api_facilitymatch`
    * `api_source`
    * `api_user`

    Existing records were automatically populated with the default value `os_hub`.
    New records will have the origin_source field set via the `INSTANCE_SOURCE` environment variable using triggers.

#### Schema changes
* [OSDEV-2018](https://opensupplyhub.atlassian.net/browse/OSDEV-2018) - A new `uuid` column (type UUID) was added to the following tables:
    * `api_contributor`
    * `api_extendedfield`
    * `api_facility`
    * `api_facilityactivityreport`
    * `api_facilityalias`
    * `api_facilityclaim`
    * `api_facilityindex`
    * `api_facilitylist`
    * `api_facilitylistitem`
    * `api_facilitylocation`
    * `api_facilitymatch`
    * `api_source`
    * `api_user`

    The `uuid` column was set as non-nullable and populated with default UUID values using both Django model defaults and database-level defaults.

* [OSDEV-2019](https://opensupplyhub.atlassian.net/browse/OSDEV-2019) - A new `origin_source` column was added to the following tables:
    * `api_contributor`
    * `api_extendedfield`
    * `api_facility`
    * `api_facilityactivityreport`
    * `api_facilityalias`
    * `api_facilityclaim`
    * `api_facilityindex`
    * `api_facilitylist`
    * `api_facilitylistitem`
    * `api_facilitylocation`
    * `api_facilitymatch`
    * `api_source`
    * `api_user`

    The `origin_source` column was made nullable and populated with string values using both Django and SQLAlchemy models, as well as at the database level.
    SQL `BEFORE INSERT` triggers were introduced for the relevant tables.
    A new SQL function, `set_origin_source`, was added to support the triggers and handle updates to the `origin_source` column.

### Architecture/Environment changes
* [OSDEV-1951](https://opensupplyhub.atlassian.net/browse/OSDEV-1951) - Added support for specifying a contributor email in the `direct_data_load` command. This allows users to provide an email address for the contributor when loading data, and automatically creates the contributor if it does not exist. The separate compute environment for this command has been removed, it now needs to run in the default environment.
* The RDS instance type for the Test environment has been upgraded to `db.t3.2xlarge` to handle search requests across over 1.2 million production locations now present in the database.
* Updated the `RELEASE-PROTOCOL.md` file to include information about deployment to external environments such as RBA. Also consolidated environment naming to use capitalized format, and corrected spelling mistakes and formatting issues.
* Updated the `ENVIRONMENTS.md` file to bring it up to date with the latest state of the core environments.

### Bugfix
* [OSDEV-2033](https://opensupplyhub.atlassian.net/browse/OSDEV-2033) - Added support for the `slop` parameter in `multi_match` queries when using strings longer than 50 symbols or 12 tokens in GET `v1/production-locations?query=` endpoint.
* [OSDEV-1951](https://opensupplyhub.atlassian.net/browse/OSDEV-1951) - Fixed an issue where the `direct_data_load` command was not able to reach the OpenSearch cluster.

### Release instructions
* Ensure that the following commands are included in the `post_deployment` command:
    * `migrate`
    * `reindex_database`


## Release 2.6.0

## Introduction
* Product name: Open Supply Hub
* Release date: June 14, 2025

### Architecture/Environment changes
* [OSDEV-1925](https://opensupplyhub.atlassian.net/browse/OSDEV-1925) - This PR disables the automatic execution of the `Deploy to AWS` pipeline on `releases/*` branch creation via the `[Release] Init` pipeline, while retaining automatic execution on push events to the same branch.
* [OSDEV-2035](https://opensupplyhub.atlassian.net/browse/OSDEV-2035) - Added IPv6 rules for ip whitelist and denylist.
* [OSDEV-1951](https://opensupplyhub.atlassian.net/browse/OSDEV-1951) - Added a new `direct_data_load` command and related infrastructure to support loading data directly from a Google Sheet into the platform.

### Release instructions
* Ensure that the following commands are included in the `post_deployment` command:
    * `migrate`
    * `reindex_database`


## Release 2.5.0

## Introduction
* Product name: Open Supply Hub
* Release date: May 31, 2025

### Code/API changes
* [OSDEV-2017](https://opensupplyhub.atlassian.net/browse/OSDEV-2017) - CSRF (Cross-Site Request Forgery) protection has been disabled across the application. CSRF middleware has been removed from the request pipeline. All affected endpoints are now accessible without requiring CSRF tokens.

### Architecture/Environment changes
* [OSDEV-1992](https://opensupplyhub.atlassian.net/browse/OSDEV-1992) - Provisioned a dedicated EC2 instance to host WireGuard VPN service, enabling authorized users to bypass AWS WAF when accessing the RBA instance.

### Bugfix
* [OSDEV-1882](https://opensupplyhub.atlassian.net/browse/OSDEV-1882) - Fixed an issue where the scroll position was not resetting to the top when navigating to the `Upload` page related to the list upload functionality.
* Updated the `Deploy to AWS` GitHub workflow to rely on the required `deploy-env` input instead of inferring the `environment` from the tag name. Previously, this approach was necessary because the `[Release] Deploy` workflow did not trigger `Deploy to AWS` via the API with the specified `environment` - it only created a tag that triggered the workflow automatically. With the latest changes, the `environment` is now explicitly passed in the `[Release] Deploy` workflow. It has also been confirmed that no branch or input combination can result in an undefined `environment`. As a result, the fallback to `None` for the `environment` value was removed from the `Deploy to AWS` workflow.
* [OSDEV-1981](https://opensupplyhub.atlassian.net/browse/OSDEV-1981) - Fixed an issue where the `updated_at` field in the `api_facility` table was not modified when related dependency data changed, resulting in outdated or invalid data being stored in `OpenSearch`.
* [OSDEV-1939](https://opensupplyhub.atlassian.net/browse/OSDEV-1939) - Disable the submit button during SLC contribution submission or update to prevent duplicate requests. Implemented a basic throttle class `DuplicateThrottle` to prevent duplicate data for `POST` and `PATCH` requests on the `production-location` endpoints.

### What's new
* [OSDEV-1998](https://opensupplyhub.atlassian.net/browse/OSDEV-1998) - The following changes were made:
    * Added an additional "Data Cleaning Service" subheader to the "How It Works" > "Premium Features" section.
    * Updated the list of supported languages/countries under the "globe" icon (added support for Chinese and changed the order).
    * Removed the Twitter icon from the social media icons/links in the footer.
* [OSDEV-1122](https://opensupplyhub.atlassian.net/browse/OSDEV-1122) - The following changes were made:
    * Updated the behavior of the `Suggest an Edit` button on production location profile pages. The button now opens the Production Location Information page of the SLC workflow in a new tab, allowing users to suggest edits without having to re-search for the facility.
    * Fixed redirection for unauthenticated users. If a user is not logged in and clicks `Suggest an Edit` button they are now redirected to the correct workflow step after logging in, instead of being taken to the home page. This fix applies to all steps within the Contribute workflow.

### Release instructions
* Ensure that the following commands are included in the `post_deployment` command:
    * `migrate`
    * `reindex_database`


## Release 2.4.0

## Introduction
* Product name: Open Supply Hub
* Release date: May 17, 2025

### Code/API changes
* [OSDEV-1952](https://opensupplyhub.atlassian.net/browse/OSDEV-1952) - Added support for including `parent_company_os_id` when creating or updating a production location. This field can now be submitted via the API (`POST /api/facilities/`, `POST /api/v1/production-locations/`, `PATCH /api/v1/production-locations/{os_id}/`) or through list uploads. The `parent_company_os_id` values are stored as standalone fields in the `api_extendedfields` table.

### Architecture/Environment changes
* [OSDEV-1960](https://opensupplyhub.atlassian.net/browse/OSDEV-1960) - Disabled deletion protection and final snapshot creation for the RDS instance when it is deleted in the pre-prod environment.
* [OSDEV-1949](https://opensupplyhub.atlassian.net/browse/OSDEV-1949) - Attached whitelist rules and deny rules and infrastructure changes:
    - Bump Terraform version from 1.4.0 to 1.5.0
    - Made `waf_enabled` terraform flag variable.
    - Enabled AWS WAF for all environments, including RBA.
    - Created a separate job `detach-waf-if-needed` in Deploy to AWS action. This is needed to prevent Terraform race condition when it tries to delete the AWS WAF before AWS has fully detached it from the CloudFront distribution, even though `web_acl_id` is set to`null`.
    - Applied validation in the `init-and-plan` action if `ip_denylist` and `ip_whitelist` are present. Only whitelist or denylist should be defined per environment.
* [OSDEV-1746](https://opensupplyhub.atlassian.net/browse/OSDEV-1746) - Implemented auto-scaling to dynamically adjust the Django instance count based on load metrics for cost-efficient resource utilization and high availability.
* The subdomain `a.os-hub.net` was removed from the CORS_ALLOWED_ORIGIN_REGEXES list in the Django application. This change was made because the subdomain was deleted from AWS Route 53 and is no longer in use.
* [OSDEV-1947](https://opensupplyhub.atlassian.net/browse/OSDEV-1947) - The following changes have been made:
    * Introduced infrastructure changes to support deployment of the RBA environment. Included it in the CD pipelines in the same way as Production and Staging, which means the RBA environment can now be deployed via Git tags just like Production and Staging.
    * Created the `export_csv_enabled` infrastructure switch to disable the Amazon EventBridge scheduler for the CSV export job in the RBA environment, as exporting the database to CSV is not needed in that environment.

### Bugfix
* [OSDEV-1947](https://opensupplyhub.atlassian.net/browse/OSDEV-1947) - Fixed a bug related to an incorrect environment check in the FE app, which attempted to identify the local environment by comparing it with `development`. However, the environment had been renamed to `local` some time ago and was no longer passed as `development` from the BE during local development.

### What's new
* [OSDEV-1953](https://opensupplyhub.atlassian.net/browse/OSDEV-1953) - Implemented UI logic to display parent company OS ID fields as links on the production location profile page, directing to the corresponding production location pages in a new tab.

### Release instructions
* Ensure that the following commands are included in the `post_deployment` command:
    * `migrate`
    * `reindex_database`


## Release 2.3.0

## Introduction
* Product name: Open Supply Hub
* Release date: May 3, 2025

### Database changes

#### Migrations
* 0169_introduce_show_additional_identifiers_switch.py - This migration introduces a new switch called `show_additional_identifiers`, which will be used on the production location profile page to show or hide additional identifiers of the production location.

### Code/API changes
* [OSDEV-1926](https://opensupplyhub.atlassian.net/browse/OSDEV-1926) - Introduced support for submitting additional identifiers when uploading a new production location or modifying an existing one. Additional identifiers can now be added via the API (POST `api/facilities/`, POST `api/v1/production-locations/`, PATCH `api/v1/production-locations/{os_id}/`) or through list uploads. The system currently supports three types of identifiers: DUNS (Data Universal Numbering System), LEI (Legal Entity Identifier), and RBA Online ID. The provided identifiers are stored as standalone fields in the `api_extendedfields` table.
* [OSDEV-1927](https://opensupplyhub.atlassian.net/browse/OSDEV-1927) - Added additional identifiers (DUNS , RBA Online ID and LEI) to the GET `/v1/production-locations/` and GET `/v1/production-locations/{os_id}/` endpoints.
* [OSDEV-1892](https://opensupplyhub.atlassian.net/browse/OSDEV-1892) - Implemented access restrictions for the `GET /v1/moderation-events/` and `GET /v1/moderation-events/{moderation_id}` endpoints so that only the contribution owner or a moderator can access them. Updated the `Logstash` configuration for the `moderation-events` index to include the `contributor_email` field when sending data to `OpenSearch`.

### Architecture/Environment changes
* [OSDEV-1935](https://opensupplyhub.atlassian.net/browse/OSDEV-1935) - Added terraform module for creating IAM roles in production and test AWS accounts to enable integration with Vanta auditor.
* [OSDEV-1895](https://opensupplyhub.atlassian.net/browse/OSDEV-1895) - Updated the rules to send the `csrftoken` cookie with the `HttpOnly` flag to the user. Implemented logic to retrieve the `csrftoken` upon user login and save it to `localStorage`. Added functionality to set the `csrftoken` from `localStorage` in Axios headers.

### Bugfix
* [OSDEV-1943](https://opensupplyhub.atlassian.net/browse/OSDEV-1943) - Fixed flickering behavior when opening the SLC form to contribute to an existing production location by marking fields as touched if they match the fetched data, ensuring smoother UI during re-renders.
* [OSDEV-1930](https://opensupplyhub.atlassian.net/browse/OSDEV-1930) - Updated the styles of primary and secondary text in the data points UI and the location details contributor drawer on the location profile page, as well as the hash in the React error boundary component, to prevent overflow on the page or within its field location. Replaced the deprecated `word-wrap` CSS property with the supported `overflow-wrap` CSS property.
* [OSDEV-1914](https://opensupplyhub.atlassian.net/browse/OSDEV-1914) - The following changes have been made:
    * Fixed an issue with fuzzy search on fields containing long text. Replaced the `match` query with `match_phrase` (with a configurable `slop` parameter) for such cases to improve accuracy for the GET `/api/v1/production-locations/` endpoint.
    * Replaced regular text with a toast component to display server errors when fetching potential matches on the Contribution Record page of the Moderation queue dashboard.
* [OSDEV-1886](https://opensupplyhub.atlassian.net/browse/OSDEV-1886)
    * Fixed the script to run within the Destroy Environment GitHub workflow to delete the Lambda@Edge functions before destroying the infrastructure.
    * Implemented prevention of forced script termination during the deletion of Lambda@Edge functions. The exit code is now managed internally, ensuring proper handling without abrupt script termination.

### What's new
* [OSDEV-1930](https://opensupplyhub.atlassian.net/browse/OSDEV-1930) - Implemented front-end logic to display additional identifiers such as RBA, LEI, and DUNS IDs as data points on the production location profile page, once the `show_additional_identifiers` feature flag is returned with a true value from the backend.

### Release instructions
* Ensure that the following commands are included in the `post_deployment` command:
    * `migrate`
    * `reindex_database`
* Run `[Release] Deploy` pipeline for the target environment with the flag `Clear the custom OpenSearch indexes and templates` set to true - to update the index mapping for the `production-locations` index after adding the new fields `rba_id`, `duns_id`, `lei_id` and for the `moderation-events` index after adding the new field `contributor_email`.


## Release 2.2.1

## Introduction
* Product name: Open Supply Hub
* Release date: April 25, 2025

### Database changes

#### Migrations
* 0168_introduce_a_switch_to_block_location_downloads.py - This migration introduces a new switch called `block_location_downloads`, which will be used to block the usage of the `api/facilities-downloads/` GET endpoint when necessary.

### Code/API changes
* [OSDEV-1961](https://opensupplyhub.atlassian.net/browse/OSDEV-1961) - Implemented logic to utilize the `block_location_downloads` switch. When enabled, it restricts access to the `api/facilities-downloads/` GET endpoint to prevent bulk downloads.

### Architecture/Environment changes
* [OSDEV-1961](https://opensupplyhub.atlassian.net/browse/OSDEV-1961) - Enabled IP address logging for the Django ECS task.

### Release instructions
* Ensure that the following commands are included in the `post_deployment` command:
    * `migrate`
    * `reindex_database`


## Release 2.2.0

## Introduction
* Product name: Open Supply Hub
* Release date: April 19, 2025

### Code/API changes
* [OSDEV-1894](https://opensupplyhub.atlassian.net/browse/OSDEV-1894) - Enabled `Secure` attribute of csrf token and session id.
* [OSDEV-1201](https://opensupplyhub.atlassian.net/browse/OSDEV-1201) - Added support of `geo_polygon` parameter for GET `v1/production-locations` endpoint.

### Architecture/Environment changes
* [OSDEV-1896](https://opensupplyhub.atlassian.net/browse/OSDEV-1896) - The session cookie is limited to 24 hours. After this period, the user session expires, and the user needs to log in again.
* [OSDEV-1897](https://opensupplyhub.atlassian.net/browse/OSDEV-1897) - A Lambda@Edge function was added to dynamically set the following response headers on the CloudFront side, depending on whether embed mode is active:
    * `X-Frame-Options: DENY`
    * `Content-Security-Policy: frame-ancestors 'none'`

### Bugfix
* [OSDEV-1893](https://opensupplyhub.atlassian.net/browse/OSDEV-1893) - Prevented sending a claim request to `/api/facilities/{os_id}/claim/` for facilities that are pending or approved. Added BE validators to handle incoming claim data.
* [OSDEV-1933](https://opensupplyhub.atlassian.net/browse/OSDEV-1933) - Fixed typo errors in the resource names of the OpenSupplyHubTest-AnonymizedDatabaseDump cluster.

### What's new
* [OSDEV-1706](https://opensupplyhub.atlassian.net/browse/OSDEV-1706) - Implemented backend error handling for SLC form submission and created the UI to display post-submit errors in a user-friendly way. Aligned SLC form validation with backend rules to ensure maximum consistency.

### Release instructions
* Ensure that the following commands are included in the `post_deployment` command:
    * `migrate`
    * `reindex_database`


## Release 2.1.0

## Introduction
* Product name: Open Supply Hub
* Release date: April 5, 2025

### Architecture/Environment changes
* [OSDEV-1899](https://opensupplyhub.atlassian.net/browse/OSDEV-1899) - Switched from using the `latest` tags to static versions for both `bitnami/kafka` and `bitnami/zookeeper`, which resolved compatibility issues during local & CI setup. Using pinned versions ensures stability and prevents unexpected behavior from upstream image changes.

### Bugfix
* [OSDEV-1747](https://opensupplyhub.atlassian.net/browse/OSDEV-1747) - The pages `My Claimed Facilities`, `Claimed Facility Details`, `My Lists`, and `My Lists/id` are now accessible only to authorized users. Additionally, styles have been refactored, an `InputSelect` component has been moved to the separate file, and input styling on the `Claimed Facility Details` page has been fixed.
* [OSDEV-1886](https://opensupplyhub.atlassian.net/browse/OSDEV-1886) - Created the script to run within the Destroy Environment GitHub workflow to delete the Lambda@Edge function before destroying the infrastructure. This ensures that Terraform can remove the infrastructure without encountering errors related to deleting a replicated function.
* [OSDEV-1830](https://opensupplyhub.atlassian.net/browse/OSDEV-1830) - Updated implementation for `Production Location Info` page to input any values for `Location Type` and `Processing Type`, except when the sector is `Apparel` — in that case, enforce taxonomy filters.
* [OSDEV-1861](https://opensupplyhub.atlassian.net/browse/OSDEV-1861) - On the `My Claimed Facilities` page, the help text font size was increased to `21px`, and the margin for the `FIND MY PRODUCTION LOCATION` button was increased to `16px` to improve readability.
* [OSDEV-1904](https://opensupplyhub.atlassian.net/browse/OSDEV-1904) - The `step-by step` instructions link on the List upload page has been updated to `/resources/preparing-data`.

### What's new
* [OSDEV-1842](https://opensupplyhub.atlassian.net/browse/OSDEV-1842) - Removed the pre-filled information in the `Additional Information` section of the SLC `ProductionLocationInfo` page.

### Release instructions
* Ensure that the following commands are included in the `post_deployment` command:
    * `migrate`
    * `reindex_database`


## Release 2.0.0

## Introduction
* Product name: Open Supply Hub
* Release date: March 22, 2025

### Database changes

#### Migrations
* 0167_add_moderationevent_action_reason_text_fields.py - This migration adds new fields `action_reason_text_cleaned` and  `action_reason_text_raw` to the existing table `api_moderationevent`.

#### Schema changes
* [OSDEV-1782](https://opensupplyhub.atlassian.net/browse/OSDEV-1782) - Added new fields `action_reason_text_cleaned` and `action_reason_text_raw` to the `api_moderationevent` table to store text messages received when a moderator takes an action on a moderation event.

### Code/API changes
* [OSDEV-1782](https://opensupplyhub.atlassian.net/browse/OSDEV-1782) - Added additional validation for the fields `action_reason_text_cleaned` and `action_reason_text_raw` when using the `PATCH api/v1/moderation-events/{moderation_id}` endpoint. These fields are required in the request body when the status field is set to 'REJECTED'. The minimum length for the values of these fields is 30 characters.
Also was added sanitization on the server side by using the `Django-Bleach` library for the HTML content that is stored in the `action_reason_text_raw` field. The bleach filter was applied to the `action_reason_text_raw` value in the `slc_contribution_rejected_body.html` template.

### Architecture/Environment changes
* [OSDEV-1832](https://opensupplyhub.atlassian.net/browse/OSDEV-1832) - Increased the memory allocation for the `DedupeHub` container from `12GB` to `16GB` in terraform deployment configuration to address memory overload issues during facility reindexing for `Production` & `Pre-Production` environments.
* [OSDEV-899](https://opensupplyhub.atlassian.net/browse/OSDEV-899) - Splitted the Django container into two components: FE (React) and BE (Django). Requests to the frontend (React) will be processed by the CDN (CloudFront), while requests to the API will be redirected to the Django container. This approach will allow for more efficient use of ECS cluster computing resources and improve frontend performance.

  The following endpoints will be redirected to the Django container:
  * tile/*
  * api/*
  * /api-auth/*
  * /api-token-auth/*
  * /api-feature-flags/*
  * /web/environment.js
  * /admin/*
  * /health-check/*
  * /rest-auth/*
  * /user-login/*
  * /user-logout/*
  * /user-signup/*
  * /user-profile/*
  * /user-api-info/*
  * /admin
  * /static/admin/*
  * /static/django_extensions/*
  * /static/drf-yasg/*
  * /static/gis/*
  * /static/rest_framework/*
  * /static/static/*
  * /static/staticfiles.json

  All other traffic will be redirected to the React application.

### Bugfix
* [OSDEV-1806](https://opensupplyhub.atlassian.net/browse/OSDEV-1806) - Refactored the Parent Company field validation. The field is now validated as a regular character field.
* [OSDEV-1787](https://opensupplyhub.atlassian.net/browse/OSDEV-1787) - The tooltip messages for the Claim button have been removed for all statuses of moderation events on the `Contribution Record` page and changed according to the design on `Thanks for adding data for this production location` pop-up. Changed tooltip text for pending badge if existing production location has pending claim status or has been claimed already.
* [OSDEV-1789](https://opensupplyhub.atlassian.net/browse/OSDEV-1789) - Fixed an issue where the scroll position was not resetting to the top when navigating through SLC workflow pages.
* [OSDEV-1795](https://opensupplyhub.atlassian.net/browse/OSDEV-1795) - Resolved database connection issue after PostgreSQL 16.3 upgrade by upgrading pg8000 module version.
* [OSDEV-1803](https://opensupplyhub.atlassian.net/browse/OSDEV-1803) - Updated text from `Facility Type` to `Location Type` and `Facility Name` to `Location Name` on the SLC `Thank You for Your Submission` page.
* [OSDEV-1769](https://opensupplyhub.atlassian.net/browse/OSDEV-1769) - Fixed the response for potential matches for POST `api/facilities/?create=true`: applied an array of potential matches instead of returning a single potential match.
* [OSDEV-1838](https://opensupplyhub.atlassian.net/browse/OSDEV-1838) - Fixed an issue where the router redirected to an unsupported page when the OS ID contained a forward slash. The fix was implemented by encoding the OS ID value using the `encodeURIComponent()` function before passing it as a URL parameter.
* [OSDEV-1840](https://opensupplyhub.atlassian.net/browse/OSDEV-1840) - Fixed the snapshot status checking procedure. This will prevent a crash when trying to restore a database from an inaccessible snapshot.
* [OSDEV-1831](https://opensupplyhub.atlassian.net/browse/OSDEV-1831) - Updated copies of tooltips on the “Thank you for adding data” pop-up. The texts vary depending on the claim status for a particular location.
* [OSDEV-1827](https://opensupplyhub.atlassian.net/browse/OSDEV-1827) - Fixed the condition logic for the email template when approving a contribution to an existing production location that has either been claimed or has a pending claim request.
* [OSDEV-1781](https://opensupplyhub.atlassian.net/browse/OSDEV-1781) - A clear error messages for the number of workers field have been added to the SLC form and Claimed Facility Details page.
* [OSDEV-1747](https://opensupplyhub.atlassian.net/browse/OSDEV-1747) - All SLC pages have been made accessible only to authorized users.

### What's new
* [OSDEV-1814](https://opensupplyhub.atlassian.net/browse/OSDEV-1814) - Added toggle switch button for production location info page to render additional data if necessary. If toggle switch button is inactive (default behavior), additional data won't be send to the server along with name, address and country.
* [OSDEV-1782](https://opensupplyhub.atlassian.net/browse/OSDEV-1782) - Added a confirmation dialog window that appears when a user tries to reject a moderation event. The dialog includes a WYSIWYG text editor where entering a message of at least 30 characters is required to confirm the rejection. If a user does not enter the required number of characters, the 'Reject' button is disabled, and a tooltip with a clear message appears when the mouse hovers over it.
* [OSDEV-1786](https://opensupplyhub.atlassian.net/browse/OSDEV-1786) - Linked "My Claimed Facilities" page to SLC if no claimed production locations found, changed search button text.
* [OSDEV-1607](https://opensupplyhub.atlassian.net/browse/OSDEV-1607) - Enabled SLC flow.
* [OSDEV-1864](https://opensupplyhub.atlassian.net/browse/OSDEV-1864) - Disabled the 'Submit/Update' button on the SLC Production Location Information page when the `disable_list_uploading` feature flag is active.
* [OSDEV-1867](https://opensupplyhub.atlassian.net/browse/OSDEV-1867) - Updated the 'Messy Data' link on the `Contribute` page and `List Upload` page to direct users to the `Data Cleaning Service splash` page instead of the old `Preparing Data` page.

### Release instructions
* Ensure that the following commands are included in the `post_deployment` command:
    * `migrate`
    * `reindex_database`


## Release 1.31.0

## Introduction
* Product name: Open Supply Hub
* Release date: March 8, 2025

### Bugfix
* [OSDEV-1777](https://opensupplyhub.atlassian.net/browse/OSDEV-1777) - A consistent URL style was established across all pages of the SLC workflow. After the changes, the URL begins from `/contribute/single-location/`.
* [OSDEV-1678](https://opensupplyhub.atlassian.net/browse/OSDEV-1678) - Added asterisks next to each required form field (Name, Address, and Country) on the "Production Location Information" page. Highlighted an empty field and displayed an error message if it loses focus.
* [OSDEV-1778](https://opensupplyhub.atlassian.net/browse/OSDEV-1778) - Fixed the validation for number of workers field in POST, PATCH production locations API. The min field must be less than or equal to the max field.

### What's new
* [OSDEV-1764](https://opensupplyhub.atlassian.net/browse/OSDEV-1764) - Added a new claiming email for the Moderation queue/SLC workflow, which is sent once a data moderator creates a new location based on the moderation event the customer submitted through the SLC workflow.
* [OSDEV-1721](https://opensupplyhub.atlassian.net/browse/OSDEV-1721) - Added new email templates for Moderation/SLC workflow:
    * Email #1 SLC additional contribution to existing production location - Pending moderation.
    * Email #2 SLC contribution - Moderation complete. APPROVED.
    * Email #3 SLC contribution - Moderation complete. REJECTED.
    * Email #4 SLC new production location contribution - Pending moderation.

### Release instructions
* Ensure that the following commands are included in the `post_deployment` command:
    * `migrate`
    * `reindex_database`


## Release 1.30.0

## Introduction
* Product name: Open Supply Hub
* Release date: March 01, 2025

### Database changes
* [OSDEV-1662](https://opensupplyhub.atlassian.net/browse/OSDEV-1662) - Added a new field, `action_perform_by`, to the `api_moderationevent` table so we can handle and store moderation actions user data.

#### Migrations
* 0166_add_moderationevent_action_perform_by.py - This migration added a new field, `action_perform_by`, to the existing table `api_moderationevent`.

### Code/API changes
* [OSDEV-1577](https://opensupplyhub.atlassian.net/browse/OSDEV-1577) - Added geo-bounding box query support to the GET `/api/v1/production-locations/` endpoint. To filter production locations whose geopoints fall within the bounding box, it is necessary to specify valid values for the parameters `geo_bounding_box[top]`, `geo_bounding_box[left]`, `geo_bounding_box[bottom]`, and `geo_bounding_box[right]`.

    The validation rules are as follows:
    * All coordinates of the geo-boundary box (top, left, bottom, right) must be provided.
    * All values must be integers.
    * The top and bottom coordinates must be between -90 and 90.
    * The left and right coordinates must be between -180 and 180.
    * The top must be greater than the bottom.
    * The right must be greater than the left.
* [OSDEV-1662](https://opensupplyhub.atlassian.net/browse/OSDEV-1662) - Updated Logstash mapping configuration to handle the new `action_perform_by` field for OpenSearch.
* [OSDEV-1748](https://opensupplyhub.atlassian.net/browse/OSDEV-1748) - Aligned SLC with current v1/production-locations validation. Removed validation for `number_of_workers` min >= max.

### Architecture/Environment changes
* [OSDEV-1515](https://opensupplyhub.atlassian.net/browse/OSDEV-1515) - Removed `rds_allow_major_version_upgrade` and `rds_apply_immediately` from the environment tfvars files (e.g., terraform-production.tfvars) to set them to `false` again, as the default values in `/deployment/terraform/variables.tf` are `false`. This is necessary to prevent unintended PostgreSQL major version upgrades since the target PostgreSQL 16.3 version has been reached.
* [OSDEV-1692](https://opensupplyhub.atlassian.net/browse/OSDEV-1692) - Update cache dependencies due to Ubuntu 20 image runner deprecation. See [link](https://github.blog/changelog/2024-12-05-notice-of-upcoming-releases-and-breaking-changes-for-github-actions/#actions-cache-v1-v2-and-actions-toolkit-cache-package-closing-down).
* [OSDEV-1580](https://opensupplyhub.atlassian.net/browse/OSDEV-1580) - The new architecture diagram of the OS Hub platform has been created in response to the penetration testing that will be conducted in February 2025. The diagram has been placed in the root of the `./doc/system_design/` folder, replacing the old diagrams that have been moved to the `./doc/system_design/archived/` folder as they are no longer valid. A new `./doc/system_design/README.md` file has also been created, with a reference to the new architecture/network diagram.
* [OSDEV-1785](https://opensupplyhub.atlassian.net/browse/OSDEV-1785) - Forked the aiokafka repository to the Open Supply Hub GitHub account, reverted to v0.8.0, and created a kafka-python-2.0.3 [branch](https://github.com/opensupplyhub/aiokafka/tree/kafka-python-2.0.3). Pinned kafka-python to v2.0.3 ([released](https://pypi.org/project/kafka-python/#history) on Feb 13, 2025) in the Dockerfile to install aiokafka from the forked repository and verified the local installation.

### Bugfix
* [OSDEV-1698](https://opensupplyhub.atlassian.net/browse/OSDEV-1698) - SLC: Refactored the "Submit Another Location" button link to direct users to the search-by-name-and-address form at /contribute/single-location?tab=name-address.
* [OSDEV-1700](https://opensupplyhub.atlassian.net/browse/OSDEV-1700) - SLC: Keep only one previous OS ID in the search result if it matches the search query.
* [OSDEV-1697](https://opensupplyhub.atlassian.net/browse/OSDEV-1697) - Added a redirect to the main page upon closing the SLC modal window to prevent the creation of multiple moderation events.
* [OSDEV-1695](https://opensupplyhub.atlassian.net/browse/OSDEV-1695) - [SLC] Enabled the claim button for updated production locations when a moderation event has a pending status. Disabled claim button explicitly if production location has pending claim status.
* [OSDEV-1701](https://opensupplyhub.atlassian.net/browse/OSDEV-1701) - Refactored "Go Back" button in production location info page.
* [OSDEV-1672](https://opensupplyhub.atlassian.net/browse/OSDEV-1672) - SLC. Implement collecting contribution data page (FE) - All Multi-Selects on the page have been fixed. They resize based on the number of items selected.
* [OSDEV-1549](https://opensupplyhub.atlassian.net/browse/OSDEV-1549) - Added Django serialization check for all fields from the request body based on [the API specification](https://opensupplyhub.github.io/open-supply-hub-api-docs/) for POST and PATCH v1/production-locations endpoint, and appropriate errors return according to the request body schema in the API spec.
* [OSDEV-1696](https://opensupplyhub.atlassian.net/browse/OSDEV-1696) - Added loader on single production location fetch; added error handling; added cleanup hook to clear production location data on component unmount.
* [OSDEV-1653](https://opensupplyhub.atlassian.net/browse/OSDEV-1653) - Added asterisks next to each required form field (Name, Address, and Country) on the "Search by Name and Address" tab. Highlighted an empty field and displayed an error message if it loses focus. Added proper styles for the error messages.
* [OSDEV-1699](https://opensupplyhub.atlassian.net/browse/OSDEV-1699) - The scroll position has been fixed from the bottom to the top after navigating from the bottom of the `Search results` page (press the `Select` button) to `Product Location Information`.
* [OSDEV-1589](https://opensupplyhub.atlassian.net/browse/OSDEV-1589) - Fixed layout issue on new `contribute` page.
* [OSDEV-1739](https://opensupplyhub.atlassian.net/browse/OSDEV-1739) - Applied state cleanup on modal unmount to prevent the same dialog from appearing when clicking on a different production location.
* [OSDEV-1744](https://opensupplyhub.atlassian.net/browse/OSDEV-1744) - Fixed the issue where the text `by user ID:` appeared even when `user_id` was `null` in Contribution Record page.
* [OSDEV-1779](https://opensupplyhub.atlassian.net/browse/OSDEV-1779) - SLC. Made Parent Company field as regular text field and apply snake_case keys to standard keys (e.g. `location_type`, `number_of_workers`, `parent_company`, `processing_type` and `product_type`) in request payload from production location info page to conform API specs.
* [OSDEV-1745](https://opensupplyhub.atlassian.net/browse/OSDEV-1745) - The `Search by Name and Address` tab was defined as default on the Production Location Search page.

### What's new
* [OSDEV-1662](https://opensupplyhub.atlassian.net/browse/OSDEV-1662) - Added a new field, `action_perform_by`, to the moderation event. This data appears on the Contribution Record page when a moderator perform any actions like `APPROVED` or `REJECTED`.

### Release instructions
* Ensure that the following commands are included in the `post_deployment` command:
    * `migrate`
    * `reindex_database`
* Run `[Release] Deploy` pipeline for the target environment with the flag `Clear the custom OpenSearch indexes and templates` set to true - to update the index mapping for the `moderation-events` index after adding the new field `action_perform_by`. The `production-locations` will also be affected since it will clean all of our custom indexes and templates within the OpenSearch cluster.


## Release 1.29.0

## Introduction
* Product name: Open Supply Hub
* Release date: February 8, 2025

### Database changes
* [OSDEV-1515](https://opensupplyhub.atlassian.net/browse/OSDEV-1515) - Upgraded the PostgreSQL version from 13 to 16 for the database used in local development, DB anonymization, DB restore setup, and environments in the AWS cloud. Additionally, the pg_trgm extension has been upgraded to version 1.6 based on the available extension version for PostgreSQL 16.3 in AWS RDS. For more information, see [Extensions supported for RDS for PostgreSQL 16](https://docs.aws.amazon.com/AmazonRDS/latest/PostgreSQLReleaseNotes/postgresql-extensions.html#postgresql-extensions-16x).
* [OSDEV-1558](https://opensupplyhub.atlassian.net/browse/OSDEV-1558) - Added a new field, `action_type`, to the `api_moderationevent` table so we can handle and store moderation actions.

#### Migrations
* 0163_refresh_pg_statistic_and_upgrade_postgres_extensions.py - Updated the SQL script within the migration that upgrades the DB extension versions to handle previously failure cases when a higher version is available for upgrade or when the extension is not installed. This is primarily useful for local development or DB resets in the Development environment, where migrations are applied from scratch, one by one. This fix will not negatively affect other environments, as the migration has already been applied and will not be reapplied. Additionally, the changes are backward compatible.
* 0164_refresh_pg_statistic_and_upgrade_postgres_extensions_after_db_upgrade_to_postgres_16.py - This migration refreshes the `pg_statistic` table after the upgrade to PostgreSQL 16 and upgrades the pg_trgm extension to version 1.6. The SQL script within the migration that upgrades the DB extension versions handles previously failure cases where a higher version is available for upgrade or where the extension is not installed.
* 0165_add_moderationevent_action_type.py - This migration added a new field, `action_type`, to the existing table `api_moderationevent`.

### Code/API changes
* [OSDEV-1581](https://opensupplyhub.atlassian.net/browse/OSDEV-1581) - Added support for Geohex grid aggregation to the GET `/api/v1/production-locations/` endpoint. To receive the Geohex grid aggregation list in the response, it is necessary to pass the `aggregation` parameter with a value of `geohex_grid` and optionally specify `geohex_grid_precision` with an integer between 0 and 15. If `geohex_grid_precision` is not defined, the default value of 5 will be used.
* [OSDEV-1558](https://opensupplyhub.atlassian.net/browse/OSDEV-1558) - Updated Logstash mapping configuration to handle the new `action_type` field for OpenSearch.

### Bugfix
* Some of the resources related to the Development AWS environment still have the `stg` prefix, which can be confusing since we also have a Staging environment with the same prefix. To clarify the resource names, including the database instance, the prefix has been updated from `stg` to `dev` for the development environment.

### What's new
* [OSDEV-1374](https://opensupplyhub.atlassian.net/browse/OSDEV-1374) - Implemented integration for the `Search results` page to show results of searching by name and address (`/contribute/production-location/search`):
    - Connected GET `v1/production-locations`.
    - Routing between pages `Production Location Search`,`Search returned no results`, `Production Location Information`, `Search results`, and `I don't see my Location` pop-up is configured.
    - Max result limit set to 100.
* [OSDEV-1365](https://opensupplyhub.atlassian.net/browse/OSDEV-1365) - SLC: Integrate collecting contribution data page.
* [OSDEV-1370](https://opensupplyhub.atlassian.net/browse/OSDEV-1370) - SLC: Connect Backend API submission with "Thank for Submitting" screen
    - Integrated `POST /v1/production-locations/` in `/contribute/production-location/info/` page.
    - Integrated `PATCH /v1/production-locations/` in `/contribute/production-location/{os_id}/info/` page.
    - Production location info page is now rendered using two routes: /contribute/production-location/info/ and /contribute/production-location/{os_id}/info/. First route for creating new production location, second is for updating existing one.
    - Implemented error popup on error response for `PATCH | POST /v1/production-locations/`.
    - Implemented error popup on error response for `GET /v1/moderation-events/{moderation_id}`.
    - Integrated "Thank for Submitting" modal dialog. When popup is appeared, path parameter `{moderation-id}` will be attached to `/contribute/production-location/{os_id}/info/` or `/contribute/production-location/info/`.
    - Implemented temporary saving of moderation events in local storage for a seamless user experience.
    - Created separate mobile and desktop layouts for "Thank for Submitting" modal dialog.
    - Created link to claim from "Thank for Submitting" modal dialog only if production location is available for claim and moderation event is not pending.
    - Implemented serializing and validation production location fields before passing to the "Thank for Submitting" modal dialog.
    - Refactored routing between search results page and production location info page. Search parameters are now stored in the Redux state, so the 'Go Back' button in production location info page will lead to the previous search.
* [OSDEV-1558](https://opensupplyhub.atlassian.net/browse/OSDEV-1558) - Added a new field, `action_type`, to the moderation event. This data appears on the Contribution Record page when a moderator creates a new location or matches it to an existing one.

### Release instructions
* Ensure that the following commands are included in the `post_deployment` command:
    * `migrate`
    * `reindex_database`
* Run `[Release] Deploy` pipeline for the target environment with the flag `Clear the custom OpenSearch indexes and templates` set to true - to update the index mapping for the `moderation-events` index after adding the new field `action_type`. The `production-locations` will also be affected since it will clean all of our custom indexes and templates within the OpenSearch cluster.
* This release will upgrade PostgreSQL from version 13 to version 16.
    * The upgrade will be performed automatically by Terrafrom and AWS, but some steps need to be completed **before** and **after** the upgrade. Please refer to [the Confluence article](https://opensupplyhub.atlassian.net/wiki/spaces/SD/pages/640155649/PostgreSQL+database+upgrade+from+version+13+to+version+16) for detailed instructions.
    * Steps to be completed before the upgrade are marked with the statement: "**This should be done before deploying the upgraded database.**". Post-upgrade tasks can be found under the [After the PostgreSQL major version upgrade](https://opensupplyhub.atlassian.net/wiki/spaces/SD/pages/640155649/PostgreSQL+database+upgrade+from+version+13+to+version+16#After-the-PostgreSQL-major-version-upgrade) section.
    * In case of an unsuccessful release along with the database upgrade, follow the instructions under the [Guide for rolling back the PostgreSQL major version upgrade](https://opensupplyhub.atlassian.net/wiki/spaces/SD/pages/640155649/PostgreSQL+database+upgrade+from+version+13+to+version+16#Guide-for-rolling-back-the-PostgreSQL-major-version-upgrade) section.


## Release 1.28.1

## Introduction
* Product name: Open Supply Hub
* Release date: January 31, 2025

### Bugfix
* [OSDEV-1626](https://opensupplyhub.atlassian.net/browse/OSDEV-1626) - Temporarily hid the new contribution page `Add Location Data` and re-enabled the old navigation to the `List Upload` page via the `/contribute` path.


## Release 1.28.0

## Introduction
* Product name: Open Supply Hub
* Release date: January 25, 2025

### Database changes
* [OSDEV-1514](https://opensupplyhub.atlassian.net/browse/OSDEV-1514) - Upgraded the PostgreSQL version from 12 to 13 for the database used in local development, DB anonymization, DB restore setup, and environments in the AWS cloud. Additionally, the postgis and pg_trgm extensions have been upgraded to versions 3.4.2 and 1.5, respectively, based on the available extension versions for PostgreSQL 13.15 in AWS RDS. For more information, see [Extensions supported for RDS for PostgreSQL 13](https://docs.aws.amazon.com/AmazonRDS/latest/PostgreSQLReleaseNotes/postgresql-extensions.html#postgresql-extensions-13x). Allowed major version upgrades and activated the `apply immediately` flag to perform the PostgreSQL major version upgrade in AWS.

#### Migrations
* 0163_refresh_pg_statistic_and_upgrade_postgres_extensions.py - This migration refreshes the `pg_statistic` table after the upgrade to PostgreSQL 13 and upgrades the postgis and pg_trgm extensions to versions 3.4.2 and 1.5, respectively.

### Code/API changes
* [OSDEV-1514](https://opensupplyhub.atlassian.net/browse/OSDEV-1514) - Corrected spelling mistakes in the `src/anon-tools/do_dump.sh` file and in the name of the folder `database_anonymizer_sheduled_task`. Removed the unused `src/anon-tools/anon.sql` file and the redundant `src/anon-tools/initdb.sql` file. Removed commented-out code in the `src/anon-tools/Dockerfile.dump` and `deployment/terraform/database_anonymizer_scheduled_task/docker/database_anonymizer.py` files.
* [OSDEV-1523](https://opensupplyhub.atlassian.net/browse/OSDEV-1523) - Updated `export_csv.py` to enable uploading to Google Drive and implemented cursor-based pagination for the export.

### Architecture/Environment changes
* [OSDEV-1514](https://opensupplyhub.atlassian.net/browse/OSDEV-1514) - Introduced `rds_allow_major_version_upgrade` and `rds_apply_immediately` Terraform variables to enable or disable major version upgrades and the `apply immediately` flag, depending on the environment.
* [OSDEV-1523](https://opensupplyhub.atlassian.net/browse/OSDEV-1523) - Added a new batch job that triggers the export_csv.py command on the first day of each month to upload bulk data of production locations to Google Drive.

### What's new
* [OSDEV-40](https://opensupplyhub.atlassian.net/browse/OSDEV-40) - Created new page for `/contribute` to choose between multiple & single location upload. Replaced current multiple list upload to `/contribute/multiple-locations`. Changed `Upload Data` to `Add Data` text.
* [OSDEV-1117](https://opensupplyhub.atlassian.net/browse/OSDEV-1117) - Implemented integration of Contribution Record Page (`/dashboard/moderation-queue/contribution-record/{moderation_id}`):
    - Connected GET `api/v1/moderation-events/{moderation_id}/`.
    - Connected GET `api/v1/production-locations?name={productionLocationName}&country={countryCode}&address={address}` to get potential matches using OpenSearch engine.
    - Connected PATCH `/v1/moderation-events/{moderation_id}/` (for Reject button).
    - Connected POST `/v1/moderation-events/{moderation_id}/production-locations/` (for Create New Location button).
    - Connected PATCH `/v1/moderation-events/{moderation_id}/production-locations/{os_id}/` (for Confirm potential match button).
    - UI improvements:
        - Added a toast component to display notifications during moderation event updates.
        - Introduced a backdrop to prevent accidental clicks on other buttons during the update process.
    - Applied Django Signal for moderation-events OpenSearch index.
* [OSDEV-1524](https://opensupplyhub.atlassian.net/browse/OSDEV-1524) - Updated salutations in automated emails to ensure a consistent and professional experience of communication from OS Hub.
* [OSDEV-1129](https://opensupplyhub.atlassian.net/browse/OSDEV-1129) - The UI for the results page for name and address search was implemented. It includes the following screens:
    * Successful Search: If the search is successful, the results screen displays a list of production locations. Each item includes the following information about the production location: name, OS ID, address, and country name. Users can either select a specific production location or press the "I don’t see my Location" button, which triggers a confirmation dialog window.
    * Confirmation Dialog Window: In this window, users can confirm that no correct location was found using the provided search parameters. They can either proceed to create a new production location or return to the search.
    * Unsuccessful Search: If the search is unsuccessful, an explanation is provided along with two options: return to the search or add a new production location.
* [OSDEV-1579](https://opensupplyhub.atlassian.net/browse/OSDEV-1579) - Updated the API limit automated email to remove an outdated link referring to OAR and improve the languate for clarity. With this update the contributor will be informed of the correct process to follow if they have reached their API calls limit.

### Release instructions
* Ensure that the following commands are included in the `post_deployment` command:
    * `migrate`
    * `reindex_database`
* This release will upgrade PostgreSQL from version 12 to version 13.
    * The upgrade will be performed automatically by Terrafrom and AWS, but some steps need to be completed **before** and **after** the upgrade. Please refer to [the Confluence article](https://opensupplyhub.atlassian.net/wiki/spaces/SD/pages/620134402/PostgreSQL+database+upgrade+from+version+12+to+version+13) for detailed instructions.
    * Steps to be completed before the upgrade are marked with the statement: "**This should be done before deploying the upgraded database.**". Post-upgrade tasks can be found under the [After the PostgreSQL major version upgrade](https://opensupplyhub.atlassian.net/wiki/spaces/SD/pages/620134402/PostgreSQL+database+upgrade+from+version+12+to+version+13#After-the-PostgreSQL-major-version-upgrade) section.
    * In case of an unsuccessful release along with the database upgrade, follow the instructions under the [Guide for rolling back the PostgreSQL major version upgrade](https://opensupplyhub.atlassian.net/wiki/spaces/SD/pages/620134402/PostgreSQL+database+upgrade+from+version+12+to+version+13#Guide-for-rolling-back-the-PostgreSQL-major-version-upgrade) section.


## Release 1.27.0

## Introduction
* Product name: Open Supply Hub
* Release date: January 11, 2025

### Code/API changes
* [OSDEV-1409](https://opensupplyhub.atlassian.net/browse/OSDEV-1409) - Introduced a new PATCH `/api/v1/moderation-events/{moderation_id}/production-locations/{os_id}/` endpoint. This endpoint allows the creation of a new contribution for an existing production location based on the provided moderation event.
* [OSDEV-1336](https://opensupplyhub.atlassian.net/browse/OSDEV-1336) - Introduced a new PATCH `/api/v1/production-locations/{os_id}/` endpoint based on the API v1 specification. This endpoint allows the creation of a new moderation event for updating the production location with the given details. Basically, the endpoint can be used to contribute to an existing location.
* [OSDEV-1336](https://opensupplyhub.atlassian.net/browse/OSDEV-1336) - Dynamic mapping for the new fields in the `moderation-events` index has been disabled for those that don't have an explicit mapping defined. This change helps avoid indexing conflicts, such as when a field is initially indexed with one data type (e.g., long), but later an entry with a different data type for the same field is indexed, causing the entire entry to fail indexing. After this change, fields with an explicit mapping will be indexed, while other fields will not be indexed or searchable, but will still be displayed in the document.

### Architecture/Environment changes

### Bugfix
* [OSDEV-1492](https://opensupplyhub.atlassian.net/browse/OSDEV-1492) - Fixed an issue where invalid manually entered dates were not validated on the UI, resulting in API errors with message “The request query is invalid.” on `Moderation Queue` page. Invalid dates are now trimmed and properly handled.
* [OSDEV-1493](https://opensupplyhub.atlassian.net/browse/OSDEV-1493) - Fixed an issue where the backend sorts countries not by `name` but by their `alpha-2 codes` in `GET /api/v1/moderation-events/` endpoint.
* [OSDEV-1532](https://opensupplyhub.atlassian.net/browse/OSDEV-1532) - Fixed the date range picker on the `Moderation Queue` page. A Data Moderator can change the Before date even if an Error message is displayed.
* [OSDEV-1533](https://opensupplyhub.atlassian.net/browse/OSDEV-1533) - The presentation of the `Moderation Decision Date` in the `Moderation Queue` table has been corrected. If the "status_change_date" is missing in the object, it now displays as "N/A".
* [OSDEV-1196](https://opensupplyhub.atlassian.net/browse/OSDEV-1196) - The `?sort_by=contributors_desc` query parameter is only appended to URLs on the `/facilities` page and is excluded from all other pages. The error caused by the property type that occurred during local test execution has been resolved.
* [OSDEV-1397](https://opensupplyhub.atlassian.net/browse/OSDEV-1397) - GET `/api/parent-companies/` request has been removed from the Open Supply Hub page and ClaimFacility component. Parent Company Select is a regular input field that allows the creation of multiple parent company names for filter on this page.
* [OSDEV-1556](https://opensupplyhub.atlassian.net/browse/OSDEV-1556) - Fixed validation of `os_id` for PATCH `/api/v1/moderation-events/{moderation_id}/production-locations/{os_id}/` endpoint.
* [OSDEV-1563](https://opensupplyhub.atlassian.net/browse/OSDEV-1563) - Fixed updating of the moderation decision date after moderation event approval.

### What's new
* [OSDEV-1376](https://opensupplyhub.atlassian.net/browse/OSDEV-1376) - Updated automated emails for closure reports (report_result) to remove the term "Rejected" for an improved user experience. Added link to Closure Policy and instructions for submitting a Reopening Report to make the process easier to understand for users.
* [OSDEV-1383](https://opensupplyhub.atlassian.net/browse/OSDEV-1383) - Edited text of the automated email that notifies a contributor when one of their facilities has been claimed. The new text provides more information to the contributor to understand the claim process and how they can encourage more of their facilities to claim their profile.
* [OSDEV-1474](https://opensupplyhub.atlassian.net/browse/OSDEV-1474) - Added contributor type value to response of `/api/contributors/` endpoint.
* [OSDEV-1130](https://opensupplyhub.atlassian.net/browse/OSDEV-1130) A new page, `Production Location Information`, has been implemented. It includes the following inputs:
    * Required and pre-fillable fields:
        - Name
        - Address
        - Country
    * Additional information section: Fields for optional contributions from the owner or manager of the production location, including sector(s), product type(s), location type(s), processing type(s), number of workers, and parent company.
The page also features `Go Back` and `Submit` buttons for navigation and form submission.

### Release instructions
* Ensure that the following commands are included in the `post_deployment` command:
    * `migrate`
    * `reindex_database`
* Run `[Release] Deploy` pipeline for the target environment with the flag `Clear the custom OpenSearch indexes and templates` set to true - to refresh the index mappings for the `moderation-events` index after disabling dynamic mapping for the new fields that don't have an explicit mapping defined. The `production-locations` will also be affected since it will clean all of our custom indexes and templates within the OpenSearch cluster


## Release 1.26.0

## Introduction
* Product name: Open Supply Hub
* Release date: December 14, 2024

### Database changes

#### Migrations
* 0162_update_moderationevent_table_fields.py - This migration updates the ModerationEvent table and its constraints.

#### Schema changes
* [OSDEV-1158](https://opensupplyhub.atlassian.net/browse/OSDEV-1158) - The following updates to the ModerationEvent table have been made:
    1. Set `uuid` as the primary key.
    2. Make `geocode_result` field optional. It can be blank if lat and lng
    have been provided by user.
    3. Remove redundant `blank=False` and `null=False` constraints, as these are
    the default values for model fields in Django and do not need to be
    explicitly set.
    4. Make `contributor` field non-nullable, as the field should not be left
    empty. It is required to have information about the contributor.
    5. Allow `claim` field to be blank. This change reflects the fact that
    a moderation event may not always be related to a claim, so the field can
    be left empty.

### Code/API changes
* [OSDEV-1453](https://opensupplyhub.atlassian.net/browse/OSDEV-1453) - The `detail` keyword instead of `message` has been applied in error response objects for V1 endpoints.
* [OSDEV-1346](https://opensupplyhub.atlassian.net/browse/OSDEV-1346) - Disabled null values from the response of the OpenSearch. Disabled possible null `os_id`, `claim_id` and `source` from `PATCH /api/v1/moderation-events/{moderation_id}/` response.
* [OSDEV-1410](https://opensupplyhub.atlassian.net/browse/OSDEV-1410) - Introduced a new POST `/api/v1/moderation-events/{moderation_id}/production-locations/` endpoint
* [OSDEV-1449](https://opensupplyhub.atlassian.net/browse/OSDEV-1449) - **Breaking changes** to the following endpoints:
  - GET `v1/moderation-events/`
  - GET `v1/production-locations/`

  **Changes include:**
  - Refactored `sort_by` parameter to improve sorting functionality.
  - Split `search_after` parameter into `search_after_value` and `search_after_id` for better pagination control.

* [OSDEV-1158](https://opensupplyhub.atlassian.net/browse/OSDEV-1158) - The following features and improvements have been made:
    1. Introduced a new POST `/api/v1/production-locations/` endpoint based on the API v1 specification. This endpoint allows the creation of a new moderation event for the production location creation with the given details.
    2. Removed redundant redefinition of paths via the `as_view` method for all the v1 API endpoints since they are already defined via `DefaultRouter`.
* [OSDEV-1468](https://opensupplyhub.atlassian.net/browse/OSDEV-1468) - Limit the `page` parameter to `100` for the GET `/api/facilities/` endpoint. This will help prevent system downtimes, as larger pages (OFFSET) make it harder for the database to retrieve data, especially considering the large amount of data we have.

### Architecture/Environment changes
* [OSDEV-1170](https://opensupplyhub.atlassian.net/browse/OSDEV-1170) - Added the ability to automatically create a dump from the latest shared snapshot of the anonymized database from Production environment for use in the Test and Pre-Prod environments.
* In light of recent instances(on 12/03/2024 UTC and 12/04/2024 UTC) where the current RDS disk storage space limit was reached in Production, the RDS storage size has been increased to `256 GB` in the Production, Test, and Pre-prod environments to accommodate the processing of larger volumes of data. The configurations for the Test and Pre-prod environments have also been updated to maintain parity with the Production environment.
* Right-sized the resources for Django containers across all environments and the RDS instance in the Production and Preprod environments. This will result in a savings of approximately $2,481. The following changes have been made:
    - Production:
        - RDS instance type was changed from `db.m6in.8xlarge` to `db.m6in.4xlarge`.
        - ECS tasks for Django containers: the number was reduced from `12` to `10`, and memory was reduced from `8GB` to `4GB`.
    - Preprod:
        - RDS instance type was changed from `db.m6in.8xlarge` to `db.m6in.4xlarge`.
        - ECS tasks for Django containers: the number was reduced from `12` to `10`, and memory was reduced from `8GB` to `4GB`.
        - These changes were made to maintain parity with the Production environment, as it is a copy of that environment.
    - Staging:
        - ECS tasks for Django containers: memory was reduced from `8GB` to `2GB`.
    - Test:
        - ECS tasks for Django containers: memory was reduced from `8GB` to `4GB`.
    - Development:
        - ECS tasks for Django containers: memory was reduced from `8GB` to `1GB`, and CPU was reduced from `1 vCPU` to `0.5 vCPU`.

### Bugfix
* [OSDEV-1388](https://opensupplyhub.atlassian.net/browse/OSDEV-1388) - The waiter from boto3 cannot wait more than half an hour so we replaced it with our own.
* It was found that clearing OpenSearch indexes didn’t work properly because the templates weren’t cleared. After updating the index mappings within the index template files, the index template remained unchanged because only the indexes were deleted during deployment, not both the indexes and their templates. This caused conflicts and prevented developers' updates from being applied to the OpenSearch indexes.
This issue has been fixed by adding additional requests to delete the appropriate index templates to the `clear_opensearch.sh.tpl` script, which is triggered when clearing OpenSearch during deployment to any environment.
* [OSDEV-1482](https://opensupplyhub.atlassian.net/browse/OSDEV-1482) - The `GET api/v1/moderation-events/{moderation_id}` endpoint returns a single response instead of an array containing one item.
* [OSDEV-1511](https://opensupplyhub.atlassian.net/browse/OSDEV-1511) - Updated google maps api version to 3.57 for ReactLeafletGoogleLayer component (3.51 not supported).

### What's new
* [OSDEV-1132](https://opensupplyhub.atlassian.net/browse/OSDEV-1132) - Added FE for the "thanks for submitting" screen when user submits production location's data.
* [OSDEV-1373](https://opensupplyhub.atlassian.net/browse/OSDEV-1373) - The tab `Search by Name and Address.` on the Production Location Search screen has been implemented. There are three required properties (name, address, country). The "Search" button becomes clickable after filling out inputs, creates a link with parameters, and allows users to proceed to the results screen.
* [OSDEV-1175](https://opensupplyhub.atlassian.net/browse/OSDEV-1175) - New Moderation Queue Page was integrated with `GET api/v1/moderation-events/` endpoint that include pagination, sorting and filtering.

### Release instructions
* Ensure that the following commands are included in the `post_deployment` command:
    * `migrate`
    * `reindex_database`
* Run `[Release] Deploy` pipeline for the target environment with the flag `Clear the custom OpenSearch indexes and templates` set to true - to refresh the index mappings for the `production-locations` and `moderation-events` indexes after fixing the process of clearing the custom OpenSearch indexes. It will clean all of our custom indexes and templates within the OpenSearch cluster.


## Release 1.25.0

## Introduction
* Product name: Open Supply Hub
* Release date: November 30, 2024

### Database changes

#### Migrations
* 0159_alter_status_of_moderation_events_table.py - This migration alters status of api_moderationevent table.
* 0160_allow_null_parsing_errors_in_facilitylist.py - This migration allows empty parsing_errors in api_facilitylist.
* 0161_create_disable_list_uploading_switch.py - This migration creates disable_list_uploading switch in the Django admin panel and record in the waffle_switch table.

#### Schema changes
* [OSDEV-1346](https://opensupplyhub.atlassian.net/browse/OSDEV-1346) - Alter status options for api_moderationevent table.
* [OSDEV-1411](https://opensupplyhub.atlassian.net/browse/OSDEV-1411) - Allows empty parsing_errors in api_facilitylist.

### Code/API changes
* [OSDEV-1346](https://opensupplyhub.atlassian.net/browse/OSDEV-1346) - Create GET request for `v1/moderation-events` endpoint.
* [OSDEV-1429](https://opensupplyhub.atlassian.net/browse/OSDEV-1429) - The list upload switcher has been created to disable the `Submit` button on the List Contribute page through the Switch page in the Django admin panel during the release process. Implemented a check on the list upload endpoint.
* [OSDEV-1332](https://opensupplyhub.atlassian.net/browse/OSDEV-1332) - Introduced new `PATCH api/v1/moderation-events/{moderation_id}` endpoint
to modify moderation event `status`.
* [OSDEV-1347](https://opensupplyhub.atlassian.net/browse/OSDEV-1347) - Create GET request for `v1/moderation-events/{moderation_id}` endpoint.
* Update `/v1/production-locations/{os_id}` endpoint to return a single object instead of multiple objects. Also, add unit tests for the `ProductionLocationsViewSet`.
* The RDS instance has been upgraded as follows: for `production` and `preprod`, it is now `db.m6in.8xlarge`, and for `test`, it has been upgraded to `db.t3.xlarge`.
* [OSDEV-1467](https://opensupplyhub.atlassian.net/browse/OSDEV-1467) - Implemented disabling endpoint `POST /api/facilities/` during the release process. It is raising an error message with status code 503.

### Architecture/Environment changes
* Increased the memory for the Dedupe Hub instance from 8GB to 12GB in the `production` and `pre-prod` environments to reduce the risk of container overload and minimize the need for reindexing in the future.

### Bugfix
* [OSDEV-1448](https://opensupplyhub.atlassian.net/browse/OSDEV-1448) - The map on the production location’s profile and the production location marker have been fixed. Improved the handling of SQL query parameters for better execution accuracy.
* [OSDEV-1411](https://opensupplyhub.atlassian.net/browse/OSDEV-1411) - Django Admin: Fixed an issue when updating the facility list with an empty array in the `parsing errors` field.

### Release instructions
* Ensure that the following commands are included in the `post_deployment` command:
    * `migrate`
    * `reindex_database`


## Release 1.24.0

## Introduction
* Product name: Open Supply Hub
* Release date: November 16, 2024

### Code/API changes
* [OSDEV-1335](https://opensupplyhub.atlassian.net/browse/OSDEV-1335) - Explicitly set the number of shards and the number of replicas for the "production locations" and "moderation events" OpenSearch indexes. Based on the OpenSearch documentation, a storage size of 10–30 GB is preferred for workloads that prioritize low search latency. Additionally, having too many small shards can unnecessarily exhaust memory by storing excessive metadata. Currently, the "production locations" index utilizes 651.9 MB, including replicas, while the "moderation events" index is empty. This indicates that one shard and one replica should be sufficient for the "production locations" and "moderation events" indexes.
* Moved all the files related to the OpenSearch service to the existing `src/django/api/services/opensearch` folder within the `api` app of the Django application. This should make it easier to navigate through the files and clarify the location of all OpenSearch service-related files in one place within the `api` app in Django.

### Architecture/Environment changes
* The OpenSearch version has been increased to 2.15.
* [OSDEV-1335](https://opensupplyhub.atlassian.net/browse/OSDEV-1335) - The new "moderation events" Logstash pipeline has been configured and implemented to collect moderation event data from the current PostgreSQL database and save it to OpenSearch. This setup allows for fast searches on the moderation events data.
* [OSDEV-1387](https://opensupplyhub.atlassian.net/browse/OSDEV-1387) - The SQL query for generating tiles from PostgreSQL+PostGIS has been reimplemented to avoid using the JOIN + GROUP BY clause. This change reduces the number of subqueries and their asymptotic complexity. Additionally, an option to set an upper limit on facility counts in the 'count' clause has been introduced, capped at 100, which doubles the query's performance. Throttling has been removed for tile generation endpoints.
* [OSDEV-1171](https://opensupplyhub.atlassian.net/browse/OSDEV-1171) - RDS instances for `staging` and `test` have beed decreased to `db.t3.large`
* Playwright has been introduced as the main framework for end-to-end testing:
    * Added a new Playwright testing service to the Docker configuration
    * Implemented initial test cases to verify core functionality
    * Integrated Playwright tests into the CI pipeline via GitHub Actions
    * Added necessary configuration files and dependencies for the e2e testing project
* The RDS instance for `production` has been upgraded to `db.m6in.4xlarge` and configured to operate in a single Availability Zone.

### Bugfix
* [OSDEV-1335](https://opensupplyhub.atlassian.net/browse/OSDEV-1335) - Fixed the assertion in the test for the `country.rb` filter of the "production locations" Logstash pipeline. The main issue was with the evaluation of statements in the Ruby block. Since only the last statement is evaluated in a Ruby block, all the checks were grouped into one chain of logical statements and returned as a `result` variable at the end.

### What's new
* [OSDEV-1116](https://opensupplyhub.atlassian.net/browse/OSDEV-1116) - A new Contribution Record Page has been developed to enable quick identification and moderation of contributions. This page includes two main sections: Moderation Event Data and Potential Matches, along with a set of buttons designed to facilitate the moderation process.
* [OSDEV-1120](https://opensupplyhub.atlassian.net/browse/OSDEV-1120) - A new Moderation Queue Dashboard page has been introduced, featuring three essential components:
    * Moderation Events Table: Allows users to view and manage moderation events more effectively.
    * Filtering Options: Multiple filter fields enable users to customize the displayed events based on different criteria, making it easier to find specific events.
    * Download Excel Button: Provides the ability to export the list of displayed moderation events as an XLSX file for offline analysis and record-keeping.

### Release instructions
* The following steps should be completed while deploying to Staging or Production:
    1. Run the `[Release] Deploy` pipeline for these environments with the flag 'Clear OpenSearch indexes' set to true. This will allow Logstash to refill OpenSearch since the OpenSearch instance will be recreated due to the version increase. It is also necessary due to changes in the OpenSearch index settings.
    2. Open the triggered `Deploy to AWS` workflow and ensure that the `apply` job is completed. **Right after** finishing the `apply` job, follow these instructions, which should be the last steps in setting up the recreated OpenSearch instance:
        - Copy the ARN of the `terraform_ci` user from the AWS IAM console.
            - Navigate to the AWS console's search input, type "IAM", and open the IAM console.
            - In the IAM console, find and click on the "Users" tab.
            - In the list of available users, locate the `terraform_ci` user, click on it, and on that page, you will find its ARN.
        - After copying this value, go to the AWS OpenSearch console in the same way you accessed the IAM console.
        - Open the available domains and locate the domain for the corresponding environment. Open it, then navigate to the security configuration and click "Edit".
        - Find the section titled "Fine-grained access control", and under this section, you will find an "IAM ARN" input field. Paste the copied ARN into this field and save the changes. It may take several minutes to apply. Make sure that the "Configuration change status" field has green status.
    3. Then, return to the running `Deploy to AWS` workflow and ensure that the logs for `clear_opensearch` job do not contain errors related to access for deleting the OpenSearch index or lock files in EFS storage. In case of **an access error**, simply rerun the `Deploy to AWS` workflow manually from the appropriate release Git tag.


## Release 1.23.0

## Introduction
* Product name: Open Supply Hub
* Release date: November 02, 2024

### Database changes

#### Migrations
* 0158_create_moderation_events_table.py - This migration creates api_moderationevent table for Moderation Queue.

#### Schema changes
* [OSDEV-1229](https://opensupplyhub.atlassian.net/browse/OSDEV-1229) - Created Moderation Events Postgres table to track moderation events in the database.

### Code/API changes
* Throttling has been introduced for tiles/* endpoints, limiting requests to 300 per minute.
* [OSDEV-1328](https://opensupplyhub.atlassian.net/browse/OSDEV-1328) The OpenSearch tokenizer has been changed to `lowercase` to get better search results when querying the GET /v1/production-locations/ endpoint.

### Architecture/Environment changes
* Resource allocation has been optimized for the staging environment. The number of ECS tasks for the Django app has been reduced from 6 to 4, while maintaining system stability.

### Release instructions
* Ensure that the following commands are included in the `post_deployment` command:
    * `migrate`
* Run `[Release] Deploy` pipeline for an existing environment with the flag 'Clear OpenSearch indexes' set to true - to let the tokenizer parse full text into words with new configurations.


## Release 1.22.0

## Introduction
* Product name: Open Supply Hub
* Release date: October 19, 2024

### Database changes

#### Migrations
* 0156_introduce_list_level_parsing_errors.py - This migration introduces the parsing_errors field for the FacilityList model to collect list-level and internal errors logged during the background parsing of the list.
* 0157_delete_endpoint_switcher_for_list_uploads.py - This migration deletes the `use_old_upload_list_endpoint` switcher that was necessary to toggle between the old and new list upload endpoints.

#### Schema changes
* [OSDEV-1039](https://opensupplyhub.atlassian.net/browse/OSDEV-1039) - Since the `use_old_upload_list_endpoint` switcher is no longer necessary for the list upload, it has been deleted from the DB. Additionally, the `parsing_errors` field has been added to the FacilityList model.

### Code/API changes
* [OSDEV-1102](https://opensupplyhub.atlassian.net/browse/OSDEV-1102) - API. Propagate production location updates to OpenSearch data source via refreshing `updated_at` field in `api_facility` table. Triggered updated_at field in such actions: transfer to alternate facility, claim facility, approve, reject and deny claim, claim details, merge facilities, match facility (promote, split).
* [OSDEV-1039](https://opensupplyhub.atlassian.net/browse/OSDEV-1039) - Deleted the `facility_list_items.json` fixture from the Django app since it is no longer needed, having been replaced with real CSV files. Additionally, other important changes have been implemented in the Django app and deployment:
    * Adjusted all code that used the `facility_list_items.json` fixture and removed the unused matching logic from the Django app, as it is no longer necessary and was connected to that fixture.
    * Updated the reset database step in the `restore_database` job of the Deploy to AWS GitHub workflow to upload CSV location list files to S3 for parsing during the DB reset.

### Architecture/Environment changes
* [OSDEV-1325](https://opensupplyhub.atlassian.net/browse/OSDEV-1325)
  * __Deploy to AWS__ pipeline will init from __[Release] Deploy__ pipeline and get deployment parameters, such as cleaning OpenSearch indexes, by trigger.
* [OSDEV-1372](https://opensupplyhub.atlassian.net/browse/OSDEV-1372)
  * Changed the base image in the Django app Dockerfile to use a Debian 11 instead of Debian 10 as the PostgreSQL 13 repository support for Debian 10 has been ended.
  * Always build a docker image for the amd64 platform so that the image in the local environment fully corresponds to the one in production.
* [OSDEV-1172](https://opensupplyhub.atlassian.net/browse/OSDEV-1172)
  * Added the ability to restore a database from a snapshot.
* [OSDEV-1388](https://opensupplyhub.atlassian.net/browse/OSDEV-1388)
  * Increased timeout to wait for copying anonymized shared snapshot.

### Bugfix
* Fixed a bug related to environment variable management:
    * Removed the `py_environment` Terraform variable, as it appeared to be a duplicate of the `environment` variable.
    * Passed the correct environment values to the ECS task definition for the Django containers in all environments, especially in the Preprod and Development environments, to avoid misunderstandings and incorrect interpretations of the values previously passed via `py_environment`.
    * Introduced a *Local* environment specifically for local development to avoid duplicating variable values with the AWS-hosted *Development* environment.
* [OSDEV-1039](https://opensupplyhub.atlassian.net/browse/OSDEV-1039) - Made the list parsing asynchronous and increased the list upload limit to 10,000 facilities per list to reduce manual work for moderators when they split large lists into smaller ones. The following architectural and code changes have been made:
    1. Renamed the previously copied `api/facility-lists/createlist` POST endpoint to the `api/facility-lists` POST endpoint. Deleted the old implementation of the `api/facility-lists` POST endpoint along with the `use_old_upload_list_endpoint` switcher that was necessary to toggle between the old and new list upload endpoints.
    2. Removed the triggering of ContriCleaner from the `api/facility-lists` POST endpoint and moved it to the async parse AWS batch job to reduce the load on the endpoint. Introduced a `parsing_errors` field for the FacilityList model to collect list-level and internal errors logged during the background parsing of the list.
    3. Established a connection between the EC2 instance within the AWS batch job and the S3 bucket where all the uploaded list files are saved. This is necessary because the parse job retrieves a particular list from the S3 bucket via Django.
    4. Deleted redundant code from the previous implementation of the list item parsing.
    5. Adjusted Django, ContriCleaner, and integration tests. Regarding integration tests, the `facility_list_items.json` fixture was converted to concrete CSV lists, which were connected to the `facility_lists.json` fixture to upload them to the DB while creating the test DB for the integration tests. This is necessary because the parsing function that triggers ContriCleaner can only work with real files, not facility list items as it did previously.
    6. Refactored the ContributeForm component in the front-end app.
    7. The list page has been adjusted to work with asynchronous parsing, and a new dialog window has been added to notify users about the list parsing process, indicating that they need to wait.
    8. Introduced a UI to display list parsing errors on the list page after the page refresh.

### What's new
* [OSDEV-1127](https://opensupplyhub.atlassian.net/browse/OSDEV-1127) - It was implemented the Production Location Search screen that has two tabs: "Search by OS ID" and "Search by Name and Address." Each tab adds a query parameter (`?tab=os-id` and `?tab=name-address`) to the URL when active, allowing for redirection to the selected tab. On the "Search by OS ID" tab, users see an input field where they can enter an OS ID. After entering the full OS ID (15 characters), the "Search By ID" button becomes clickable, allowing users to proceed to the results screen. There are two possible outcomes:
    * Successful Search: If the search is successful, the results screen displays information about the production location, including its name, OS ID, previous OS ID (If they exist), address, and country name. Users can then choose to either return to the search by name and address or add data and claim the location.
    * Unsuccessful Search: If the search is unsuccessful, an explanation is provided, along with two options: return to the search by name and address or search for another OS ID.

    Each results screen also includes a "Back to ID search" button at the top.

### Release instructions
* Before deploying to an existing environment, clear OpenSearch to ensure it can receive any missed changes and properly start the update process.
* Ensure that the `migrate` command is included in the `post_deployment` command.


## Release 1.21.0

## Introduction
* Product name: Open Supply Hub
* Release date: September 21, 2024

### Code/API changes
* [OSDEV-1126](https://opensupplyhub.atlassian.net/browse/OSDEV-1126) - Added the `historical_os_id` field to the response from the `v1/production-locations` endpoint if the searched production location contains this data. Modified the search query for `os_id` so that the search is conducted in both the `os_id` and `historical_os_id` fields in the OpenSearch production-locations index.
To make this possible, the `sync_production_locations.sql` script, which generates data for the production-locations index, was modified to include the selection of `historical_os_id_value` from the `api_facilityalias` table.
Additionally, a `historical_os_id` filter was added to the `sync_production_locations.conf`, ensuring that the `historical_os_id` is included in the index document only when the `historical_os_id_value` is not empty.

### Architecture/Environment changes
* [OSDEV-1177](https://opensupplyhub.atlassian.net/browse/OSDEV-1177)
  * Improved OpenSearch indexes cleanup step in the `Deploy to AWS` and `DB - Apply Anonymized DB` pipelines to use script templates so that changes can be made in one place rather than in each pipeline separately
  * Stop/start Logstash and clearing OpenSearch indexes moved to separate jobs of `Deploy to AWS` and `DB - Apply Anonymized DB` pipelines.
  * Stop/start Logstash and clearing OpenSearch indexes now runs on ubuntu-latest runner.
  * The automated deployment to AWS after creating tags for `sandbox` and `production` was temporarily prevented (until the implementation of [OSDEV-1325](https://opensupplyhub.atlassian.net/browse/OSDEV-1325)).

### Bugfix
* [OSDEV-1177](https://opensupplyhub.atlassian.net/browse/OSDEV-1177) - The following changes have been made:
    * Removed the if clause in the DB. Apply the Anonymized DB workflow to activate stopping Logstash.
    * Corrected grammar mistakes in the description of the job steps for stopping Logstash and clearing OpenSearch for the `DB - Apply Anonymized DB` and `Deploy to AWS` GitHub workflows.

### What's new
* [OSDEV-1225](https://opensupplyhub.atlassian.net/browse/OSDEV-1225) - The auto email responses for `Approved` and `Rejected` statuses have been updated to improve user experience. A user receives an email updating them on the status of their list and the next steps they need to take.

### Release instructions
* Ensure that the following commands are included in the `post_deployment` command:
    * `migrate`
* After running the `Release [Deploy]` workflow for both the `sandbox` and `production` environments, the responsible person must manually run the `Deploy to AWS` workflow, ensuring that the `Clear OpenSearch indexes` option is checked for each environment.
Note: This instruction updates item 3 of the ['Release to Production and Sandbox'](https://github.com/opensupplyhub/open-supply-hub/blob/main/doc/release/RELEASE-PROTOCOL.md#release-to-production-and-sandbox) section of the RELEASE-PROTOCOL.


## Release 1.20.0

## Introduction
* Product name: Open Supply Hub
* Release date: September 7, 2024

### Database changes

#### Migrations
* 0155_remove_verification_method_column_from_facility_claim.py - This migration replaces the old `index_approved_claim` function with a new one that does not index the `verification_method` and `phone_number` fields. Additionally, it removes the `verification_method` and `phone_number` fields from the FacilityClaim model and the respective history table.

#### Schema changes
* [OSDEV-1092](https://opensupplyhub.atlassian.net/browse/OSDEV-1092) - Since the `verification_method` and `phone_number` fields are no longer necessary for the claim form and aren't used anywhere in the codebase, they have been deleted from the FacilityClaim model and the respective history table.

### Code/API changes
* [OSDEV-1045](https://opensupplyhub.atlassian.net/browse/OSDEV-1045) - Added flag `highlightBackground` to the DashboardFacilityCard component to highlight background for claimed facilities only on the Merge moderation screen. Added the `get_is_claimed` method to the `FacilityIndexDetailsSerializer` that returns a boolean value depending on whether the facility has an approved claim or not.
* [OSDEV-1167](https://opensupplyhub.atlassian.net/browse/OSDEV-1167) - Search. Update field names in Open Search. The following parameter/field names in the API schema for GET api/v1/production-locations has been changed:
    - `name_local` -> `local_name`
    - `url` -> `business_url`
    - `lon` -> `lng`
* [OSDEV-1025](https://opensupplyhub.atlassian.net/browse/OSDEV-1025) - Added the `get_is_claimed` method to the `FacilityMatchSerializer` that returns a boolean value depending on whether the matched facility has an approved claim or not.
* [OSDEV-1092](https://opensupplyhub.atlassian.net/browse/OSDEV-1092) - Modified the serialized output of the `FacilityClaimDetailsSerializer`:
    * Removed the `verification_method` and `phone_number` fields.
    * Added `facility_website`, `sector`, `facility_workers_count`, and `facility_name_native_language`.
* [OSDEV-1101](https://opensupplyhub.atlassian.net/browse/OSDEV-1101) - API v1/production-locations. Extend the country object to include alpha-3 code, numeric code, and country name.

### Architecture/Environment changes
* [OSDEV-1153](https://opensupplyhub.atlassian.net/browse/OSDEV-1153) - Created integration tests for the OpenSearch and for new `/api/v1/production-locations/` API endpoint.
* [OSDEV-1177](https://opensupplyhub.atlassian.net/browse/OSDEV-1177) - Implemented clearing OpenSearch and stopping Logstash during Postgres DB restore/reset in pre-prod/test/dev environments to freshly populate OpenSearch with data from the restored or reset Postgres DB.

### What's new
* [OSDEV-1045](https://opensupplyhub.atlassian.net/browse/OSDEV-1045) - The color of the facility panel for claimed facilities in the Merge moderation screen has been changed to green.
* [OSDEV-1025](https://opensupplyhub.atlassian.net/browse/OSDEV-1025) - Added the claim badge to the facility details on the C/R moderation screen when the facility has an approved claim.
* [OSDEV-1092](https://opensupplyhub.atlassian.net/browse/OSDEV-1092) - On the Facility Claims Details page, fields have been updated to show only those that could be uploaded as part of the claim form:
    * Removed deprecated fields: Phone Number, Company Name, Facility Parent Company / Supplier Group, Facility Description, and Verification Method.
    * Added new fields: Sector(s), Production Location's Website, Number of Workers, and Local Language Name.
    * Renamed fields:
        * 'Facility' to 'Location Name',
        * 'Claim Contributor' to 'Claimant Account',
        * 'Job Title' to 'Claimant Title',
        * 'Email' to 'Account Email',
        * 'Website' to 'Claimant's Website',
        * 'LinkedIn Profile' to 'Production Location's LinkedIn'.

### Release instructions
* Before deploying to an existing environment, manually delete the related EFS storage, OpenSearch domain, and stop all tasks of the Logstash service in the appropriate ECS cluster. This is necessary to apply the new mapping for the production-locations OpenSearch index.

* Ensure that the following commands are included in the `post_deployment` command:
    * `migrate`
    * `index_facilities_new`


## Release 1.19.0

## Introduction
* Product name: Open Supply Hub
* Release date: August 24, 2024

### Code/API changes
* [OSDEV-1006](https://opensupplyhub.atlassian.net/browse/OSDEV-1006) - Create new "api/v1/production-locations" endpoint.
* [OSDEV-633](https://opensupplyhub.atlassian.net/browse/OSDEV-633) - Modified the `sectors` endpoint to return either a list of sectors or sectors grouped by their sector groups, depending on the query parameters passed to the request. Possible parameters include:
    * `embed` (optional): If present, returns a flat list of sectors submitted by a specific contributor.
    * `contributor` (optional): If embed is provided, this parameter must be included to filter sectors submitted by a specific contributor.
    * `grouped` (optional): If present, returns sectors grouped by their sector groups.
* [OSDEV-1184](https://opensupplyhub.atlassian.net/browse/OSDEV-1184) - Handle validation errors for size, sort_by and order_by parameters of "api/v1/production-locations" endpoint.
* [OSDEV-982](https://opensupplyhub.atlassian.net/browse/OSDEV-982) - Search, API. Add OS ID query parameter to v1/production-locations. Implement "api/v1/production-locations/{os_id}" endpoint.
* [OSDEV-1103](https://opensupplyhub.atlassian.net/browse/OSDEV-1103) - Enabled accent-insensitive search for `name` and `address` fields of production location by designing the index mapping to do ASCII folding for search tokens. Additionally, there were changed query_type for the `name` and `name_local` fields from `terms` to `match`.

### Architecture/Environment changes
* [OSDEV-1165](https://opensupplyhub.atlassian.net/browse/OSDEV-1165) - Updated the release protocol to include information about quick fixes and how to perform them. Additionally, updated the GitFlow diagram to visually depict this process.
* Updated the `RELEASE-PROTOCOL.md` file to include information about OpenSearch and Logstash, stating that their functionality should also be checked after deployment.
* [OSDEV-1169](https://opensupplyhub.atlassian.net/browse/OSDEV-1169) - Activated deployment database-anonymizer to production.
* [OSDEV-1197](https://opensupplyhub.atlassian.net/browse/OSDEV-1197) - Upgrade Kafka tools to version 3.8.0

### Bugfix
* [OSDEV-1048](https://opensupplyhub.atlassian.net/browse/OSDEV-1048) - Fixed error "User Cannot read properties of undefined (reading 'length')".
* [OSDEV-1180](https://opensupplyhub.atlassian.net/browse/OSDEV-1180) - Introduced a 10,000-download limit check on the api/facilities-downloads API endpoint to prevent non-API users from downloading more than 10,000 production locations.
* [OSDEV-1178](https://opensupplyhub.atlassian.net/browse/OSDEV-1178) - Added null check for claimStatuses array that fixes JS error on Dashboard/Facility Claims page.

### What's new
* [OSDEV-633](https://opensupplyhub.atlassian.net/browse/OSDEV-633) - Added a nested select to the Sectors filter. The main selection is the group name of related sectors. By pressing the header, a user can select all related sectors from this group. To view the list of related sectors, it's necessary to press the "carrot" icon next to the group heading. This action allows a user to choose a single sector from the grouped list. Additionally, entering text into the search filter displays only the filtered sectors within the opened groups.

### Release instructions
* Before deploying to an existing environment, manually delete the related EFS storage, OpenSearch domain, and stop all tasks of the Logstash service in the appropriate ECS cluster. This is necessary to apply the new mapping for the production-locations OpenSearch index.


## Release 1.18.0

## Introduction
* Product name: Open Supply Hub
* Release date: August 10, 2024

### Database changes

#### Migrations
* 0152_delete_tilecache_and_dynamicsetting.py - removed unused `api_tilecache` and `api_dynamicsetting` tables.
* 0153_add_sector_group_table.py - creates the `SectorGroup` model and populates it with the sector groups names.
* 0154_associate_sectors_with_groups.py - associates sectors with sector groups.

#### Schema changes
* [OSDEV-1142](https://opensupplyhub.atlassian.net/browse/OSDEV-1142) - Technical Debt. Remove unused `api_tilecache` and `api_dynamicsetting` tables. Migration has been created, removed related data in the code base.
* [OSDEV-360](https://opensupplyhub.atlassian.net/browse/OSDEV-360) - The following changes have been implemented:
    * A new table, `api_sectorgroup`, has been introduced and populated with sector group names.
    * A new field named `groups` has been added to the `Sector` model to establish a many-to-many relationship between the `api_sector` and the `api_sectorgroup` tables.

### Code/API changes
* [OSDEV-1005](https://opensupplyhub.atlassian.net/browse/OSDEV-1005) - Disconnect location deletion propagation to the OpenSearch cluster while the Django tests are running, as it is outside the scope of Django unit testing.

### Architecture/Environment changes
* [OSDEV-1005](https://opensupplyhub.atlassian.net/browse/OSDEV-1005) - Enable deployment of the Logstash and OpenSearch infra to AWS environments.
* [OSDEV-1156](https://opensupplyhub.atlassian.net/browse/OSDEV-1156) - The following changes have been made:
    * Defined memory and CPU configurations for Logstash and instance types for OpenSearch in each AWS environment. The memory and CPU configurations for Logstash have been set uniformly across all environments. After an investigation, it was found that the minimally sufficient requirements are 0.25 CPU and 2 GB of memory for proper Logstash operation, even with the production database. [This documentation](https://www.elastic.co/guide/en/logstash/current/jvm-settings.html) about JVM settings in the Logstash app was used to determine the appropriate resource settings. Regarding OpenSearch, the least powerful instance type was used for the Dev, Staging, and Test environments since high OpenSearch performance is not required there. For the Prod and Pre-prod environments, the minimally recommended general-purpose instance type, `m6g.large.search`, was selected. Research showed that it can process document deletions in 0.04 seconds, which is relatively fast compared to the 0.1-0.2 seconds on the `t3.small.search` instance type used for Dev, Staging, and Test. This decision was based on [this AWS Blog article](https://aws.amazon.com/blogs/aws-cloud-financial-management/better-together-graviton-2-and-gp3-with-amazon-opensearch-service/).
    * The OpenSearch instance type was parameterized.
    * The JVM direct memory consumption in the Logstash app was decreased to 512 MB to fit into two gigabytes of memory, which is the maximum available for 0.25 CPU. Total memory usage was calculated based on the formula in [this section](https://www.elastic.co/guide/en/logstash/current/jvm-settings.html#memory-size-calculation) of the Logstash JVM settings documentation.
* Updated the OpenSearch domain name to the environment-dependent Terraform (TF) local variable in the resources of the OpenSearch access policy. Utilized the `aws_opensearch_domain_policy` resource since the `access_policies` parameter on `aws_opensearch_domain` does not validate the policy correctly after its updates. See [the discussion on GitHub](https://github.com/hashicorp/terraform-provider-aws/issues/26433).

### Bugfix
* Ensure that the OpenSearch domain name is unique for each environment to avoid conflicts when provisioning domains across different environments.
* [OSDEV-1176](https://opensupplyhub.atlassian.net/browse/OSDEV-1176) - Fixed a spelling mistake in the label for the password field on the LogIn page. After the fix, the label reads "Password".
* [OSDEV-1178](https://opensupplyhub.atlassian.net/browse/OSDEV-1178) - Fixed error "Something went wrong" error after clicking on Dashboard -> View Facility Claims.

### What's new
* [OSDEV-1144](https://opensupplyhub.atlassian.net/browse/OSDEV-1144) - Claims emails. Updated text for approval, revocation, and denial emails.
* [OSDEV-360](https://opensupplyhub.atlassian.net/browse/OSDEV-360) - On the admin dashboard, functionality has been added to allow Admins to add, remove, or modify sector groups. In the `Sectors` tab, Admins can now adjust the related sector groups for each sector. Each sector must be associated with at least one group.
* [OSDEV-1005](https://opensupplyhub.atlassian.net/browse/OSDEV-1005) - Implement the propagation of production location deletions from the PostgreSQL database to the OpenSearch cluster. After this fix, the locations that were deleted will be excluded from the response of the `v1/production-location` GET API endpoint.

### Release instructions
* Ensure that the following commands are included in the `post_deployment` command:
    * `migrate`


## Release 1.17.0

## Introduction
* Product name: Open Supply Hub
* Release date: July 27, 2024

### Database changes

#### Migrations
* 0151_replace_index_number_of_workers.py - replace function `index_number_of_workers` to use one source of truth for both`number_of_workers` & `extended_fields`.

### Bugfix
* [OSDEV-1145](https://opensupplyhub.atlassian.net/browse/OSDEV-1145) - Error message appearing as red dot with no context. Error display has been fixed. Simplified displaying logic of errors. Changed error property type.
* [OSDEV-576](https://opensupplyhub.atlassian.net/browse/OSDEV-576) - Implemented one source of truth to Search query source & Production Location Details page source for field `number_of_workers`.
* [OSDEV-1146](https://opensupplyhub.atlassian.net/browse/OSDEV-1146) - Fixed issue with missed header & data for Claim Decision column while downloaded Facility Claims data in xlsx format.

### What's new
* [OSDEV-1090](https://opensupplyhub.atlassian.net/browse/OSDEV-1090) - Claims. Remove extra product type field on Claimed Facility Details page.
* [OSDEV-273](https://opensupplyhub.atlassian.net/browse/OSDEV-273) - Facility Claims. Implement filtering by Country and Status. Set 'pending' claim status as a default filter.
* [OSDEV-1083](https://opensupplyhub.atlassian.net/browse/OSDEV-1083) - Implemented a 'toggle password visibility' feature in the login, registration, reset password and user profile forms.
* The legacy `_template` API endpoint was disabled via the configuration file in favor of the new `_index_template` API endpoint, since the composable index template is used for OpenSearch. The `legacy_template` was set to `false` to start using the defined composable index template in the `production_locations.json` file. This change is necessary to avoid omitting the `production_locations.json` index template for the `production-locations` index defined in the Logstash app and to enforce the OpenSearch cluster to use the explicit mapping for the `production-locations` index.

### Release instructions
* Ensure that the following commands are included in the `post_deployment` command:
    * `migrate`
    * `index_facilities_new`


## Release 1.16.0

## Introduction
* Product name: Open Supply Hub
* Release date: July 13, 2024

### Code/API changes
* [OSDEV-1100](https://opensupplyhub.atlassian.net/browse/OSDEV-1100) - Replaced all mentions of "facility" and "facilities" with the new production location naming in the Logstash app. Renamed `location` field in the production locations index to `coordinates`.
* [OSDEV-705](https://opensupplyhub.atlassian.net/browse/OSDEV-705) - Created an additional `RowCoordinatesSerializer` in the ContriCleaner to handle coordinate values ("lat" and "lng"). Moved the conversion of "lat" and "lng" into float point numbers from `FacilityListViewSet` to this serializer.
* Introduced a general format for all Python logs by updating the Django `LOGGING` constant. Disabled propagation for the `django` logger to the `root` logger to avoid log duplication. Removed unnecessary calls to the `basicConfig` method since only the configuration defined in the `LOGGING` constant in the settings.py file is considered valid by the current Django app.

### Bugfix
* [OSDEV-705](https://opensupplyhub.atlassian.net/browse/OSDEV-705) - Fixed the error “could not convert string to float” that occurred when a list contained columns for “lat” and “lng” and only some of the rows in these columns had data. As a result, rows are processed regardless of whether the values for “lat” and “lng” are present and valid, invalid, or empty.

### What's new
* [OSDEV-981](https://opensupplyhub.atlassian.net/browse/OSDEV-981) Reporting. History of contributor uploads. Created a new report with details about the contributor:
    * including name, ID, contributor type;
    * first upload, including date of the first upload and time since the first upload in days;
    * most recent (or “last”) upload, including date of the last upload and time since the last upload in days;
    * total (or “lifetime”) uploads and a calculation for uploads per year (= lifetime uploads = total uploads / (current year - first upload year); if “first upload year” = “current year”, then use 1 in denominator). This data is ordered based on the “date of last upload” column so that contributors who have recently contributed data are at the top of the report.
* [OSDEV-1105](https://opensupplyhub.atlassian.net/browse/OSDEV-1105) - Contribution. Allow commas in list name and update error message.
* [OSDEV-272](https://opensupplyhub.atlassian.net/browse/OSDEV-272) - Facility Claims Page. Implement ascending/descending and alphabetic sort on FE. Applied proper sorting for lower case/upper case/accented strings.
* [OSDEV-1036](https://opensupplyhub.atlassian.net/browse/OSDEV-1036) - Claims. Add a sortable "claim decision" column to claims admin page.
* [OSDEV-1053](https://opensupplyhub.atlassian.net/browse/OSDEV-1053) - Updated email notification about the claim submission.


## Release 1.15.0

## Introduction
* Product name: Open Supply Hub
* Release date: June 29, 2024

### Database changes

#### Migrations
* 0150_introduce_function_formatting_number_to_percent.py - adds add_percent_to_number to DB and drop
drop_calc_column_func.

### Code/API changes
* [OSDEV-1004](https://opensupplyhub.atlassian.net/browse/OSDEV-1004) - The following changes have been made to the Logstash and OpenSearch services:
    * Prepared the SQL script to collect all the necessary data for the `v1/facilities` API endpoint according to the new API specification. Agreed upon and established a prioritization scale for gathering data related to the name, address, sector, parent_company, product_type, facility_type, processing_type, number_of_workers and location fields as follows:
        * Data from the approved claim.
        * Promoted matches (considered as promoted facility list items).
        * The most recently contributed data.
    * For the country field, the same prioritization scale has been utilized except for 'Data from the approved claims' because the claimant cannot update the country in any way.
    * Introduced a new set of Ruby scripts to filter and reorganize the incoming data at the Logstash app level, avoiding complex database queries that could lead to high database load.
    * Updated the `facilities` index template for OpenSearch to define how new fields within the facility documents are stored and indexed by OpenSearch.
    * Set up the main Logstash pipeline to run every 15 minutes.
    * Introduced ingress and egress rules for the Opensearch and Logstash.
    * Parameterized database credentials for the logstash configs input.
    * Parameterized OpenSearch domain for the logstash configs output.
    * Specified the ARN of an IAM role to be used as the master user for the OpenSearch domain.
    * Set EFS access point permissions for logstash:root user.
    * Utilized environment variables to disable authentication for OpenSearch during local development, as the authentication isn't necessary.

    All changes have been made to meet the API specification requirements for `v1/facilities` API endpoint as closely as possible.

### Architecture/Environment changes
* For the job `clean_ecr_repositories` of Destroy Environment action, it was added a new line to the script responsible for deleting ECR repositories, specifically targeting the `opensupplyhub-logstash` repository.
* The `reindex_database` and `index_facilities_new` commands have been removed from the `post_deployment` command.

### Bugfix
* [OSDEV-1098](https://opensupplyhub.atlassian.net/browse/OSDEV-1098) Reporting. A columns values in the report "Contributor type by %" are not cumulative. The SQL for the report has been rewritten in such a way that first calculates the monthly counts, then computes the cumulative counts for each month, and finally applies the add_percent_to_number function to get the desired percentages. This gives us the accumulated values for each month.

### What's new
* [OSDEV-1071](https://opensupplyhub.atlassian.net/browse/OSDEV-1071)  Replaced the term "facility" with "production location" in the claims banners
* [OSDEV-933](https://opensupplyhub.atlassian.net/browse/OSDEV-933) Facility Claims. Add "what is claims" screen. `What is claims` page with radio buttons has been added that explains more about the claim. Updated title and link text for not logged in user who wants to claim a production location.
* [OSDEV-1088](https://opensupplyhub.atlassian.net/browse/OSDEV-1088) - Collecting users' public IP addresses in the Rollbar error tracker has been disabled to meet GDPR compliance.

### Release instructions
* Update code.


## Release 1.14.0

## Introduction
* Product name: Open Supply Hub
* Release date: June 15, 2024

### Database changes

#### Migrations
* 0146_add_facility_workers_count_new_field_to_facilityclaim.py - adds the facility_workers_count_new field to the FacilityClaim model.
* 0147_copy_facility_workers_count_to_facility_workers_count_new.py - copies the data from the facility_workers_count field to the facility_workers_count_new field.
* 0148_remove_facility_workers_count_field_from_facilityclaim.py - removes the facility_workers_count field from the FacilityClaim model.
* 0149_rename_facility_workers_count_new_to_facility_workers_count.py - renames the facility_workers_count_new field to facility_workers_count.

#### Schema changes
* [OSDEV-1084](https://opensupplyhub.atlassian.net/browse/OSDEV-1084) - To enable adding a range for the number of workers during the claiming process, the type of the `facility_workers_count` field in the `FacilityClaim` table was changed from `IntegerField` to `CharField`.

### Architecture/Environment changes
* [OSDEV-1069](https://opensupplyhub.atlassian.net/browse/OSDEV-1069) - The following changes have been made:
    * Changed the Postgres Docker image for the database to use the official one and make the local database setup platform-agnostic, so it doesn't depend on the processor architecture.
    * Built the PostGIS program from source and installed it to avoid LLVM-related errors inside the database Docker container during local development.
* [OSDEV-1072](https://opensupplyhub.atlassian.net/browse/OSDEV-1072) - The following changes have been made:
    * Added building database-anonymizer container to the pipeline.
    * Pushing the database-anonymizer container to the repo is turned off until the database anonymizing scheduled task will be deployed to the production.
* [OSDEV-1089](https://opensupplyhub.atlassian.net/browse/OSDEV-1089) Change format gunicurn logs not pass IP address to AWS CloudWatch.
* Added command `reindex_database`
* [OSDEV-1075](https://opensupplyhub.atlassian.net/browse/OSDEV-1075) - The following changes have been made:
    * All resources created via batch job will be tagged
* [OSDEV-1089](https://opensupplyhub.atlassian.net/browse/OSDEV-1089) Change format gunicurn logs not pass IP address to AWS CloudWatch.
* Make tile generation endpoint transaction-less and remove `CREATE TEMP TABLE` statement.
* Added command `reindex_database`.
* [OSDEV-1089](https://opensupplyhub.atlassian.net/browse/OSDEV-1089) Change format gunicurn logs not pass IP address to AWS CloudWatch.
* Removed calling command `clean_facilitylistitems` from the `post_deployment` command.
* Added calling command `reindex_database` from the `post_deployment` command.
* Added calling command `index_facilities_new` from the `post_deployment` command.
* An additional loop was added to the `run_cli_task` script that repeatedly checks the status of an AWS ECS task, waiting for it to stop.

### Bugfix
* [OSDEV-1019](https://opensupplyhub.atlassian.net/browse/OSDEV-1019) - Fixed an error message to 'Your account is not verified. Check your email for a confirmation link.' when a user tries to log in with an uppercase letter in the email address and their account has not been activated through the confirmation link.
* Added the `--if-exists` flag to all calls of the `pg_restore` command to eliminate spam errors when it tries to delete resources that don't exist just because the DB can be empty. Improved the section of the README about applying the database dump locally. Specifically, SQL queries have been added to delete all the tables and recreate an empty database schema to avoid conflicts during the database dump restore.

### What's new
* [OSDEV-1030](https://opensupplyhub.atlassian.net/browse/OSDEV-1030) - The following changes have been made:
    * Replaced the "Donate" button with a "Blog" button in the header
    * Added links to the "Blog" and "Careers" pages in the footer
* [OSDEV-939](https://opensupplyhub.atlassian.net/browse/OSDEV-939) - The following changes have been made:
    * Created new steps `Supporting Documentation` & `Additional Data` for `Facility Claim Request` page.
    * Added popup for successfully submitted claim.
* [OSDEV-1084](https://opensupplyhub.atlassian.net/browse/OSDEV-1084) - Enable adding a range for the number of workers during the claiming process, either after pressing the “I want to claim this production location” link or on the Claimed Facility Details page.

### Release instructions
* Update code.


## Release 1.13.0

## Introduction
* Product name: Open Supply Hub
* Release date: June 01, 2024

### Database changes

#### Migrations
* 0145_new_functions_for_clean_facilitylistitems_command.py - introduced new sql functions for `clean_facilitylistitems` command:
    - drop_table_triggers
    - remove_items_where_facility_id_is_null
    - remove_old_pending_matches
    - remove_items_without_matches_and_related_facilities

### Code/API changes
* [OSDEV-994](https://opensupplyhub.atlassian.net/browse/OSDEV-994) API. Update to pass all merge events to user based on contrib id. A non-admin API user makes:
- a GET call to /moderation-events/merge/
and receives information about merges that have occurred for all contributors.
- a GET call to /moderation-events/merge/?contributors=<id_number_x>&contributors=<id_number_y>&contributors=<id_number_z>
and receives information about merges that have occurred for the contributors with the specified IDs.

### Architecture/Environment changes
* [OSDEV-1003](https://opensupplyhub.atlassian.net/browse/OSDEV-1003) - Added automatic building for the Logstash Docker image in the `Deploy to AWS` workflow. Refactored the `Deploy to AWS` workflow to remove redundant setting values for `build-args` of the `docker/build-push-action` action in cases where the values are not used.
* [OSDEV-1004](https://opensupplyhub.atlassian.net/browse/OSDEV-1004) - Prepared the local environment setup for the Logstash and OpenSearch services to enable local development. Created a script to start the project from scratch with a database populated with sample data.
* [OSDEV-1054](https://opensupplyhub.atlassian.net/browse/OSDEV-1054) - Added a Django command `clean_facilitylistitems` that make next steps:
    - drop table triggers;
    - remove facilitylistitems where facility_id is null;
    - remove facilitylistitems with potential match status more than thirty days;
    - remove facilitylistitems without matches and related facilities;
    - create table triggers;
    - run indexing facilities
* [OSDEV-878](https://opensupplyhub.atlassian.net/browse/OSDEV-878) - Added a Django command `post_deployment` that runs Django migrations during the deployment process. This command can be expanded to include other post-deployment tasks. Used the `post_deployment` command in the `post_deploy` job of the Deploy to AWS workflow.

### Bugfix
* [OSDEV-1056](https://opensupplyhub.atlassian.net/browse/OSDEV-1056) - Refactor OS Hub member's email anonymization.
* [OSDEV-1022](https://opensupplyhub.atlassian.net/browse/OSDEV-1022) - Fix updating facility claim for user. Bring the format of extended field values to the same format as for List / API upload during processing. This has been done because extending fields processing is happening both for List / API uploading and claim update.
* [OSDEV-788](https://opensupplyhub.atlassian.net/browse/OSDEV-788) - Re-written logic for New_Facility/Automatic_Match/Potential_Match when we collect & save data for FacilityListItemTemp/FacilityMatchTemp. That fixed issue with option `create` equal `False` for API requests.
* [OSDEV-1027](https://opensupplyhub.atlassian.net/browse/OSDEV-1027) - Fix rendering of the Average Lead Time section

### What's new
* [OSDEV-1049](https://opensupplyhub.atlassian.net/browse/OSDEV-1049) Update Release protocol.
* [OSDEV-922](https://opensupplyhub.atlassian.net/browse/OSDEV-922) Consent Message. Update wording of consent opt in message on Open Supply Hub. A user who verifies Open Supply Hub for the first time can see the updated message.
* [OSDEV-1068](https://opensupplyhub.atlassian.net/browse/OSDEV-1068) - Created report that shows the number of records from the api_facilitymatch table for contributors: 2060, 1045, 685, 3356

### Release instructions
* Update code.
* Apply DB migrations up to the latest one.


## Release 1.12.0

## Introduction
* Product name: Open Supply Hub
* Release date: May 18, 2024

### Database changes

#### Migrations
* 0143_create_facility_claim_attachment_table.py - create api_facilityclaimattachments table to store claimant attachments per facility claim
* 0144_remove_unnecessary_columns_from_facility_claim.py - This migration replaces the old `index_approved_claim` function with a similar one that does not index the `preferred_contact_method` field. Additionally, the migration removes `email` and `preferred_contact_method` from the `FacilityClaim` model and the respective history table.

#### Schema changes
* [OSDEV-931](https://opensupplyhub.atlassian.net/browse/OSDEV-931) - Since `email` and `preferred_contact_method` are no longer necessary for the claim form, they have been removed from the `FacilityClaim` model and the respective history table. Additionally, the old `index_approved_claim` function has been replaced with a similar one that does not index the `preferred_contact_method` field.

### Code/API changes
* [OSDEV-1021](https://opensupplyhub.atlassian.net/browse/OSDEV-1021) Update the release protocol. The release protocol has been updated with the recent changes. Has been added the section about reloading DedupeHub and QA notification.
* [OSDEV-997](https://opensupplyhub.atlassian.net/browse/OSDEV-997) - A new method, `message_claimant`, was added to the `FacilityClaimViewSet` for handling a POST request on the url-path `message-claimant` for messages to the claimant.
Mail templates for the message to the claimant and the claims team signature were also added.

### Architecture/Environment changes
* [OSDEV-897](https://opensupplyhub.atlassian.net/browse/OSDEV-897) FE(React) app. An appropriate local Docker environment is configured for the application. A local Docker environment has been created for the React application. Renamed the `app` folder to `react` to be clearer in the project. Replaced name in the code base. Removed unnecessary commands.
* [OSDEV-862](https://opensupplyhub.atlassian.net/browse/OSDEV-862) Fix `DB - Save Anonymized DB` / `DB - Apply Anonymized DB` workflows:
  - run actions on self-hosted runners to eliminate `lack of storage` issue that happens on github's runners.
  - use the `Test` environment for  `DB - Save Anonymized DB` action
* [OSDEV-989](https://opensupplyhub.atlassian.net/browse/OSDEV-989) - The Strategy pattern was utilized to consolidate the processing of new facilities received from both API requests and list uploads. The code responsible for executing this processing was refactored, and new classes were implemented:
    * ProcessingFacility - abstract class for facility processing
    * ProcessingFacilityList - class to process a facility list
    * ProcessingFacilityAPI - class to process a facility from an API request
    * ProcessingFacilityExecutor - class defines which interface to execute for the processing of a facility
* Resource allocation has been optimized for the Test environment. The number of ECS tasks in the Test environment has been reduced from 4 to 2, while maintaining system stability.
* [OSDEV-870](https://opensupplyhub.atlassian.net/browse/OSDEV-870) - In `docker-compose` for the `api-app`  added dependency that helps to fix connection with the database during tests pipelines for Dedupe-Hub:
* [OSDEV-1001](https://opensupplyhub.atlassian.net/browse/OSDEV-1001) - Deploy OpenSearch service to OS Hub infrastructure.
```
database:
    condition: service_healthy
```
* [OSDEV-1024](https://opensupplyhub.atlassian.net/browse/OSDEV-1024) - Dedupe Hub. Revise service configurations and refine gazetteer retraining. Remove option `--reload` & decrease number of workers in Dedupe Hub service configuration. Refactor initial rebuilding of gazetteer.
* [OSDEV-885](https://opensupplyhub.atlassian.net/browse/OSDEV-885) - Implement option to reset database for `Dev`, `Test` and `Pre-prod` environmet to `Deploy to AWS` pipleine
* [OSDEV-1002](https://opensupplyhub.atlassian.net/browse/OSDEV-1002) - The following changes have been done:
    * Prepared initial AWS infrastructure via Terraform for the Logstash service, including configuring AWS EFS storage to save the pointer of the last run for the jdbc plugin. Essentially, after deploying updated Terraform code to an environment, ECS task definition, ECR repository, ECS service, along with EFS storage, will be set up for Logstash to function.
    * Moved the PoC solution of the Logstash + Elasticsearch setup to the repository to avoid losing it. Further work is needed as the solution requires development and is not functioning smoothly.
* In response to recent stability observations of the staging environment, resource allocation has been optimized by reducing the number of ECS tasks from 8 to 6 for the Django app instances, thus maintaining system stability.

### Bugfix
* [OSDEV-870](https://opensupplyhub.atlassian.net/browse/OSDEV-870) - The returning confirm/reject URLs were fixed when a facility has been matched. Changes were made to the Dedupe-Hub to prevent adding rows with empty fields to the `api_facilitymatch` and `api_facilitymatchtemp` tables when the count of matches is more than one.
* [OSDEV-744](https://opensupplyhub.atlassian.net/browse/OSDEV-744) - API. When user want to confirm/reject potential_match it didn't found a match through `id`, was fixed by provided valid `id` from `api_facilitymatch` table.
* [OSDEV-1052](https://opensupplyhub.atlassian.net/browse/OSDEV-1052) - Replace data@opensupplyhub by claims@opensupplyhub in the Frontend

### What's new
* [OSDEV-975](https://opensupplyhub.atlassian.net/browse/OSDEV-975) Reporting. Number of facilities with at least one extended field.`Facilities with Extended Field Data` report has been rewritten from Django ORM to SQL to optimize and speed up time of the report generation. Added two columns `With At Least 1 Extended Field` and `Sector`.
* [OSDEV-945](https://opensupplyhub.atlassian.net/browse/OSDEV-945) - Facility Claim. Update text of claim link on profile to "I want to claim this production location".
* [OSDEV-745](https://opensupplyhub.atlassian.net/browse/OSDEV-745) - New "Portuguese" translated resources option added to international menu.
* [OSDEV-944](https://opensupplyhub.atlassian.net/browse/OSDEV-944) - Facility claims. Short-term new screen for claim documentation.
* [OSDEV-931](https://opensupplyhub.atlassian.net/browse/OSDEV-931) - The following features have been implemented:
    * Made the Email field in the claim form uneditable, setting the claimer's email as the default value for this field.
    * Removed the _Preferred method of contact_ field from both the claim form and the claim details page in the admin dashboard.
    * Implemented redirecting a user to the claim page after navigating to the login page via the CTA link on the claim page for unauthorized users and successful login.
* [OSDEV-997](https://opensupplyhub.atlassian.net/browse/OSDEV-997) - Facility Claims. A new button, 'Message Claimant' has been added to the update status controls on the Facility Claim Details page. After successfully sending a message, the message text is recorded in the Claim Review Notes.

### Release instructions
* Update code.
* Apply DB migrations up to the latest one.
* Run the index_facilities_new management command.


## Release 1.11.0

## Introduction
* Product name: Open Supply Hub
* Release date: April 20, 2024

### Code/API changes
* [OSDEV-923](https://opensupplyhub.atlassian.net/browse/OSDEV-923) [Uptime] Added more logs around API/List uploads & Dedupe Hub match processing
* [OSDEV-606](https://opensupplyhub.atlassian.net/browse/OSDEV-606) Contributor Sort: Allow for ascending sort of contributors on the Map page. The sort_by parameter submits type of sorting order for facilities. Default sorting will be primary by public contributors count descending and secondary by name ascending/descending and contributors count ascending.

### Architecture/Environment changes
* [OSDEV-990](https://opensupplyhub.atlassian.net/browse/OSDEV-990) - Implement a ContriCleaner facade class to simplify interaction with client code. With this change, the client code only needs to instantiate the ContriCleaner class, pass the input data, and then call the `process_data` method without the need to define strategies or other details. This abstraction helps streamline the process and encapsulate complexity.
* [OSDEV-991](https://opensupplyhub.atlassian.net/browse/OSDEV-991) - Implement a chain of pre-validation and serialization handlers in the ContriCleaner to streamline data processing. Additionally, refactor the CompositeRowSerializer to set up leaf serializers using a specialized method, ensuring loose coupling between the CompositeRowSerializer and leaf serializers. Lastly, separate serialization and validation tasks from parsing in the ContriCleaner library for improved modularity and maintainability.
* [OSDEV-1000](https://opensupplyhub.atlassian.net/browse/OSDEV-1000) - A new class `ProcessingFacility` was created that will be responsible for managing the processing of new facilities from both API requests and list uploads. The functionality of processing a new facility received from an API request, which was previously in `facilities_view_set.py`, has been moved to `processing_facility.py`.
* [OSDEV-1007](https://opensupplyhub.atlassian.net/browse/OSDEV-1007) - The functionality of processing a new facility received from list uploads, which was previously in `facility_list_view_set.py`, has been moved to `create_facility.py`.
* [OSDEV-927](https://opensupplyhub.atlassian.net/browse/OSDEV-927) - Reduce resources allocated for bastions to t3.nano.
* [OSDEV-805](https://opensupplyhub.atlassian.net/browse/OSDEV-805) - Make Environment and project tag to be applied to all resources by defaul.
* [OSDEV-862](https://opensupplyhub.atlassian.net/browse/OSDEV-862) - Add `Save Anonymized DB` and `Apply Anonymized DB` actions that provde possibility to save anonymized dump to S3 bucket and then resotre Test or Pre-Prod environment from dump stored on S3.
* [OSDEV-859](https://opensupplyhub.atlassian.net/browse/OSDEV-859) - Creates task-definitation for scheduled task that
  * creates temporary postgresdb instance from latest production snaphsot in the `test` AWS account
  * run anonymization query
  * saves anonymized snapshot and removes the instance
* In response to recent stability observations, resource allocation has been optimized, reducing the number of ECS tasks in both production and pre-production environments from 16 to 12, maintaining system stability.

### Bugfix
* [OSDEV-996](https://opensupplyhub.atlassian.net/browse/OSDEV-996) The default sorting order for embedded maps was broken (changed to Descending by # Contributors). The default sorting order for embedded maps has been fixed (changed it back to Ascending by Name).
* [OSDEV-857](https://opensupplyhub.atlassian.net/browse/OSDEV-857) [Bug] Pre-prod isn't deleted by the 'terraform destroy' script. Command for destroying repositories on AWS pre-prod has been added.
* [OSDEV-888](https://opensupplyhub.atlassian.net/browse/OSDEV-888) - Facility Profile. An error occurs when trying to open a facility from the Status Reports page. The error occurred due to activity reports with the status `pending` containing fields with `null` values and these values pass to the `format_date` function as an argument. Modified the `get_activity_reports` method in the `FacilityIndexDetailsSerializer` to prevent passing a falsy `date` argument into the `format_date` function.
* [OSDEV-984](https://opensupplyhub.atlassian.net/browse/OSDEV-984) - Facility list upload. Header validation is failing, even though all the required columns and data are filled. Prepared basic implementation for ContriCleaner to validate headers (required fields) on early stage.
* [OSDEV-660](https://opensupplyhub.atlassian.net/browse/OSDEV-660) - Remove punctuation issues with duplicated commas and double quotes while facility list uploading.
* [OSDEV-986](https://opensupplyhub.atlassian.net/browse/OSDEV-986) - Fix the population of the custom data points uploaded via lists. Ensure that the full list header is saved in the database, and that the raw data for each facility list item is saved as a string of strings, with each value separated by a comma. This way, it helps maintain backward compatibility with the functionality responsible for displaying custom data points on the embedded maps. Also, revert to the previous default logic, which saves the sector as `Unspecified` when sector, sector_product_type, or product_type have empty values.
* [OSDEV-966](https://opensupplyhub.atlassian.net/browse/OSDEV-966) - Character limit validation has been implemented in the ContriCleaner library for name, address, and sector values. It enforces a maximum length of 200 characters for both the name and address values, and restricts sector values to 50 characters each. This fix addresses the issue where user uploads containing such invalid data caused requests to fail with unexpected errors.

### What's new
* [OSDEV-974](https://opensupplyhub.atlassian.net/browse/OSDEV-974) Reporting. Contributor type by %. Admin sees in the report data for the percent of data contributors on the platform by type (this should be in percent format with two decimal places shown), only accounts that have contributed data, the data should be ordered by most recent to oldest month and display mid-month values.
* [OSDEV-912](https://opensupplyhub.atlassian.net/browse/OSDEV-912) Facility Claim. Disable editing of name and address. The Facility name (English language) & Address fields of the claim details page have been removed and cannot be edited by the claimant.
* [OSDEV-571](https://opensupplyhub.atlassian.net/browse/OSDEV-571) Claimed Facility Details. Make the "Sector" field a dropdown instead of free text field. The `Sector` field became a dropdown that is pre-populated with the platform’s sector list from Django.
* [OSDEV-962](https://opensupplyhub.atlassian.net/browse/OSDEV-962) Update Release protocol. The Release protocol has been updated after the automatization of manual processes such as creating a release branch, restoring DB, deploy to AWS.
* [OSDEV-972](https://opensupplyhub.atlassian.net/browse/OSDEV-972) Reporting. Updating "Facility Uploads" report. Joined one table from two reports and added columns.New table with such columns:
`month`, `Total # of list uploads` in a given month (these are uploads that come from external contributors, NOT OS Hub team members), `# of public list uploads` in a given month (these are uploads that come from OS Hub team members AND have “[Public List]” in the contributor name), `Total facility listItems` uploaded in a given month, `# of Facilities` from Public Lists, `Total Facilities w/ status = new facility`, `# Public List Facilities w/ status = new facility`. Data is ordered from most recent to oldest
* [OSDEV-913](https://opensupplyhub.atlassian.net/browse/OSDEV-913) Claim. Updated the submitted claim auto-reply message for email template.
* [OSDEV-914](https://opensupplyhub.atlassian.net/browse/OSDEV-914) Claim. Updated the approved claim auto-reply message for email template

### Release instructions
* Update code.


## Release 1.10.0

## Introduction
* Product name: Open Supply Hub
* Release date: March 23, 2024

### Database changes

#### Migrations
* 0141_delete_contributor_webhooks.py - deletes `ContributorWebhook` model
* 0142_introduce_temporary_endpoint_switcher_for_list_uploads.py - This migration introduces a temporary API endpoint switcher for list uploads.

#### Schema changes
* [OSDEV-893](https://opensupplyhub.atlassian.net/browse/OSDEV-893) - Introduce a temporary API endpoint switcher for list uploads to enable switching to the old list upload API endpoint if the new endpoint affects production uptime.

### Code/API changes
* [OSDEV-832](https://opensupplyhub.atlassian.net/browse/OSDEV-832) API. Provide admins with a way to retrieve a user's call count in real time. Admin can see the report `API requests by user` with the number of successful and unsuccessful requests a user has made up to the current date.
* [OSDEV-831](https://opensupplyhub.atlassian.net/browse/OSDEV-831) - API. Handle Geocode errors w/ system error code when upload facility using endpoint.

### Architecture/Environment changes
* [OSDEV-693](https://opensupplyhub.atlassian.net/browse/OSDEV-693) Implement a GitHub action that applies migrations on given environment. Run migrations for `Test` environment via CLI command.
* [OSDEV-910](https://opensupplyhub.atlassian.net/browse/OSDEV-910) Add separated code quality pipelines for contricleaner, countries, django-api and frontend. After checking, it creates a code coverage report showing each particular app's code coverage. Add separated code quality jobs for code formatters.
* [OSDEV-702](https://opensupplyhub.atlassian.net/browse/OSDEV-702) Integrate a new module named `contricleaner` separately, designed to parse and validate data from various sources such as json, csv, and xls.
Move `countries` to a separate module so that it becomes possible to use both `django` and `contricleaner`.
* [OSDEV-893](https://opensupplyhub.atlassian.net/browse/OSDEV-893) - Implement CSV and XLSX file parser strategies in the ContriCleaner library, and incorporate preliminary cleanup during parsing.
* [OSDEV-915](https://opensupplyhub.atlassian.net/browse/OSDEV-915) Upgrade Kafka tools to version 3.5.2
* [OSDEV-877](https://opensupplyhub.atlassian.net/browse/OSDEV-877) Make migration run as part of "Deploy to AWS" workflow
* [OSDEV-851](https://opensupplyhub.atlassian.net/browse/OSDEV-851) Place 'terraform.tfvar' files to repository and move sensitive info to private repository opensupplyhub/ci-deployment/
* [OSDEV-938](https://opensupplyhub.atlassian.net/browse/OSDEV-938) Move cleanup helper functions to the serializer
* [OSDEV-851](https://opensupplyhub.atlassian.net/browse/OSDEV-851) Place 'terraform.tfvar' files to repository and move sensitive info to private repository opensupplyhub/ci-deployment
* [OSDEV-894](https://opensupplyhub.atlassian.net/browse/OSDEV-894) Implement Contricleaner library into create facility API endpoint (`facilities_view_set.py`)
* [OSDEV-536](https://opensupplyhub.atlassian.net/browse/OSDEV-536) In the Contricleaner library, implement parsing of fields `sector_product_type`, `sector`, and `product_type` based on commas and vertical bars.
* [OSDEV-760](https://opensupplyhub.atlassian.net/browse/OSDEV-760) In the Contricleaner library, implement parsing of fields `facility_type_processing_type`, `facility_type`, and `processing_type` based on commas and vertical bars.
* [OSDEV-893](https://opensupplyhub.atlassian.net/browse/OSDEV-893) - Implement the ContriCleaner parser for parsing facility lists immediately after list upload.

### Bugfix
* [OSDEV-549](https://opensupplyhub.atlassian.net/browse/OSDEV-549) Facility Search. Search button overlaps dropdown items. Dropdown items in search were made not to overlapping with button and containers in `Potential matches table` and `Find facility` search. The `isSideBarSearch` flag has been added to all search components to render properly regarding the place where the select is rendering.
* [OSDEV-943](https://opensupplyhub.atlassian.net/browse/OSDEV-943) Verified badges. The claim/verified icon on profiles is cut off at the bottom. The icons have been fixed and show properly.
* [OSDEV-716](https://opensupplyhub.atlassian.net/browse/OSDEV-716) Search. Lost refresh icon. The refresh icon has been made visible.
* [OSDEV-918](https://opensupplyhub.atlassian.net/browse/OSDEV-918) - ContriBot. New lists are not populating in Monday board and are not sent to slack. Added validation to throw an error for users who upload a facility list with `|` in the description field.
* [OSDEV-644](https://opensupplyhub.atlassian.net/browse/OSDEV-644) Error when trying to delete a facility with only one contributor in case that logic to clear FacilityClaimReviewNote table records missed.

### What's new
*  [OSDEV-861](https://opensupplyhub.atlassian.net/browse/OSDEV-861) API. The `API Notifications` tab has been removed so that users do not get confused about what it is, since the functionality does not exist for them. `Token:` as a header has been added above the API key on the `API` tab.
* [OSDEV-917](https://opensupplyhub.atlassian.net/browse/OSDEV-917) My Account Menu. Update order of the settings tabs. `NON-admin` user sees: My Facility / My Lists / Settings / Logout and `Admin` user sees: Dashboard / My Facility / My Lists / Settings / Logout
* [OSDEV-728](https://opensupplyhub.atlassian.net/browse/OSDEV-728) - Include `sector` data in the response of the `api/facilities/` API endpoint for the GET request, similar to what is provided in the `api/facilities/{id}` API endpoint.
* [OSDEV-802](https://opensupplyhub.atlassian.net/browse/OSDEV-802) - Distinguish API user and contributor id in the error message that pass to the Rollbar.

### Release instructions
* Update code.
* Apply DB migrations up to the latest one.


## Release 1.9.0

## Introduction
* Product name: Open Supply Hub
* Release date: February 24, 2024

### Database changes

#### Migrations
* 0135_disable_duplicates_and_lowercase_all_emails.py - implementing all emails to lowercase and disables duplicates
* 0136_remove_indexing_unnecessary_emails.py - This migration replaces the old `index_activity_reports_info` and `index_approved_claim` functions with similar ones that do not index emails.
* 0137_add_renewal_period_field.py - add new field to api_apilimit table & rename existing one.
Updated existing users api_apilimit records renewal_period value.
* 0138_remove_ppe_fields.py - This migration removes the PPE fields from the Facility, FacilityIndex, FacilityListItem, FacilityListItemTemp, HistoricalFacility models.
* 0139_remove_ppe_switch.py - This migration removes the ppe switch.
* 0140_remove_indexing_ppe_fields.py - This migration updates indexing functions to not index PPE fields.

#### Schema changes
* [OSDEV-835](https://opensupplyhub.atlassian.net/browse/OSDEV-835) - Since the FacilityIndex model is primarily used to store cached facility data and display it publicly via the `/facilities/{id}` API endpoint, only public data can be shown. Therefore, caching emails to the FacilityIndex model was removed from the PostgreSQL indexing functions. All instances where emails are publicly displayed have been removed. The only remaining field is `ppe_contact_email`, but all functionality and code related to PPE will be deleted in this [OSDEV-562](https://opensupplyhub.atlassian.net/browse/OSDEV-562) ticket.
* [OSDEV-562](https://opensupplyhub.atlassian.net/browse/OSDEV-562) - Remove PPE fields (ppe_product_types, ppe_contact_email, ppe_contact_phone, ppe_website, ppe) from the `api_facility`, `api_facilityindex`, `api_facilitylistitem`, `api_facilitylistitemtemp`, `api_historicalfacility`. Remove this fields from indexing processes.

### Code/API changes
* [OSDEV-562](https://opensupplyhub.atlassian.net/browse/OSDEV-562) - Remove code related to PPE (ppe_product_types, ppe_contact_email, ppe_contact_phone, ppe_website, ppe) field from `/src/app`
* [OSDEV-562](https://opensupplyhub.atlassian.net/browse/OSDEV-562) - Remove code related to PPE (ppe_product_types, ppe_contact_email, ppe_contact_phone, ppe_website, ppe) field from `/src/dedupe-hub`
* [OSDEV 562](https://opensupplyhub.atlassian.net/browse/OSDEV-562) Remove code related to PPE (ppe_product_types, ppe_contact_email, ppe_contact_phone, ppe_website, ppe) from `/src/django`

### Architecture/Environment changes
* [OSDEV-829](https://opensupplyhub.atlassian.net/browse/OSDEV-673) Makes `minimum-ratio: 1` It allows to push code with less than 1% diff from main.

### Bugfix
* [OSDEV-848](https://opensupplyhub.atlassian.net/browse/OSDEV-848) When a user tries to create an account with an email that exists in the DB but with a different case of letters, the system returns "An error prevented signing up". Has been fixed to "A user with that email already exists."
* [OSDEV-673](https://opensupplyhub.atlassian.net/browse/OSDEV-673) When a user calls the endpoint `facility/id/history`, instead of a response, receives the error "TypeError: the JSON object must be str, bytes or bytearray, not list", in particular, this happened with the PK20190913BBJ2Y facility. A list with one element (a dictionary) was passed to the function, so an error occurred when trying to index the list with a string. Fixed.

### What's new
* API. Include token and call info on API settings tab.[OSDEV-752](https://opensupplyhub.atlassian.net/browse/OSDEV-752). Users can access a tab called `API` in account settings.From this tab, they can generate/retrieve their token and see their `API call allowance`, `current call count` and their `renewal period`.
* Make login non-case sensitive. [OSDEV-628](https://opensupplyhub.atlassian.net/browse/OSDEV-628). When the user creates an account email saving in lowercase. User  could login with any variations of casing as long as the characters are the same.
* API. Enable token generation based on API permissions in Django. [OSDEV-729](https://opensupplyhub.atlassian.net/browse/OSDEV-729). Updated Settings page to show/hide token tab by user groups. Forbid access to generate token for API if user didn't have permission groups.
* [OSDEV-219](https://opensupplyhub.atlassian.net/browse/OSDEV-219). Data moderator can merge potential match facilities from Confirm / Reject screen.
* [OSDEV-835](https://opensupplyhub.atlassian.net/browse/OSDEV-835) - Remove the display of emails in the `activity_reports` section of the `facilities/{id}` API endpoint, as email information is private.
* [OSDEV-525](https://opensupplyhub.atlassian.net/browse/OSDEV-525). Add Latitude and Longitude labels on facility page.
* API. Add a flag on API Limit page to indicate if package renews monthly or yearly. [OSDEV-781](https://opensupplyhub.atlassian.net/browse/OSDEV-781) Updated logic to support montly & yearly limitation count reset for API calls.

### Release instructions
* Update code.
* Apply DB migrations up to the latest one.
* Run the index_facilities_new management command.


## Release 1.8.0

## Introduction
* Product name: Open Supply Hub
* Release date: January 27, 2024

### Code/API changes
* [OSDEV-690](https://opensupplyhub.atlassian.net/browse/OSDEV-690) - Correct all existing lint errors to ensure that code quality checks pass successfully via GitHub Actions and can detect new linting errors but not the old ones.
* [OSDEV-719](https://opensupplyhub.atlassian.net/browse/OSDEV-719) Introduce FacilityDownloadSerializerEmbedMode FacilityDownloadSerializer, replace FacilityIndexDownloadSerializer with combination of FacilityDownloadSerializerEmbedMode and FacilityDownloadSerializer
* [OSDEV-732](https://opensupplyhub.atlassian.net/browse/OSDEV-732) Fix issue with circular dependencies between `util.js` and `constants.jsx` modules in React app

### Architecture/Environment changes
* [OSDEV-690](https://opensupplyhub.atlassian.net/browse/OSDEV-690) - Configure running the code quality workflow as part of the continuous integration (CI) for each commit to a pull request. Both frontend (FE) and backend (BE) tests are executed, along with their respective linters. Additionally, `shellcheck` is applied to scripts within the scripts folder.
* [OSDEV-691](https://opensupplyhub.atlassian.net/browse/OSDEV-691) - Implement parallel job running for BE, FE, and bash script code quality checks. Three new scripts were created and can be used to run the same checks during local development to verify BE, FE, and bash scripts in the ./scripts folder.
* [OSDEV-692](https://opensupplyhub.atlassian.net/browse/OSDEV-691) - Implement code coverage checks for the React and Django apps using `barecheck/code-coverage-action` and generated code coverage `lcov` files. For the React app, code coverage is based on Jest tests, and for the Django app, it is based on unittest tests. If code coverage decreases, the job fails, preventing the PR from merging.
* [OSDEV-740](https://opensupplyhub.atlassian.net/browse/OSDEV-740) - Setup module for mocking Redux store (`redux-mock-store"`)
* [OSDEV-733](https://opensupplyhub.atlassian.net/browse/OSDEV-733) - Setup React test library module (`@testing-library`)

### Bugfix
* [OSDEV-718](https://opensupplyhub.atlassian.net/browse/OSDEV-718) - Fixed issue with user profile populating to other components.
* [OSDEV-727](https://opensupplyhub.atlassian.net/browse/OSDEV-720) - Downloading facilities with for Bangladesh is working again [https://opensupplyhub.org/facilities?countries=BD&sectors=Apparel](https://opensupplyhub.org/facilities?countries=BD&sectors=Apparel)

### What's new
* [OSDEV-241](https://opensupplyhub.atlassian.net/browse/OSDEV-241) - Searches with accented characters return results for accented and non accented characters.
### Database changes

#### Migrations
* 0134_remove_sources_without_contributor.py -  Remove records from the Source table where the contributor is null and remove all data related to these records

### Release instructions
* Update code
* Run migration up to 0134


## Release 1.7.3

## Introduction
* Product name: Open Supply Hub
* Release date: January 12, 2024

### Bugfix
* [OSDEV-736](https://opensupplyhub.atlassian.net/browse/OSDEV-736) Removed logic to handle text only match response data as it already removed from matching functionality in Dedupe Hub. Previously it bring an error on response for user when potential match happened.

## Release 1.7.2

## Introduction
* Product name: Open Supply Hub
* Release date: January 09, 2024

### Bugfix
* [OSDEV-721](https://opensupplyhub.atlassian.net/browse/OSDEV-721) Fixed issue with potential match logic when get facility data of match, previously it take facility id from Facility List Item, but it's wrong for Potential Match status as there is always NULL, facility id should be taken from Facility Match record in this case of Potential Match status.

## Release 1.7.1

## Introduction
* Product name: Open Supply Hub
* Release date: December 21, 2023

### Bugfix
* Fixed issue with Facility Upload API error by covered a case when facility object didn't exist (create=false) & updated timeout value while waiting to produce kafka topic message [OSDEV-713](https://opensupplyhub.atlassian.net/browse/OSDEV-713)
* [OSDEV-714](https://opensupplyhub.atlassian.net/browse/OSDEV-714) - Users can now use the map on the search page simultaneously without missing any tiles. Before fixing this issue, if the map requested tiles that weren't cached, one user might not receive all the tiles. With the bug fixed, the tile generation logic can handle multiple requests at the same time, ensuring all users get the tiles they need for the map based on their search requests.

### Code/API changes
* [OSDEV-714](https://opensupplyhub.atlassian.net/browse/OSDEV-714) - `select_for_update` and `get_or_create` have been implemented in the `retrieve_cached_tile` function to ensure that if another thread attempts to `select_for_update()`, it will block at the `get_or_create()` until the first thread's transaction commits. The `get_tile` function, which serves as an API endpoint handler for tile generation, was implemented as an atomic transaction to facilitate the use of `select_for_update()` and maintain the lock until the end of the transaction. This approach helps to prevent crashes from parallel requests attempting to create a cache record with the same primary key, corresponding to the full URL path.
* [OSDEV-711](https://opensupplyhub.atlassian.net/browse/OSDEV-711) - Make JS code related to load testing for tile generation more universal so that they can work with the HAR file provided by the developer. For that, the `ZOOM_HAR_PATH` environment variable was introduced. More test cases for tile generation were added to test the environment close to production, focusing on densely saturated regions with facilities, such as China and India. The README.md file for the load tests was updated to reflect the changes made.


## Release 1.7.0

## Introduction
* Product name: Open Supply Hub
* Release date: December 19, 2023

### Database changes

#### Migrations
* 0130_introduce_separate_data_gathering_functions_for_the_index_table_columns.py - This migration:
    - rename `api_facilityindexnew` -> `api_facilityindex`
    - introduces separate data-gathering functions for the `api_facilityindexnew` table columns and makes the `index_facilities` and `index_facilities_by` procedures use them.
    This migration is irreversible.
* 0131_introduce_sql_triggers_instead_of_django_signals.py - This migration introduces SQL triggers instead of Django signals. The migration is revertable.
* 0132_add_moderation_mode_field.py - This migration adds the field `is_moderation_mode` to table `api_user`.
* 0133_introduce_tile_caching.py - This migration creates the TileCache table and the DynamicSetting table. This migration is reversible.

#### Schema changes
* [OSDEV-622](https://opensupplyhub.atlassian.net/browse/OSDEV-622) - Separate data-gathering functions were created for the `api_facilityindexnew` table columns to collect data independently of the main procedure. The `index_facilities` and `index_facilities_by` procedures were updated to use new separate functions for collecting data for the `api_facilityindexnew` table columns that require long SQL queries.
* [OSDEV-595](https://opensupplyhub.atlassian.net/browse/OSDEV-595) - Rename FacilityIndexNew to FacilityIndex
* [OSDEV-623](https://opensupplyhub.atlassian.net/browse/OSDEV-623), [OSDEV-624](https://opensupplyhub.atlassian.net/browse/OSDEV-624), [OSDEV-638](https://opensupplyhub.atlassian.net/browse/OSDEV-638) - New SQL triggers have been introduced to handle changes in the `api_contributor`, `api_extendedfield`, `api_facility`, `api_facilityclaim`, `api_facilitylistitem`, `api_facilitymatch`, `api_source`, and `api_facilitylist` tables at the database level. This change is essential for the future functionality of DedupeHub, which will communicate directly with the database. All the Django signals have been removed. Additionally, reindexing of the necessary columns of the index table has been transferred to these triggers, eliminating the need for the large SQL procedure previously used in conjunction with Django signals.
* [OSDEV-637](https://opensupplyhub.atlassian.net/browse/OSDEV-637) - Add field `is_moderation_mode` to table `api_user`.
* [OSDEV-687](https://opensupplyhub.atlassian.net/browse/OSDEV-687) - The TileCache table was created to store cached tiles, and the DynamicSetting table was established to dynamically control app settings, specifically the expiration time of cached tiles.

### Code/API changes
* Update copy for "example" entries for List & Description fields & Contributor list page:
    - Update copy of Facility List example to: example: **Your Organization’s Name** Facility List June 2023
    - Update copy of Facility Description example to: example: This is the **Your Organization’s Name** list of suppliers for their retail products valid from Jan 2023 to June 2023
    - Update copy of rejected message to: "This list was rejected and will not be processed."
[OSDEV-640](https://opensupplyhub.atlassian.net/browse/OSDEV-640)
* In the Facility Claim Request form the field 'Preferred method of contact' has been done not mandatory. - [OSDEV-560](https://opensupplyhub.atlassian.net/browse/OSDEV-560)
* The new parameter `is_moderation_mode` has been added to GET and POST requests of the `/user-profile/{ID}/` API endpoint. - [OSDEV-637](https://opensupplyhub.atlassian.net/browse/OSDEV-637)
* [OSDEV-687](https://opensupplyhub.atlassian.net/browse/OSDEV-687) - Implement cache logic for the get_tile view to either use a cached tile or generate a new tile for caching. When a user interacts with the map and makes a new request for a tile, the system checks if the requested tile, identified by its path, is already cached in the database. If the tile is already cached in the TileCache table, the cached tile binary data is retrieved and returned, avoiding the need to regenerate the tile for improved performance. Each cached tile has a default expiration period of 604,800 seconds (7 days). However, the admin can reconfigure this duration in the Django admin panel.
* Delete all Jenkins-related files since Jenkins is no longer in use.
* Move the maintenance page to the project repository, specifically to `src/maintenance`, to track the history of its changes.

### Architecture/Environment changes
* Remove FacilityDownloadSerializer and replace it with FacilityIndexDownloadSerializer
* Add a special Django management command, `install_db_exts`, that will install all the necessary PostgreSQL extensions for the database based on the required DB extensions for the 1.7.0 release.
* Create the `reset_database` Django management command that resets the database and repopulates it with fixture data, including facilities and matches. Update the `scripts/reset_database` shell script to include the call to this command, making it available for local development when it needs to be run inside the failed Django container for the first time. Also, rename shell scripts and affected management commands to enhance readability.

### Bugfix
* Increase amount of facilities downloaded to 100 per red and reduce time per request in 4-5 times
Fix issue with exceeding API requests. [OSDEV-557](https://opensupplyhub.atlassian.net/browse/OSDEV-442)

### What's new
* Updated copy for "example" entries for List & Description fields & Contributor list page
[OSDEV-640](https://opensupplyhub.atlassian.net/browse/OSDEV-640)
* The field 'Preferred method of contact' has been done not mandatory in the Facility Claim Request form. When the user fills this form he/she can skip this field. - [OSDEV-560](https://opensupplyhub.atlassian.net/browse/OSDEV-560)
* Data Moderator Profile. Implement the ability to activate the Merge function on the Facility Search page. - [OSDEV-637](https://opensupplyhub.atlassian.net/browse/OSDEV-637)
* [OSDEV-302](https://opensupplyhub.atlassian.net/browse/OSDEV-302), [OSDEV-667](https://opensupplyhub.atlassian.net/browse/OSDEV-667) - Enable data moderators to trigger merges from the search results screen. Checkboxes were added to the search page right before each item in the search results to allow users to select facilities for merging. A "Merge" button was also implemented to open the Merge modal window, where all the data about the selected facilities is downloaded.
* [OSDEV-684](https://opensupplyhub.atlassian.net/browse/OSDEV-684) Removed Google Translate Plug-In in the system & UI Element

### Release instructions
* apply migrations up to 0133_introduce_tile_caching.py
* apply command index_facilities_new


## Release 1.6.1

## Introduction
* Product name: Open Supply Hub
* Release date: November 8, 2023

### Database changes

#### Migrations
- 0130_facility_index_gin_index.py - implement indexes for fields on "api_facilityindexnew" table related to tile generation

#### Schema changes
* indexing fields in api_facilityindexnew
    * contrib_types
    * contributors_id
    * lists

### Architecture/Environment changes
* Reconfigure CPU resources so that every worker uses 2 cores - [OSDEV-657](https://opensupplyhub.atlassian.net/browse/OSDEV-657)
* Add Code Quality pipelines

### Bugfix
* Implement indexing of fields related to tile generation in api_facilityindexnew table [OSDEV-654](https://opensupplyhub.atlassian.net/browse/OSDEV-654)

### Release instructions
- apply migrations up to 0130_facility_index_gin_index.py


## Release 1.6.0

## Introduction
* Product name: Open Supply Hub
* Release date: November 4, 2023

### Database changes

#### Migrations
- 0126_add_tables_a_b_test.py - add tables api_facilitylistitemtemp & api_facilitymatchtemp for A/B Test purpose
- 0127_search_by_private_contributor_types.py - add contributor types from non-public lists to api_facilityindexnew table
- 0128_custom_text_implementation.py - creates custom_text SQL functions and updated index_facilities and index_facilities_by to use it
- 0129_delete_facility_index.py - removes api_facilityindex table

#### Schema changes
* introduce fields to api_facility_list_items
    * raw_json:JSON
    * raw_header:Text
* introduce table api_facilitylistitemfield - key-value storage for both mandatory and custom facility list item fields.
* introduce procedure custom_text - evaluates array required for advanced search by custom fields
* update index_facilities and index_facilities_by procedures to evaluate custom_text add custom_text_serach using custom_text from above
* introduce tables api_facilitylistitemtemp & api_facilitymatchtemp as a copy of api_facilitylistitem & api_facilitymatch for A/B Test to store match results
* remove api_facilityindex table

### Code/API changes
* Endpoint /contributor-lists/ has been deprecated
* The new endpoint /contributor-lists-sorted/ has been created: View Facility Lists that are both active and approved filtered by Contributor sorted by creation date and changed response type to list of objects.
- [OSDEV-218](https://opensupplyhub.atlassian.net/browse/OSDEV-218)
* Connect new tables (api_facilitylistitemtemp & api_facilitymatchtemp) to existing parsing & geocoding result storing
* Trigger matching process on Dedupe Hub through Kafka Producer on Django side
- [OSDEV-507](https://opensupplyhub.atlassian.net/browse/OSDEV-507)

### Architecture/Environment changes
* Update rollbar token - [OSDEV-581](https://opensupplyhub.atlassian.net/browse/OSHUB-581)
* Deployed Dedupe Hub standalone service & Kafka event streaming service for A/B Test purpose - [OSDEV-507](https://opensupplyhub.atlassian.net/browse/OSDEV-507)
* Kafka added to infrastructure (AWS MSK) - [OSDEV-428](https://opensupplyhub.atlassian.net/browse/OSDEV-428)
* Dedupe Hub service added to ECS Cluster - [OSDEV-430](https://opensupplyhub.atlassian.net/browse/OSDEV-430)
* Infrastructure environments not depended on python (django app environment) - [OSDEV-424](https://opensupplyhub.atlassian.net/browse/OSDEV-424)
* Reworked algorithm to manage DNS records - [OSDEV-414](https://opensupplyhub.atlassian.net/browse/OSDEV-414)
* Update AWS Terraform provider, move from Azavea repo & upgrade few modules for Terraform - [OSDEV-405](https://opensupplyhub.atlassian.net/browse/OSDEV-405)
* Replaced usage of FacilityIndex model by FacilityIndexNew.
* Removed FacilityIndex model
* Removed function get_custom_text
* Removed function index_custom_text from transactions
* Removed function index_extended_fields from transactions
* Removed function index_facilities from transactions
* Removed function index_sectors from transactions
* Removed get_sector_dict from transactions

### Bugfix
* Make search by non-public contributor types available [OSDEV-307](https://opensupplyhub.atlassian.net/browse/OSDEV-307)
* Make possibility to create embed map configuration for constributors with more than 2500 facilities [OSDEV-585](https://opensupplyhub.atlassian.net/browse/OSDEV-585)
* Make possibility to save data facilities even if they have no stored location [OSDEV-596](https://opensupplyhub.atlassian.net/browse/OSDEV-596)

### What's new
* Update README.md with the most recent information - [OSDEV-580](https://opensupplyhub.atlassian.net/browse/OSHUB-580)
* Update Rollbar's post_server_item tokens - [OSDEV-581](https://opensupplyhub.atlassian.net/browse/OSHUB-581)
* Contributor Lists. Order lists from a contributor by newest to oldest list - [OSDEV-218](https://opensupplyhub.atlassian.net/browse/OSDEV-218)

### Release instructions
- apply migrations up to 0124_itroduce_raw_json.py
- execute command fill_raw_json
- apply migrations up to 0129_delete_facility_index.py
- apply command index_facilities_new<|MERGE_RESOLUTION|>--- conflicted
+++ resolved
@@ -15,12 +15,9 @@
 * [OSDEV-2068](https://opensupplyhub.atlassian.net/browse/OSDEV-2068) - Enabled users to download their own data without impacting free & purchased data-download allowances. Introduced `is_same_contributor` field in the GET `/api/facilities-downloads` response.
 
 ### What's new
-<<<<<<< HEAD
+* [OSDEV-2164](https://opensupplyhub.atlassian.net/browse/OSDEV-2164) - Added search functionality for user email and contributor name in the Facility Download Limits admin page.
 * [OSDEV-2066](https://opensupplyhub.atlassian.net/browse/OSDEV-2066) - Added permission system to control which partner data fields contributors can submit.
 Created new `PartnerField` model for categorizing partner-specific fields. Enhanced `Contributor` model with `partner_fields` relationship.
-=======
-* [OSDEV-2164](https://opensupplyhub.atlassian.net/browse/OSDEV-2164) - Added search functionality for user email and contributor name in the Facility Download Limits admin page.
->>>>>>> 2d246dbd
 
 ### Release instructions
 * Ensure that the following commands are included in the `post_deployment` command:
