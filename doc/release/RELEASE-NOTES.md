--- conflicted
+++ resolved
@@ -63,11 +63,8 @@
 * [OSDEV-1840](https://opensupplyhub.atlassian.net/browse/OSDEV-1840) - Fixed the snapshot status checking procedure. This will prevent a crash when trying to restore a database from an inaccessible snapshot.
 * [OSDEV-1831](https://opensupplyhub.atlassian.net/browse/OSDEV-1831) - Updated copies of tooltips on the “Thank you for adding data” pop-up. The texts vary depending on the claim status for a particular location.
 * [OSDEV-1827](https://opensupplyhub.atlassian.net/browse/OSDEV-1827) - Fixed the condition logic for the email template when approving a contribution to an existing production location that has either been claimed or has a pending claim request.
-<<<<<<< HEAD
+* [OSDEV-1781](https://opensupplyhub.atlassian.net/browse/OSDEV-1781) - A clear error messages for the number of workers field have been added to the SLC form and Claimed Facility Details page.
 * [OSDEV-1747](https://opensupplyhub.atlassian.net/browse/OSDEV-1747) - All SLC pages have been made accessible only to authorized users.
-=======
-* [OSDEV-1781](https://opensupplyhub.atlassian.net/browse/OSDEV-1781) - A clear error messages for the number of workers field have been added to the SLC form and Claimed Facility Details page.
->>>>>>> 403a954a
 
 ### What's new
 * [OSDEV-1814](https://opensupplyhub.atlassian.net/browse/OSDEV-1814) - Added toggle switch button for production location info page to render additional data if necessary. If toggle switch button is inactive (default behavior), additional data won't be send to the server along with name, address and country.
