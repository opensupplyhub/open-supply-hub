# Release Notes
All notable changes to this project will be documented in this file.

This project adheres to [Semantic Versioning](http://semver.org/spec/v2.0.0.html). The format is based on the `RELEASE-NOTES-TEMPLATE.md` file.

## Release 2.0.0

## Introduction
* Product name: Open Supply Hub
* Release date: March 22, 2025

### Database changes
* *Describe high-level database changes.*

#### Migrations:
* 0167_add_moderationevent_action_reason_text_fields.py - This migration adds new fields `action_reason_text_cleaned` and  `action_reason_text_raw` to the existing table `api_moderationevent`.

#### Schema changes
* [OSDEV-1782](https://opensupplyhub.atlassian.net/browse/OSDEV-1782) - Added new fields `action_reason_text_cleaned` and `action_reason_text_raw` to the `api_moderationevent` table to store text messages received when a moderator takes an action on a moderation event.

### Code/API changes
* [OSDEV-1782](https://opensupplyhub.atlassian.net/browse/OSDEV-1782) - Added additional validation for the fields `action_reason_text_cleaned` and `action_reason_text_raw` when using the `PATCH api/v1/moderation-events/{moderation_id}` endpoint. These fields are required in the request body when the status field is set to 'REJECTED'. The minimum length for the values of these fields is 30 characters.
Also was added sanitization on the server side by using the `Django-Bleach` library for the HTML content that is stored in the `action_reason_text_raw` field. The bleach filter was applied to the `action_reason_text_raw` value in the `slc_contribution_rejected_body.html` template.

### Architecture/Environment changes
* [OSDEV-899](https://opensupplyhub.atlassian.net/browse/OSDEV-899) - Splitted the Django container into two components: FE (React) and BE (Django). Requests to the frontend (React) will be processed by the CDN (CloudFront), while requests to the API will be redirected to the Django container. This approach will allow for more efficient use of ECS cluster computing resources and improve frontend performance.

  The following endpoints will be redirected to the Django container:
  * tile/*
  * api/*
  * /api-auth/*
  * /api-token-auth/*
  * /api-feature-flags/*
  * /web/environment.js
  * /admin/*
  * /health-check/*
  * /rest-auth/*
  * /user-login/*
  * /user-logout/*
  * /user-signup/*
  * /user-profile/*
  * /user-api-info/*
  * /admin
  * /static/admin/*
  * /static/django_extensions/*
  * /static/drf-yasg/*
  * /static/gis/*
  * /static/rest_framework/*
  * /static/static/*
  * /static/staticfiles.json

  All other traffic will be redirected to the React application.

<<<<<<< HEAD
### What's new
* [OSDEV-1814](https://opensupplyhub.atlassian.net/browse/OSDEV-1814) - Added toggle switch button for production location info page to render additional data if necessary. If toggle switch button is inactive (default behavior), additional data won't be send to the server along with name, address and country.
* [OSDEV-1607](https://opensupplyhub.atlassian.net/browse/OSDEV-1607) - Enabled SLC flow.

=======
>>>>>>> b833d412
### Bugfix
* [OSDEV-1806](https://opensupplyhub.atlassian.net/browse/OSDEV-1806) - Refactored the Parent Company field validation. The field is now validated as a regular character field.
* [OSDEV-1787](https://opensupplyhub.atlassian.net/browse/OSDEV-1787) - The tooltip messages for the Claim button have been removed for all statuses of moderation events on the `Contribution Record` page and changed according to the design on `Thanks for adding data for this production location` pop-up.
* [OSDEV-1789](https://opensupplyhub.atlassian.net/browse/OSDEV-1789) - Fixed an issue where the scroll position was not resetting to the top when navigating through SLC workflow pages.
* [OSDEV-1795](https://opensupplyhub.atlassian.net/browse/OSDEV-1795) - Resolved database connection issue after PostgreSQL 16.3 upgrade by upgrading pg8000 module version.
* [OSDEV-1803](https://opensupplyhub.atlassian.net/browse/OSDEV-1803) - Updated text from `Facility Type` to `Location Type` and `Facility Name` to `Location Name` on the SLC `Thank You for Your Submission` page. 

### What's new
* [OSDEV-1814](https://opensupplyhub.atlassian.net/browse/OSDEV-1814) - Added toggle switch button for production location info page to render additional data if necessary. If toggle switch button is inactive (default behavior), additional data won't be send to the server along with name, address and country.
* [OSDEV-1782](https://opensupplyhub.atlassian.net/browse/OSDEV-1782) - Added a confirmation dialog window that appears when a user tries to reject a moderation event. The dialog includes a WYSIWYG text editor where entering a message of at least 30 characters is required to confirm the rejection. If a user does not enter the required number of characters, the 'Reject' button is disabled, and a tooltip with a clear message appears when the mouse hovers over it.

### Release instructions:
* Ensure that the following commands are included in the `post_deployment` command:
    * `migrate`
    * `reindex_database`


## Release 1.31.0

## Introduction
* Product name: Open Supply Hub
* Release date: March 8, 2025

### Database changes
* *Describe high-level database changes.*

#### Migrations:
* *Describe migrations here.*

#### Schema changes
* *Describe schema changes here.*

### Code/API changes
* *Describe code/API changes here.*

### Architecture/Environment changes
* *Describe architecture/environment changes here.*

### Bugfix
* [OSDEV-1747](https://opensupplyhub.atlassian.net/browse/OSDEV-1747) - All SLC pages have been made accessible only to authorized users.
* [OSDEV-1777](https://opensupplyhub.atlassian.net/browse/OSDEV-1777) - A consistent URL style was established across all pages of the SLC workflow. After the changes, the URL begins from `/contribute/single-location/`.
* [OSDEV-1678](https://opensupplyhub.atlassian.net/browse/OSDEV-1678) - Added asterisks next to each required form field (Name, Address, and Country) on the "Production Location Information" page. Highlighted an empty field and displayed an error message if it loses focus.
* [OSDEV-1778](https://opensupplyhub.atlassian.net/browse/OSDEV-1778) - Fixed the validation for number of workers field in POST, PATCH production locations API. The min field must be less than or equal to the max field.

### What's new
* [OSDEV-1764](https://opensupplyhub.atlassian.net/browse/OSDEV-1764) - Added a new claiming email for the Moderation queue/SLC workflow, which is sent once a data moderator creates a new location based on the moderation event the customer submitted through the SLC workflow.
* [OSDEV-1721](https://opensupplyhub.atlassian.net/browse/OSDEV-1721) - Added new email templates for Moderation/SLC workflow:
    * Email #1 SLC additional contribution to existing production location - Pending moderation.
    * Email #2 SLC contribution - Moderation complete. APPROVED.
    * Email #3 SLC contribution - Moderation complete. REJECTED.
    * Email #4 SLC new production location contribution - Pending moderation.

### Release instructions:
* Ensure that the following commands are included in the `post_deployment` command:
    * `migrate`
    * `reindex_database`


## Release 1.30.0

## Introduction
* Product name: Open Supply Hub
* Release date: March 01, 2025

### Database changes
* [OSDEV-1662](https://opensupplyhub.atlassian.net/browse/OSDEV-1662) - Added a new field, `action_perform_by`, to the `api_moderationevent` table so we can handle and store moderation actions user data.

#### Migrations:
* 0166_add_moderationevent_action_perform_by.py - This migration added a new field, `action_perform_by`, to the existing table `api_moderationevent`.

### Code/API changes
* [OSDEV-1577](https://opensupplyhub.atlassian.net/browse/OSDEV-1577) - Added geo-bounding box query support to the GET `/api/v1/production-locations/` endpoint. To filter production locations whose geopoints fall within the bounding box, it is necessary to specify valid values for the parameters `geo_bounding_box[top]`, `geo_bounding_box[left]`, `geo_bounding_box[bottom]`, and `geo_bounding_box[right]`.

    The validation rules are as follows:
    * All coordinates of the geo-boundary box (top, left, bottom, right) must be provided.
    * All values must be integers.
    * The top and bottom coordinates must be between -90 and 90.
    * The left and right coordinates must be between -180 and 180.
    * The top must be greater than the bottom.
    * The right must be greater than the left.
* [OSDEV-1662](https://opensupplyhub.atlassian.net/browse/OSDEV-1662) - Updated Logstash mapping configuration to handle the new `action_perform_by` field for OpenSearch.
* [OSDEV-1748](https://opensupplyhub.atlassian.net/browse/OSDEV-1748) - Aligned SLC with current v1/production-locations validation. Removed validation for `number_of_workers` min >= max.

### Architecture/Environment changes
* [OSDEV-1515](https://opensupplyhub.atlassian.net/browse/OSDEV-1515) - Removed `rds_allow_major_version_upgrade` and `rds_apply_immediately` from the environment tfvars files (e.g., terraform-production.tfvars) to set them to `false` again, as the default values in `/deployment/terraform/variables.tf` are `false`. This is necessary to prevent unintended PostgreSQL major version upgrades since the target PostgreSQL 16.3 version has been reached.
* [OSDEV-1692](https://opensupplyhub.atlassian.net/browse/OSDEV-1692) - Update cache dependencies due to Ubuntu 20 image runner deprecation. See [link](https://github.blog/changelog/2024-12-05-notice-of-upcoming-releases-and-breaking-changes-for-github-actions/#actions-cache-v1-v2-and-actions-toolkit-cache-package-closing-down).
* [OSDEV-1580](https://opensupplyhub.atlassian.net/browse/OSDEV-1580) - The new architecture diagram of the OS Hub platform has been created in response to the penetration testing that will be conducted in February 2025. The diagram has been placed in the root of the `./doc/system_design/` folder, replacing the old diagrams that have been moved to the `./doc/system_design/archived/` folder as they are no longer valid. A new `./doc/system_design/README.md` file has also been created, with a reference to the new architecture/network diagram.
* [OSDEV-1785](https://opensupplyhub.atlassian.net/browse/OSDEV-1785) - Forked the aiokafka repository to the Open Supply Hub GitHub account, reverted to v0.8.0, and created a kafka-python-2.0.3 [branch](https://github.com/opensupplyhub/aiokafka/tree/kafka-python-2.0.3). Pinned kafka-python to v2.0.3 ([released](https://pypi.org/project/kafka-python/#history) on Feb 13, 2025) in the Dockerfile to install aiokafka from the forked repository and verified the local installation.

### Bugfix
* [OSDEV-1698](https://opensupplyhub.atlassian.net/browse/OSDEV-1698) - SLC: Refactored the "Submit Another Location" button link to direct users to the search-by-name-and-address form at /contribute/single-location?tab=name-address.
* [OSDEV-1700](https://opensupplyhub.atlassian.net/browse/OSDEV-1700) - SLC: Keep only one previous OS ID in the search result if it matches the search query.
* [OSDEV-1697](https://opensupplyhub.atlassian.net/browse/OSDEV-1697) - Added a redirect to the main page upon closing the SLC modal window to prevent the creation of multiple moderation events.
* [OSDEV-1695](https://opensupplyhub.atlassian.net/browse/OSDEV-1695) - [SLC] Enabled the claim button for updated production locations when a moderation event has a pending status. Disabled claim button explicitly if production location has pending claim status.
* [OSDEV-1701](https://opensupplyhub.atlassian.net/browse/OSDEV-1701) - Refactored "Go Back" button in production location info page.
* [OSDEV-1672](https://opensupplyhub.atlassian.net/browse/OSDEV-1672) - SLC. Implement collecting contribution data page (FE) - All Multi-Selects on the page have been fixed. They resize based on the number of items selected.
* [OSDEV-1549](https://opensupplyhub.atlassian.net/browse/OSDEV-1549) - Added Django serialization check for all fields from the request body based on [the API specification](https://opensupplyhub.github.io/open-supply-hub-api-docs/) for POST and PATCH v1/production-locations endpoint, and appropriate errors return according to the request body schema in the API spec.
* [OSDEV-1696](https://opensupplyhub.atlassian.net/browse/OSDEV-1696) - Added loader on single production location fetch; added error handling; added cleanup hook to clear production location data on component unmount.
* [OSDEV-1653](https://opensupplyhub.atlassian.net/browse/OSDEV-1653) - Added asterisks next to each required form field (Name, Address, and Country) on the "Search by Name and Address" tab. Highlighted an empty field and displayed an error message if it loses focus. Added proper styles for the error messages.
* [OSDEV-1699](https://opensupplyhub.atlassian.net/browse/OSDEV-1699) - The scroll position has been fixed from the bottom to the top after navigating from the bottom of the `Search results` page (press the `Select` button) to `Product Location Information`.
* [OSDEV-1589](https://opensupplyhub.atlassian.net/browse/OSDEV-1589) - Fixed layout issue on new `contribute` page.
* [OSDEV-1739](https://opensupplyhub.atlassian.net/browse/OSDEV-1739) - Applied state cleanup on modal unmount to prevent the same dialog from appearing when clicking on a different production location.
* [OSDEV-1744](https://opensupplyhub.atlassian.net/browse/OSDEV-1744) - Fixed the issue where the text `by user ID:` appeared even when `user_id` was `null` in Contribution Record page.
* [OSDEV-1779](https://opensupplyhub.atlassian.net/browse/OSDEV-1779) - SLC. Made Parent Company field as regular text field and apply snake_case keys to standard keys (e.g. `location_type`, `number_of_workers`, `parent_company`, `processing_type` and `product_type`) in request payload from production location info page to conform API specs.
* [OSDEV-1745](https://opensupplyhub.atlassian.net/browse/OSDEV-1745) - The `Search by Name and Address` tab was defined as default on the Production Location Search page.

### What's new
* [OSDEV-1662](https://opensupplyhub.atlassian.net/browse/OSDEV-1662) - Added a new field, `action_perform_by`, to the moderation event. This data appears on the Contribution Record page when a moderator perform any actions like `APPROVED` or `REJECTED`.

### Release instructions:
* Ensure that the following commands are included in the `post_deployment` command:
    * `migrate`
    * `reindex_database`
* Run `[Release] Deploy` pipeline for the target environment with the flag `Clear the custom OpenSearch indexes and templates` set to true - to update the index mapping for the `moderation-events` index after adding the new field `action_perform_by`. The `production-locations` will also be affected since it will clean all of our custom indexes and templates within the OpenSearch cluster.


## Release 1.29.0

## Introduction
* Product name: Open Supply Hub
* Release date: February 8, 2025

### Database changes
* [OSDEV-1515](https://opensupplyhub.atlassian.net/browse/OSDEV-1515) - Upgraded the PostgreSQL version from 13 to 16 for the database used in local development, DB anonymization, DB restore setup, and environments in the AWS cloud. Additionally, the pg_trgm extension has been upgraded to version 1.6 based on the available extension version for PostgreSQL 16.3 in AWS RDS. For more information, see [Extensions supported for RDS for PostgreSQL 16](https://docs.aws.amazon.com/AmazonRDS/latest/PostgreSQLReleaseNotes/postgresql-extensions.html#postgresql-extensions-16x).
* [OSDEV-1558](https://opensupplyhub.atlassian.net/browse/OSDEV-1558) - Added a new field, `action_type`, to the `api_moderationevent` table so we can handle and store moderation actions.

#### Migrations:
* 0163_refresh_pg_statistic_and_upgrade_postgres_extensions.py - Updated the SQL script within the migration that upgrades the DB extension versions to handle previously failure cases when a higher version is available for upgrade or when the extension is not installed. This is primarily useful for local development or DB resets in the Development environment, where migrations are applied from scratch, one by one. This fix will not negatively affect other environments, as the migration has already been applied and will not be reapplied. Additionally, the changes are backward compatible.
* 0164_refresh_pg_statistic_and_upgrade_postgres_extensions_after_db_upgrade_to_postgres_16.py - This migration refreshes the `pg_statistic` table after the upgrade to PostgreSQL 16 and upgrades the pg_trgm extension to version 1.6. The SQL script within the migration that upgrades the DB extension versions handles previously failure cases where a higher version is available for upgrade or where the extension is not installed.
* 0165_add_moderationevent_action_type.py - This migration added a new field, `action_type`, to the existing table `api_moderationevent`.

### Code/API changes
* [OSDEV-1581](https://opensupplyhub.atlassian.net/browse/OSDEV-1581) - Added support for Geohex grid aggregation to the GET `/api/v1/production-locations/` endpoint. To receive the Geohex grid aggregation list in the response, it is necessary to pass the `aggregation` parameter with a value of `geohex_grid` and optionally specify `geohex_grid_precision` with an integer between 0 and 15. If `geohex_grid_precision` is not defined, the default value of 5 will be used.
* [OSDEV-1558](https://opensupplyhub.atlassian.net/browse/OSDEV-1558) - Updated Logstash mapping configuration to handle the new `action_type` field for OpenSearch.

### Bugfix
* Some of the resources related to the Development AWS environment still have the `stg` prefix, which can be confusing since we also have a Staging environment with the same prefix. To clarify the resource names, including the database instance, the prefix has been updated from `stg` to `dev` for the development environment.

### What's new
* [OSDEV-1374](https://opensupplyhub.atlassian.net/browse/OSDEV-1374) - Implemented integration for the `Search results` page to show results of searching by name and address (`/contribute/production-location/search`):
    - Connected GET `v1/production-locations`.
    - Routing between pages `Production Location Search`,`Search returned no results`, `Production Location Information`, `Search results`, and `I don't see my Location` pop-up is configured.
    - Max result limit set to 100.
* [OSDEV-1365](https://opensupplyhub.atlassian.net/browse/OSDEV-1365) - SLC: Integrate collecting contribution data page.
* [OSDEV-1370](https://opensupplyhub.atlassian.net/browse/OSDEV-1370) - SLC: Connect Backend API submission with "Thank for Submitting" screen
    - Integrated `POST /v1/production-locations/` in `/contribute/production-location/info/` page.
    - Integrated `PATCH /v1/production-locations/` in `/contribute/production-location/{os_id}/info/` page.
    - Production location info page is now rendered using two routes: /contribute/production-location/info/ and /contribute/production-location/{os_id}/info/. First route for creating new production location, second is for updating existing one.
    - Implemented error popup on error response for `PATCH | POST /v1/production-locations/`.
    - Implemented error popup on error response for `GET /v1/moderation-events/{moderation_id}`.
    - Integrated "Thank for Submitting" modal dialog. When popup is appeared, path parameter `{moderation-id}` will be attached to `/contribute/production-location/{os_id}/info/` or `/contribute/production-location/info/`.
    - Implemented temporary saving of moderation events in local storage for a seamless user experience.
    - Created separate mobile and desktop layouts for "Thank for Submitting" modal dialog.
    - Created link to claim from "Thank for Submitting" modal dialog only if production location is available for claim and moderation event is not pending.
    - Implemented serializing and validation production location fields before passing to the "Thank for Submitting" modal dialog.
    - Refactored routing between search results page and production location info page. Search parameters are now stored in the Redux state, so the 'Go Back' button in production location info page will lead to the previous search.
* [OSDEV-1558](https://opensupplyhub.atlassian.net/browse/OSDEV-1558) - Added a new field, `action_type`, to the moderation event. This data appears on the Contribution Record page when a moderator creates a new location or matches it to an existing one.

### Release instructions:
* Ensure that the following commands are included in the `post_deployment` command:
    * `migrate`
    * `reindex_database`
* Run `[Release] Deploy` pipeline for the target environment with the flag `Clear the custom OpenSearch indexes and templates` set to true - to update the index mapping for the `moderation-events` index after adding the new field `action_type`. The `production-locations` will also be affected since it will clean all of our custom indexes and templates within the OpenSearch cluster.
* This release will upgrade PostgreSQL from version 13 to version 16.
    * The upgrade will be performed automatically by Terrafrom and AWS, but some steps need to be completed **before** and **after** the upgrade. Please refer to [the Confluence article](https://opensupplyhub.atlassian.net/wiki/spaces/SD/pages/640155649/PostgreSQL+database+upgrade+from+version+13+to+version+16) for detailed instructions.
    * Steps to be completed before the upgrade are marked with the statement: "**This should be done before deploying the upgraded database.**". Post-upgrade tasks can be found under the [After the PostgreSQL major version upgrade](https://opensupplyhub.atlassian.net/wiki/spaces/SD/pages/640155649/PostgreSQL+database+upgrade+from+version+13+to+version+16#After-the-PostgreSQL-major-version-upgrade) section.
    * In case of an unsuccessful release along with the database upgrade, follow the instructions under the [Guide for rolling back the PostgreSQL major version upgrade](https://opensupplyhub.atlassian.net/wiki/spaces/SD/pages/640155649/PostgreSQL+database+upgrade+from+version+13+to+version+16#Guide-for-rolling-back-the-PostgreSQL-major-version-upgrade) section.


## Release 1.28.1

## Introduction
* Product name: Open Supply Hub
* Release date: January 31, 2025

### Bugfix
* [OSDEV-1626](https://opensupplyhub.atlassian.net/browse/OSDEV-1626) - Temporarily hid the new contribution page `Add Location Data` and re-enabled the old navigation to the `List Upload` page via the `/contribute` path.


## Release 1.28.0

## Introduction
* Product name: Open Supply Hub
* Release date: January 25, 2025

### Database changes
* [OSDEV-1514](https://opensupplyhub.atlassian.net/browse/OSDEV-1514) - Upgraded the PostgreSQL version from 12 to 13 for the database used in local development, DB anonymization, DB restore setup, and environments in the AWS cloud. Additionally, the postgis and pg_trgm extensions have been upgraded to versions 3.4.2 and 1.5, respectively, based on the available extension versions for PostgreSQL 13.15 in AWS RDS. For more information, see [Extensions supported for RDS for PostgreSQL 13](https://docs.aws.amazon.com/AmazonRDS/latest/PostgreSQLReleaseNotes/postgresql-extensions.html#postgresql-extensions-13x). Allowed major version upgrades and activated the `apply immediately` flag to perform the PostgreSQL major version upgrade in AWS.

#### Migrations:
* 0163_refresh_pg_statistic_and_upgrade_postgres_extensions.py - This migration refreshes the `pg_statistic` table after the upgrade to PostgreSQL 13 and upgrades the postgis and pg_trgm extensions to versions 3.4.2 and 1.5, respectively.

### Code/API changes
* [OSDEV-1514](https://opensupplyhub.atlassian.net/browse/OSDEV-1514) - Corrected spelling mistakes in the `src/anon-tools/do_dump.sh` file and in the name of the folder `database_anonymizer_sheduled_task`. Removed the unused `src/anon-tools/anon.sql` file and the redundant `src/anon-tools/initdb.sql` file. Removed commented-out code in the `src/anon-tools/Dockerfile.dump` and `deployment/terraform/database_anonymizer_scheduled_task/docker/database_anonymizer.py` files.
* [OSDEV-1523](https://opensupplyhub.atlassian.net/browse/OSDEV-1523) - Updated `export_csv.py` to enable uploading to Google Drive and implemented cursor-based pagination for the export.

### Architecture/Environment changes
* [OSDEV-1514](https://opensupplyhub.atlassian.net/browse/OSDEV-1514) - Introduced `rds_allow_major_version_upgrade` and `rds_apply_immediately` Terraform variables to enable or disable major version upgrades and the `apply immediately` flag, depending on the environment.
* [OSDEV-1523](https://opensupplyhub.atlassian.net/browse/OSDEV-1523) - Added a new batch job that triggers the export_csv.py command on the first day of each month to upload bulk data of production locations to Google Drive.

### What's new
* [OSDEV-40](https://opensupplyhub.atlassian.net/browse/OSDEV-40) - Created new page for `/contribute` to choose between multiple & single location upload. Replaced current multiple list upload to `/contribute/multiple-locations`. Changed `Upload Data` to `Add Data` text.
* [OSDEV-1117](https://opensupplyhub.atlassian.net/browse/OSDEV-1117) - Implemented integration of Contribution Record Page (`/dashboard/moderation-queue/contribution-record/{moderation_id}`):
    - Connected GET `api/v1/moderation-events/{moderation_id}/`.
    - Connected GET `api/v1/production-locations?name={productionLocationName}&country={countryCode}&address={address}` to get potential matches using OpenSearch engine.
    - Connected PATCH `/v1/moderation-events/{moderation_id}/` (for Reject button).
    - Connected POST `/v1/moderation-events/{moderation_id}/production-locations/` (for Create New Location button).
    - Connected PATCH `/v1/moderation-events/{moderation_id}/production-locations/{os_id}/` (for Confirm potential match button).
    - UI improvements:
        - Added a toast component to display notifications during moderation event updates.
        - Introduced a backdrop to prevent accidental clicks on other buttons during the update process.
    - Applied Django Signal for moderation-events OpenSearch index.
* [OSDEV-1524](https://opensupplyhub.atlassian.net/browse/OSDEV-1524) - Updated salutations in automated emails to ensure a consistent and professional experience of communication from OS Hub.
* [OSDEV-1129](https://opensupplyhub.atlassian.net/browse/OSDEV-1129) - The UI for the results page for name and address search was implemented. It includes the following screens:
    * Successful Search: If the search is successful, the results screen displays a list of production locations. Each item includes the following information about the production location: name, OS ID, address, and country name. Users can either select a specific production location or press the "I don’t see my Location" button, which triggers a confirmation dialog window.
    * Confirmation Dialog Window: In this window, users can confirm that no correct location was found using the provided search parameters. They can either proceed to create a new production location or return to the search.
    * Unsuccessful Search: If the search is unsuccessful, an explanation is provided along with two options: return to the search or add a new production location.
* [OSDEV-1579](https://opensupplyhub.atlassian.net/browse/OSDEV-1579) - Updated the API limit automated email to remove an outdated link referring to OAR and improve the languate for clarity. With this update the contributor will be informed of the correct process to follow if they have reached their API calls limit.

### Release instructions:
* Ensure that the following commands are included in the `post_deployment` command:
    * `migrate`
    * `reindex_database`
* This release will upgrade PostgreSQL from version 12 to version 13.
    * The upgrade will be performed automatically by Terrafrom and AWS, but some steps need to be completed **before** and **after** the upgrade. Please refer to [the Confluence article](https://opensupplyhub.atlassian.net/wiki/spaces/SD/pages/620134402/PostgreSQL+database+upgrade+from+version+12+to+version+13) for detailed instructions.
    * Steps to be completed before the upgrade are marked with the statement: "**This should be done before deploying the upgraded database.**". Post-upgrade tasks can be found under the [After the PostgreSQL major version upgrade](https://opensupplyhub.atlassian.net/wiki/spaces/SD/pages/620134402/PostgreSQL+database+upgrade+from+version+12+to+version+13#After-the-PostgreSQL-major-version-upgrade) section.
    * In case of an unsuccessful release along with the database upgrade, follow the instructions under the [Guide for rolling back the PostgreSQL major version upgrade](https://opensupplyhub.atlassian.net/wiki/spaces/SD/pages/620134402/PostgreSQL+database+upgrade+from+version+12+to+version+13#Guide-for-rolling-back-the-PostgreSQL-major-version-upgrade) section.


## Release 1.27.0

## Introduction
* Product name: Open Supply Hub
* Release date: January 11, 2025

### Database changes
#### Migrations:

#### Schema changes

### Code/API changes
* [OSDEV-1409](https://opensupplyhub.atlassian.net/browse/OSDEV-1409) - Introduced a new PATCH `/api/v1/moderation-events/{moderation_id}/production-locations/{os_id}/` endpoint. This endpoint allows the creation of a new contribution for an existing production location based on the provided moderation event.
* [OSDEV-1336](https://opensupplyhub.atlassian.net/browse/OSDEV-1336) - Introduced a new PATCH `/api/v1/production-locations/{os_id}/` endpoint based on the API v1 specification. This endpoint allows the creation of a new moderation event for updating the production location with the given details. Basically, the endpoint can be used to contribute to an existing location.
* [OSDEV-1336](https://opensupplyhub.atlassian.net/browse/OSDEV-1336) - Dynamic mapping for the new fields in the `moderation-events` index has been disabled for those that don't have an explicit mapping defined. This change helps avoid indexing conflicts, such as when a field is initially indexed with one data type (e.g., long), but later an entry with a different data type for the same field is indexed, causing the entire entry to fail indexing. After this change, fields with an explicit mapping will be indexed, while other fields will not be indexed or searchable, but will still be displayed in the document.

### Architecture/Environment changes

### Bugfix
* [OSDEV-1492](https://opensupplyhub.atlassian.net/browse/OSDEV-1492) - Fixed an issue where invalid manually entered dates were not validated on the UI, resulting in API errors with message “The request query is invalid.” on `Moderation Queue` page. Invalid dates are now trimmed and properly handled.
* [OSDEV-1493](https://opensupplyhub.atlassian.net/browse/OSDEV-1493) - Fixed an issue where the backend sorts countries not by `name` but by their `alpha-2 codes` in `GET /api/v1/moderation-events/` endpoint.
* [OSDEV-1532](https://opensupplyhub.atlassian.net/browse/OSDEV-1532) - Fixed the date range picker on the `Moderation Queue` page. A Data Moderator can change the Before date even if an Error message is displayed.
* [OSDEV-1533](https://opensupplyhub.atlassian.net/browse/OSDEV-1533) - The presentation of the `Moderation Decision Date` in the `Moderation Queue` table has been corrected. If the "status_change_date" is missing in the object, it now displays as "N/A".
* [OSDEV-1196](https://opensupplyhub.atlassian.net/browse/OSDEV-1196) - The `?sort_by=contributors_desc` query parameter is only appended to URLs on the `/facilities` page and is excluded from all other pages. The error caused by the property type that occurred during local test execution has been resolved.
* [OSDEV-1397](https://opensupplyhub.atlassian.net/browse/OSDEV-1397) - GET `/api/parent-companies/` request has been removed from the Open Supply Hub page and ClaimFacility component. Parent Company Select is a regular input field that allows the creation of multiple parent company names for filter on this page.
* [OSDEV-1556](https://opensupplyhub.atlassian.net/browse/OSDEV-1556) - Fixed validation of `os_id` for PATCH `/api/v1/moderation-events/{moderation_id}/production-locations/{os_id}/` endpoint.
* [OSDEV-1563](https://opensupplyhub.atlassian.net/browse/OSDEV-1563) - Fixed updating of the moderation decision date after moderation event approval.

### What's new
* [OSDEV-1376](https://opensupplyhub.atlassian.net/browse/OSDEV-1376) - Updated automated emails for closure reports (report_result) to remove the term "Rejected" for an improved user experience. Added link to Closure Policy and instructions for submitting a Reopening Report to make the process easier to understand for users.
* [OSDEV-1383](https://opensupplyhub.atlassian.net/browse/OSDEV-1383) - Edited text of the automated email that notifies a contributor when one of their facilities has been claimed. The new text provides more information to the contributor to understand the claim process and how they can encourage more of their facilities to claim their profile.
* [OSDEV-1474](https://opensupplyhub.atlassian.net/browse/OSDEV-1474) - Added contributor type value to response of `/api/contributors/` endpoint.
* [OSDEV-1130](https://opensupplyhub.atlassian.net/browse/OSDEV-1130) A new page, `Production Location Information`, has been implemented. It includes the following inputs:
    * Required and pre-fillable fields:
        - Name
        - Address
        - Country
    * Additional information section: Fields for optional contributions from the owner or manager of the production location, including sector(s), product type(s), location type(s), processing type(s), number of workers, and parent company.
The page also features `Go Back` and `Submit` buttons for navigation and form submission.

### Release instructions:
* Ensure that the following commands are included in the `post_deployment` command:
    * `migrate`
    * `reindex_database`
* Run `[Release] Deploy` pipeline for the target environment with the flag `Clear the custom OpenSearch indexes and templates` set to true - to refresh the index mappings for the `moderation-events` index after disabling dynamic mapping for the new fields that don't have an explicit mapping defined. The `production-locations` will also be affected since it will clean all of our custom indexes and templates within the OpenSearch cluster


## Release 1.26.0

## Introduction
* Product name: Open Supply Hub
* Release date: December 14, 2024

### Database changes
#### Migrations:
* 0162_update_moderationevent_table_fields.py - This migration updates the ModerationEvent table and its constraints.

#### Schema changes
* [OSDEV-1158](https://opensupplyhub.atlassian.net/browse/OSDEV-1158) - The following updates to the ModerationEvent table have been made:
    1. Set `uuid` as the primary key.
    2. Make `geocode_result` field optional. It can be blank if lat and lng
    have been provided by user.
    3. Remove redundant `blank=False` and `null=False` constraints, as these are
    the default values for model fields in Django and do not need to be
    explicitly set.
    4. Make `contributor` field non-nullable, as the field should not be left
    empty. It is required to have information about the contributor.
    5. Allow `claim` field to be blank. This change reflects the fact that
    a moderation event may not always be related to a claim, so the field can
    be left empty.

### Code/API changes
* [OSDEV-1453](https://opensupplyhub.atlassian.net/browse/OSDEV-1453) - The `detail` keyword instead of `message` has been applied in error response objects for V1 endpoints.
* [OSDEV-1346](https://opensupplyhub.atlassian.net/browse/OSDEV-1346) - Disabled null values from the response of the OpenSearch. Disabled possible null `os_id`, `claim_id` and `source` from `PATCH /api/v1/moderation-events/{moderation_id}/` response.
* [OSDEV-1410](https://opensupplyhub.atlassian.net/browse/OSDEV-1410) - Introduced a new POST `/api/v1/moderation-events/{moderation_id}/production-locations/` endpoint
* [OSDEV-1449](https://opensupplyhub.atlassian.net/browse/OSDEV-1449) - **Breaking changes** to the following endpoints:
  - GET `v1/moderation-events/`
  - GET `v1/production-locations/`

  **Changes include:**
  - Refactored `sort_by` parameter to improve sorting functionality.
  - Split `search_after` parameter into `search_after_value` and `search_after_id` for better pagination control.

* [OSDEV-1158](https://opensupplyhub.atlassian.net/browse/OSDEV-1158) - The following features and improvements have been made:
    1. Introduced a new POST `/api/v1/production-locations/` endpoint based on the API v1 specification. This endpoint allows the creation of a new moderation event for the production location creation with the given details.
    2. Removed redundant redefinition of paths via the `as_view` method for all the v1 API endpoints since they are already defined via `DefaultRouter`.
* [OSDEV-1468](https://opensupplyhub.atlassian.net/browse/OSDEV-1468) - Limit the `page` parameter to `100` for the GET `/api/facilities/` endpoint. This will help prevent system downtimes, as larger pages (OFFSET) make it harder for the database to retrieve data, especially considering the large amount of data we have.

### Architecture/Environment changes
* [OSDEV-1170](https://opensupplyhub.atlassian.net/browse/OSDEV-1170) - Added the ability to automatically create a dump from the latest shared snapshot of the anonymized database from Production environment for use in the Test and Pre-Prod environments.
* In light of recent instances(on 12/03/2024 UTC and 12/04/2024 UTC) where the current RDS disk storage space limit was reached in Production, the RDS storage size has been increased to `256 GB` in the Production, Test, and Pre-prod environments to accommodate the processing of larger volumes of data. The configurations for the Test and Pre-prod environments have also been updated to maintain parity with the Production environment.
* Right-sized the resources for Django containers across all environments and the RDS instance in the Production and Preprod environments. This will result in a savings of approximately $2,481. The following changes have been made:
    - Production:
        - RDS instance type was changed from `db.m6in.8xlarge` to `db.m6in.4xlarge`.
        - ECS tasks for Django containers: the number was reduced from `12` to `10`, and memory was reduced from `8GB` to `4GB`.
    - Preprod:
        - RDS instance type was changed from `db.m6in.8xlarge` to `db.m6in.4xlarge`.
        - ECS tasks for Django containers: the number was reduced from `12` to `10`, and memory was reduced from `8GB` to `4GB`.
        - These changes were made to maintain parity with the Production environment, as it is a copy of that environment.
    - Staging:
        - ECS tasks for Django containers: memory was reduced from `8GB` to `2GB`.
    - Test:
        - ECS tasks for Django containers: memory was reduced from `8GB` to `4GB`.
    - Development:
        - ECS tasks for Django containers: memory was reduced from `8GB` to `1GB`, and CPU was reduced from `1 vCPU` to `0.5 vCPU`.

### Bugfix
* [OSDEV-1388](https://opensupplyhub.atlassian.net/browse/OSDEV-1388) - The waiter from boto3 cannot wait more than half an hour so we replaced it with our own.
* It was found that clearing OpenSearch indexes didn’t work properly because the templates weren’t cleared. After updating the index mappings within the index template files, the index template remained unchanged because only the indexes were deleted during deployment, not both the indexes and their templates. This caused conflicts and prevented developers' updates from being applied to the OpenSearch indexes.
This issue has been fixed by adding additional requests to delete the appropriate index templates to the `clear_opensearch.sh.tpl` script, which is triggered when clearing OpenSearch during deployment to any environment.
* [OSDEV-1482](https://opensupplyhub.atlassian.net/browse/OSDEV-1482) - The `GET api/v1/moderation-events/{moderation_id}` endpoint returns a single response instead of an array containing one item.
* [OSDEV-1511](https://opensupplyhub.atlassian.net/browse/OSDEV-1511) - Updated google maps api version to 3.57 for ReactLeafletGoogleLayer component (3.51 not supported).

### What's new
* [OSDEV-1132](https://opensupplyhub.atlassian.net/browse/OSDEV-1132) - Added FE for the "thanks for submitting" screen when user submits production location's data.
* [OSDEV-1373](https://opensupplyhub.atlassian.net/browse/OSDEV-1373) - The tab `Search by Name and Address.` on the Production Location Search screen has been implemented. There are three required properties (name, address, country). The "Search" button becomes clickable after filling out inputs, creates a link with parameters, and allows users to proceed to the results screen.
* [OSDEV-1175](https://opensupplyhub.atlassian.net/browse/OSDEV-1175) - New Moderation Queue Page was integrated with `GET api/v1/moderation-events/` endpoint that include pagination, sorting and filtering.

### Release instructions:
* Ensure that the following commands are included in the `post_deployment` command:
    * `migrate`
    * `reindex_database`
* Run `[Release] Deploy` pipeline for the target environment with the flag `Clear the custom OpenSearch indexes and templates` set to true - to refresh the index mappings for the `production-locations` and `moderation-events` indexes after fixing the process of clearing the custom OpenSearch indexes. It will clean all of our custom indexes and templates within the OpenSearch cluster.


## Release 1.25.0

## Introduction
* Product name: Open Supply Hub
* Release date: November 30, 2024

### Database changes
#### Migrations:
* 0159_alter_status_of_moderation_events_table.py - This migration alters status of api_moderationevent table.
* 0160_allow_null_parsing_errors_in_facilitylist.py - This migration allows empty parsing_errors in api_facilitylist.
* 0161_create_disable_list_uploading_switch.py - This migration creates disable_list_uploading switch in the Django admin panel and record in the waffle_switch table.

#### Schema changes
* [OSDEV-1346](https://opensupplyhub.atlassian.net/browse/OSDEV-1346) - Alter status options for api_moderationevent table.
* [OSDEV-1411](https://opensupplyhub.atlassian.net/browse/OSDEV-1411) - Allows empty parsing_errors in api_facilitylist.

### Code/API changes
* [OSDEV-1346](https://opensupplyhub.atlassian.net/browse/OSDEV-1346) - Create GET request for `v1/moderation-events` endpoint.
* [OSDEV-1429](https://opensupplyhub.atlassian.net/browse/OSDEV-1429) - The list upload switcher has been created to disable the `Submit` button on the List Contribute page through the Switch page in the Django admin panel during the release process. Implemented a check on the list upload endpoint.
* [OSDEV-1332](https://opensupplyhub.atlassian.net/browse/OSDEV-1332) - Introduced new `PATCH api/v1/moderation-events/{moderation_id}` endpoint
to modify moderation event `status`.
* [OSDEV-1347](https://opensupplyhub.atlassian.net/browse/OSDEV-1347) - Create GET request for `v1/moderation-events/{moderation_id}` endpoint.
* Update `/v1/production-locations/{os_id}` endpoint to return a single object instead of multiple objects. Also, add unit tests for the `ProductionLocationsViewSet`.
* The RDS instance has been upgraded as follows: for `production` and `preprod`, it is now `db.m6in.8xlarge`, and for `test`, it has been upgraded to `db.t3.xlarge`.
* [OSDEV-1467](https://opensupplyhub.atlassian.net/browse/OSDEV-1467) - Implemented disabling endpoint `POST /api/facilities/` during the release process. It is raising an error message with status code 503.

### Architecture/Environment changes
* Increased the memory for the Dedupe Hub instance from 8GB to 12GB in the `production` and `pre-prod` environments to reduce the risk of container overload and minimize the need for reindexing in the future.

### Bugfix
* [OSDEV-1448](https://opensupplyhub.atlassian.net/browse/OSDEV-1448) - The map on the production location’s profile and the production location marker have been fixed. Improved the handling of SQL query parameters for better execution accuracy.
* [OSDEV-1411](https://opensupplyhub.atlassian.net/browse/OSDEV-1411) - Django Admin: Fixed an issue when updating the facility list with an empty array in the `parsing errors` field.

### Release instructions:
* Ensure that the following commands are included in the `post_deployment` command:
    * `migrate`
    * `reindex_database`


## Release 1.24.0

## Introduction
* Product name: Open Supply Hub
* Release date: November 16, 2024

### Code/API changes
* [OSDEV-1335](https://opensupplyhub.atlassian.net/browse/OSDEV-1335) - Explicitly set the number of shards and the number of replicas for the "production locations" and "moderation events" OpenSearch indexes. Based on the OpenSearch documentation, a storage size of 10–30 GB is preferred for workloads that prioritize low search latency. Additionally, having too many small shards can unnecessarily exhaust memory by storing excessive metadata. Currently, the "production locations" index utilizes 651.9 MB, including replicas, while the "moderation events" index is empty. This indicates that one shard and one replica should be sufficient for the "production locations" and "moderation events" indexes.
* Moved all the files related to the OpenSearch service to the existing `src/django/api/services/opensearch` folder within the `api` app of the Django application. This should make it easier to navigate through the files and clarify the location of all OpenSearch service-related files in one place within the `api` app in Django.

### Architecture/Environment changes
* The OpenSearch version has been increased to 2.15.
* [OSDEV-1335](https://opensupplyhub.atlassian.net/browse/OSDEV-1335) - The new "moderation events" Logstash pipeline has been configured and implemented to collect moderation event data from the current PostgreSQL database and save it to OpenSearch. This setup allows for fast searches on the moderation events data.
* [OSDEV-1387](https://opensupplyhub.atlassian.net/browse/OSDEV-1387) - The SQL query for generating tiles from PostgreSQL+PostGIS has been reimplemented to avoid using the JOIN + GROUP BY clause. This change reduces the number of subqueries and their asymptotic complexity. Additionally, an option to set an upper limit on facility counts in the 'count' clause has been introduced, capped at 100, which doubles the query's performance. Throttling has been removed for tile generation endpoints.
* [OSDEV-1171](https://opensupplyhub.atlassian.net/browse/OSDEV-1171) - RDS instances for `staging` and `test` have beed decreased to `db.t3.large`
* Playwright has been introduced as the main framework for end-to-end testing:
    * Added a new Playwright testing service to the Docker configuration
    * Implemented initial test cases to verify core functionality
    * Integrated Playwright tests into the CI pipeline via GitHub Actions
    * Added necessary configuration files and dependencies for the e2e testing project
* The RDS instance for `production` has been upgraded to `db.m6in.4xlarge` and configured to operate in a single Availability Zone.

### Bugfix
* [OSDEV-1335](https://opensupplyhub.atlassian.net/browse/OSDEV-1335) - Fixed the assertion in the test for the `country.rb` filter of the "production locations" Logstash pipeline. The main issue was with the evaluation of statements in the Ruby block. Since only the last statement is evaluated in a Ruby block, all the checks were grouped into one chain of logical statements and returned as a `result` variable at the end.

### What's new
* [OSDEV-1116](https://opensupplyhub.atlassian.net/browse/OSDEV-1116) - A new Contribution Record Page has been developed to enable quick identification and moderation of contributions. This page includes two main sections: Moderation Event Data and Potential Matches, along with a set of buttons designed to facilitate the moderation process.
* [OSDEV-1120](https://opensupplyhub.atlassian.net/browse/OSDEV-1120) - A new Moderation Queue Dashboard page has been introduced, featuring three essential components:
    * Moderation Events Table: Allows users to view and manage moderation events more effectively.
    * Filtering Options: Multiple filter fields enable users to customize the displayed events based on different criteria, making it easier to find specific events.
    * Download Excel Button: Provides the ability to export the list of displayed moderation events as an XLSX file for offline analysis and record-keeping.

### Release instructions:
* The following steps should be completed while deploying to Staging or Production:
    1. Run the `[Release] Deploy` pipeline for these environments with the flag 'Clear OpenSearch indexes' set to true. This will allow Logstash to refill OpenSearch since the OpenSearch instance will be recreated due to the version increase. It is also necessary due to changes in the OpenSearch index settings.
    2. Open the triggered `Deploy to AWS` workflow and ensure that the `apply` job is completed. **Right after** finishing the `apply` job, follow these instructions, which should be the last steps in setting up the recreated OpenSearch instance:
        - Copy the ARN of the `terraform_ci` user from the AWS IAM console.
            - Navigate to the AWS console's search input, type "IAM", and open the IAM console.
            - In the IAM console, find and click on the "Users" tab.
            - In the list of available users, locate the `terraform_ci` user, click on it, and on that page, you will find its ARN.
        - After copying this value, go to the AWS OpenSearch console in the same way you accessed the IAM console.
        - Open the available domains and locate the domain for the corresponding environment. Open it, then navigate to the security configuration and click "Edit".
        - Find the section titled "Fine-grained access control", and under this section, you will find an "IAM ARN" input field. Paste the copied ARN into this field and save the changes. It may take several minutes to apply. Make sure that the "Configuration change status" field has green status.
    3. Then, return to the running `Deploy to AWS` workflow and ensure that the logs for `clear_opensearch` job do not contain errors related to access for deleting the OpenSearch index or lock files in EFS storage. In case of **an access error**, simply rerun the `Deploy to AWS` workflow manually from the appropriate release Git tag.


## Release 1.23.0

## Introduction
* Product name: Open Supply Hub
* Release date: November 02, 2024

### Database changes
#### Migrations:
* 0158_create_moderation_events_table.py - This migration creates api_moderationevent table for Moderation Queue.

#### Schema changes
* [OSDEV-1229](https://opensupplyhub.atlassian.net/browse/OSDEV-1229) - Created Moderation Events Postgres table to track moderation events in the database.

### Code/API changes
* Throttling has been introduced for tiles/* endpoints, limiting requests to 300 per minute.
* [OSDEV-1328](https://opensupplyhub.atlassian.net/browse/OSDEV-1328) The OpenSearch tokenizer has been changed to `lowercase` to get better search results when querying the GET /v1/production-locations/ endpoint.

### Architecture/Environment changes
* Resource allocation has been optimized for the staging environment. The number of ECS tasks for the Django app has been reduced from 6 to 4, while maintaining system stability.

### Release instructions:
* Ensure that the following commands are included in the `post_deployment` command:
    * `migrate`
* Run `[Release] Deploy` pipeline for an existing environment with the flag 'Clear OpenSearch indexes' set to true - to let the tokenizer parse full text into words with new configurations.


## Release 1.22.0

## Introduction
* Product name: Open Supply Hub
* Release date: October 19, 2024

### Database changes
#### Migrations:
* 0156_introduce_list_level_parsing_errors - This migration introduces the parsing_errors field for the FacilityList model to collect list-level and internal errors logged during the background parsing of the list.
* 0157_delete_endpoint_switcher_for_list_uploads - This migration deletes the `use_old_upload_list_endpoint` switcher that was necessary to toggle between the old and new list upload endpoints.

#### Schema changes
* [OSDEV-1039](https://opensupplyhub.atlassian.net/browse/OSDEV-1039) - Since the `use_old_upload_list_endpoint` switcher is no longer necessary for the list upload, it has been deleted from the DB. Additionally, the `parsing_errors` field has been added to the FacilityList model.

### Code/API changes
* [OSDEV-1102](https://opensupplyhub.atlassian.net/browse/OSDEV-1102) - API. Propagate production location updates to OpenSearch data source via refreshing `updated_at` field in `api_facility` table. Triggered updated_at field in such actions: transfer to alternate facility, claim facility, approve, reject and deny claim, claim details, merge facilities, match facility (promote, split).
* [OSDEV-1039](https://opensupplyhub.atlassian.net/browse/OSDEV-1039) - Deleted the `facility_list_items.json` fixture from the Django app since it is no longer needed, having been replaced with real CSV files. Additionally, other important changes have been implemented in the Django app and deployment:
    * Adjusted all code that used the `facility_list_items.json` fixture and removed the unused matching logic from the Django app, as it is no longer necessary and was connected to that fixture.
    * Updated the reset database step in the `restore_database` job of the Deploy to AWS GitHub workflow to upload CSV location list files to S3 for parsing during the DB reset.

### Architecture/Environment changes
* [OSDEV-1325](https://opensupplyhub.atlassian.net/browse/OSDEV-1325)
  * __Deploy to AWS__ pipeline will init from __[Release] Deploy__ pipeline and get deployment parameters, such as cleaning OpenSearch indexes, by trigger.
* [OSDEV-1372](https://opensupplyhub.atlassian.net/browse/OSDEV-1372)
  * Changed the base image in the Django app Dockerfile to use a Debian 11 instead of Debian 10 as the PostgreSQL 13 repository support for Debian 10 has been ended.
  * Always build a docker image for the amd64 platform so that the image in the local environment fully corresponds to the one in production.
* [OSDEV-1172](https://opensupplyhub.atlassian.net/browse/OSDEV-1172)
  * Added the ability to restore a database from a snapshot.
* [OSDEV-1388](https://opensupplyhub.atlassian.net/browse/OSDEV-1388)
  * Increased timeout to wait for copying anonymized shared snapshot.

### Bugfix
* Fixed a bug related to environment variable management:
    * Removed the `py_environment` Terraform variable, as it appeared to be a duplicate of the `environment` variable.
    * Passed the correct environment values to the ECS task definition for the Django containers in all environments, especially in the Preprod and Development environments, to avoid misunderstandings and incorrect interpretations of the values previously passed via `py_environment`.
    * Introduced a *Local* environment specifically for local development to avoid duplicating variable values with the AWS-hosted *Development* environment.
* [OSDEV-1039](https://opensupplyhub.atlassian.net/browse/OSDEV-1039) - Made the list parsing asynchronous and increased the list upload limit to 10,000 facilities per list to reduce manual work for moderators when they split large lists into smaller ones. The following architectural and code changes have been made:
    1. Renamed the previously copied `api/facility-lists/createlist` POST endpoint to the `api/facility-lists` POST endpoint. Deleted the old implementation of the `api/facility-lists` POST endpoint along with the `use_old_upload_list_endpoint` switcher that was necessary to toggle between the old and new list upload endpoints.
    2. Removed the triggering of ContriCleaner from the `api/facility-lists` POST endpoint and moved it to the async parse AWS batch job to reduce the load on the endpoint. Introduced a `parsing_errors` field for the FacilityList model to collect list-level and internal errors logged during the background parsing of the list.
    3. Established a connection between the EC2 instance within the AWS batch job and the S3 bucket where all the uploaded list files are saved. This is necessary because the parse job retrieves a particular list from the S3 bucket via Django.
    4. Deleted redundant code from the previous implementation of the list item parsing.
    5. Adjusted Django, ContriCleaner, and integration tests. Regarding integration tests, the `facility_list_items.json` fixture was converted to concrete CSV lists, which were connected to the `facility_lists.json` fixture to upload them to the DB while creating the test DB for the integration tests. This is necessary because the parsing function that triggers ContriCleaner can only work with real files, not facility list items as it did previously.
    6. Refactored the ContributeForm component in the front-end app.
    7. The list page has been adjusted to work with asynchronous parsing, and a new dialog window has been added to notify users about the list parsing process, indicating that they need to wait.
    8. Introduced a UI to display list parsing errors on the list page after the page refresh.

### What's new
* [OSDEV-1127](https://opensupplyhub.atlassian.net/browse/OSDEV-1127) - It was implemented the Production Location Search screen that has two tabs: "Search by OS ID" and "Search by Name and Address." Each tab adds a query parameter (`?tab=os-id` and `?tab=name-address`) to the URL when active, allowing for redirection to the selected tab. On the "Search by OS ID" tab, users see an input field where they can enter an OS ID. After entering the full OS ID (15 characters), the "Search By ID" button becomes clickable, allowing users to proceed to the results screen. There are two possible outcomes:
    * Successful Search: If the search is successful, the results screen displays information about the production location, including its name, OS ID, previous OS ID (If they exist), address, and country name. Users can then choose to either return to the search by name and address or add data and claim the location.
    * Unsuccessful Search: If the search is unsuccessful, an explanation is provided, along with two options: return to the search by name and address or search for another OS ID.

    Each results screen also includes a "Back to ID search" button at the top.

### Release instructions:
* Before deploying to an existing environment, clear OpenSearch to ensure it can receive any missed changes and properly start the update process.
* Ensure that the `migrate` command is included in the `post_deployment` command.


## Release 1.21.0

## Introduction
* Product name: Open Supply Hub
* Release date: September 21, 2024

### Code/API changes
* [OSDEV-1126](https://opensupplyhub.atlassian.net/browse/OSDEV-1126) - Added the `historical_os_id` field to the response from the `v1/production-locations` endpoint if the searched production location contains this data. Modified the search query for `os_id` so that the search is conducted in both the `os_id` and `historical_os_id` fields in the OpenSearch production-locations index.
To make this possible, the `sync_production_locations.sql` script, which generates data for the production-locations index, was modified to include the selection of `historical_os_id_value` from the `api_facilityalias` table.
Additionally, a `historical_os_id` filter was added to the `sync_production_locations.conf`, ensuring that the `historical_os_id` is included in the index document only when the `historical_os_id_value` is not empty.

### Architecture/Environment changes
* [OSDEV-1177](https://opensupplyhub.atlassian.net/browse/OSDEV-1177)
  * Improved OpenSearch indexes cleanup step in the `Deploy to AWS` and `DB - Apply Anonymized DB` pipelines to use script templates so that changes can be made in one place rather than in each pipeline separately
  * Stop/start Logstash and clearing OpenSearch indexes moved to separate jobs of `Deploy to AWS` and `DB - Apply Anonymized DB` pipelines.
  * Stop/start Logstash and clearing OpenSearch indexes now runs on ubuntu-latest runner.
  * The automated deployment to AWS after creating tags for `sandbox` and `production` was temporarily prevented (until the implementation of [OSDEV-1325](https://opensupplyhub.atlassian.net/browse/OSDEV-1325)).

### Bugfix
* [OSDEV-1177](https://opensupplyhub.atlassian.net/browse/OSDEV-1177) - The following changes have been made:
    * Removed the if clause in the DB. Apply the Anonymized DB workflow to activate stopping Logstash.
    * Corrected grammar mistakes in the description of the job steps for stopping Logstash and clearing OpenSearch for the `DB - Apply Anonymized DB` and `Deploy to AWS` GitHub workflows.

### What's new
* [OSDEV-1225](https://opensupplyhub.atlassian.net/browse/OSDEV-1225) - The auto email responses for `Approved` and `Rejected` statuses have been updated to improve user experience. A user receives an email updating them on the status of their list and the next steps they need to take.

### Release instructions:
* Ensure that the following commands are included in the `post_deployment` command:
    * `migrate`
* After running the `Release [Deploy]` workflow for both the `sandbox` and `production` environments, the responsible person must manually run the `Deploy to AWS` workflow, ensuring that the `Clear OpenSearch indexes` option is checked for each environment.
Note: This instruction updates item 3 of the ['Release to Production and Sandbox'](https://github.com/opensupplyhub/open-supply-hub/blob/main/doc/release/RELEASE-PROTOCOL.md#release-to-production-and-sandbox) section of the RELEASE-PROTOCOL.


## Release 1.20.0

## Introduction
* Product name: Open Supply Hub
* Release date: September 7, 2024

### Database changes
#### Migrations:
* 0155_remove_verification_method_column_from_facility_claim - This migration replaces the old `index_approved_claim` function with a new one that does not index the `verification_method` and `phone_number` fields. Additionally, it removes the `verification_method` and `phone_number` fields from the FacilityClaim model and the respective history table.

#### Schema changes
* [OSDEV-1092](https://opensupplyhub.atlassian.net/browse/OSDEV-1092) - Since the `verification_method` and `phone_number` fields are no longer necessary for the claim form and aren't used anywhere in the codebase, they have been deleted from the FacilityClaim model and the respective history table.

### Code/API changes
* [OSDEV-1045](https://opensupplyhub.atlassian.net/browse/OSDEV-1045) - Added flag `highlightBackground` to the DashboardFacilityCard component to highlight background for claimed facilities only on the Merge moderation screen. Added the `get_is_claimed` method to the `FacilityIndexDetailsSerializer` that returns a boolean value depending on whether the facility has an approved claim or not.
* [OSDEV-1167](https://opensupplyhub.atlassian.net/browse/OSDEV-1167) - Search. Update field names in Open Search. The following parameter/field names in the API schema for GET api/v1/production-locations has been changed:
    - `name_local` -> `local_name`
    - `url` -> `business_url`
    - `lon` -> `lng`
* [OSDEV-1025](https://opensupplyhub.atlassian.net/browse/OSDEV-1025) - Added the `get_is_claimed` method to the `FacilityMatchSerializer` that returns a boolean value depending on whether the matched facility has an approved claim or not.
* [OSDEV-1092](https://opensupplyhub.atlassian.net/browse/OSDEV-1092) - Modified the serialized output of the `FacilityClaimDetailsSerializer`:
    * Removed the `verification_method` and `phone_number` fields.
    * Added `facility_website`, `sector`, `facility_workers_count`, and `facility_name_native_language`.
* [OSDEV-1101](https://opensupplyhub.atlassian.net/browse/OSDEV-1101) - API v1/production-locations. Extend the country object to include alpha-3 code, numeric code, and country name.

### Architecture/Environment changes
* [OSDEV-1153](https://opensupplyhub.atlassian.net/browse/OSDEV-1153) - Created integration tests for the OpenSearch and for new `/api/v1/production-locations/` API endpoint.
* [OSDEV-1177](https://opensupplyhub.atlassian.net/browse/OSDEV-1177) - Implemented clearing OpenSearch and stopping Logstash during Postgres DB restore/reset in pre-prod/test/dev environments to freshly populate OpenSearch with data from the restored or reset Postgres DB.

### What's new
* [OSDEV-1045](https://opensupplyhub.atlassian.net/browse/OSDEV-1045) - The color of the facility panel for claimed facilities in the Merge moderation screen has been changed to green.
* [OSDEV-1025](https://opensupplyhub.atlassian.net/browse/OSDEV-1025) - Added the claim badge to the facility details on the C/R moderation screen when the facility has an approved claim.
* [OSDEV-1092](https://opensupplyhub.atlassian.net/browse/OSDEV-1092) - On the Facility Claims Details page, fields have been updated to show only those that could be uploaded as part of the claim form:
    * Removed deprecated fields: Phone Number, Company Name, Facility Parent Company / Supplier Group, Facility Description, and Verification Method.
    * Added new fields: Sector(s), Production Location's Website, Number of Workers, and Local Language Name.
    * Renamed fields:
        * 'Facility' to 'Location Name',
        * 'Claim Contributor' to 'Claimant Account',
        * 'Job Title' to 'Claimant Title',
        * 'Email' to 'Account Email',
        * 'Website' to 'Claimant's Website',
        * 'LinkedIn Profile' to 'Production Location's LinkedIn'.

### Release instructions:
* Before deploying to an existing environment, manually delete the related EFS storage, OpenSearch domain, and stop all tasks of the Logstash service in the appropriate ECS cluster. This is necessary to apply the new mapping for the production-locations OpenSearch index.

* Ensure that the following commands are included in the `post_deployment` command:
    * `migrate`
    * `index_facilities_new`


## Release 1.19.0

## Introduction
* Product name: Open Supply Hub
* Release date: August 24, 2024

### Code/API changes
* [OSDEV-1006](https://opensupplyhub.atlassian.net/browse/OSDEV-1006) - Create new "api/v1/production-locations" endpoint.
* [OSDEV-633](https://opensupplyhub.atlassian.net/browse/OSDEV-633) - Modified the `sectors` endpoint to return either a list of sectors or sectors grouped by their sector groups, depending on the query parameters passed to the request. Possible parameters include:
    * `embed` (optional): If present, returns a flat list of sectors submitted by a specific contributor.
    * `contributor` (optional): If embed is provided, this parameter must be included to filter sectors submitted by a specific contributor.
    * `grouped` (optional): If present, returns sectors grouped by their sector groups.
* [OSDEV-1184](https://opensupplyhub.atlassian.net/browse/OSDEV-1184) - Handle validation errors for size, sort_by and order_by parameters of "api/v1/production-locations" endpoint.
* [OSDEV-982](https://opensupplyhub.atlassian.net/browse/OSDEV-982) - Search, API. Add OS ID query parameter to v1/production-locations. Implement "api/v1/production-locations/{os_id}" endpoint.
* [OSDEV-1103](https://opensupplyhub.atlassian.net/browse/OSDEV-1103) - Enabled accent-insensitive search for `name` and `address` fields of production location by designing the index mapping to do ASCII folding for search tokens. Additionally, there were changed query_type for the `name` and `name_local` fields from `terms` to `match`.

### Architecture/Environment changes
* [OSDEV-1165](https://opensupplyhub.atlassian.net/browse/OSDEV-1165) - Updated the release protocol to include information about quick fixes and how to perform them. Additionally, updated the GitFlow diagram to visually depict this process.
* Updated the `RELEASE-PROTOCOL.md` file to include information about OpenSearch and Logstash, stating that their functionality should also be checked after deployment.
* [OSDEV-1169](https://opensupplyhub.atlassian.net/browse/OSDEV-1169) - Activated deployment database-anonymizer to production.
* [OSDEV-1197](https://opensupplyhub.atlassian.net/browse/OSDEV-1197) - Upgrade Kafka tools to version 3.8.0

### Bugfix
* [OSDEV-1048](https://opensupplyhub.atlassian.net/browse/OSDEV-1048) - Fixed error "User Cannot read properties of undefined (reading 'length')".
* [OSDEV-1180](https://opensupplyhub.atlassian.net/browse/OSDEV-1180) - Introduced a 10,000-download limit check on the api/facilities-downloads API endpoint to prevent non-API users from downloading more than 10,000 production locations.
* [OSDEV-1178](https://opensupplyhub.atlassian.net/browse/OSDEV-1178) - Added null check for claimStatuses array that fixes JS error on Dashboard/Facility Claims page.

### What's new
* [OSDEV-633](https://opensupplyhub.atlassian.net/browse/OSDEV-633) - Added a nested select to the Sectors filter. The main selection is the group name of related sectors. By pressing the header, a user can select all related sectors from this group. To view the list of related sectors, it's necessary to press the "carrot" icon next to the group heading. This action allows a user to choose a single sector from the grouped list. Additionally, entering text into the search filter displays only the filtered sectors within the opened groups.

### Release instructions:
* Before deploying to an existing environment, manually delete the related EFS storage, OpenSearch domain, and stop all tasks of the Logstash service in the appropriate ECS cluster. This is necessary to apply the new mapping for the production-locations OpenSearch index.


## Release 1.18.0

## Introduction
* Product name: Open Supply Hub
* Release date: August 10, 2024

### Database changes
#### Migrations:
* 0152_delete_tilecache_and_dynamicsetting - removed unused `api_tilecache` and `api_dynamicsetting` tables.
* 0153_add_sector_group_table - creates the `SectorGroup` model and populates it with the sector groups names.
* 0154_associate_sectors_with_groups - associates sectors with sector groups.

#### Schema changes
* [OSDEV-1142](https://opensupplyhub.atlassian.net/browse/OSDEV-1142) - Technical Debt. Remove unused `api_tilecache` and `api_dynamicsetting` tables. Migration has been created, removed related data in the code base.
* [OSDEV-360](https://opensupplyhub.atlassian.net/browse/OSDEV-360) - The following changes have been implemented:
    * A new table, `api_sectorgroup`, has been introduced and populated with sector group names.
    * A new field named `groups` has been added to the `Sector` model to establish a many-to-many relationship between the `api_sector` and the `api_sectorgroup` tables.

### Code/API changes
* [OSDEV-1005](https://opensupplyhub.atlassian.net/browse/OSDEV-1005) - Disconnect location deletion propagation to the OpenSearch cluster while the Django tests are running, as it is outside the scope of Django unit testing.

### Architecture/Environment changes
* [OSDEV-1005](https://opensupplyhub.atlassian.net/browse/OSDEV-1005) - Enable deployment of the Logstash and OpenSearch infra to AWS environments.
* [OSDEV-1156](https://opensupplyhub.atlassian.net/browse/OSDEV-1156) - The following changes have been made:
    * Defined memory and CPU configurations for Logstash and instance types for OpenSearch in each AWS environment. The memory and CPU configurations for Logstash have been set uniformly across all environments. After an investigation, it was found that the minimally sufficient requirements are 0.25 CPU and 2 GB of memory for proper Logstash operation, even with the production database. [This documentation](https://www.elastic.co/guide/en/logstash/current/jvm-settings.html) about JVM settings in the Logstash app was used to determine the appropriate resource settings. Regarding OpenSearch, the least powerful instance type was used for the Dev, Staging, and Test environments since high OpenSearch performance is not required there. For the Prod and Pre-prod environments, the minimally recommended general-purpose instance type, `m6g.large.search`, was selected. Research showed that it can process document deletions in 0.04 seconds, which is relatively fast compared to the 0.1-0.2 seconds on the `t3.small.search` instance type used for Dev, Staging, and Test. This decision was based on [this AWS Blog article](https://aws.amazon.com/blogs/aws-cloud-financial-management/better-together-graviton-2-and-gp3-with-amazon-opensearch-service/).
    * The OpenSearch instance type was parameterized.
    * The JVM direct memory consumption in the Logstash app was decreased to 512 MB to fit into two gigabytes of memory, which is the maximum available for 0.25 CPU. Total memory usage was calculated based on the formula in [this section](https://www.elastic.co/guide/en/logstash/current/jvm-settings.html#memory-size-calculation) of the Logstash JVM settings documentation.
* Updated the OpenSearch domain name to the environment-dependent Terraform (TF) local variable in the resources of the OpenSearch access policy. Utilized the `aws_opensearch_domain_policy` resource since the `access_policies` parameter on `aws_opensearch_domain` does not validate the policy correctly after its updates. See [the discussion on GitHub](https://github.com/hashicorp/terraform-provider-aws/issues/26433).

### Bugfix
* Ensure that the OpenSearch domain name is unique for each environment to avoid conflicts when provisioning domains across different environments.
* [OSDEV-1176](https://opensupplyhub.atlassian.net/browse/OSDEV-1176) - Fixed a spelling mistake in the label for the password field on the LogIn page. After the fix, the label reads "Password".
* [OSDEV-1178](https://opensupplyhub.atlassian.net/browse/OSDEV-1178) - Fixed error "Something went wrong" error after clicking on Dashboard -> View Facility Claims.

### What's new
* [OSDEV-1144](https://opensupplyhub.atlassian.net/browse/OSDEV-1144) - Claims emails. Updated text for approval, revocation, and denial emails.
* [OSDEV-360](https://opensupplyhub.atlassian.net/browse/OSDEV-360) - On the admin dashboard, functionality has been added to allow Admins to add, remove, or modify sector groups. In the `Sectors` tab, Admins can now adjust the related sector groups for each sector. Each sector must be associated with at least one group.
* [OSDEV-1005](https://opensupplyhub.atlassian.net/browse/OSDEV-1005) - Implement the propagation of production location deletions from the PostgreSQL database to the OpenSearch cluster. After this fix, the locations that were deleted will be excluded from the response of the `v1/production-location` GET API endpoint.

### Release instructions:
* Ensure that the following commands are included in the `post_deployment` command:
    * `migrate`


## Release 1.17.0

## Introduction
* Product name: Open Supply Hub
* Release date: July 27, 2024

### Database changes
#### Migrations:
* 0151_replace_index_number_of_workers - replace function `index_number_of_workers` to use one source of truth for both`number_of_workers` & `extended_fields`.

### Bugfix
* [OSDEV-1145](https://opensupplyhub.atlassian.net/browse/OSDEV-1145) - Error message appearing as red dot with no context. Error display has been fixed. Simplified displaying logic of errors. Changed error property type.
* [OSDEV-576](https://opensupplyhub.atlassian.net/browse/OSDEV-576) - Implemented one source of truth to Search query source & Production Location Details page source for field `number_of_workers`.
* [OSDEV-1146](https://opensupplyhub.atlassian.net/browse/OSDEV-1146) - Fixed issue with missed header & data for Claim Decision column while downloaded Facility Claims data in xlsx format.

### What's new
* [OSDEV-1090](https://opensupplyhub.atlassian.net/browse/OSDEV-1090) - Claims. Remove extra product type field on Claimed Facility Details page.
* [OSDEV-273](https://opensupplyhub.atlassian.net/browse/OSDEV-273) - Facility Claims. Implement filtering by Country and Status. Set 'pending' claim status as a default filter.
* [OSDEV-1083](https://opensupplyhub.atlassian.net/browse/OSDEV-1083) - Implemented a 'toggle password visibility' feature in the login, registration, reset password and user profile forms.
* The legacy `_template` API endpoint was disabled via the configuration file in favor of the new `_index_template` API endpoint, since the composable index template is used for OpenSearch. The `legacy_template` was set to `false` to start using the defined composable index template in the `production_locations.json` file. This change is necessary to avoid omitting the `production_locations.json` index template for the `production-locations` index defined in the Logstash app and to enforce the OpenSearch cluster to use the explicit mapping for the `production-locations` index.

### Release instructions:
* Ensure that the following commands are included in the `post_deployment` command:
    * `migrate`
    * `index_facilities_new`


## Release 1.16.0

## Introduction
* Product name: Open Supply Hub
* Release date: July 13, 2024

### Code/API changes
* [OSDEV-1100](https://opensupplyhub.atlassian.net/browse/OSDEV-1100) - Replaced all mentions of "facility" and "facilities" with the new production location naming in the Logstash app. Renamed `location` field in the production locations index to `coordinates`.
* [OSDEV-705](https://opensupplyhub.atlassian.net/browse/OSDEV-705) - Created an additional `RowCoordinatesSerializer` in the ContriCleaner to handle coordinate values ("lat" and "lng"). Moved the conversion of "lat" and "lng" into float point numbers from `FacilityListViewSet` to this serializer.
* Introduced a general format for all Python logs by updating the Django `LOGGING` constant. Disabled propagation for the `django` logger to the `root` logger to avoid log duplication. Removed unnecessary calls to the `basicConfig` method since only the configuration defined in the `LOGGING` constant in the settings.py file is considered valid by the current Django app.

### Bugfix
* [OSDEV-705](https://opensupplyhub.atlassian.net/browse/OSDEV-705) - Fixed the error “could not convert string to float” that occurred when a list contained columns for “lat” and “lng” and only some of the rows in these columns had data. As a result, rows are processed regardless of whether the values for “lat” and “lng” are present and valid, invalid, or empty.

### What's new
* [OSDEV-981](https://opensupplyhub.atlassian.net/browse/OSDEV-981) Reporting. History of contributor uploads. Created a new report with details about the contributor:
    * including name, ID, contributor type;
    * first upload, including date of the first upload and time since the first upload in days;
    * most recent (or “last”) upload, including date of the last upload and time since the last upload in days;
    * total (or “lifetime”) uploads and a calculation for uploads per year (= lifetime uploads = total uploads / (current year - first upload year); if “first upload year” = “current year”, then use 1 in denominator). This data is ordered based on the “date of last upload” column so that contributors who have recently contributed data are at the top of the report.
* [OSDEV-1105](https://opensupplyhub.atlassian.net/browse/OSDEV-1105) - Contribution. Allow commas in list name and update error message.
* [OSDEV-272](https://opensupplyhub.atlassian.net/browse/OSDEV-272) - Facility Claims Page. Implement ascending/descending and alphabetic sort on FE. Applied proper sorting for lower case/upper case/accented strings.
* [OSDEV-1036](https://opensupplyhub.atlassian.net/browse/OSDEV-1036) - Claims. Add a sortable "claim decision" column to claims admin page.
* [OSDEV-1053](https://opensupplyhub.atlassian.net/browse/OSDEV-1053) - Updated email notification about the claim submission.


## Release 1.15.0

## Introduction
* Product name: Open Supply Hub
* Release date: June 29, 2024

### Database changes
#### Migrations:
* 0150_introduce_function_formatting_number_to_percent - adds add_percent_to_number to DB and drop
drop_calc_column_func.

### Code/API changes
* [OSDEV-1004](https://opensupplyhub.atlassian.net/browse/OSDEV-1004) - The following changes have been made to the Logstash and OpenSearch services:
    * Prepared the SQL script to collect all the necessary data for the `v1/facilities` API endpoint according to the new API specification. Agreed upon and established a prioritization scale for gathering data related to the name, address, sector, parent_company, product_type, facility_type, processing_type, number_of_workers and location fields as follows:
        * Data from the approved claim.
        * Promoted matches (considered as promoted facility list items).
        * The most recently contributed data.
    * For the country field, the same prioritization scale has been utilized except for 'Data from the approved claims' because the claimant cannot update the country in any way.
    * Introduced a new set of Ruby scripts to filter and reorganize the incoming data at the Logstash app level, avoiding complex database queries that could lead to high database load.
    * Updated the `facilities` index template for OpenSearch to define how new fields within the facility documents are stored and indexed by OpenSearch.
    * Set up the main Logstash pipeline to run every 15 minutes.
    * Introduced ingress and egress rules for the Opensearch and Logstash.
    * Parameterized database credentials for the logstash configs input.
    * Parameterized OpenSearch domain for the logstash configs output.
    * Specified the ARN of an IAM role to be used as the master user for the OpenSearch domain.
    * Set EFS access point permissions for logstash:root user.
    * Utilized environment variables to disable authentication for OpenSearch during local development, as the authentication isn't necessary.

    All changes have been made to meet the API specification requirements for `v1/facilities` API endpoint as closely as possible.

### Architecture/Environment changes
* For the job `clean_ecr_repositories` of Destroy Environment action, it was added a new line to the script responsible for deleting ECR repositories, specifically targeting the `opensupplyhub-logstash` repository.
* The `reindex_database` and `index_facilities_new` commands have been removed from the `post_deployment` command.

### Bugfix
* [OSDEV-1098](https://opensupplyhub.atlassian.net/browse/OSDEV-1098) Reporting. A columns values in the report "Contributor type by %" are not cumulative. The SQL for the report has been rewritten in such a way that first calculates the monthly counts, then computes the cumulative counts for each month, and finally applies the add_percent_to_number function to get the desired percentages. This gives us the accumulated values for each month.

### What's new
* [OSDEV-1071](https://opensupplyhub.atlassian.net/browse/OSDEV-1071)  Replaced the term "facility" with "production location" in the claims banners
* [OSDEV-933](https://opensupplyhub.atlassian.net/browse/OSDEV-933) Facility Claims. Add "what is claims" screen. `What is claims` page with radio buttons has been added that explains more about the claim. Updated title and link text for not logged in user who wants to claim a production location.
* [OSDEV-1088](https://opensupplyhub.atlassian.net/browse/OSDEV-1088) - Collecting users' public IP addresses in the Rollbar error tracker has been disabled to meet GDPR compliance.

### Release instructions:
* Update code.


## Release 1.14.0

## Introduction
* Product name: Open Supply Hub
* Release date: June 15, 2024

### Database changes
#### Migrations:
* 0146_add_facility_workers_count_new_field_to_facilityclaim - adds the facility_workers_count_new field to the FacilityClaim model.
* 0147_copy_facility_workers_count_to_facility_workers_count_new - copies the data from the facility_workers_count field to the facility_workers_count_new field.
* 0148_remove_facility_workers_count_field_from_facilityclaim - removes the facility_workers_count field from the FacilityClaim model.
* 0149_rename_facility_workers_count_new_to_facility_workers_count - renames the facility_workers_count_new field to facility_workers_count.

#### Schema changes
* [OSDEV-1084](https://opensupplyhub.atlassian.net/browse/OSDEV-1084) - To enable adding a range for the number of workers during the claiming process, the type of the `facility_workers_count` field in the `FacilityClaim` table was changed from `IntegerField` to `CharField`.

### Architecture/Environment changes
* [OSDEV-1069](https://opensupplyhub.atlassian.net/browse/OSDEV-1069) - The following changes have been made:
    * Changed the Postgres Docker image for the database to use the official one and make the local database setup platform-agnostic, so it doesn't depend on the processor architecture.
    * Built the PostGIS program from source and installed it to avoid LLVM-related errors inside the database Docker container during local development.
* [OSDEV-1072](https://opensupplyhub.atlassian.net/browse/OSDEV-1072) - The following changes have been made:
    * Added building database-anonymizer container to the pipeline.
    * Pushing the database-anonymizer container to the repo is turned off until the database anonymizing scheduled task will be deployed to the production.
* [OSDEV-1089](https://opensupplyhub.atlassian.net/browse/OSDEV-1089) Change format gunicurn logs not pass IP address to AWS CloudWatch.
* Added command `reindex_database`
* [OSDEV-1075](https://opensupplyhub.atlassian.net/browse/OSDEV-1075) - The following changes have been made:
    * All resources created via batch job will be tagged
* [OSDEV-1089](https://opensupplyhub.atlassian.net/browse/OSDEV-1089) Change format gunicurn logs not pass IP address to AWS CloudWatch.
* Make tile generation endpoint transaction-less and remove `CREATE TEMP TABLE` statement.
* Added command `reindex_database`.
* [OSDEV-1089](https://opensupplyhub.atlassian.net/browse/OSDEV-1089) Change format gunicurn logs not pass IP address to AWS CloudWatch.
* Removed calling command `clean_facilitylistitems` from the `post_deployment` command.
* Added calling command `reindex_database` from the `post_deployment` command.
* Added calling command `index_facilities_new` from the `post_deployment` command.
* An additional loop was added to the `run_cli_task` script that repeatedly checks the status of an AWS ECS task, waiting for it to stop.

### Bugfix
* [OSDEV-1019](https://opensupplyhub.atlassian.net/browse/OSDEV-1019) - Fixed an error message to 'Your account is not verified. Check your email for a confirmation link.' when a user tries to log in with an uppercase letter in the email address and their account has not been activated through the confirmation link.
* Added the `--if-exists` flag to all calls of the `pg_restore` command to eliminate spam errors when it tries to delete resources that don't exist just because the DB can be empty. Improved the section of the README about applying the database dump locally. Specifically, SQL queries have been added to delete all the tables and recreate an empty database schema to avoid conflicts during the database dump restore.

### What's new
* [OSDEV-1030](https://opensupplyhub.atlassian.net/browse/OSDEV-1030) - The following changes have been made:
    * Replaced the "Donate" button with a "Blog" button in the header
    * Added links to the "Blog" and "Careers" pages in the footer
* [OSDEV-939](https://opensupplyhub.atlassian.net/browse/OSDEV-939) - The following changes have been made:
    * Created new steps `Supporting Documentation` & `Additional Data` for `Facility Claim Request` page.
    * Added popup for successfully submitted claim.
* [OSDEV-1084](https://opensupplyhub.atlassian.net/browse/OSDEV-1084) - Enable adding a range for the number of workers during the claiming process, either after pressing the “I want to claim this production location” link or on the Claimed Facility Details page.

### Release instructions:
* Update code.


## Release 1.13.0

## Introduction
* Product name: Open Supply Hub
* Release date: June 01, 2024

### Database changes
#### Migrations:
* 0145_new_functions_for_clean_facilitylistitems_command - introduced new sql functions for `clean_facilitylistitems` command:
    - drop_table_triggers
    - remove_items_where_facility_id_is_null
    - remove_old_pending_matches
    - remove_items_without_matches_and_related_facilities

### Code/API changes
* [OSDEV-994](https://opensupplyhub.atlassian.net/browse/OSDEV-994) API. Update to pass all merge events to user based on contrib id. A non-admin API user makes:
- a GET call to /moderation-events/merge/
and receives information about merges that have occurred for all contributors.
- a GET call to /moderation-events/merge/?contributors=<id_number_x>&contributors=<id_number_y>&contributors=<id_number_z>
and receives information about merges that have occurred for the contributors with the specified IDs.

### Architecture/Environment changes
* [OSDEV-1003](https://opensupplyhub.atlassian.net/browse/OSDEV-1003) - Added automatic building for the Logstash Docker image in the `Deploy to AWS` workflow. Refactored the `Deploy to AWS` workflow to remove redundant setting values for `build-args` of the `docker/build-push-action` action in cases where the values are not used.
* [OSDEV-1004](https://opensupplyhub.atlassian.net/browse/OSDEV-1004) - Prepared the local environment setup for the Logstash and OpenSearch services to enable local development. Created a script to start the project from scratch with a database populated with sample data.
* [OSDEV-1054](https://opensupplyhub.atlassian.net/browse/OSDEV-1054) - Added a Django command `clean_facilitylistitems` that make next steps:
    - drop table triggers;
    - remove facilitylistitems where facility_id is null;
    - remove facilitylistitems with potential match status more than thirty days;
    - remove facilitylistitems without matches and related facilities;
    - create table triggers;
    - run indexing facilities
* [OSDEV-878](https://opensupplyhub.atlassian.net/browse/OSDEV-878) - Added a Django command `post_deployment` that runs Django migrations during the deployment process. This command can be expanded to include other post-deployment tasks. Used the `post_deployment` command in the `post_deploy` job of the Deploy to AWS workflow.

### Bugfix
* [OSDEV-1056](https://opensupplyhub.atlassian.net/browse/OSDEV-1056) - Refactor OS Hub member's email anonymization.
* [OSDEV-1022](https://opensupplyhub.atlassian.net/browse/OSDEV-1022) - Fix updating facility claim for user. Bring the format of extended field values to the same format as for List / API upload during processing. This has been done because extending fields processing is happening both for List / API uploading and claim update.
* [OSDEV-788](https://opensupplyhub.atlassian.net/browse/OSDEV-788) - Re-written logic for New_Facility/Automatic_Match/Potential_Match when we collect & save data for FacilityListItemTemp/FacilityMatchTemp. That fixed issue with option `create` equal `False` for API requests.
* [OSDEV-1027](https://opensupplyhub.atlassian.net/browse/OSDEV-1027) - Fix rendering of the Average Lead Time section

### What's new
* [OSDEV-1049](https://opensupplyhub.atlassian.net/browse/OSDEV-1049) Update Release protocol.
* [OSDEV-922](https://opensupplyhub.atlassian.net/browse/OSDEV-922) Consent Message. Update wording of consent opt in message on Open Supply Hub. A user who verifies Open Supply Hub for the first time can see the updated message.
* [OSDEV-1068](https://opensupplyhub.atlassian.net/browse/OSDEV-1068) - Created report that shows the number of records from the api_facilitymatch table for contributors: 2060, 1045, 685, 3356

### Release instructions:
* Update code.
* Apply DB migrations up to the latest one.


## Release 1.12.0

## Introduction
* Product name: Open Supply Hub
* Release date: May 18, 2024

### Database changes
#### Migrations:
* 0143_create_facility_claim_attachment_table.py - create api_facilityclaimattachments table to store claimant attachments per facility claim
* 0144_remove_unnecessary_columns_from_facility_claim.py - This migration replaces the old `index_approved_claim` function with a similar one that does not index the `preferred_contact_method` field. Additionally, the migration removes `email` and `preferred_contact_method` from the `FacilityClaim` model and the respective history table.

#### Schema changes
* [OSDEV-931](https://opensupplyhub.atlassian.net/browse/OSDEV-931) - Since `email` and `preferred_contact_method` are no longer necessary for the claim form, they have been removed from the `FacilityClaim` model and the respective history table. Additionally, the old `index_approved_claim` function has been replaced with a similar one that does not index the `preferred_contact_method` field.

### Code/API changes
* [OSDEV-1021](https://opensupplyhub.atlassian.net/browse/OSDEV-1021) Update the release protocol. The release protocol has been updated with the recent changes. Has been added the section about reloading DedupeHub and QA notification.
* [OSDEV-997](https://opensupplyhub.atlassian.net/browse/OSDEV-997) - A new method, `message_claimant`, was added to the `FacilityClaimViewSet` for handling a POST request on the url-path `message-claimant` for messages to the claimant.
Mail templates for the message to the claimant and the claims team signature were also added.

### Architecture/Environment changes
* [OSDEV-897](https://opensupplyhub.atlassian.net/browse/OSDEV-897) FE(React) app. An appropriate local Docker environment is configured for the application. A local Docker environment has been created for the React application. Renamed the `app` folder to `react` to be clearer in the project. Replaced name in the code base. Removed unnecessary commands.
* [OSDEV-862](https://opensupplyhub.atlassian.net/browse/OSDEV-862) Fix `DB - Save Anonymized DB` / `DB - Apply Anonymized DB` workflows:
  - run actions on self-hosted runners to eliminate `lack of storage` issue that happens on github's runners.
  - use the `Test` environment for  `DB - Save Anonymized DB` action
* [OSDEV-989](https://opensupplyhub.atlassian.net/browse/OSDEV-989) - The Strategy pattern was utilized to consolidate the processing of new facilities received from both API requests and list uploads. The code responsible for executing this processing was refactored, and new classes were implemented:
    * ProcessingFacility - abstract class for facility processing
    * ProcessingFacilityList - class to process a facility list
    * ProcessingFacilityAPI - class to process a facility from an API request
    * ProcessingFacilityExecutor - class defines which interface to execute for the processing of a facility
* Resource allocation has been optimized for the Test environment. The number of ECS tasks in the Test environment has been reduced from 4 to 2, while maintaining system stability.
* [OSDEV-870](https://opensupplyhub.atlassian.net/browse/OSDEV-870) - In `docker-compose` for the `api-app`  added dependency that helps to fix connection with the database during tests pipelines for Dedupe-Hub:
* [OSDEV-1001](https://opensupplyhub.atlassian.net/browse/OSDEV-1001) - Deploy OpenSearch service to OS Hub infrastructure.
```
database:
    condition: service_healthy
```
* [OSDEV-1024](https://opensupplyhub.atlassian.net/browse/OSDEV-1024) - Dedupe Hub. Revise service configurations and refine gazetteer retraining. Remove option `--reload` & decrease number of workers in Dedupe Hub service configuration. Refactor initial rebuilding of gazetteer.
* [OSDEV-885](https://opensupplyhub.atlassian.net/browse/OSDEV-885) - Implement option to reset database for `Dev`, `Test` and `Pre-prod` environmet to `Deploy to AWS` pipleine
* [OSDEV-1002](https://opensupplyhub.atlassian.net/browse/OSDEV-1002) - The following changes have been done:
    * Prepared initial AWS infrastructure via Terraform for the Logstash service, including configuring AWS EFS storage to save the pointer of the last run for the jdbc plugin. Essentially, after deploying updated Terraform code to an environment, ECS task definition, ECR repository, ECS service, along with EFS storage, will be set up for Logstash to function.
    * Moved the PoC solution of the Logstash + Elasticsearch setup to the repository to avoid losing it. Further work is needed as the solution requires development and is not functioning smoothly.
* In response to recent stability observations of the staging environment, resource allocation has been optimized by reducing the number of ECS tasks from 8 to 6 for the Django app instances, thus maintaining system stability.

### Bugfix
* [OSDEV-870](https://opensupplyhub.atlassian.net/browse/OSDEV-870) - The returning confirm/reject URLs were fixed when a facility has been matched. Changes were made to the Dedupe-Hub to prevent adding rows with empty fields to the `api_facilitymatch` and `api_facilitymatchtemp` tables when the count of matches is more than one.
* [OSDEV-744](https://opensupplyhub.atlassian.net/browse/OSDEV-744) - API. When user want to confirm/reject potential_match it didn't found a match through `id`, was fixed by provided valid `id` from `api_facilitymatch` table.
* [OSDEV-1052](https://opensupplyhub.atlassian.net/browse/OSDEV-1052) - Replace data@opensupplyhub by claims@opensupplyhub in the Frontend

### What's new
* [OSDEV-975](https://opensupplyhub.atlassian.net/browse/OSDEV-975) Reporting. Number of facilities with at least one extended field.`Facilities with Extended Field Data` report has been rewritten from Django ORM to SQL to optimize and speed up time of the report generation. Added two columns `With At Least 1 Extended Field` and `Sector`.
* [OSDEV-945](https://opensupplyhub.atlassian.net/browse/OSDEV-945) - Facility Claim. Update text of claim link on profile to "I want to claim this production location".
* [OSDEV-745](https://opensupplyhub.atlassian.net/browse/OSDEV-745) - New "Portuguese" translated resources option added to international menu.
* [OSDEV-944](https://opensupplyhub.atlassian.net/browse/OSDEV-944) - Facility claims. Short-term new screen for claim documentation.
* [OSDEV-931](https://opensupplyhub.atlassian.net/browse/OSDEV-931) - The following features have been implemented:
    * Made the Email field in the claim form uneditable, setting the claimer's email as the default value for this field.
    * Removed the _Preferred method of contact_ field from both the claim form and the claim details page in the admin dashboard.
    * Implemented redirecting a user to the claim page after navigating to the login page via the CTA link on the claim page for unauthorized users and successful login.
* [OSDEV-997](https://opensupplyhub.atlassian.net/browse/OSDEV-997) - Facility Claims. A new button, 'Message Claimant' has been added to the update status controls on the Facility Claim Details page. After successfully sending a message, the message text is recorded in the Claim Review Notes.

### Release instructions:
* Update code.
* Apply DB migrations up to the latest one.
* Run the index_facilities_new management command.


## Release 1.11.0

## Introduction
* Product name: Open Supply Hub
* Release date: April 20, 2024

### Code/API changes
* [OSDEV-923](https://opensupplyhub.atlassian.net/browse/OSDEV-923) [Uptime] Added more logs around API/List uploads & Dedupe Hub match processing
* [OSDEV-606](https://opensupplyhub.atlassian.net/browse/OSDEV-606) Contributor Sort: Allow for ascending sort of contributors on the Map page. The sort_by parameter submits type of sorting order for facilities. Default sorting will be primary by public contributors count descending and secondary by name ascending/descending and contributors count ascending.

### Architecture/Environment changes
* [OSDEV-990](https://opensupplyhub.atlassian.net/browse/OSDEV-990) - Implement a ContriCleaner facade class to simplify interaction with client code. With this change, the client code only needs to instantiate the ContriCleaner class, pass the input data, and then call the `process_data` method without the need to define strategies or other details. This abstraction helps streamline the process and encapsulate complexity.
* [OSDEV-991](https://opensupplyhub.atlassian.net/browse/OSDEV-991) - Implement a chain of pre-validation and serialization handlers in the ContriCleaner to streamline data processing. Additionally, refactor the CompositeRowSerializer to set up leaf serializers using a specialized method, ensuring loose coupling between the CompositeRowSerializer and leaf serializers. Lastly, separate serialization and validation tasks from parsing in the ContriCleaner library for improved modularity and maintainability.
* [OSDEV-1000](https://opensupplyhub.atlassian.net/browse/OSDEV-1000) - A new class `ProcessingFacility` was created that will be responsible for managing the processing of new facilities from both API requests and list uploads. The functionality of processing a new facility received from an API request, which was previously in `facilities_view_set.py`, has been moved to `processing_facility.py`.
* [OSDEV-1007](https://opensupplyhub.atlassian.net/browse/OSDEV-1007) - The functionality of processing a new facility received from list uploads, which was previously in `facility_list_view_set.py`, has been moved to `create_facility.py`.
* [OSDEV-927](https://opensupplyhub.atlassian.net/browse/OSDEV-927) - Reduce resources allocated for bastions to t3.nano.
* [OSDEV-805](https://opensupplyhub.atlassian.net/browse/OSDEV-805) - Make Environment and project tag to be applied to all resources by defaul.
* [OSDEV-862](https://opensupplyhub.atlassian.net/browse/OSDEV-862) - Add `Save Anonymized DB` and `Apply Anonymized DB` actions that provde possibility to save anonymized dump to S3 bucket and then resotre Test or Pre-Prod environment from dump stored on S3.
* [OSDEV-859](https://opensupplyhub.atlassian.net/browse/OSDEV-859) - Creates task-definitation for scheduled task that
  * creates temporary postgresdb instance from latest production snaphsot in the `test` AWS account
  * run anonymization query
  * saves anonymized snapshot and removes the instance
* In response to recent stability observations, resource allocation has been optimized, reducing the number of ECS tasks in both production and pre-production environments from 16 to 12, maintaining system stability.

### Bugfix
* [OSDEV-996](https://opensupplyhub.atlassian.net/browse/OSDEV-996) The default sorting order for embedded maps was broken (changed to Descending by # Contributors). The default sorting order for embedded maps has been fixed (changed it back to Ascending by Name).
* [OSDEV-857](https://opensupplyhub.atlassian.net/browse/OSDEV-857) [Bug] Pre-prod isn't deleted by the 'terraform destroy' script. Command for destroying repositories on AWS pre-prod has been added.
* [OSDEV-888](https://opensupplyhub.atlassian.net/browse/OSDEV-888) - Facility Profile. An error occurs when trying to open a facility from the Status Reports page. The error occurred due to activity reports with the status `pending` containing fields with `null` values and these values pass to the `format_date` function as an argument. Modified the `get_activity_reports` method in the `FacilityIndexDetailsSerializer` to prevent passing a falsy `date` argument into the `format_date` function.
* [OSDEV-984](https://opensupplyhub.atlassian.net/browse/OSDEV-984) - Facility list upload. Header validation is failing, even though all the required columns and data are filled. Prepared basic implementation for ContriCleaner to validate headers (required fields) on early stage.
* [OSDEV-660](https://opensupplyhub.atlassian.net/browse/OSDEV-660) - Remove punctuation issues with duplicated commas and double quotes while facility list uploading.
* [OSDEV-986](https://opensupplyhub.atlassian.net/browse/OSDEV-986) - Fix the population of the custom data points uploaded via lists. Ensure that the full list header is saved in the database, and that the raw data for each facility list item is saved as a string of strings, with each value separated by a comma. This way, it helps maintain backward compatibility with the functionality responsible for displaying custom data points on the embedded maps. Also, revert to the previous default logic, which saves the sector as `Unspecified` when sector, sector_product_type, or product_type have empty values.
* [OSDEV-966](https://opensupplyhub.atlassian.net/browse/OSDEV-966) - Character limit validation has been implemented in the ContriCleaner library for name, address, and sector values. It enforces a maximum length of 200 characters for both the name and address values, and restricts sector values to 50 characters each. This fix addresses the issue where user uploads containing such invalid data caused requests to fail with unexpected errors.

### What's new
* [OSDEV-974](https://opensupplyhub.atlassian.net/browse/OSDEV-974) Reporting. Contributor type by %. Admin sees in the report data for the percent of data contributors on the platform by type (this should be in percent format with two decimal places shown), only accounts that have contributed data, the data should be ordered by most recent to oldest month and display mid-month values.
* [OSDEV-912](https://opensupplyhub.atlassian.net/browse/OSDEV-912) Facility Claim. Disable editing of name and address. The Facility name (English language) & Address fields of the claim details page have been removed and cannot be edited by the claimant.
* [OSDEV-571](https://opensupplyhub.atlassian.net/browse/OSDEV-571) Claimed Facility Details. Make the "Sector" field a dropdown instead of free text field. The `Sector` field became a dropdown that is pre-populated with the platform’s sector list from Django.
* [OSDEV-962](https://opensupplyhub.atlassian.net/browse/OSDEV-962) Update Release protocol. The Release protocol has been updated after the automatization of manual processes such as creating a release branch, restoring DB, deploy to AWS.
* [OSDEV-972](https://opensupplyhub.atlassian.net/browse/OSDEV-972) Reporting. Updating "Facility Uploads" report. Joined one table from two reports and added columns.New table with such columns:
`month`, `Total # of list uploads` in a given month (these are uploads that come from external contributors, NOT OS Hub team members), `# of public list uploads` in a given month (these are uploads that come from OS Hub team members AND have “[Public List]” in the contributor name), `Total facility listItems` uploaded in a given month, `# of Facilities` from Public Lists, `Total Facilities w/ status = new facility`, `# Public List Facilities w/ status = new facility`. Data is ordered from most recent to oldest
* [OSDEV-913](https://opensupplyhub.atlassian.net/browse/OSDEV-913) Claim. Updated the submitted claim auto-reply message for email template.
* [OSDEV-914](https://opensupplyhub.atlassian.net/browse/OSDEV-914) Claim. Updated the approved claim auto-reply message for email template

### Release instructions:
* Update code.


## Release 1.10.0

## Introduction
* Product name: Open Supply Hub
* Release date: March 23, 2024

### Database changes
#### Migrations:
* 0141_delete_contributor_webhooks.py - deletes `ContributorWebhook` model
* 0142_introduce_temporary_endpoint_switcher_for_list_uploads.py - This migration introduces a temporary API endpoint switcher for list uploads.

#### Schema changes
* [OSDEV-893](https://opensupplyhub.atlassian.net/browse/OSDEV-893) - Introduce a temporary API endpoint switcher for list uploads to enable switching to the old list upload API endpoint if the new endpoint affects production uptime.

### Code/API changes
* [OSDEV-832](https://opensupplyhub.atlassian.net/browse/OSDEV-832) API. Provide admins with a way to retrieve a user's call count in real time. Admin can see the report `API requests by user` with the number of successful and unsuccessful requests a user has made up to the current date.
* [OSDEV-831](https://opensupplyhub.atlassian.net/browse/OSDEV-831) - API. Handle Geocode errors w/ system error code when upload facility using endpoint.

### Architecture/Environment changes
* [OSDEV-693](https://opensupplyhub.atlassian.net/browse/OSDEV-693) Implement a GitHub action that applies migrations on given environment. Run migrations for `Test` environment via CLI command.
* [OSDEV-910](https://opensupplyhub.atlassian.net/browse/OSDEV-910) Add separated code quality pipelines for contricleaner, countries, django-api and frontend. After checking, it creates a code coverage report showing each particular app's code coverage. Add separated code quality jobs for code formatters.
* [OSDEV-702](https://opensupplyhub.atlassian.net/browse/OSDEV-702) Integrate a new module named `contricleaner` separately, designed to parse and validate data from various sources such as json, csv, and xls.
Move `countries` to a separate module so that it becomes possible to use both `django` and `contricleaner`.
* [OSDEV-893](https://opensupplyhub.atlassian.net/browse/OSDEV-893) - Implement CSV and XLSX file parser strategies in the ContriCleaner library, and incorporate preliminary cleanup during parsing.
* [OSDEV-915](https://opensupplyhub.atlassian.net/browse/OSDEV-915) Upgrade Kafka tools to version 3.5.2
* [OSDEV-877](https://opensupplyhub.atlassian.net/browse/OSDEV-877) Make migration run as part of "Deploy to AWS" workflow
* [OSDEV-851](https://opensupplyhub.atlassian.net/browse/OSDEV-851) Place 'terraform.tfvar' files to repository and move sensitive info to private repository opensupplyhub/ci-deployment/
* [OSDEV-938](https://opensupplyhub.atlassian.net/browse/OSDEV-938) Move cleanup helper functions to the serializer
* [OSDEV-851](https://opensupplyhub.atlassian.net/browse/OSDEV-851) Place 'terraform.tfvar' files to repository and move sensitive info to private repository opensupplyhub/ci-deployment
* [OSDEV-894](https://opensupplyhub.atlassian.net/browse/OSDEV-894) Implement Contricleaner library into create facility API endpoint (`facilities_view_set.py`)
* [OSDEV-536](https://opensupplyhub.atlassian.net/browse/OSDEV-536) In the Contricleaner library, implement parsing of fields `sector_product_type`, `sector`, and `product_type` based on commas and vertical bars.
* [OSDEV-760](https://opensupplyhub.atlassian.net/browse/OSDEV-760) In the Contricleaner library, implement parsing of fields `facility_type_processing_type`, `facility_type`, and `processing_type` based on commas and vertical bars.
* [OSDEV-893](https://opensupplyhub.atlassian.net/browse/OSDEV-893) - Implement the ContriCleaner parser for parsing facility lists immediately after list upload.

### Bugfix
* [OSDEV-549](https://opensupplyhub.atlassian.net/browse/OSDEV-549) Facility Search. Search button overlaps dropdown items. Dropdown items in search were made not to overlapping with button and containers in `Potential matches table` and `Find facility` search. The `isSideBarSearch` flag has been added to all search components to render properly regarding the place where the select is rendering.
* [OSDEV-943](https://opensupplyhub.atlassian.net/browse/OSDEV-943) Verified badges. The claim/verified icon on profiles is cut off at the bottom. The icons have been fixed and show properly.
* [OSDEV-716](https://opensupplyhub.atlassian.net/browse/OSDEV-716) Search. Lost refresh icon. The refresh icon has been made visible.
* [OSDEV-918](https://opensupplyhub.atlassian.net/browse/OSDEV-918) - ContriBot. New lists are not populating in Monday board and are not sent to slack. Added validation to throw an error for users who upload a facility list with `|` in the description field.
* [OSDEV-644](https://opensupplyhub.atlassian.net/browse/OSDEV-644) Error when trying to delete a facility with only one contributor in case that logic to clear FacilityClaimReviewNote table records missed.

### What's new
*  [OSDEV-861](https://opensupplyhub.atlassian.net/browse/OSDEV-861) API. The `API Notifications` tab has been removed so that users do not get confused about what it is, since the functionality does not exist for them. `Token:` as a header has been added above the API key on the `API` tab.
* [OSDEV-917](https://opensupplyhub.atlassian.net/browse/OSDEV-917) My Account Menu. Update order of the settings tabs. `NON-admin` user sees: My Facility / My Lists / Settings / Logout and `Admin` user sees: Dashboard / My Facility / My Lists / Settings / Logout
* [OSDEV-728](https://opensupplyhub.atlassian.net/browse/OSDEV-728) - Include `sector` data in the response of the `api/facilities/` API endpoint for the GET request, similar to what is provided in the `api/facilities/{id}` API endpoint.
* [OSDEV-802](https://opensupplyhub.atlassian.net/browse/OSDEV-802) - Distinguish API user and contributor id in the error message that pass to the Rollbar.

### Release instructions:
* Update code.
* Apply DB migrations up to the latest one.


## Release 1.9.0

## Introduction
* Product name: Open Supply Hub
* Release date: February 24, 2024

### Database changes
#### Migrations:
* 0135_disable_duplicates_and_lowercase_all_emails.py - implementing all emails to lowercase and disables duplicates
* 0136_remove_indexing_unnecessary_emails.py - This migration replaces the old `index_activity_reports_info` and `index_approved_claim` functions with similar ones that do not index emails.
* 0137_add_renewal_period_field.py - add new field to api_apilimit table & rename existing one.
Updated existing users api_apilimit records renewal_period value.
* 0138_remove_ppe_fields.py - This migration removes the PPE fields from the Facility, FacilityIndex, FacilityListItem, FacilityListItemTemp, HistoricalFacility models.
* 0139_remove_ppe_switch.py - This migration removes the ppe switch.
* 0140_remove_indexing_ppe_fields.py - This migration updates indexing functions to not index PPE fields.

#### Schema changes
* [OSDEV-835](https://opensupplyhub.atlassian.net/browse/OSDEV-835) - Since the FacilityIndex model is primarily used to store cached facility data and display it publicly via the `/facilities/{id}` API endpoint, only public data can be shown. Therefore, caching emails to the FacilityIndex model was removed from the PostgreSQL indexing functions. All instances where emails are publicly displayed have been removed. The only remaining field is `ppe_contact_email`, but all functionality and code related to PPE will be deleted in this [OSDEV-562](https://opensupplyhub.atlassian.net/browse/OSDEV-562) ticket.
* [OSDEV-562](https://opensupplyhub.atlassian.net/browse/OSDEV-562) - Remove PPE fields (ppe_product_types, ppe_contact_email, ppe_contact_phone, ppe_website, ppe) from the `api_facility`, `api_facilityindex`, `api_facilitylistitem`, `api_facilitylistitemtemp`, `api_historicalfacility`. Remove this fields from indexing processes.

### Code/API changes
* [OSDEV-562](https://opensupplyhub.atlassian.net/browse/OSDEV-562) - Remove code related to PPE (ppe_product_types, ppe_contact_email, ppe_contact_phone, ppe_website, ppe) field from `/src/app`
* [OSDEV-562](https://opensupplyhub.atlassian.net/browse/OSDEV-562) - Remove code related to PPE (ppe_product_types, ppe_contact_email, ppe_contact_phone, ppe_website, ppe) field from `/src/dedupe-hub`
* [OSDEV 562](https://opensupplyhub.atlassian.net/browse/OSDEV-562) Remove code related to PPE (ppe_product_types, ppe_contact_email, ppe_contact_phone, ppe_website, ppe) from `/src/django`

### Architecture/Environment changes
* [OSDEV-829](https://opensupplyhub.atlassian.net/browse/OSDEV-673) Makes `minimum-ratio: 1` It allows to push code with less than 1% diff from main.

### Bugfix
* [OSDEV-848](https://opensupplyhub.atlassian.net/browse/OSDEV-848) When a user tries to create an account with an email that exists in the DB but with a different case of letters, the system returns "An error prevented signing up". Has been fixed to "A user with that email already exists."
* [OSDEV-673](https://opensupplyhub.atlassian.net/browse/OSDEV-673) When a user calls the endpoint `facility/id/history`, instead of a response, receives the error "TypeError: the JSON object must be str, bytes or bytearray, not list", in particular, this happened with the PK20190913BBJ2Y facility. A list with one element (a dictionary) was passed to the function, so an error occurred when trying to index the list with a string. Fixed.

### What's new
* API. Include token and call info on API settings tab.[OSDEV-752](https://opensupplyhub.atlassian.net/browse/OSDEV-752). Users can access a tab called `API` in account settings.From this tab, they can generate/retrieve their token and see their `API call allowance`, `current call count` and their `renewal period`.
* Make login non-case sensitive. [OSDEV-628](https://opensupplyhub.atlassian.net/browse/OSDEV-628). When the user creates an account email saving in lowercase. User  could login with any variations of casing as long as the characters are the same.
* API. Enable token generation based on API permissions in Django. [OSDEV-729](https://opensupplyhub.atlassian.net/browse/OSDEV-729). Updated Settings page to show/hide token tab by user groups. Forbid access to generate token for API if user didn't have permission groups.
* [OSDEV-219](https://opensupplyhub.atlassian.net/browse/OSDEV-219). Data moderator can merge potential match facilities from Confirm / Reject screen.
* [OSDEV-835](https://opensupplyhub.atlassian.net/browse/OSDEV-835) - Remove the display of emails in the `activity_reports` section of the `facilities/{id}` API endpoint, as email information is private.
* [OSDEV-525](https://opensupplyhub.atlassian.net/browse/OSDEV-525). Add Latitude and Longitude labels on facility page.
* API. Add a flag on API Limit page to indicate if package renews monthly or yearly. [OSDEV-781](https://opensupplyhub.atlassian.net/browse/OSDEV-781) Updated logic to support montly & yearly limitation count reset for API calls.

### Release instructions:
* Update code.
* Apply DB migrations up to the latest one.
* Run the index_facilities_new management command.


## Release 1.8.0

## Introduction
* Product name: Open Supply Hub
* Release date: January 27, 2024

### Code/API changes
* [OSDEV-690](https://opensupplyhub.atlassian.net/browse/OSDEV-690) - Correct all existing lint errors to ensure that code quality checks pass successfully via GitHub Actions and can detect new linting errors but not the old ones.
* [OSDEV-719](https://opensupplyhub.atlassian.net/browse/OSDEV-719) Introduce FacilityDownloadSerializerEmbedMode FacilityDownloadSerializer, replace FacilityIndexDownloadSerializer with combination of FacilityDownloadSerializerEmbedMode and FacilityDownloadSerializer
* [OSDEV-732](https://opensupplyhub.atlassian.net/browse/OSDEV-732) Fix issue with circular dependencies between `util.js` and `constants.jsx` modules in React app

### Architecture/Environment changes
* [OSDEV-690](https://opensupplyhub.atlassian.net/browse/OSDEV-690) - Configure running the code quality workflow as part of the continuous integration (CI) for each commit to a pull request. Both frontend (FE) and backend (BE) tests are executed, along with their respective linters. Additionally, `shellcheck` is applied to scripts within the scripts folder.
* [OSDEV-691](https://opensupplyhub.atlassian.net/browse/OSDEV-691) - Implement parallel job running for BE, FE, and bash script code quality checks. Three new scripts were created and can be used to run the same checks during local development to verify BE, FE, and bash scripts in the ./scripts folder.
* [OSDEV-692](https://opensupplyhub.atlassian.net/browse/OSDEV-691) - Implement code coverage checks for the React and Django apps using `barecheck/code-coverage-action` and generated code coverage `lcov` files. For the React app, code coverage is based on Jest tests, and for the Django app, it is based on unittest tests. If code coverage decreases, the job fails, preventing the PR from merging.
* [OSDEV-740](https://opensupplyhub.atlassian.net/browse/OSDEV-740) - Setup module for mocking Redux store (`redux-mock-store"`)
* [OSDEV-733](https://opensupplyhub.atlassian.net/browse/OSDEV-733) - Setup React test library module (`@testing-library`)

### Bugfix
* [OSDEV-718](https://opensupplyhub.atlassian.net/browse/OSDEV-718) - Fixed issue with user profile populating to other components.
* [OSDEV-727](https://opensupplyhub.atlassian.net/browse/OSDEV-720) - Downloading facilities with for Bangladesh is working again [https://opensupplyhub.org/facilities?countries=BD&sectors=Apparel](https://opensupplyhub.org/facilities?countries=BD&sectors=Apparel)

### What's new
* [OSDEV-241](https://opensupplyhub.atlassian.net/browse/OSDEV-241) - Searches with accented characters return results for accented and non accented characters.

### Database changes
#### Migrations:
* 0134_remove_sources_without_contributor -  Remove records from the Source table where the contributor is null and remove all data related to these records

### Release instructions:
* Update code
* Run migration up to 0134


## Release 1.7.3

## Introduction
* Product name: Open Supply Hub
* Release date: January 12, 2024

### Bugfix
* [OSDEV-736](https://opensupplyhub.atlassian.net/browse/OSDEV-736) Removed logic to handle text only match response data as it already removed from matching functionality in Dedupe Hub. Previously it bring an error on response for user when potential match happened.

## Release 1.7.2

## Introduction
* Product name: Open Supply Hub
* Release date: January 09, 2024

### Bugfix
* [OSDEV-721](https://opensupplyhub.atlassian.net/browse/OSDEV-721) Fixed issue with potential match logic when get facility data of match, previously it take facility id from Facility List Item, but it's wrong for Potential Match status as there is always NULL, facility id should be taken from Facility Match record in this case of Potential Match status.

## Release 1.7.1

## Introduction
* Product name: Open Supply Hub
* Release date: December 21, 2023

### Bugfix
* Fixed issue with Facility Upload API error by covered a case when facility object didn't exist (create=false) & updated timeout value while waiting to produce kafka topic message [OSDEV-713](https://opensupplyhub.atlassian.net/browse/OSDEV-713)
* [OSDEV-714](https://opensupplyhub.atlassian.net/browse/OSDEV-714) - Users can now use the map on the search page simultaneously without missing any tiles. Before fixing this issue, if the map requested tiles that weren't cached, one user might not receive all the tiles. With the bug fixed, the tile generation logic can handle multiple requests at the same time, ensuring all users get the tiles they need for the map based on their search requests.

### Code/API changes
* [OSDEV-714](https://opensupplyhub.atlassian.net/browse/OSDEV-714) - `select_for_update` and `get_or_create` have been implemented in the `retrieve_cached_tile` function to ensure that if another thread attempts to `select_for_update()`, it will block at the `get_or_create()` until the first thread's transaction commits. The `get_tile` function, which serves as an API endpoint handler for tile generation, was implemented as an atomic transaction to facilitate the use of `select_for_update()` and maintain the lock until the end of the transaction. This approach helps to prevent crashes from parallel requests attempting to create a cache record with the same primary key, corresponding to the full URL path.
* [OSDEV-711](https://opensupplyhub.atlassian.net/browse/OSDEV-711) - Make JS code related to load testing for tile generation more universal so that they can work with the HAR file provided by the developer. For that, the `ZOOM_HAR_PATH` environment variable was introduced. More test cases for tile generation were added to test the environment close to production, focusing on densely saturated regions with facilities, such as China and India. The README.md file for the load tests was updated to reflect the changes made.


## Release 1.7.0

## Introduction
* Product name: Open Supply Hub
* Release date: December 19, 2023

### Database changes
#### Migrations:
* 0130_introduce_separate_data_gathering_functions_for_the_index_table_columns - This migration:
    - rename `api_facilityindexnew` -> `api_facilityindex`
    - introduces separate data-gathering functions for the `api_facilityindexnew` table columns and makes the `index_facilities` and `index_facilities_by` procedures use them.
    This migration is irreversible.
* 0131_introduce_sql_triggers_instead_of_django_signals - This migration introduces SQL triggers instead of Django signals. The migration is revertable.
* 0132_add_moderation_mode_field - This migration adds the field `is_moderation_mode` to table `api_user`.
* 0133_introduce_tile_caching - This migration creates the TileCache table and the DynamicSetting table. This migration is reversible.

#### Schema changes
* [OSDEV-622](https://opensupplyhub.atlassian.net/browse/OSDEV-622) - Separate data-gathering functions were created for the `api_facilityindexnew` table columns to collect data independently of the main procedure. The `index_facilities` and `index_facilities_by` procedures were updated to use new separate functions for collecting data for the `api_facilityindexnew` table columns that require long SQL queries.
* [OSDEV-595](https://opensupplyhub.atlassian.net/browse/OSDEV-595) - Rename FacilityIndexNew to FacilityIndex
* [OSDEV-623](https://opensupplyhub.atlassian.net/browse/OSDEV-623), [OSDEV-624](https://opensupplyhub.atlassian.net/browse/OSDEV-624), [OSDEV-638](https://opensupplyhub.atlassian.net/browse/OSDEV-638) - New SQL triggers have been introduced to handle changes in the `api_contributor`, `api_extendedfield`, `api_facility`, `api_facilityclaim`, `api_facilitylistitem`, `api_facilitymatch`, `api_source`, and `api_facilitylist` tables at the database level. This change is essential for the future functionality of DedupeHub, which will communicate directly with the database. All the Django signals have been removed. Additionally, reindexing of the necessary columns of the index table has been transferred to these triggers, eliminating the need for the large SQL procedure previously used in conjunction with Django signals.
* [OSDEV-637](https://opensupplyhub.atlassian.net/browse/OSDEV-637) - Add field `is_moderation_mode` to table `api_user`.
* [OSDEV-687](https://opensupplyhub.atlassian.net/browse/OSDEV-687) - The TileCache table was created to store cached tiles, and the DynamicSetting table was established to dynamically control app settings, specifically the expiration time of cached tiles.

### Code/API changes
* Update copy for "example" entries for List & Description fields & Contributor list page:
    - Update copy of Facility List example to: example: **Your Organization’s Name** Facility List June 2023
    - Update copy of Facility Description example to: example: This is the **Your Organization’s Name** list of suppliers for their retail products valid from Jan 2023 to June 2023
    - Update copy of rejected message to: "This list was rejected and will not be processed."
[OSDEV-640](https://opensupplyhub.atlassian.net/browse/OSDEV-640)
* In the Facility Claim Request form the field 'Preferred method of contact' has been done not mandatory. - [OSDEV-560](https://opensupplyhub.atlassian.net/browse/OSDEV-560)
* The new parameter `is_moderation_mode` has been added to GET and POST requests of the `/user-profile/{ID}/` API endpoint. - [OSDEV-637](https://opensupplyhub.atlassian.net/browse/OSDEV-637)
* [OSDEV-687](https://opensupplyhub.atlassian.net/browse/OSDEV-687) - Implement cache logic for the get_tile view to either use a cached tile or generate a new tile for caching. When a user interacts with the map and makes a new request for a tile, the system checks if the requested tile, identified by its path, is already cached in the database. If the tile is already cached in the TileCache table, the cached tile binary data is retrieved and returned, avoiding the need to regenerate the tile for improved performance. Each cached tile has a default expiration period of 604,800 seconds (7 days). However, the admin can reconfigure this duration in the Django admin panel.
* Delete all Jenkins-related files since Jenkins is no longer in use.
* Move the maintenance page to the project repository, specifically to `src/maintenance`, to track the history of its changes.

### Architecture/Environment changes
* Remove FacilityDownloadSerializer and replace it with FacilityIndexDownloadSerializer
* Add a special Django management command, `install_db_exts`, that will install all the necessary PostgreSQL extensions for the database based on the required DB extensions for the 1.7.0 release.
* Create the `reset_database` Django management command that resets the database and repopulates it with fixture data, including facilities and matches. Update the `scripts/reset_database` shell script to include the call to this command, making it available for local development when it needs to be run inside the failed Django container for the first time. Also, rename shell scripts and affected management commands to enhance readability.

### Bugfix
* Increase amount of facilities downloaded to 100 per red and reduce time per request in 4-5 times
Fix issue with exceeding API requests. [OSDEV-557](https://opensupplyhub.atlassian.net/browse/OSDEV-442)

### What's new
* Updated copy for "example" entries for List & Description fields & Contributor list page
[OSDEV-640](https://opensupplyhub.atlassian.net/browse/OSDEV-640)
* The field 'Preferred method of contact' has been done not mandatory in the Facility Claim Request form. When the user fills this form he/she can skip this field. - [OSDEV-560](https://opensupplyhub.atlassian.net/browse/OSDEV-560)
* Data Moderator Profile. Implement the ability to activate the Merge function on the Facility Search page. - [OSDEV-637](https://opensupplyhub.atlassian.net/browse/OSDEV-637)
* [OSDEV-302](https://opensupplyhub.atlassian.net/browse/OSDEV-302), [OSDEV-667](https://opensupplyhub.atlassian.net/browse/OSDEV-667) - Enable data moderators to trigger merges from the search results screen. Checkboxes were added to the search page right before each item in the search results to allow users to select facilities for merging. A "Merge" button was also implemented to open the Merge modal window, where all the data about the selected facilities is downloaded.
* [OSDEV-684](https://opensupplyhub.atlassian.net/browse/OSDEV-684) Removed Google Translate Plug-In in the system & UI Element

### Release instructions:
* apply migrations up to 0133_introduce_tile_caching
* apply command index_facilities_new


## Release 1.6.1

## Introduction
* Product name: Open Supply Hub
* Release date: November 8, 2023

### Database changes
#### Migrations:
- 0130_facility_index_gin_index - implement indexes for fields on "api_facilityindexnew" table related to tile generation

#### Schema changes
* indexing fields in api_facilityindexnew
    * contrib_types
    * contributors_id
    * lists

### Architecture/Environment changes
* Reconfigure CPU resources so that every worker uses 2 cores - [OSDEV-657](https://opensupplyhub.atlassian.net/browse/OSDEV-657)
* Add Code Quality pipelines

### Bugfix
* Implement indexing of fields related to tile generation in api_facilityindexnew table [OSDEV-654](https://opensupplyhub.atlassian.net/browse/OSDEV-654)

### Release instructions:
- apply migrations up to 0130_facility_index_gin_index


## Release 1.6.0

## Introduction
* Product name: Open Supply Hub
* Release date: November 4, 2023

### Database changes
#### Migrations:
- 0126_add_tables_a_b_test - add tables api_facilitylistitemtemp & api_facilitymatchtemp for A/B Test purpose
- 0127_search_by_private_contributor_types - add contributor types from non-public lists to api_facilityindexnew table
- 0128_custom_text_implementation - creates custom_text SQL functions and updated index_facilities and index_facilities_by to use it
- 0129_delete_facility_index - removes api_facilityindex table

#### Schema changes
* introduce fields to api_facility_list_items
    * raw_json:JSON
    * raw_header:Text
* introduce table api_facilitylistitemfield - key-value storage for both mandatory and custom facility list item fields.
* introduce procedure custom_text - evaluates array required for advanced search by custom fields
* update index_facilities and index_facilities_by procedures to evaluate custom_text add custom_text_serach using custom_text from above
* introduce tables api_facilitylistitemtemp & api_facilitymatchtemp as a copy of api_facilitylistitem & api_facilitymatch for A/B Test to store match results
* remove api_facilityindex table

### Code/API changes
* Endpoint /contributor-lists/ has been deprecated
* The new endpoint /contributor-lists-sorted/ has been created: View Facility Lists that are both active and approved filtered by Contributor sorted by creation date and changed response type to list of objects.
- [OSDEV-218](https://opensupplyhub.atlassian.net/browse/OSDEV-218)
* Connect new tables (api_facilitylistitemtemp & api_facilitymatchtemp) to existing parsing & geocoding result storing
* Trigger matching process on Dedupe Hub through Kafka Producer on Django side
- [OSDEV-507](https://opensupplyhub.atlassian.net/browse/OSDEV-507)

### Architecture/Environment changes
* Update rollbar token - [OSDEV-581](https://opensupplyhub.atlassian.net/browse/OSHUB-581)
* Deployed Dedupe Hub standalone service & Kafka event streaming service for A/B Test purpose - [OSDEV-507](https://opensupplyhub.atlassian.net/browse/OSDEV-507)
* Kafka added to infrastructure (AWS MSK) - [OSDEV-428](https://opensupplyhub.atlassian.net/browse/OSDEV-428)
* Dedupe Hub service added to ECS Cluster - [OSDEV-430](https://opensupplyhub.atlassian.net/browse/OSDEV-430)
* Infrastructure environments not depended on python (django app environment) - [OSDEV-424](https://opensupplyhub.atlassian.net/browse/OSDEV-424)
* Reworked algorithm to manage DNS records - [OSDEV-414](https://opensupplyhub.atlassian.net/browse/OSDEV-414)
* Update AWS Terraform provider, move from Azavea repo & upgrade few modules for Terraform - [OSDEV-405](https://opensupplyhub.atlassian.net/browse/OSDEV-405)
* Replaced usage of FacilityIndex model by FacilityIndexNew.
* Removed FacilityIndex model
* Removed function get_custom_text
* Removed function index_custom_text from transactions
* Removed function index_extended_fields from transactions
* Removed function index_facilities from transactions
* Removed function index_sectors from transactions
* Removed get_sector_dict from transactions

### Bugfix
* Make search by non-public contributor types available [OSDEV-307](https://opensupplyhub.atlassian.net/browse/OSDEV-307)
* Make possibility to create embed map configuration for constributors with more than 2500 facilities [OSDEV-585](https://opensupplyhub.atlassian.net/browse/OSDEV-585)
* Make possibility to save data facilities even if they have no stored location [OSDEV-596](https://opensupplyhub.atlassian.net/browse/OSDEV-596)

### What's new
* Update README.md with the most recent information - [OSDEV-580](https://opensupplyhub.atlassian.net/browse/OSHUB-580)
* Update Rollbar's post_server_item tokens - [OSDEV-581](https://opensupplyhub.atlassian.net/browse/OSHUB-581)
* Contributor Lists. Order lists from a contributor by newest to oldest list - [OSDEV-218](https://opensupplyhub.atlassian.net/browse/OSDEV-218)

### Release instructions:
- apply migrations up to 0124_itroduce_raw_json
- execute command fill_raw_json
- apply migrations up to 0129_delete_facility_index
- apply command index_facilities_new<|MERGE_RESOLUTION|>--- conflicted
+++ resolved
@@ -51,13 +51,6 @@
 
   All other traffic will be redirected to the React application.
 
-<<<<<<< HEAD
-### What's new
-* [OSDEV-1814](https://opensupplyhub.atlassian.net/browse/OSDEV-1814) - Added toggle switch button for production location info page to render additional data if necessary. If toggle switch button is inactive (default behavior), additional data won't be send to the server along with name, address and country.
-* [OSDEV-1607](https://opensupplyhub.atlassian.net/browse/OSDEV-1607) - Enabled SLC flow.
-
-=======
->>>>>>> b833d412
 ### Bugfix
 * [OSDEV-1806](https://opensupplyhub.atlassian.net/browse/OSDEV-1806) - Refactored the Parent Company field validation. The field is now validated as a regular character field.
 * [OSDEV-1787](https://opensupplyhub.atlassian.net/browse/OSDEV-1787) - The tooltip messages for the Claim button have been removed for all statuses of moderation events on the `Contribution Record` page and changed according to the design on `Thanks for adding data for this production location` pop-up.
@@ -68,6 +61,7 @@
 ### What's new
 * [OSDEV-1814](https://opensupplyhub.atlassian.net/browse/OSDEV-1814) - Added toggle switch button for production location info page to render additional data if necessary. If toggle switch button is inactive (default behavior), additional data won't be send to the server along with name, address and country.
 * [OSDEV-1782](https://opensupplyhub.atlassian.net/browse/OSDEV-1782) - Added a confirmation dialog window that appears when a user tries to reject a moderation event. The dialog includes a WYSIWYG text editor where entering a message of at least 30 characters is required to confirm the rejection. If a user does not enter the required number of characters, the 'Reject' button is disabled, and a tooltip with a clear message appears when the mouse hovers over it.
+* [OSDEV-1607](https://opensupplyhub.atlassian.net/browse/OSDEV-1607) - Enabled SLC flow.
 
 ### Release instructions:
 * Ensure that the following commands are included in the `post_deployment` command:
