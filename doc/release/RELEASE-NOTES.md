# Release Notes
All notable changes to this project will be documented in this file.

This project adheres to [Semantic Versioning](http://semver.org/spec/v2.0.0.html). The format is based on the `RELEASE-NOTES-TEMPLATE.md` file.


## Release 1.18.0

## Introduction
* Product name: Open Supply Hub
* Release date: August 10, 2024

### Database changes
#### Migrations:
* 0152_delete_tilecache_and_dynamicsetting - removed unused `api_tilecache` and `api_dynamicsetting` tables.
* 0153_add_sector_group_table - creates the `SectorGroup` model and populates it with the sector groups names.
* 0154_associate_sectors_with_groups - associates sectors with sector groups.

#### Scheme changes
* [OSDEV-1142](https://opensupplyhub.atlassian.net/browse/OSDEV-1142) - Technical Debt. Remove unused `api_tilecache` and `api_dynamicsetting` tables. Migration has been created, removed related data in the code base.
* [OSDEV-360](https://opensupplyhub.atlassian.net/browse/OSDEV-360) - The following changes have been implemented:
    * A new table, `api_sectorgroup`, has been introduced and populated with sector group names. 
    * A new field named `groups` has been added to the `Sector` model to establish a many-to-many relationship between the `api_sector` and the `api_sectorgroup` tables.

### Code/API changes
* *Describe code/API changes here.*

### Architecture/Environment changes
* *Describe architecture/environment changes here.*

### Bugfix
* *Describe bugfix here.*

### What's new
<<<<<<< HEAD
* [OSDEV-1144](https://opensupplyhub.atlassian.net/browse/OSDEV-1144) - Claims emails. Updated text for approval, revocation, and denial emails.
=======
* [OSDEV-360](https://opensupplyhub.atlassian.net/browse/OSDEV-360) - On the admin dashboard, functionality has been added to allow Admins to add, remove, or modify sector groups. In the `Sectors` tab, Admins can now adjust the related sector groups for each sector. Each sector must be associated with at least one group.
>>>>>>> 514c36cd

### Release instructions:
* Ensure that the following commands are included in the `post_deployment` command:
    * `migrate`
    * `index_facilities_new`


## Release 1.17.0

## Introduction
* Product name: Open Supply Hub
* Release date: July 27, 2024

### Database changes
#### Migrations:
* 0151_replace_index_number_of_workers - replace function `index_number_of_workers` to use one source of truth for both`number_of_workers` & `extended_fields`.

#### Scheme changes
* *Describe scheme changes here.*

### Code/API changes
* *Describe code/API changes here.*

### Architecture/Environment changes
* *Describe architecture/environment changes here.*

### Bugfix
* [OSDEV-1145](https://opensupplyhub.atlassian.net/browse/OSDEV-1145) - Error message appearing as red dot with no context. Error display has been fixed. Simplified displaying logic of errors. Changed error property type.
* [OSDEV-576](https://opensupplyhub.atlassian.net/browse/OSDEV-576) - Implemented one source of truth to Search query source & Production Location Details page source for field `number_of_workers`.
* [OSDEV-1146](https://opensupplyhub.atlassian.net/browse/OSDEV-1146) - Fixed issue with missed header & data for Claim Decision column while downloaded Facility Claims data in xlsx format.

### What's new
* [OSDEV-1090](https://opensupplyhub.atlassian.net/browse/OSDEV-1090) - Claims. Remove extra product type field on Claimed Facility Details page.
* [OSDEV-273](https://opensupplyhub.atlassian.net/browse/OSDEV-273) - Facility Claims. Implement filtering by Country and Status. Set 'pending' claim status as a default filter.
* [OSDEV-1083](https://opensupplyhub.atlassian.net/browse/OSDEV-1083) - Implemented a 'toggle password visibility' feature in the login, registration, reset password and user profile forms.
* The legacy `_template` API endpoint was disabled via the configuration file in favor of the new `_index_template` API endpoint, since the composable index template is used for OpenSearch. The `legacy_template` was set to `false` to start using the defined composable index template in the `production_locations.json` file. This change is necessary to avoid omitting the `production_locations.json` index template for the `production-locations` index defined in the Logstash app and to enforce the OpenSearch cluster to use the explicit mapping for the `production-locations` index.

### Release instructions:
* Ensure that the following commands are included in the `post_deployment` command:
    * `migrate`
    * `index_facilities_new`


## Release 1.16.0

## Introduction
* Product name: Open Supply Hub
* Release date: July 13, 2024

### Database changes
#### Migrations:
* *Describe migrations here.*

#### Scheme changes
* *Describe scheme changes here.*

### Code/API changes
* [OSDEV-1100](https://opensupplyhub.atlassian.net/browse/OSDEV-1100) - Replaced all mentions of "facility" and "facilities" with the new production location naming in the Logstash app. Renamed `location` field in the production locations index to `coordinates`.
* [OSDEV-705](https://opensupplyhub.atlassian.net/browse/OSDEV-705) - Created an additional `RowCoordinatesSerializer` in the ContriCleaner to handle coordinate values ("lat" and "lng"). Moved the conversion of "lat" and "lng" into float point numbers from `FacilityListViewSet` to this serializer.
* Introduced a general format for all Python logs by updating the Django `LOGGING` constant. Disabled propagation for the `django` logger to the `root` logger to avoid log duplication. Removed unnecessary calls to the `basicConfig` method since only the configuration defined in the `LOGGING` constant in the settings.py file is considered valid by the current Django app.

### Architecture/Environment changes
* *Describe architecture/environment changes here.*

### Bugfix
* [OSDEV-705](https://opensupplyhub.atlassian.net/browse/OSDEV-705) - Fixed the error “could not convert string to float” that occurred when a list contained columns for “lat” and “lng” and only some of the rows in these columns had data. As a result, rows are processed regardless of whether the values for “lat” and “lng” are present and valid, invalid, or empty.

### What's new
* [OSDEV-981](https://opensupplyhub.atlassian.net/browse/OSDEV-981) Reporting. History of contributor uploads. Created a new report with details about the contributor:
    * including name, ID, contributor type;
    * first upload, including date of the first upload and time since the first upload in days;
    * most recent (or “last”) upload, including date of the last upload and time since the last upload in days;
    * total (or “lifetime”) uploads and a calculation for uploads per year (= lifetime uploads = total uploads / (current year - first upload year); if “first upload year” = “current year”, then use 1 in denominator). This data is ordered based on the “date of last upload” column so that contributors who have recently contributed data are at the top of the report.
* [OSDEV-1105](https://opensupplyhub.atlassian.net/browse/OSDEV-1105) - Contribution. Allow commas in list name and update error message.
* [OSDEV-272](https://opensupplyhub.atlassian.net/browse/OSDEV-272) - Facility Claims Page. Implement ascending/descending and alphabetic sort on FE. Applied proper sorting for lower case/upper case/accented strings.
* [OSDEV-1036](https://opensupplyhub.atlassian.net/browse/OSDEV-1036) - Claims. Add a sortable "claim decision" column to claims admin page.
* [OSDEV-1053](https://opensupplyhub.atlassian.net/browse/OSDEV-1053) - Updated email notification about the claim submission.

### Release instructions:
* *Provide release instructions here.*


## Release 1.15.0

## Introduction
* Product name: Open Supply Hub
* Release date: June 29, 2024

### Database changes
#### Migrations:
* 0150_introduce_function_formatting_number_to_percent - adds add_percent_to_number to DB and drop
drop_calc_column_func.

### Code/API changes
* [OSDEV-1004](https://opensupplyhub.atlassian.net/browse/OSDEV-1004) - The following changes have been made to the Logstash and OpenSearch services:
    * Prepared the SQL script to collect all the necessary data for the `v1/facilities` API endpoint according to the new API specification. Agreed upon and established a prioritization scale for gathering data related to the name, address, sector, parent_company, product_type, facility_type, processing_type, number_of_workers and location fields as follows:
        * Data from the approved claim.
        * Promoted matches (considered as promoted facility list items).
        * The most recently contributed data.
    * For the country field, the same prioritization scale has been utilized except for 'Data from the approved claims' because the claimant cannot update the country in any way.
    * Introduced a new set of Ruby scripts to filter and reorganize the incoming data at the Logstash app level, avoiding complex database queries that could lead to high database load.
    * Updated the `facilities` index template for OpenSearch to define how new fields within the facility documents are stored and indexed by OpenSearch.
    * Set up the main Logstash pipeline to run every 15 minutes.
    * Introduced ingress and egress rules for the Opensearch and Logstash.
    * Parameterized database credentials for the logstash configs input.
    * Parameterized OpenSearch domain for the logstash configs output.
    * Specified the ARN of an IAM role to be used as the master user for the OpenSearch domain.
    * Set EFS access point permissions for logstash:root user.
    * Utilized environment variables to disable authentication for OpenSearch during local development, as the authentication isn't necessary.

    All changes have been made to meet the API specification requirements for `v1/facilities` API endpoint as closely as possible.

### Architecture/Environment changes
* For the job `clean_ecr_repositories` of Destroy Environment action, it was added a new line to the script responsible for deleting ECR repositories, specifically targeting the `opensupplyhub-logstash` repository.
* The `reindex_database` and `index_facilities_new` commands have been removed from the `post_deployment` command.

### Bugfix
* [OSDEV-1098](https://opensupplyhub.atlassian.net/browse/OSDEV-1098) Reporting. A columns values in the report "Contributor type by %" are not cumulative. The SQL for the report has been rewritten in such a way that first calculates the monthly counts, then computes the cumulative counts for each month, and finally applies the add_percent_to_number function to get the desired percentages. This gives us the accumulated values for each month.

### What's new
* [OSDEV-1071](https://opensupplyhub.atlassian.net/browse/OSDEV-1071)  Replaced the term "facility" with "production location" in the claims banners
* [OSDEV-933](https://opensupplyhub.atlassian.net/browse/OSDEV-933) Facility Claims. Add "what is claims" screen. `What is claims` page with radio buttons has been added that explains more about the claim. Updated title and link text for not logged in user who wants to claim a production location.
* [OSDEV-1088](https://opensupplyhub.atlassian.net/browse/OSDEV-1088) - Collecting users' public IP addresses in the Rollbar error tracker has been disabled to meet GDPR compliance.

### Release instructions:
* Update code.


## Release 1.14.0

## Introduction
* Product name: Open Supply Hub
* Release date: June 15, 2024

### Database changes
#### Migrations:
* 0146_add_facility_workers_count_new_field_to_facilityclaim - adds the facility_workers_count_new field to the FacilityClaim model.
* 0147_copy_facility_workers_count_to_facility_workers_count_new - copies the data from the facility_workers_count field to the facility_workers_count_new field.
* 0148_remove_facility_workers_count_field_from_facilityclaim - removes the facility_workers_count field from the FacilityClaim model.
* 0149_rename_facility_workers_count_new_to_facility_workers_count - renames the facility_workers_count_new field to facility_workers_count.

#### Scheme changes
* [OSDEV-1084](https://opensupplyhub.atlassian.net/browse/OSDEV-1084) - To enable adding a range for the number of workers during the claiming process, the type of the `facility_workers_count` field in the `FacilityClaim` table was changed from `IntegerField` to `CharField`.

### Architecture/Environment changes
* [OSDEV-1069](https://opensupplyhub.atlassian.net/browse/OSDEV-1069) - The following changes have been made:
    * Changed the Postgres Docker image for the database to use the official one and make the local database setup platform-agnostic, so it doesn't depend on the processor architecture.
    * Built the PostGIS program from source and installed it to avoid LLVM-related errors inside the database Docker container during local development.
* [OSDEV-1072](https://opensupplyhub.atlassian.net/browse/OSDEV-1072) - The following changes have been made:
    * Added building database-anonymizer container to the pipeline.
    * Pushing the database-anonymizer container to the repo is turned off until the database anonymizing scheduled task will be deployed to the production.
* [OSDEV-1089](https://opensupplyhub.atlassian.net/browse/OSDEV-1089) Change format gunicurn logs not pass IP address to AWS CloudWatch.
* Added command `reindex_database`
* [OSDEV-1075](https://opensupplyhub.atlassian.net/browse/OSDEV-1075) - The following changes have been made:
    * All resources created via batch job will be tagged
* [OSDEV-1089](https://opensupplyhub.atlassian.net/browse/OSDEV-1089) Change format gunicurn logs not pass IP address to AWS CloudWatch.
* Make tile generation endpoint transaction-less and remove `CREATE TEMP TABLE` statement.
* Added command `reindex_database`.
* [OSDEV-1089](https://opensupplyhub.atlassian.net/browse/OSDEV-1089) Change format gunicurn logs not pass IP address to AWS CloudWatch.
* Removed calling command `clean_facilitylistitems` from the `post_deployment` command.
* Added calling command `reindex_database` from the `post_deployment` command.
* Added calling command `index_facilities_new` from the `post_deployment` command.
* An additional loop was added to the `run_cli_task` script that repeatedly checks the status of an AWS ECS task, waiting for it to stop.

### Bugfix
* [OSDEV-1019](https://opensupplyhub.atlassian.net/browse/OSDEV-1019) - Fixed an error message to 'Your account is not verified. Check your email for a confirmation link.' when a user tries to log in with an uppercase letter in the email address and their account has not been activated through the confirmation link.
* Added the `--if-exists` flag to all calls of the `pg_restore` command to eliminate spam errors when it tries to delete resources that don't exist just because the DB can be empty. Improved the section of the README about applying the database dump locally. Specifically, SQL queries have been added to delete all the tables and recreate an empty database schema to avoid conflicts during the database dump restore.

### What's new
* [OSDEV-1030](https://opensupplyhub.atlassian.net/browse/OSDEV-1030) - The following changes have been made:
    * Replaced the "Donate" button with a "Blog" button in the header
    * Added links to the "Blog" and "Careers" pages in the footer
* [OSDEV-939](https://opensupplyhub.atlassian.net/browse/OSDEV-939) - The following changes have been made:
    * Created new steps `Supporting Documentation` & `Additional Data` for `Facility Claim Request` page.
    * Added popup for successfully submitted claim.
* [OSDEV-1084](https://opensupplyhub.atlassian.net/browse/OSDEV-1084) - Enable adding a range for the number of workers during the claiming process, either after pressing the “I want to claim this production location” link or on the Claimed Facility Details page.

### Release instructions:
* Update code.


## Release 1.13.0

## Introduction
* Product name: Open Supply Hub
* Release date: June 01, 2024

### Database changes
#### Migrations:
* 0145_new_functions_for_clean_facilitylistitems_command - introduced new sql functions for `clean_facilitylistitems` command:
    - drop_table_triggers
    - remove_items_where_facility_id_is_null
    - remove_old_pending_matches
    - remove_items_without_matches_and_related_facilities

### Code/API changes
* [OSDEV-994](https://opensupplyhub.atlassian.net/browse/OSDEV-994) API. Update to pass all merge events to user based on contrib id. A non-admin API user makes:
- a GET call to /moderation-events/merge/
and receives information about merges that have occurred for all contributors.
- a GET call to /moderation-events/merge/?contributors=<id_number_x>&contributors=<id_number_y>&contributors=<id_number_z>
and receives information about merges that have occurred for the contributors with the specified IDs.

### Architecture/Environment changes
* [OSDEV-1003](https://opensupplyhub.atlassian.net/browse/OSDEV-1003) - Added automatic building for the Logstash Docker image in the `Deploy to AWS` workflow. Refactored the `Deploy to AWS` workflow to remove redundant setting values for `build-args` of the `docker/build-push-action` action in cases where the values are not used.
* [OSDEV-1004](https://opensupplyhub.atlassian.net/browse/OSDEV-1004) - Prepared the local environment setup for the Logstash and OpenSearch services to enable local development. Created a script to start the project from scratch with a database populated with sample data.
* [OSDEV-1054](https://opensupplyhub.atlassian.net/browse/OSDEV-1054) - Added a Django command `clean_facilitylistitems` that make next steps:
    - drop table triggers;
    - remove facilitylistitems where facility_id is null;
    - remove facilitylistitems with potential match status more than thirty days;
    - remove facilitylistitems without matches and related facilities;
    - create table triggers;
    - run indexing facilities
* [OSDEV-878](https://opensupplyhub.atlassian.net/browse/OSDEV-878) - Added a Django command `post_deployment` that runs Django migrations during the deployment process. This command can be expanded to include other post-deployment tasks. Used the `post_deployment` command in the `post_deploy` job of the Deploy to AWS workflow.

### Bugfix
* [OSDEV-1056](https://opensupplyhub.atlassian.net/browse/OSDEV-1056) - Refactor OS Hub member's email anonymization.
* [OSDEV-1022](https://opensupplyhub.atlassian.net/browse/OSDEV-1022) - Fix updating facility claim for user. Bring the format of extended field values to the same format as for List / API upload during processing. This has been done because extending fields processing is happening both for List / API uploading and claim update.
* [OSDEV-788](https://opensupplyhub.atlassian.net/browse/OSDEV-788) - Re-written logic for New_Facility/Automatic_Match/Potential_Match when we collect & save data for FacilityListItemTemp/FacilityMatchTemp. That fixed issue with option `create` equal `False` for API requests.
* [OSDEV-1027](https://opensupplyhub.atlassian.net/browse/OSDEV-1027) - Fix rendering of the Average Lead Time section

### What's new
* [OSDEV-1049](https://opensupplyhub.atlassian.net/browse/OSDEV-1049) Update Release protocol.
* [OSDEV-922](https://opensupplyhub.atlassian.net/browse/OSDEV-922) Consent Message. Update wording of consent opt in message on Open Supply Hub. A user who verifies Open Supply Hub for the first time can see the updated message.
* [OSDEV-1068](https://opensupplyhub.atlassian.net/browse/OSDEV-1068) - Created report that shows the number of records from the api_facilitymatch table for contributors: 2060, 1045, 685, 3356

### Release instructions:
* Update code.
* Apply DB migrations up to the latest one.


## Release 1.12.0

## Introduction
* Product name: Open Supply Hub
* Release date: May 18, 2024

### Database changes
#### Migrations:
* 0143_create_facility_claim_attachment_table.py - create api_facilityclaimattachments table to store claimant attachments per facility claim
* 0144_remove_unnecessary_columns_from_facility_claim.py - This migration replaces the old `index_approved_claim` function with a similar one that does not index the `preferred_contact_method` field. Additionally, the migration removes `email` and `preferred_contact_method` from the `FacilityClaim` model and the respective history table.

#### Scheme changes
* [OSDEV-931](https://opensupplyhub.atlassian.net/browse/OSDEV-931) - Since `email` and `preferred_contact_method` are no longer necessary for the claim form, they have been removed from the `FacilityClaim` model and the respective history table. Additionally, the old `index_approved_claim` function has been replaced with a similar one that does not index the `preferred_contact_method` field.

### Code/API changes
* [OSDEV-1021](https://opensupplyhub.atlassian.net/browse/OSDEV-1021) Update the release protocol. The release protocol has been updated with the recent changes. Has been added the section about reloading DedupeHub and QA notification.
* [OSDEV-997](https://opensupplyhub.atlassian.net/browse/OSDEV-997) - A new method, `message_claimant`, was added to the `FacilityClaimViewSet` for handling a POST request on the url-path `message-claimant` for messages to the claimant.
Mail templates for the message to the claimant and the claims team signature were also added.

### Architecture/Environment changes
* [OSDEV-897](https://opensupplyhub.atlassian.net/browse/OSDEV-897) FE(React) app. An appropriate local Docker environment is configured for the application. A local Docker environment has been created for the React application. Renamed the `app` folder to `react` to be clearer in the project. Replaced name in the code base. Removed unnecessary commands.
* [OSDEV-862](https://opensupplyhub.atlassian.net/browse/OSDEV-862) Fix `DB - Save Anonymized DB` / `DB - Apply Anonymized DB` workflows:
  - run actions on self-hosted runners to eliminate `lack of storage` issue that happens on github's runners.
  - use the `Test` environment for  `DB - Save Anonymized DB` action
* [OSDEV-989](https://opensupplyhub.atlassian.net/browse/OSDEV-989) - The Strategy pattern was utilized to consolidate the processing of new facilities received from both API requests and list uploads. The code responsible for executing this processing was refactored, and new classes were implemented:
    * ProcessingFacility - abstract class for facility processing
    * ProcessingFacilityList - class to process a facility list
    * ProcessingFacilityAPI - class to process a facility from an API request
    * ProcessingFacilityExecutor - class defines which interface to execute for the processing of a facility
* Resource allocation has been optimized for the Test environment. The number of ECS tasks in the Test environment has been reduced from 4 to 2, while maintaining system stability.
* [OSDEV-870](https://opensupplyhub.atlassian.net/browse/OSDEV-870) - In `docker-compose` for the `api-app`  added dependency that helps to fix connection with the database during tests pipelines for Dedupe-Hub:
* [OSDEV-1001](https://opensupplyhub.atlassian.net/browse/OSDEV-1001) - Deploy OpenSearch service to OS Hub infrastructure.
```
database:
    condition: service_healthy
```
* [OSDEV-1024](https://opensupplyhub.atlassian.net/browse/OSDEV-1024) - Dedupe Hub. Revise service configurations and refine gazetteer retraining. Remove option `--reload` & decrease number of workers in Dedupe Hub service configuration. Refactor initial rebuilding of gazetteer.
* [OSDEV-885](https://opensupplyhub.atlassian.net/browse/OSDEV-885) - Implement option to reset database for `Dev`, `Test` and `Pre-prod` environmet to `Deploy to AWS` pipleine
* [OSDEV-1002](https://opensupplyhub.atlassian.net/browse/OSDEV-1002) - The following changes have been done:
    * Prepared initial AWS infrastructure via Terraform for the Logstash service, including configuring AWS EFS storage to save the pointer of the last run for the jdbc plugin. Essentially, after deploying updated Terraform code to an environment, ECS task definition, ECR repository, ECS service, along with EFS storage, will be set up for Logstash to function.
    * Moved the PoC solution of the Logstash + Elasticsearch setup to the repository to avoid losing it. Further work is needed as the solution requires development and is not functioning smoothly.
* In response to recent stability observations of the staging environment, resource allocation has been optimized by reducing the number of ECS tasks from 8 to 6 for the Django app instances, thus maintaining system stability.

### Bugfix
* [OSDEV-870](https://opensupplyhub.atlassian.net/browse/OSDEV-870) - The returning confirm/reject URLs were fixed when a facility has been matched. Changes were made to the Dedupe-Hub to prevent adding rows with empty fields to the `api_facilitymatch` and `api_facilitymatchtemp` tables when the count of matches is more than one.
* [OSDEV-744](https://opensupplyhub.atlassian.net/browse/OSDEV-744) - API. When user want to confirm/reject potential_match it didn't found a match through `id`, was fixed by provided valid `id` from `api_facilitymatch` table.
* [OSDEV-1052](https://opensupplyhub.atlassian.net/browse/OSDEV-1052) - Replace data@opensupplyhub by claims@opensupplyhub in the Frontend

### What's new
* [OSDEV-975](https://opensupplyhub.atlassian.net/browse/OSDEV-975) Reporting. Number of facilities with at least one extended field.`Facilities with Extended Field Data` report has been rewritten from Django ORM to SQL to optimize and speed up time of the report generation. Added two columns `With At Least 1 Extended Field` and `Sector`.
* [OSDEV-945](https://opensupplyhub.atlassian.net/browse/OSDEV-945) - Facility Claim. Update text of claim link on profile to "I want to claim this production location".
* [OSDEV-745](https://opensupplyhub.atlassian.net/browse/OSDEV-745) - New "Portuguese" translated resources option added to international menu.
* [OSDEV-944](https://opensupplyhub.atlassian.net/browse/OSDEV-944) - Facility claims. Short-term new screen for claim documentation.
* [OSDEV-931](https://opensupplyhub.atlassian.net/browse/OSDEV-931) - The following features have been implemented:
    * Made the Email field in the claim form uneditable, setting the claimer's email as the default value for this field.
    * Removed the _Preferred method of contact_ field from both the claim form and the claim details page in the admin dashboard.
    * Implemented redirecting a user to the claim page after navigating to the login page via the CTA link on the claim page for unauthorized users and successful login.
* [OSDEV-997](https://opensupplyhub.atlassian.net/browse/OSDEV-997) - Facility Claims. A new button, 'Message Claimant' has been added to the update status controls on the Facility Claim Details page. After successfully sending a message, the message text is recorded in the Claim Review Notes.

### Release instructions:
* Update code.
* Apply DB migrations up to the latest one.
* Run the index_facilities_new management command.


## Release 1.11.0

## Introduction
* Product name: Open Supply Hub
* Release date: April 20, 2024

### Code/API changes
* [OSDEV-923](https://opensupplyhub.atlassian.net/browse/OSDEV-923) [Uptime] Added more logs around API/List uploads & Dedupe Hub match processing
* [OSDEV-606](https://opensupplyhub.atlassian.net/browse/OSDEV-606) Contributor Sort: Allow for ascending sort of contributors on the Map page. The sort_by parameter submits type of sorting order for facilities. Default sorting will be primary by public contributors count descending and secondary by name ascending/descending and contributors count ascending.

### Architecture/Environment changes
* [OSDEV-990](https://opensupplyhub.atlassian.net/browse/OSDEV-990) - Implement a ContriCleaner facade class to simplify interaction with client code. With this change, the client code only needs to instantiate the ContriCleaner class, pass the input data, and then call the `process_data` method without the need to define strategies or other details. This abstraction helps streamline the process and encapsulate complexity.
* [OSDEV-991](https://opensupplyhub.atlassian.net/browse/OSDEV-991) - Implement a chain of pre-validation and serialization handlers in the ContriCleaner to streamline data processing. Additionally, refactor the CompositeRowSerializer to set up leaf serializers using a specialized method, ensuring loose coupling between the CompositeRowSerializer and leaf serializers. Lastly, separate serialization and validation tasks from parsing in the ContriCleaner library for improved modularity and maintainability.
* [OSDEV-1000](https://opensupplyhub.atlassian.net/browse/OSDEV-1000) - A new class `ProcessingFacility` was created that will be responsible for managing the processing of new facilities from both API requests and list uploads. The functionality of processing a new facility received from an API request, which was previously in `facilities_view_set.py`, has been moved to `processing_facility.py`.
* [OSDEV-1007](https://opensupplyhub.atlassian.net/browse/OSDEV-1007) - The functionality of processing a new facility received from list uploads, which was previously in `facility_list_view_set.py`, has been moved to `create_facility.py`.
* [OSDEV-927](https://opensupplyhub.atlassian.net/browse/OSDEV-927) - Reduce resources allocated for bastions to t3.nano.
* [OSDEV-805](https://opensupplyhub.atlassian.net/browse/OSDEV-805) - Make Environment and project tag to be applied to all resources by defaul.
* [OSDEV-862](https://opensupplyhub.atlassian.net/browse/OSDEV-862) - Add `Save Anonymized DB` and `Apply Anonymized DB` actions that provde possibility to save anonymized dump to S3 bucket and then resotre Test or Pre-Prod environment from dump stored on S3.
* [OSDEV-859](https://opensupplyhub.atlassian.net/browse/OSDEV-859) - Creates task-definitation for scheduled task that
  * creates temporary postgresdb instance from latest production snaphsot in the `test` AWS account
  * run anonymization query
  * saves anonymized snapshot and removes the instance
* In response to recent stability observations, resource allocation has been optimized, reducing the number of ECS tasks in both production and pre-production environments from 16 to 12, maintaining system stability.

### Bugfix
* [OSDEV-996](https://opensupplyhub.atlassian.net/browse/OSDEV-996) The default sorting order for embedded maps was broken (changed to Descending by # Contributors). The default sorting order for embedded maps has been fixed (changed it back to Ascending by Name).
* [OSDEV-857](https://opensupplyhub.atlassian.net/browse/OSDEV-857) [Bug] Pre-prod isn't deleted by the 'terraform destroy' script. Command for destroying repositories on AWS pre-prod has been added.
* [OSDEV-888](https://opensupplyhub.atlassian.net/browse/OSDEV-888) - Facility Profile. An error occurs when trying to open a facility from the Status Reports page. The error occurred due to activity reports with the status `pending` containing fields with `null` values and these values pass to the `format_date` function as an argument. Modified the `get_activity_reports` method in the `FacilityIndexDetailsSerializer` to prevent passing a falsy `date` argument into the `format_date` function.
* [OSDEV-984](https://opensupplyhub.atlassian.net/browse/OSDEV-984) - Facility list upload. Header validation is failing, even though all the required columns and data are filled. Prepared basic implementation for ContriCleaner to validate headers (required fields) on early stage.
* [OSDEV-660](https://opensupplyhub.atlassian.net/browse/OSDEV-660) - Remove punctuation issues with duplicated commas and double quotes while facility list uploading.
* [OSDEV-986](https://opensupplyhub.atlassian.net/browse/OSDEV-986) - Fix the population of the custom data points uploaded via lists. Ensure that the full list header is saved in the database, and that the raw data for each facility list item is saved as a string of strings, with each value separated by a comma. This way, it helps maintain backward compatibility with the functionality responsible for displaying custom data points on the embedded maps. Also, revert to the previous default logic, which saves the sector as `Unspecified` when sector, sector_product_type, or product_type have empty values.
* [OSDEV-966](https://opensupplyhub.atlassian.net/browse/OSDEV-966) - Character limit validation has been implemented in the ContriCleaner library for name, address, and sector values. It enforces a maximum length of 200 characters for both the name and address values, and restricts sector values to 50 characters each. This fix addresses the issue where user uploads containing such invalid data caused requests to fail with unexpected errors.

### What's new
* [OSDEV-974](https://opensupplyhub.atlassian.net/browse/OSDEV-974) Reporting. Contributor type by %. Admin sees in the report data for the percent of data contributors on the platform by type (this should be in percent format with two decimal places shown), only accounts that have contributed data, the data should be ordered by most recent to oldest month and display mid-month values.
* [OSDEV-912](https://opensupplyhub.atlassian.net/browse/OSDEV-912) Facility Claim. Disable editing of name and address. The Facility name (English language) & Address fields of the claim details page have been removed and cannot be edited by the claimant.
* [OSDEV-571](https://opensupplyhub.atlassian.net/browse/OSDEV-571) Claimed Facility Details. Make the "Sector" field a dropdown instead of free text field. The `Sector` field became a dropdown that is pre-populated with the platform’s sector list from Django.
* [OSDEV-962](https://opensupplyhub.atlassian.net/browse/OSDEV-962) Update Release protocol. The Release protocol has been updated after the automatization of manual processes such as creating a release branch, restoring DB, deploy to AWS.
* [OSDEV-972](https://opensupplyhub.atlassian.net/browse/OSDEV-972) Reporting. Updating "Facility Uploads" report. Joined one table from two reports and added columns.New table with such columns:
`month`, `Total # of list uploads` in a given month (these are uploads that come from external contributors, NOT OS Hub team members), `# of public list uploads` in a given month (these are uploads that come from OS Hub team members AND have “[Public List]” in the contributor name), `Total facility listItems` uploaded in a given month, `# of Facilities` from Public Lists, `Total Facilities w/ status = new facility`, `# Public List Facilities w/ status = new facility`. Data is ordered from most recent to oldest
* [OSDEV-913](https://opensupplyhub.atlassian.net/browse/OSDEV-913) Claim. Updated the submitted claim auto-reply message for email template.
* [OSDEV-914](https://opensupplyhub.atlassian.net/browse/OSDEV-914) Claim. Updated the approved claim auto-reply message for email template

### Release instructions:
* Update code.


## Release 1.10.0

## Introduction
* Product name: Open Supply Hub
* Release date: March 23, 2024

### Database changes
#### Migrations:
* 0141_delete_contributor_webhooks.py - deletes `ContributorWebhook` model
* 0142_introduce_temporary_endpoint_switcher_for_list_uploads.py - This migration introduces a temporary API endpoint switcher for list uploads.

#### Scheme changes
* [OSDEV-893](https://opensupplyhub.atlassian.net/browse/OSDEV-893) - Introduce a temporary API endpoint switcher for list uploads to enable switching to the old list upload API endpoint if the new endpoint affects production uptime.

### Code/API changes
* [OSDEV-832](https://opensupplyhub.atlassian.net/browse/OSDEV-832) API. Provide admins with a way to retrieve a user's call count in real time. Admin can see the report `API requests by user` with the number of successful and unsuccessful requests a user has made up to the current date.
* [OSDEV-831](https://opensupplyhub.atlassian.net/browse/OSDEV-831) - API. Handle Geocode errors w/ system error code when upload facility using endpoint.

### Architecture/Environment changes
* [OSDEV-693](https://opensupplyhub.atlassian.net/browse/OSDEV-693) Implement a GitHub action that applies migrations on given environment. Run migrations for `Test` environment via CLI command.
* [OSDEV-910](https://opensupplyhub.atlassian.net/browse/OSDEV-910) Add separated code quality pipelines for contricleaner, countries, django-api and frontend. After checking, it creates a code coverage report showing each particular app's code coverage. Add separated code quality jobs for code formatters.
* [OSDEV-702](https://opensupplyhub.atlassian.net/browse/OSDEV-702) Integrate a new module named `contricleaner` separately, designed to parse and validate data from various sources such as json, csv, and xls.
Move `countries` to a separate module so that it becomes possible to use both `django` and `contricleaner`.
* [OSDEV-893](https://opensupplyhub.atlassian.net/browse/OSDEV-893) - Implement CSV and XLSX file parser strategies in the ContriCleaner library, and incorporate preliminary cleanup during parsing.
* [OSDEV-915](https://opensupplyhub.atlassian.net/browse/OSDEV-915) Upgrade Kafka tools to version 3.5.2
* [OSDEV-877](https://opensupplyhub.atlassian.net/browse/OSDEV-877) Make migration run as part of "Deploy to AWS" workflow
* [OSDEV-851](https://opensupplyhub.atlassian.net/browse/OSDEV-851) Place 'terraform.tfvar' files to repository and move sensitive info to private repository opensupplyhub/ci-deployment/
* [OSDEV-938](https://opensupplyhub.atlassian.net/browse/OSDEV-938) Move cleanup helper functions to the serializer
* [OSDEV-851](https://opensupplyhub.atlassian.net/browse/OSDEV-851) Place 'terraform.tfvar' files to repository and move sensitive info to private repository opensupplyhub/ci-deployment
* [OSDEV-894](https://opensupplyhub.atlassian.net/browse/OSDEV-894) Implement Contricleaner library into create facility API endpoint (`facilities_view_set.py`)
* [OSDEV-536](https://opensupplyhub.atlassian.net/browse/OSDEV-536) In the Contricleaner library, implement parsing of fields `sector_product_type`, `sector`, and `product_type` based on commas and vertical bars.
* [OSDEV-760](https://opensupplyhub.atlassian.net/browse/OSDEV-760) In the Contricleaner library, implement parsing of fields `facility_type_processing_type`, `facility_type`, and `processing_type` based on commas and vertical bars.
* [OSDEV-893](https://opensupplyhub.atlassian.net/browse/OSDEV-893) - Implement the ContriCleaner parser for parsing facility lists immediately after list upload.

### Bugfix
* [OSDEV-549](https://opensupplyhub.atlassian.net/browse/OSDEV-549) Facility Search. Search button overlaps dropdown items. Dropdown items in search were made not to overlapping with button and containers in `Potential matches table` and `Find facility` search. The `isSideBarSearch` flag has been added to all search components to render properly regarding the place where the select is rendering.
* [OSDEV-943](https://opensupplyhub.atlassian.net/browse/OSDEV-943) Verified badges. The claim/verified icon on profiles is cut off at the bottom. The icons have been fixed and show properly.
* [OSDEV-716](https://opensupplyhub.atlassian.net/browse/OSDEV-716) Search. Lost refresh icon. The refresh icon has been made visible.
* [OSDEV-918](https://opensupplyhub.atlassian.net/browse/OSDEV-918) - ContriBot. New lists are not populating in Monday board and are not sent to slack. Added validation to throw an error for users who upload a facility list with `|` in the description field.
* [OSDEV-644](https://opensupplyhub.atlassian.net/browse/OSDEV-644) Error when trying to delete a facility with only one contributor in case that logic to clear FacilityClaimReviewNote table records missed.

### What's new
*  [OSDEV-861](https://opensupplyhub.atlassian.net/browse/OSDEV-861) API. The `API Notifications` tab has been removed so that users do not get confused about what it is, since the functionality does not exist for them. `Token:` as a header has been added above the API key on the `API` tab.
* [OSDEV-917](https://opensupplyhub.atlassian.net/browse/OSDEV-917) My Account Menu. Update order of the settings tabs. `NON-admin` user sees: My Facility / My Lists / Settings / Logout and `Admin` user sees: Dashboard / My Facility / My Lists / Settings / Logout
* [OSDEV-728](https://opensupplyhub.atlassian.net/browse/OSDEV-728) - Include `sector` data in the response of the `api/facilities/` API endpoint for the GET request, similar to what is provided in the `api/facilities/{id}` API endpoint.
* [OSDEV-802](https://opensupplyhub.atlassian.net/browse/OSDEV-802) - Distinguish API user and contributor id in the error message that pass to the Rollbar.

### Release instructions:
* Update code.
* Apply DB migrations up to the latest one.


## Release 1.9.0

## Introduction
* Product name: Open Supply Hub
* Release date: February 24, 2024

### Database changes
#### Migrations:
* 0135_disable_duplicates_and_lowercase_all_emails.py - implementing all emails to lowercase and disables duplicates
* 0136_remove_indexing_unnecessary_emails.py - This migration replaces the old `index_activity_reports_info` and `index_approved_claim` functions with similar ones that do not index emails.
* 0137_add_renewal_period_field.py - add new field to api_apilimit table & rename existing one.
Updated existing users api_apilimit records renewal_period value.
* 0138_remove_ppe_fields.py - This migration removes the PPE fields from the Facility, FacilityIndex, FacilityListItem, FacilityListItemTemp, HistoricalFacility models.
* 0139_remove_ppe_switch.py - This migration removes the ppe switch.
* 0140_remove_indexing_ppe_fields.py - This migration updates indexing functions to not index PPE fields.

#### Scheme changes
* [OSDEV-835](https://opensupplyhub.atlassian.net/browse/OSDEV-835) - Since the FacilityIndex model is primarily used to store cached facility data and display it publicly via the `/facilities/{id}` API endpoint, only public data can be shown. Therefore, caching emails to the FacilityIndex model was removed from the PostgreSQL indexing functions. All instances where emails are publicly displayed have been removed. The only remaining field is `ppe_contact_email`, but all functionality and code related to PPE will be deleted in this [OSDEV-562](https://opensupplyhub.atlassian.net/browse/OSDEV-562) ticket.
* [OSDEV-562](https://opensupplyhub.atlassian.net/browse/OSDEV-562) - Remove PPE fields (ppe_product_types, ppe_contact_email, ppe_contact_phone, ppe_website, ppe) from the `api_facility`, `api_facilityindex`, `api_facilitylistitem`, `api_facilitylistitemtemp`, `api_historicalfacility`. Remove this fields from indexing processes.

### Code/API changes
* [OSDEV-562](https://opensupplyhub.atlassian.net/browse/OSDEV-562) - Remove code related to PPE (ppe_product_types, ppe_contact_email, ppe_contact_phone, ppe_website, ppe) field from `/src/app`
* [OSDEV-562](https://opensupplyhub.atlassian.net/browse/OSDEV-562) - Remove code related to PPE (ppe_product_types, ppe_contact_email, ppe_contact_phone, ppe_website, ppe) field from `/src/dedupe-hub`
* [OSDEV 562](https://opensupplyhub.atlassian.net/browse/OSDEV-562) Remove code related to PPE (ppe_product_types, ppe_contact_email, ppe_contact_phone, ppe_website, ppe) from `/src/django`

### Architecture/Environment changes
* [OSDEV-829](https://opensupplyhub.atlassian.net/browse/OSDEV-673) Makes `minimum-ratio: 1` It allows to push code with less than 1% diff from main.

### Bugfix
* [OSDEV-848](https://opensupplyhub.atlassian.net/browse/OSDEV-848) When a user tries to create an account with an email that exists in the DB but with a different case of letters, the system returns "An error prevented signing up". Has been fixed to "A user with that email already exists."
* [OSDEV-673](https://opensupplyhub.atlassian.net/browse/OSDEV-673) When a user calls the endpoint `facility/id/history`, instead of a response, receives the error "TypeError: the JSON object must be str, bytes or bytearray, not list", in particular, this happened with the PK20190913BBJ2Y facility. A list with one element (a dictionary) was passed to the function, so an error occurred when trying to index the list with a string. Fixed.

### What's new
* API. Include token and call info on API settings tab.[OSDEV-752](https://opensupplyhub.atlassian.net/browse/OSDEV-752). Users can access a tab called `API` in account settings.From this tab, they can generate/retrieve their token and see their `API call allowance`, `current call count` and their `renewal period`.
* Make login non-case sensitive. [OSDEV-628](https://opensupplyhub.atlassian.net/browse/OSDEV-628). When the user creates an account email saving in lowercase. User  could login with any variations of casing as long as the characters are the same.
* API. Enable token generation based on API permissions in Django. [OSDEV-729](https://opensupplyhub.atlassian.net/browse/OSDEV-729). Updated Settings page to show/hide token tab by user groups. Forbid access to generate token for API if user didn't have permission groups.
* [OSDEV-219](https://opensupplyhub.atlassian.net/browse/OSDEV-219). Data moderator can merge potential match facilities from Confirm / Reject screen.
* [OSDEV-835](https://opensupplyhub.atlassian.net/browse/OSDEV-835) - Remove the display of emails in the `activity_reports` section of the `facilities/{id}` API endpoint, as email information is private.
* [OSDEV-525](https://opensupplyhub.atlassian.net/browse/OSDEV-525). Add Latitude and Longitude labels on facility page.
* API. Add a flag on API Limit page to indicate if package renews monthly or yearly. [OSDEV-781](https://opensupplyhub.atlassian.net/browse/OSDEV-781) Updated logic to support montly & yearly limitation count reset for API calls.

### Release instructions:
* Update code.
* Apply DB migrations up to the latest one.
* Run the index_facilities_new management command.


## Release 1.8.0

## Introduction
* Product name: Open Supply Hub
* Release date: January 27, 2024

### Code/API changes
* [OSDEV-690](https://opensupplyhub.atlassian.net/browse/OSDEV-690) - Correct all existing lint errors to ensure that code quality checks pass successfully via GitHub Actions and can detect new linting errors but not the old ones.
* [OSDEV-719](https://opensupplyhub.atlassian.net/browse/OSDEV-719) Introduce FacilityDownloadSerializerEmbedMode FacilityDownloadSerializer, replace FacilityIndexDownloadSerializer with combination of FacilityDownloadSerializerEmbedMode and FacilityDownloadSerializer
* [OSDEV-732](https://opensupplyhub.atlassian.net/browse/OSDEV-732) Fix issue with circular dependencies between `util.js` and `constants.jsx` modules in React app

### Architecture/Environment changes
* [OSDEV-690](https://opensupplyhub.atlassian.net/browse/OSDEV-690) - Configure running the code quality workflow as part of the continuous integration (CI) for each commit to a pull request. Both frontend (FE) and backend (BE) tests are executed, along with their respective linters. Additionally, `shellcheck` is applied to scripts within the scripts folder.
* [OSDEV-691](https://opensupplyhub.atlassian.net/browse/OSDEV-691) - Implement parallel job running for BE, FE, and bash script code quality checks. Three new scripts were created and can be used to run the same checks during local development to verify BE, FE, and bash scripts in the ./scripts folder.
* [OSDEV-692](https://opensupplyhub.atlassian.net/browse/OSDEV-691) - Implement code coverage checks for the React and Django apps using `barecheck/code-coverage-action` and generated code coverage `lcov` files. For the React app, code coverage is based on Jest tests, and for the Django app, it is based on unittest tests. If code coverage decreases, the job fails, preventing the PR from merging.
* [OSDEV-740](https://opensupplyhub.atlassian.net/browse/OSDEV-740) - Setup module for mocking Redux store (`redux-mock-store"`)
* [OSDEV-733](https://opensupplyhub.atlassian.net/browse/OSDEV-733) - Setup React test library module (`@testing-library`)

### Bugfix
* [OSDEV-718](https://opensupplyhub.atlassian.net/browse/OSDEV-718) - Fixed issue with user profile populating to other components.
* [OSDEV-727](https://opensupplyhub.atlassian.net/browse/OSDEV-720) - Downloading facilities with for Bangladesh is working again [https://opensupplyhub.org/facilities?countries=BD&sectors=Apparel](https://opensupplyhub.org/facilities?countries=BD&sectors=Apparel)

### What's new
* [OSDEV-241](https://opensupplyhub.atlassian.net/browse/OSDEV-241) - Searches with accented characters return results for accented and non accented characters.

### Database changes
#### Migrations:
* 0134_remove_sources_without_contributor -  Remove records from the Source table where the contributor is null and remove all data related to these records

### Release instructions:
* Update code
* Run migration up to 0134


## Release 1.7.3

## Introduction
* Product name: Open Supply Hub
* Release date: January 12, 2024

### Bugfix
* [OSDEV-736](https://opensupplyhub.atlassian.net/browse/OSDEV-736) Removed logic to handle text only match response data as it already removed from matching functionality in Dedupe Hub. Previously it bring an error on response for user when potential match happened.

## Release 1.7.2

## Introduction
* Product name: Open Supply Hub
* Release date: January 09, 2024

### Bugfix
* [OSDEV-721](https://opensupplyhub.atlassian.net/browse/OSDEV-721) Fixed issue with potential match logic when get facility data of match, previously it take facility id from Facility List Item, but it's wrong for Potential Match status as there is always NULL, facility id should be taken from Facility Match record in this case of Potential Match status.

## Release 1.7.1

## Introduction
* Product name: Open Supply Hub
* Release date: December 21, 2023

### Bugfix
* Fixed issue with Facility Upload API error by covered a case when facility object didn't exist (create=false) & updated timeout value while waiting to produce kafka topic message [OSDEV-713](https://opensupplyhub.atlassian.net/browse/OSDEV-713)
* [OSDEV-714](https://opensupplyhub.atlassian.net/browse/OSDEV-714) - Users can now use the map on the search page simultaneously without missing any tiles. Before fixing this issue, if the map requested tiles that weren't cached, one user might not receive all the tiles. With the bug fixed, the tile generation logic can handle multiple requests at the same time, ensuring all users get the tiles they need for the map based on their search requests.

### Code/API changes
* [OSDEV-714](https://opensupplyhub.atlassian.net/browse/OSDEV-714) - `select_for_update` and `get_or_create` have been implemented in the `retrieve_cached_tile` function to ensure that if another thread attempts to `select_for_update()`, it will block at the `get_or_create()` until the first thread's transaction commits. The `get_tile` function, which serves as an API endpoint handler for tile generation, was implemented as an atomic transaction to facilitate the use of `select_for_update()` and maintain the lock until the end of the transaction. This approach helps to prevent crashes from parallel requests attempting to create a cache record with the same primary key, corresponding to the full URL path.
* [OSDEV-711](https://opensupplyhub.atlassian.net/browse/OSDEV-711) - Make JS code related to load testing for tile generation more universal so that they can work with the HAR file provided by the developer. For that, the `ZOOM_HAR_PATH` environment variable was introduced. More test cases for tile generation were added to test the environment close to production, focusing on densely saturated regions with facilities, such as China and India. The README.md file for the load tests was updated to reflect the changes made.

## Release 1.7.0

## Introduction
* Product name: Open Supply Hub
* Release date: December 19, 2023

### Database changes
#### Migrations:
* 0130_introduce_separate_data_gathering_functions_for_the_index_table_columns - This migration:
    - rename `api_facilityindexnew` -> `api_facilityindex`
    - introduces separate data-gathering functions for the `api_facilityindexnew` table columns and makes the `index_facilities` and `index_facilities_by` procedures use them.
    This migration is irreversible.
* 0131_introduce_sql_triggers_instead_of_django_signals - This migration introduces SQL triggers instead of Django signals. The migration is revertable.
* 0132_add_moderation_mode_field - This migration adds the field `is_moderation_mode` to table `api_user`.
* 0133_introduce_tile_caching - This migration creates the TileCache table and the DynamicSetting table. This migration is reversible.

#### Scheme changes
* [OSDEV-622](https://opensupplyhub.atlassian.net/browse/OSDEV-622) - Separate data-gathering functions were created for the `api_facilityindexnew` table columns to collect data independently of the main procedure. The `index_facilities` and `index_facilities_by` procedures were updated to use new separate functions for collecting data for the `api_facilityindexnew` table columns that require long SQL queries.
* [OSDEV-595](https://opensupplyhub.atlassian.net/browse/OSDEV-595) - Rename FacilityIndexNew to FacilityIndex
* [OSDEV-623](https://opensupplyhub.atlassian.net/browse/OSDEV-623), [OSDEV-624](https://opensupplyhub.atlassian.net/browse/OSDEV-624), [OSDEV-638](https://opensupplyhub.atlassian.net/browse/OSDEV-638) - New SQL triggers have been introduced to handle changes in the `api_contributor`, `api_extendedfield`, `api_facility`, `api_facilityclaim`, `api_facilitylistitem`, `api_facilitymatch`, `api_source`, and `api_facilitylist` tables at the database level. This change is essential for the future functionality of DedupeHub, which will communicate directly with the database. All the Django signals have been removed. Additionally, reindexing of the necessary columns of the index table has been transferred to these triggers, eliminating the need for the large SQL procedure previously used in conjunction with Django signals.
* [OSDEV-637](https://opensupplyhub.atlassian.net/browse/OSDEV-637) - Add field `is_moderation_mode` to table `api_user`.
* [OSDEV-687](https://opensupplyhub.atlassian.net/browse/OSDEV-687) - The TileCache table was created to store cached tiles, and the DynamicSetting table was established to dynamically control app settings, specifically the expiration time of cached tiles.

### Code/API changes
* Update copy for "example" entries for List & Description fields & Contributor list page:
    - Update copy of Facility List example to: example: **Your Organization’s Name** Facility List June 2023
    - Update copy of Facility Description example to: example: This is the **Your Organization’s Name** list of suppliers for their retail products valid from Jan 2023 to June 2023
    - Update copy of rejected message to: "This list was rejected and will not be processed."
[OSDEV-640](https://opensupplyhub.atlassian.net/browse/OSDEV-640)
* In the Facility Claim Request form the field 'Preferred method of contact' has been done not mandatory. - [OSDEV-560](https://opensupplyhub.atlassian.net/browse/OSDEV-560)
* The new parameter `is_moderation_mode` has been added to GET and POST requests of the `/user-profile/{ID}/` API endpoint. - [OSDEV-637](https://opensupplyhub.atlassian.net/browse/OSDEV-637)
* [OSDEV-687](https://opensupplyhub.atlassian.net/browse/OSDEV-687) - Implement cache logic for the get_tile view to either use a cached tile or generate a new tile for caching. When a user interacts with the map and makes a new request for a tile, the system checks if the requested tile, identified by its path, is already cached in the database. If the tile is already cached in the TileCache table, the cached tile binary data is retrieved and returned, avoiding the need to regenerate the tile for improved performance. Each cached tile has a default expiration period of 604,800 seconds (7 days). However, the admin can reconfigure this duration in the Django admin panel.
* Delete all Jenkins-related files since Jenkins is no longer in use.
* Move the maintenance page to the project repository, specifically to `src/maintenance`, to track the history of its changes.

### Architecture/Environment changes
* Remove FacilityDownloadSerializer and replace it with FacilityIndexDownloadSerializer
* Add a special Django management command, `install_db_exts`, that will install all the necessary PostgreSQL extensions for the database based on the required DB extensions for the 1.7.0 release.
* Create the `reset_database` Django management command that resets the database and repopulates it with fixture data, including facilities and matches. Update the `scripts/reset_database` shell script to include the call to this command, making it available for local development when it needs to be run inside the failed Django container for the first time. Also, rename shell scripts and affected management commands to enhance readability.

### Bugfix
* Increase amount of facilities downloaded to 100 per red and reduce time per request in 4-5 times
Fix issue with exceeding API requests. [OSDEV-557](https://opensupplyhub.atlassian.net/browse/OSDEV-442)

### What's new
* Updated copy for "example" entries for List & Description fields & Contributor list page
[OSDEV-640](https://opensupplyhub.atlassian.net/browse/OSDEV-640)
* The field 'Preferred method of contact' has been done not mandatory in the Facility Claim Request form. When the user fills this form he/she can skip this field. - [OSDEV-560](https://opensupplyhub.atlassian.net/browse/OSDEV-560)
* Data Moderator Profile. Implement the ability to activate the Merge function on the Facility Search page. - [OSDEV-637](https://opensupplyhub.atlassian.net/browse/OSDEV-637)
* [OSDEV-302](https://opensupplyhub.atlassian.net/browse/OSDEV-302), [OSDEV-667](https://opensupplyhub.atlassian.net/browse/OSDEV-667) - Enable data moderators to trigger merges from the search results screen. Checkboxes were added to the search page right before each item in the search results to allow users to select facilities for merging. A "Merge" button was also implemented to open the Merge modal window, where all the data about the selected facilities is downloaded.
* [OSDEV-684](https://opensupplyhub.atlassian.net/browse/OSDEV-684) Removed Google Translate Plug-In in the system & UI Element

### Release instructions:
* apply migrations up to 0133_introduce_tile_caching
* apply command index_facilities_new


## Release 1.6.1

## Introduction
* Product name: Open Supply Hub
* Release date: November 8, 2023

### Database changes
#### Migrations:
- 0130_facility_index_gin_index - implement indexes for fields on "api_facilityindexnew" table related to tile generation

#### Scheme changes
* indexing fields in api_facilityindexnew
    * contrib_types
    * contributors_id
    * lists

### Architecture/Environment changes
* Reconfigure CPU resources so that every worker uses 2 cores - [OSDEV-657](https://opensupplyhub.atlassian.net/browse/OSDEV-657)
* Add Code Quality pipelines

### Bugfix
* Implement indexing of fields related to tile generation in api_facilityindexnew table [OSDEV-654](https://opensupplyhub.atlassian.net/browse/OSDEV-654)

### Release instructions:
- apply migrations up to 0130_facility_index_gin_index


## Release 1.6.0

## Introduction
* Product name: Open Supply Hub
* Release date: November 4, 2023

### Database changes
#### Migrations:
- 0126_add_tables_a_b_test - add tables api_facilitylistitemtemp & api_facilitymatchtemp for A/B Test purpose
- 0127_search_by_private_contributor_types - add contributor types from non-public lists to api_facilityindexnew table
- 0128_custom_text_implementation - creates custom_text SQL functions and updated index_facilities and index_facilities_by to use it
- 0129_delete_facility_index - removes api_facilityindex table

#### Scheme changes
* introduce fields to api_facility_list_items
    * raw_json:JSON
    * raw_header:Text
* introduce table api_facilitylistitemfield - key-value storage for both mandatory and custom facility list item fields.
* introduce procedure custom_text - evaluates array required for advanced search by custom fields
* update index_facilities and index_facilities_by procedures to evaluate custom_text add custom_text_serach using custom_text from above
* introduce tables api_facilitylistitemtemp & api_facilitymatchtemp as a copy of api_facilitylistitem & api_facilitymatch for A/B Test to store match results
* remove api_facilityindex table

### Code/API changes
* Endpoint /contributor-lists/ has been deprecated
* The new endpoint /contributor-lists-sorted/ has been created: View Facility Lists that are both active and approved filtered by Contributor sorted by creation date and changed response type to list of objects.
- [OSDEV-218](https://opensupplyhub.atlassian.net/browse/OSDEV-218)
* Connect new tables (api_facilitylistitemtemp & api_facilitymatchtemp) to existing parsing & geocoding result storing
* Trigger matching process on Dedupe Hub through Kafka Producer on Django side
- [OSDEV-507](https://opensupplyhub.atlassian.net/browse/OSDEV-507)

### Architecture/Environment changes
* Update rollbar token - [OSDEV-581](https://opensupplyhub.atlassian.net/browse/OSHUB-581)
* Deployed Dedupe Hub standalone service & Kafka event streaming service for A/B Test purpose - [OSDEV-507](https://opensupplyhub.atlassian.net/browse/OSDEV-507)
* Kafka added to infrastructure (AWS MSK) - [OSDEV-428](https://opensupplyhub.atlassian.net/browse/OSDEV-428)
* Dedupe Hub service added to ECS Cluster - [OSDEV-430](https://opensupplyhub.atlassian.net/browse/OSDEV-430)
* Infrastructure environments not depended on python (django app environment) - [OSDEV-424](https://opensupplyhub.atlassian.net/browse/OSDEV-424)
* Reworked algorithm to manage DNS records - [OSDEV-414](https://opensupplyhub.atlassian.net/browse/OSDEV-414)
* Update AWS Terraform provider, move from Azavea repo & upgrade few modules for Terraform - [OSDEV-405](https://opensupplyhub.atlassian.net/browse/OSDEV-405)
* Replaced usage of FacilityIndex model by FacilityIndexNew.
* Removed FacilityIndex model
* Removed function get_custom_text
* Removed function index_custom_text from transactions
* Removed function index_extended_fields from transactions
* Removed function index_facilities from transactions
* Removed function index_sectors from transactions
* Removed get_sector_dict from transactions

### Bugfix
* Make search by non-public contributor types available [OSDEV-307](https://opensupplyhub.atlassian.net/browse/OSDEV-307)
* Make possibility to create embed map configuration for constributors with more than 2500 facilities [OSDEV-585](https://opensupplyhub.atlassian.net/browse/OSDEV-585)
* Make possibility to save data facilities even if they have no stored location [OSDEV-596](https://opensupplyhub.atlassian.net/browse/OSDEV-596)

### What's new
* Update README.md with the most recent information - [OSDEV-580](https://opensupplyhub.atlassian.net/browse/OSHUB-580)
* Update Rollbar's post_server_item tokens - [OSDEV-581](https://opensupplyhub.atlassian.net/browse/OSHUB-581)
* Contributor Lists. Order lists from a contributor by newest to oldest list - [OSDEV-218](https://opensupplyhub.atlassian.net/browse/OSDEV-218)

### Release instructions:
- apply migrations up to 0124_itroduce_raw_json
- execute command fill_raw_json
- apply migrations up to 0129_delete_facility_index
- apply command index_facilities_new<|MERGE_RESOLUTION|>--- conflicted
+++ resolved
@@ -19,7 +19,7 @@
 #### Scheme changes
 * [OSDEV-1142](https://opensupplyhub.atlassian.net/browse/OSDEV-1142) - Technical Debt. Remove unused `api_tilecache` and `api_dynamicsetting` tables. Migration has been created, removed related data in the code base.
 * [OSDEV-360](https://opensupplyhub.atlassian.net/browse/OSDEV-360) - The following changes have been implemented:
-    * A new table, `api_sectorgroup`, has been introduced and populated with sector group names. 
+    * A new table, `api_sectorgroup`, has been introduced and populated with sector group names.
     * A new field named `groups` has been added to the `Sector` model to establish a many-to-many relationship between the `api_sector` and the `api_sectorgroup` tables.
 
 ### Code/API changes
@@ -32,11 +32,8 @@
 * *Describe bugfix here.*
 
 ### What's new
-<<<<<<< HEAD
 * [OSDEV-1144](https://opensupplyhub.atlassian.net/browse/OSDEV-1144) - Claims emails. Updated text for approval, revocation, and denial emails.
-=======
 * [OSDEV-360](https://opensupplyhub.atlassian.net/browse/OSDEV-360) - On the admin dashboard, functionality has been added to allow Admins to add, remove, or modify sector groups. In the `Sectors` tab, Admins can now adjust the related sector groups for each sector. Each sector must be associated with at least one group.
->>>>>>> 514c36cd
 
 ### Release instructions:
 * Ensure that the following commands are included in the `post_deployment` command:
