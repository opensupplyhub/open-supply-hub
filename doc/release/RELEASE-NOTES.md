# Release Notes
All notable changes to this project will be documented in this file.

This project adheres to [Semantic Versioning](http://semver.org/spec/v2.0.0.html). The format is based on the `RELEASE-NOTES-TEMPLATE.md` file.

## Release 2.17.0

## Introduction
* Product name: Open Supply Hub
* Release date: December 13, 2025

<<<<<<< HEAD
### What's new
* [OSDEV-2269](https://opensupplyhub.atlassian.net/browse/OSDEV-2269) - Added URI format support for partner fields with JSON schema. Properties defined with `"format": "uri"` are rendered as clickable links on production location profile pages.
=======
### Code/API changes
* [OSDEV-2280](https://opensupplyhub.atlassian.net/browse/OSDEV-2280) - Introduced a new reusable `ImportantNote` component in the new claim flow to replace custom implementations of important notes across multiple components (`BusinessStep`, `ContactInfoStep`, and `ClaimInfoSection`), improving code maintainability and consistency.

### What's new
* [OSDEV-2280](https://opensupplyhub.atlassian.net/browse/OSDEV-2280) - Added prominent PII (Personally Identifiable Information) warning notes at file upload stages throughout the new claim flow to inform users that they should NOT submit documents containing personal information, home addresses, personal utility bills, or personal phone numbers, enhancing data security and user privacy protection. 
>>>>>>> f5bc61cd

### Release instructions
* Ensure that the following commands are included in the `post_deployment` command:
    * `migrate`
    * `reindex_database`


## Release 2.16.0

## Introduction
* Product name: Open Supply Hub
* Release date: November 29, 2025

### Database changes

#### Migrations
* 0186_add_json_schema_to_partner_field.py - This migration adds a `json_schema` JSONField to the `PartnerField` model, allowing administrators to define JSON schemas for validating object type partner fields. The field is optional and is used to validate the structure and content of contributed data when the partner field type is `object`.

#### Schema changes
* [OSDEV-2266](https://opensupplyhub.atlassian.net/browse/OSDEV-2266) - The `PartnerField` model has been updated. Field `json_schema` added with a type JSONField.

### Architecture/Environment changes
* [OSDEV-2244](https://opensupplyhub.atlassian.net/browse/OSDEV-2244) - Added `backfill_isic_4_extended_fields.py` to insert `isic_4` to `api_extendedfield` table of RBA instance. Show `isic_4` field in `GET api/facilities` response.
* [OSDEV-2281](https://opensupplyhub.atlassian.net/browse/OSDEV-2281) - Increased the CPU and memory allocation for the DedupeHub container to `8 CPU` and `40 GB` in the Terraform deployment configuration to address memory overload issues during production location reindexing for the `Production`, `Pre-prod`, and `RBA` environments.

### Bugfix
* [OSDEV-2284](https://opensupplyhub.atlassian.net/browse/OSDEV-2284) - Temporarily increase heap size for logstash plugin installation.

### What's new
* [OSDEV-2112](https://opensupplyhub.atlassian.net/browse/OSDEV-2112) - Moved "Recruitment Agency" (previously classified as a location type) under the "Office / HQ" location type as a processing type. Also introduced a new processing type, "Union Headquarters/Office", under the "Office / HQ" location type. This update affects both search and newly contributed data: from now on, "Union Headquarters/Office" and "Recruitment Agency" will appear under the "Office / HQ" location type when displayed in search dropdowns or shown on location profiles for **newly** added locations.
* [OSDEV-2244](https://opensupplyhub.atlassian.net/browse/OSDEV-2244) - Implemented frontend formatting for the ISIC 4 extended field to display Section, Division, Group, and Class as separate labeled entries, building the full ISIC 4 hierarchy on production location profile pages.
* [OSDEV-2266](https://opensupplyhub.atlassian.net/browse/OSDEV-2266) - Added JSON schema validation support for object type partner fields. Partner fields with object type can now have an associated JSON schema that validates the structure and content of contributed data, providing detailed error messages for validation failures.

### Release instructions
* Ensure that the following commands are included in the `post_deployment` command:
    * `migrate`
    * `reindex_database`
* Connect to the RBA Django container using `django-ecsmanage` to run backfill script for RBA environment. Follow these steps:
    1. Run dry-run `isic_4` backfilling using this command for single field: `backfill_isic_4_extended_fields --singleisic --dry-run`.
    2. Make sure no errors appear.
    3. Run real `isic_4` backfilling using this command for the single field: `backfill_isic_4_extended_fields --singleisic`.
    4. You'll get an updated production location os id in logs. Verify that it contains `isic_4` field(s).
    5. Run dry-run `isic_4` backfilling using this command for all fields: `backfill_isic_4_extended_fields --dry-run`.
    6. Make sure no errors appear.
    7. Finally, run real `isic_4` backfilling using this command for all fields: `backfill_isic_4_extended_fields`.
    8. Make sure no errors appear.


## Release 2.15.2

## Introduction
* Product name: Open Supply Hub
* Release date: November 21, 2025

### Bugfix
* [OSDEV-2240](https://opensupplyhub.atlassian.net/browse/OSDEV-2240) - Implemented form state reset in the new claim flow when the OS ID changes or after a successful submission, ensuring that users do not see previously entered data when they start a new form for another OS ID or begin a new claim flow for location A in the same browser tab session - even if they were previously completing the form for location B and exited mid-form. However, if the user exits mid-form for location A without refreshing the page and then returns to the claim form for the same location A in the same tab session, the previously entered data will still be present.

### Release instructions
* Ensure that the following commands are included in the `post_deployment` command:
    * `migrate`
    * `reindex_database`


## Release 2.15.1

## Introduction
* Product name: Open Supply Hub
* Release date: November 14, 2025

### Database changes

#### Migrations
* 0185_add_source_by_to_partner_field.py - This migration adds a `source_by` RichTextField to the `PartnerField` model, allowing administrators to document the data source for each partner field using rich text formatting (bold, italic, links, lists). The field is optional and uses CKEditor for content editing.

### What's new
* [OSDEV-2185](https://opensupplyhub.atlassian.net/browse/OSDEV-2185) - Enhanced partner field display on production location profiles by adding a `source_by` field to the `PartnerField` model. This allows administrators to provide rich text descriptions of data sources. The source information is displayed on the facility details page below each partner field value, supporting HTML formatting for links, emphasis, and lists. Updated the facility index serializer to include `source_by` in the partner fields response only when the field contains content.
* [OSDEV-2199](https://opensupplyhub.atlassian.net/browse/OSDEV-2199) - Added `unit` and `label` metadata from `PartnerField` to the serialized partner fields payload. Production Location detail pages now render the `unit` inline with field values and display custom partner field `label`.

### Release instructions
* Ensure that the following commands are included in the `post_deployment` command:
    * `migrate`
    * `reindex_database`


## Release 2.15.0

## Introduction
* Product name: Open Supply Hub
* Release date: November 8, 2025

### Database changes

#### Migrations
* 0184_remove_facilityclaim_facility_type_choices.py - This migration removed the `choices` constraint from the `facility_type` field of the FacilityClaim model to allow the display of location types that may differ from the predefined taxonomy options in the Django admin panel.

### Code/API changes
* [OSDEV-2213](https://opensupplyhub.atlassian.net/browse/OSDEV-2213) - Removed the usage of the claim flow link in the `FacilityDetailsContent.jsx` React component, as the claim link was unused and only silently passed to its child component.

### Architecture/Environment changes
* [Follow-up][OSDEV-2073](https://opensupplyhub.atlassian.net/browse/OSDEV-2073) - Disabled the `debug_logging` setting for the RDS proxy connected to the Production Postgres database. This feature was generating detailed SQL statement logs that were not being utilized or monitored. Disabling this unnecessary logging will reduce CloudWatch log volume and associated costs without impacting proxy functionality. Reduced the AWS Batch job resources for the RBA database sync script from 8GB memory and 4 vCPUs to 2GB memory and 1 vCPU. Monitoring data showed that the task was only reserving about 25% of allocated resources, making this a 75% reduction in compute costs with no performance impact.

### Bugfix
* [OSDEV-2259](https://opensupplyhub.atlassian.net/browse/OSDEV-2259) - Fixed an issue where the Company Phone field was being saved to the incorrect `office_phone_number` column instead of the `facility_phone_number` when submitting a claim. The Company Phone field now properly stores the value in the correct `facility_phone_number` column in `api_facilityclaim` table.
* [OSDEV-2262](https://opensupplyhub.atlassian.net/browse/OSDEV-2262) - Prevented unintended submission of the last-step claim form when pressing Enter in an input while the Submit button is not focused. Updated `src/react/src/components/InitialClaimFlow/ClaimForm/ClaimForm.jsx` to remove implicit form submission and trigger Formik submission explicitly via the Submit button, aligning with Material UI semantics.
* [OSDEV-2231](https://opensupplyhub.atlassian.net/browse/OSDEV-2231) - Fixed Django admin panel not displaying location type values for claims when they didn't match the predefined taxonomy. Removed the restrictive `choices` constraint to allow all location types to be visible.
* [OSDEV-2260](https://opensupplyhub.atlassian.net/browse/OSDEV-2260) - Removed the unnecessary `facility_type` checks in the `facilities_view_set.py` to support proper saving of the data. The function assumed that the value is an array and that caused errors in the creation of extended fields. On front-end data format has been changed to send array values as a pipe-separated (`|`) string instead of a comma-separated one. The `extended_fields.py` file has been updated to correctly parse this new pipe-delimited format, ensuring data is handled correctly.
* [OSDEV-2264](https://opensupplyhub.atlassian.net/browse/OSDEV-2264) - Fixed an issue where the processing type field was being saved to the database (`api_extendedfield` table) as an empty list. Now it's not saved if the list is empty.

### What's new
* [OSDEV-2200](https://opensupplyhub.atlassian.net/browse/OSDEV-2200) - Implements a new claim introduction page for the new facility claiming process, accessible via `/claim/:osId`, which can be enabled or activated through a feature flag.
* [OSDEV-2206](https://opensupplyhub.atlassian.net/browse/OSDEV-2206) - Enhanced the POST `/api/facilities/{os_id}/claim/` endpoint to accept additional facility type and processing type data, also added additional fields from `FacilityClaim` model to the endpoint. Updated the `FacilityClaim` model to include the new fields such as `claimant_employment_verification_method`, `claimant_linkedin_profile_url` and `claimant_location_relationship`.
* [OSDEV-2203](https://opensupplyhub.atlassian.net/browse/OSDEV-2203) - Implemented new multi-step claim flow for production locations with routing skeleton and shared layout. Introduced claim form page (`/claim/:osID/details/`) featuring a four-step stepper (Eligibility Check, Contact Information, Business Details, Production Location Details). Added step-isolated form validation with optimistic button states that enable on initial render and disable after user interaction with errors. Integrated session-based URL access protection and data prefetching for countries, facility processing types, parent companies, and production location data using the existing Redux infrastructure for the claim form steps where this data should be prepopulated.
* [OSDEV-2201](https://opensupplyhub.atlassian.net/browse/OSDEV-2201) - Claim Flow: Eligibility Step
  - Added a dedicated Eligibility step UI showing account email and organization name, plus a required relationship selector with the following options: owner, manager, parent company representative, worker, partner, and other.
  - Implemented an ineligibility dialog for the "partner" and "other" selections that blocks progression but preserves any previously valid selection when the dialog is closed.
* [OSDEV-2205](https://opensupplyhub.atlassian.net/browse/OSDEV-2205) - Claim Flow: Business Information Step
  - Implemented Business step UI displaying read-only production location details including OS ID (with clickable link to facility profile), company name, and address.
  - Added Company Address Verification section with seven verification method options: company website URL, LinkedIn page URL, utility bill upload, business registration document upload, tax document/license upload, property lease/ownership document upload, and other official documents upload.
  - Implemented dynamic form fields that conditionally display URL input (for website/LinkedIn verification) or document uploader (for document-based verification methods) based on selected verification method.
  - Added comprehensive form validation with real-time error messaging for verification method selection, URL format validation, and required document uploads.
* [OSDEV-2204](https://opensupplyhub.atlassian.net/browse/OSDEV-2204) - Claim Flow: Contact Info Step. Added a dedicated Contact Info step UI showing:
  - non-editable prefilled account email
  - claimant name field
  - claimant job title field
  - employment verification select field with one of these options:
      - for file(s) upload:
          - Employment letter or contract showing your name, title, and company
          - Signed and/or stamped letter on company letterhead that confirmis your name, your title with the company, and your email address
          - Company ID badge or access card (photo showing name and title)
          - Official organizational chart showing your position
          - Business card showing your name, title and company
          - An official company document showing your name and title
          - Audit reports showing your name and role at the facility
      - for url input fields
          - Company website showing your name and title (e.g., About Us, Team page)
            - If chosen, renders company website input field
          - Your LinkedIn page showing your name, title and company
            - If chosen, renders claimant LinkedIn input field
  - 'Do you want this location's contact info to be public?' toogle button. If switch to 'Yes', renders:
      - contact name field (required if open). Prepopulates by claimant name if it was set before.
      - contact email field (required if open). Prepopulates by claimant email, but the field is editable.
* [OSDEV-2212](https://opensupplyhub.atlassian.net/browse/OSDEV-2212) - Claim Flow: Profile Step
  - Implemented comprehensive Profile step with four expandable sections: Production Location Overview, Company Information, Operations & Capabilities, and Compliance & Partnerships.
  - Added dynamic sector-based taxonomy for facility types and processing types that filters options when "Apparel" sector is selected, with fallback to creatable fields for other sectors.
  - Integrated emissions estimation fields allowing claimants to provide energy consumption data by source type, facility opening/closing dates, and estimated annual throughput.
  - Added Beta labels with tooltips to premium fields (Company Phone, Production Location Description, Minimum Order Quantity, Average Lead Time, Affiliations, and Certifications) to indicate future Premium offering features.
  - Implemented form submission functionality with success dialog popup showing "View My Approved Claims" and "Search OS Hub" action buttons upon successful claim submission.
* [OSDEV-2213](https://opensupplyhub.atlassian.net/browse/OSDEV-2213) - Implemented dynamic claim flow link switching based on the `enable_v1_claims_flow` feature flag. When enabled by an admin, all claim-related links and CTAs throughout the platform and in emails automatically redirect to the new claim flow intro page (`/claim/{os_id}/`) instead of the old claim flow.
* [OSDEV-2251](https://opensupplyhub.atlassian.net/browse/OSDEV-2251) - Added the `EmailAddress` model to the Django admin panel, allowing administrators to manage user email records directly. This ensures consistency between the `User` and `EmailAddress` tables when updating user email addresses.

### Release instructions
* Ensure that the following commands are included in the `post_deployment` command:
    * `migrate`
    * `reindex_database`


## Release 2.14.0

## Introduction
* Product name: Open Supply Hub
* Release date: October 18, 2025

### Database changes

#### Migrations
* 0182_introduce_free_emissions_estimate_fields.py - This migration introduces new fields for emissions estimation including energy consumption by source (electricity, natural gas, diesel, coal, biomass, etc.), opening/closing dates, and estimated annual throughput to the `facilityclaim` and `historicalfacilityclaim` tables.

### Code/API changes
* [OSDEV-2067](https://opensupplyhub.atlassian.net/browse/OSDEV-2067) - Enhanced the POST `/api/facilities/{os_id}/claim/` endpoint to accept additional emissions estimation data, including energy consumption by source type (coal, natural gas, diesel, kerosene, biomass, charcoal, animal waste, electricity, and other), facility opening/closing dates, and estimated annual throughput.
* [OSDEV-2064](https://opensupplyhub.atlassian.net/browse/OSDEV-2064) - Added `opened_at`, `closed_at`, `estimated_annual_throughput` and `actual_annual_energy_consumption` response fields to GET `/api/v1/production-locations/{os_id}/` endpoint. Implemented DB lookup to retrieve partner fields (if present) and append them to the GET `/api/v1/production-locations/{os_id}/` response.
* [OSDEV-2198](https://opensupplyhub.atlassian.net/browse/OSDEV-2198) - Pass authenticated user information to the `Dromo Uploader` initialization, for auditing and customer support purposes only.

### Architecture/Environment changes
* [Follow-up][OSDEV-2029](https://opensupplyhub.atlassian.net/browse/OSDEV-2029) - Fixed database connection timeout in the Django `sync_databases` command by implementing global session time tracking. Previously, session time was reset when switching between models, causing the connection to exceed the 24-hour RDS Proxy timeout. Now session time persists across all models and only resets after actual connection refreshes.
* [Follow-up][OSDEV-2077](https://opensupplyhub.atlassian.net/browse/OSDEV-2077) - Enabled the daily RBA synchronization trigger following the successful completion of the initial full sync run.

### What's new
* [OSDEV-2177](https://opensupplyhub.atlassian.net/browse/OSDEV-2177) - Updated button text from `View My Claims` to `View My Approved Claims` in post-claims submission pop-up.
* [OSDEV-2067](https://opensupplyhub.atlassian.net/browse/OSDEV-2067) - Added optional emissions estimation fields to the facility claim form, allowing claimants to provide energy consumption data by source type (electricity, natural gas, diesel, coal, biomass, etc.), facility opening/closing dates, and estimated annual throughput for free emissions calculations.
* [OSDEV-2180](https://opensupplyhub.atlassian.net/browse/OSDEV-2180) - Introduced logic to return `partner_fields` for both `GET /facilities/{os_id}` and `GET /facilities/` endpoints. Also implemented dynamic rendering of any `partner_fields` returned by the API, ensuring that new fields are displayed automatically without additional actions in `Production Location Profile` page.

### Release instructions
* Ensure that the following commands are included in the `post_deployment` command:
    * `migrate`
    * `reindex_database`
* Run `[Release] Deploy` for the target environment with the flag `Clear the custom OpenSearch indexes and templates` set to true - to apply the updated mapping for the `production-locations` index after adding `opened_at`, `closed_at`, `estimated_annual_throughput` and `actual_annual_energy_consumption`.


## Release 2.13.0

## Introduction
* Product name: Open Supply Hub
* Release date: October 4, 2025

### Database changes

#### Migrations
* 0179_introduce_enable_v1_claims_flow.py - This migration introduces a new `enable_v1_claims_flow` feature flag that allows switching to the v1 claims flow.
* 0180_add_unit_to_partner_field.py - This migration added new field `unit` to `PartnerField` model.

### Code/API changes
* [OSDEV-2179](https://opensupplyhub.atlassian.net/browse/OSDEV-2179) - Add `select_related()` to default `FacilityClaimViewSet` queryset to optimize foreign key lookups. Add `select_related()` to list method queryset to prevent separate queries for facility, contributor, and admin data.

### Architecture/Environment changes
* [OSDEV-2054](https://opensupplyhub.atlassian.net/browse/OSDEV-2054) - Increased the memory allocation for the `DedupeHub` container from `16GB` to `30GB` in terraform deployment configuration to address memory overload issues during facility reindexing for `Production` & `Pre-Production` environments.
* [Follow-up][OSDEV-2029](https://opensupplyhub.atlassian.net/browse/OSDEV-2029) - Enhanced `sync_databases.py` script (which synchronizes RBA and Production(OS Hub) databases) with improved resilience: implemented checkpoint-based progress saving after each chunk (default 1000 records) instead of only at the end of processing; added configurable connection refresh mechanism (default 15 hours) to prevent RDS Proxy 24-hour timeout during long-running syncs; implemented session-based processing with break-and-resume approach to safely refresh database connections without closing active cursors.

### What's new
* [OSDEV-2176](https://opensupplyhub.atlassian.net/browse/OSDEV-2176) - Added feature flag for v1 claims flow.
* [OSDEV-2065](https://opensupplyhub.atlassian.net/browse/OSDEV-2065) - Updated v1 production locations `POST/PATCH` endpoints to include partner fields:
    * Added `unit` field to `PartnerField` model
    * Added type validation for submitted partner fields
    * Added `create_partner_extendedfields_for_single_item()` function for bulk partner field processing
    * Enhanced `all_values_empty()` function to handle dictionaries and improve list processing
    * Integrated partner field creation into the moderation event approval workflow
    * Added `label` field to `PartnerField` model
    * Added functionality to display `estimated_emissions_activity` & `estimated_annual_energy_consumption` in Production Location Profile page

### Release instructions
* Ensure that the following commands are included in the `post_deployment` command:
    * `migrate`
    * `reindex_database`


## Release 2.12.0

## Introduction
* Product name: Open Supply Hub
* Release date: September 20, 2025

### Database changes

#### Migrations
* 0177_add_new_certifications.py - This migration introduces new certifications for `facility_certifications` field in `facilityclaim` and `historicalfacilityclaim`.
* 0178_add_partner_fields_to_contributor.py - This migration introduces a new table called `Partner Field`, enhanced `Contributor` model with `partner_fields` relationship `ManyToMany`.

### Code/API changes
* [OSDEV-2137](https://opensupplyhub.atlassian.net/browse/OSDEV-2137) - Switched to a custom, page-compatible keyset for the `/facilities-downloads` endpoint, enabling more efficient, cursor-based pagination and improved download performance and compatibility.
* [OSDEV-2089](https://opensupplyhub.atlassian.net/browse/OSDEV-2089) - Added `geocoded_location_type` and `geocoded_address` fields to GET `/api/v1/production-locations/` and GET `/api/v1/production-locations/{os_id}/` endpoints.
* [OSDEV-2068](https://opensupplyhub.atlassian.net/browse/OSDEV-2068) - Enabled users to download their own data without impacting free & purchased data-download allowances. Introduced `is_same_contributor` field in the GET `/api/facilities-downloads` response.
* [OSDEV-2122](https://opensupplyhub.atlassian.net/browse/OSDEV-2122) - Enhanced PATCH `/api/v1/production-locations/{os_id}/` endpoint validation to enforce required field constraints when coordinates are provided. Implemented automatic backfill of missing required fields (name, address, country) from existing facility data when no required fields are provided in PATCH requests.

### Architecture/Environment changes
* [Follow-up][OSDEV-2077](https://opensupplyhub.atlassian.net/browse/OSDEV-2077) - Disabled the RBA synchronization script trigger via the `db_sync_enabled` Terraform variable due to the temporary unnecessity of synchronization.

### What's new
* [OSDEV-2164](https://opensupplyhub.atlassian.net/browse/OSDEV-2164) - Added search functionality for user email and contributor name in the Facility Download Limits admin page.
* [OSDEV-2044](https://opensupplyhub.atlassian.net/browse/OSDEV-2044) - Added additional certifications to `Certifications/Standards/Regulations` on `Claim Profile`.
* [OSDEV-2066](https://opensupplyhub.atlassian.net/browse/OSDEV-2066) - Added permission system to control which partner data fields contributors can submit for `POST v1/production-locations/` & `PATCH v1/production-locations/{os_id}` endpoints. Created new `PartnerField` model for categorizing partner-specific fields. Enhanced `Contributor` model with `partner_fields` relationship.

### Release instructions
* Ensure that the following commands are included in the `post_deployment` command:
    * `migrate`
    * `reindex_database`
* Run `[Release] Deploy` for the target environment with the flag `Clear the custom OpenSearch indexes and templates` set to true - to apply the updated mapping for the `production-locations` index after adding `geocoded_location_type` and `geocoded_address`.


## Release 2.11.0

## Introduction
* Product name: Open Supply Hub
* Release date: September 6, 2025

### Architecture/Environment changes
* [OSDEV-2029](https://opensupplyhub.atlassian.net/browse/OSDEV-2029) - Introduced automated database synchronization script (`sync_databases.py`) for private instance deployment. The script enables efficient, incremental data transfer from OS Hub to private instance databases using Django ORM. Key features include:
    * **Incremental Synchronization**: Only processes records modified since last run using `updated_at` timestamps, reducing sync time from hours to minutes on subsequent runs.
    * **Chunking table records with Django iterator()**: Maintains linear task memory usage and prevents out-of-memory issues for large tables.
    * **Smart Dependency Management**: Automatic model dependency ordering (User → Contributor → FacilityList → etc.) with two-phase sync approach.
    * **Data Privacy**: Automatic email anonymization using MD5 hashing for GDPR compliance.
    * **Circular Reference Handling**: Automatic resolution of circular dependencies between models.
    * **Progress Tracking**: Maintains separate timestamp files for each model to enable resumable operations.
    * **Dry Run Mode**: Preview synchronization changes without making database modifications.
    * **Comprehensive Logging**: Detailed logging for monitoring and debugging.
* [OSDEV-2073](https://opensupplyhub.atlassian.net/browse/OSDEV-2073) - Set up `AWS Batch` infrastructure for database synchronization, including compute environment, job queue, job definition, and `EFS` integration for persistent storage. Added required variables and RBA environment configuration to support secure database connectivity and reliable sync execution. Added a filter in the `DB - Apply Anonymized DB` and `Deploy to AWS` GitHub workflows - for the logic that retrieves EFS storage during OpenSearch cleanup, ensuring it points to the correct storage since we now have at least two in RBA. Introduced the ability to access the DB sync EFS storage from the bastion EC2 instance for management purposes.
* [OSDEV-2078](https://opensupplyhub.atlassian.net/browse/OSDEV-2078) - Setup AWS EventBridge to trigger database sync every day at 7:00 AM UTC.
* [OSDEV-2160](https://opensupplyhub.atlassian.net/browse/OSDEV-2160) - Migrate to the `bitnamilegacy/kafka` image instead of `bitnami/kafka` and migrate to the `bitnamilegacy/zookeeper` image instead of `bitnami/zookeeper`, as Bitnami is deprecating support for non-hardened, Debian-based images in its free tier and will gradually remove these tags from the public catalog.
* [OSDEV-2077](https://opensupplyhub.atlassian.net/browse/OSDEV-2077) - Implemented Database Private Link infrastructure to enable secure cross-VPC database access from AWS Batch jobs in the RBA environment to the main OS Hub database. The solution includes:
    * **Provider Module**: RDS Proxy, Network Load Balancer (NLB), VPC Endpoint Service, and Lambda function for automatic target registration
    * **Consumer Module**: VPC Endpoint in the consumer VPC with proper security group rules
    * **Security**: All components deployed in private subnets with encrypted communication and security group rules
    * **Environment Configuration**: Production configured as provider, RBA as consumer, with conditional deployment via Terraform variables

### Bugfix
* Enhanced the `./src/anon-tools/do_restore.sh` script to use more precise filtering when looking up the bastion host, improving reliability and reducing potential for incorrect host selection. The *bastion* filter now ensures that only an instance tagged with both the correct environment and the specific "Bastion" name is selected.
* [OSDEV-2133](https://opensupplyhub.atlassian.net/browse/OSDEV-2133) - Implemented a fix to wrap values in double quotes to ensure correct CSV formatting for Dromo results.

### What's new
* [OSDEV-2156](https://opensupplyhub.atlassian.net/browse/OSDEV-2156) - Updated the copy for Premium Data Downloads email templates to include information about all other available options to obtain data (link to bulk download inquiry form and link to Free Premium Feature access policy for Civil Society Organizations).

### Release instructions
* Ensure that the following commands are included in the `post_deployment` command:
    * `migrate`
    * `reindex_database`
* To properly deploy the Database Private Link infrastructure([OSDEV-2077](https://opensupplyhub.atlassian.net/browse/OSDEV-2077)):
    1. **First**: Deploy to Production environment to provision the provider infrastructure (RDS Proxy, NLB, VPC Endpoint Service)
    2. **Second**: Manually retrieve the VPC Endpoint Service name from AWS Console (VPC → Endpoint Services)
    3. **Third**: Update the `database_private_link_vpc_endpoint_service_name` variable in the secrets repository and merge the changes
    4. **Fourth**: Deploy to RBA environment to provision the consumer infrastructure (VPC Endpoint)

    *Note: The RBA environment deployment will fail if the VPC Endpoint Service name is not properly configured in the secrets repository.*


## Release 2.10.0

## Introduction
* Product name: Open Supply Hub
* Release date: August 9, 2025

### Database changes

#### Migrations
* 0176_introduce_enable_dromo_uploading_switch.py - This migration introduces a new feature flag called `enable_dromo_uploading`, which controls the visibility of the "Beta Self Service Upload" button on the Upload Multiple Locations page.

### Code/API changes
* [OSDEV-2062](https://opensupplyhub.atlassian.net/browse/OSDEV-2062) - Updated GET `v1/production-locations` API endpoint to query production locations by claim status. Introduced `claimed_at` response field which is taken from `updated_at` column in the `api_facilityclaim` table. Added these query parameters:
    * `claim_status` - filter by the claim status (`claimed`, `unclaimed`, `pending`).
    * `claimed_at_gt` - starting date to filter by production location claim timestamp.
    * `claimed_at_lt` - ending date to filter by production location claim timestamp.

### Architecture/Environment changes
* [OSDEV-2083](https://opensupplyhub.atlassian.net/browse/OSDEV-2083) - The following updates were made:
    * Updated Python version from `3.7` to `3.8` to support higher OpenSearch client version with necessary features.
    * Added system dependencies: `libmemcached-dev`, `zlib1g-dev` to support building C-based packages like `pylibmc`.
    * Package `pytz` upgraded from `2018.7` → `2023.3` to include up-to-date and stable timezone data.
    * Package `requests` upgraded from `2.31.0` → `2.32.4` for improved security and compatibility.
    * Package `opensearch-py` upgraded from `2.5.0` → `2.8.0` to enable hybrid search.

### What's new
* [OSDEV-2084](https://opensupplyhub.atlassian.net/browse/OSDEV-2084) - Implemented front-end logic to display the "Beta Self Service Upload" button on the Upload Multiple Locations page when the `enable_dromo_uploading` feature flag is returned as true from the backend.
* [OSDEV-2082](https://opensupplyhub.atlassian.net/browse/OSDEV-2082) - Replaced `Resources` with `Pricing` in the platform header globally. Moved the `Resources` content under the `How it works` category for better organization.
* [OSDEV-2125](https://opensupplyhub.atlassian.net/browse/OSDEV-2125) - Changed the copy on the Dromo Self Service button. Included lead-in copy above the Dromo Self Service button stating.

### Release instructions
* Ensure that the following commands are included in the `post_deployment` command:
    * `migrate`
    * `reindex_database`
* Run `[Release] Deploy` pipeline for the target environment with the flag `Clear the custom OpenSearch indexes and templates` set to true - to update the index mapping for the `production-locations` index after adding the new field `claimed_at`.


## Release 2.9.1

## Introduction
* Product name: Open Supply Hub
* Release date: July 30, 2025

### Bugfix
* [OSDEV-2126](https://opensupplyhub.atlassian.net/browse/OSDEV-2126) - Updated Stripe webhook to handle checkouts for all products without returning errors to Stripe.

### Release instructions
* Ensure that the following commands are included in the `post_deployment` command:
    * `migrate`
    * `reindex_database`


## Release 2.9.0

## Introduction
* Product name: Open Supply Hub
* Release date: July 26, 2025

### Code/API changes
* [Follow-up][OSDEV-2079](https://opensupplyhub.atlassian.net/browse/OSDEV-2079) - Created comprehensive test coverage for the logic that controls the display of download limit lead-in copy on the main location search page (/facilities). The implementation includes:
    * Tests that verify the `DownloadLimitInfo` component is only shown to logged-in users when search results exceed their download limit.
    * Tests that ensure the component is properly hidden for anonymous users, in embed mode, when the `private_instance` flag is active, or when facilities count is within the user's allowed download limit.
    * Tests for the `DownloadLimitInfo` component to ensure it renders correct text content and link attributes for informing users about download limits and purchasing additional downloads.
    * Refactored the filter sidebar header into a separate `FilterSidebarHeader` component to improve code organization and maintainability.
* [OSDEV-2036](https://opensupplyhub.atlassian.net/browse/OSDEV-2036) - Connected DarkVisitors trackers to the Open Supply Hub site. Both "client analytics" (for JavaScript-capable sessions, including browser-based AI agents) and "server analytics" (for bots that don’t execute JavaScript) were enabled.

### Architecture/Environment changes
* [OSDEV-2123](https://opensupplyhub.atlassian.net/browse/OSDEV-2123) - Updated VPN EC2 instance configuration to use a specific Amazon Linux 2023 AMI (`ami-0940c95b23a1f7cac`) instead of dynamically selecting the most recent AMI. This change ensures consistent AMI usage across deployments and prevents unnecessary reboots of the VPN server that could result in loss of VPN access through WireGuard.

### What's new
* [OSDEV-1881](https://opensupplyhub.atlassian.net/browse/OSDEV-1881) - Implemented automated email notifications for registered users in three scenarios: when nearing the 5,000-record annual download limit, upon reaching that limit, and after exhausting all purchased downloads.

### Release instructions
* Ensure that the following commands are included in the `post_deployment` command:
    * `migrate`
    * `reindex_database`


## Release 2.8.0

## Introduction
* Product name: Open Supply Hub
* Release date: July 12, 2025

### Database changes

#### Migrations
* 0172_add_facility_download_limit - This migration introduces the `api_facilitydownloadlimit` table for the `FacilityDownloadLimit` model to collect facility downloads data for a user.
* 0173_create_download_location_success_payment_table - This migration introduces a new `DownloadLocationPayment` model in the `api` app. This model stores information about successful payments made for purchasing of additional records for downloading production locations data.
* 0174_create_private_instance_switch - This migration introduces a new `PRIVATE_INSTANCE` feature flag that allowed to downloads unlimited amount of records but only 10,000 records or less per action.
* 0175_increase_path_max_length.py - The migration increases `max_length` for the `path` field in the `DownloadLog` model.

#### Schema changes
* [OSDEV-1865](https://opensupplyhub.atlassian.net/browse/OSDEV-1865) - The `FacilityDownloadLimit` model has been created. This model includes such fields: id, user_id, updated_at, free_download_records, paid_download_records, purchase_date.
* [OSDEV-1919](https://opensupplyhub.atlassian.net/browse/OSDEV-1919) - Added a new `api_downloadlocationpayment` table with the following fields:
    * `id`: Auto-incrementing primary key
    * `stripe_session_id`: `CharField`, unique - stores Stripe checkout session ID
    * `payment_id`: `CharField`, unique - stores Stripe payment identifier
    * `amount_subtotal`: `IntegerField` - stores subtotal amount in cents
    * `amount_total`: `IntegerField` - stores total amount in cents
    * `discounts`: `JSONField` - optional, stores list of discount objects (with `coupon` and `promotion_code`)
    * `created_at`: `DateTimeField` - indexed timestamp of when the record was created
    * `user`: `ForeignKey` to `User` model - references the user who made the payment

### Code/API changes
* [OSDEV-1919](https://opensupplyhub.atlassian.net/browse/OSDEV-1919) - Added the following endpoints to support Stripe payments for downloading additional production location records:
    * `POST api/v1/download-locations-checkout-session/` - Creates a Stripe Checkout session for purchasing additional download records.
    * `POST api/v1/download-locations-checkout-webhook/`- Handles Stripe webhook events for successful payments.

### Bugfix
* Removed the unnecessary duplicate assignment of the `origin_source` field for `Contributor`, `ExtendedField`, `Facility`, `FacilityActivityReport`, `FacilityAlias`, `FacilityClaim`, `FacilityList`, `FacilityListItem`, `FacilityMatch`, `Source`, `FacilityLocation`, and `User` via the custom `default_origin_source` Django management command — and removed the command itself. The `origin_source` field will be set by Django fixtures when deploying the local environment via the `start_local_dev` script and during test runs, which include executing the `start_code_quality_dev` bash script. For models like `FacilityListItem`, `ExtendedField`, and others, it will also be set during list processing triggered by the `reset_database` custom Django management command in the `start_local_dev` and `start_code_quality_dev` bash scripts.
* [OSDEV-2032](https://opensupplyhub.atlassian.net/browse/OSDEV-2032) - The following bugs have been fixed as part of this ticket:
    * Fixed the incorrect indexing of the location type in the production locations OpenSearch index. Previously, it was incorrectly taking the processing type value as the location type — using the fourth item in the `matched_values` array instead of the third, which contains the location type. Also, updated the Logstash filters for both processing type and location type to return only unique values and write them to the production locations OpenSearch index.
    * Adjusted the post-submit popup. Instead of displaying the cleaned and transformed data from ContriCleaner, we now show only the raw input submitted by the user.
* [OSDEV-1913](https://opensupplyhub.atlassian.net/browse/OSDEV-1913) - The `max_length` for the `path` field in the `DownloadLog` model has been increased from 2083 to 4096 to fix the too long value error.
* [OSDEV-2107](https://opensupplyhub.atlassian.net/browse/OSDEV-2107) - Fixed an issue where navigating back from the Stripe Checkout page using the browser’s back button caused the search button to repeatedly redirect to Stripe Checkout.

### What's new
* [OSDEV-2023](https://opensupplyhub.atlassian.net/browse/OSDEV-2023) - The `Recruitment Agency` has been added to facility type and processing type. So a user can filter production locations on the `/facilities` page, can add this type on the `/contribute/single-location/info/` and `/claimed/:id/` pages.
* [OSDEV-1865](https://opensupplyhub.atlassian.net/browse/OSDEV-1865) - 5000 facility records for download annually have been added for a registered free user.
* [OSDEV-1879](https://opensupplyhub.atlassian.net/browse/OSDEV-1879) - Added Stripe-powered upgrade workflow allowing registered users to purchase additional 10,000 record download packages.
* [OSDEV-1868](https://opensupplyhub.atlassian.net/browse/OSDEV-1868) - The tooltip for the limit data download buttons has been updated regarding scenarios: a user has available downloads, out of downloads or within limit, but search results exceed available downloads.
* [OSDEV-2055](https://opensupplyhub.atlassian.net/browse/OSDEV-2055) - Added the following:
    * Updated implementation for private_instance flag to allow 10k records instead of 5k records per download.
    * Added logic to skip download limit check for Embeded Map requests.
    * Updated the UI part of Embeded Map to properly allow and show 10k records limitation per download.
    * Update button text from Upgrade to Download to Purchase More Downloads.
    * Redirected the user back to the last OS Hub url after completing Stripe Checkout.
* [OSDEV-2079](https://opensupplyhub.atlassian.net/browse/OSDEV-2079) - Introduced lead-in copy to notify only logged-in users about how the download limit works on the main location search page (/facilities) for non-private instances and in non-embedded mode of the platform.

### Release instructions
* Ensure that the following commands are included in the `post_deployment` command:
    * `migrate`
    * `reindex_database`
* Run `[Release] Deploy` pipeline for the target environment with the flag `Clear the custom OpenSearch indexes and templates` set to true - to update the index mapping for the `production-locations` index after changing the Logstash filters for the `location_type` and `processing_type` fields.


## Release 2.7.0

## Introduction
* Product name: Open Supply Hub
* Release date: June 28, 2025

### Database changes

#### Migrations
* 0170_add_uuid_to_relevant_tables.py - A new `uuid` field was added to the following tables:
    * `api_contributor`
    * `api_extendedfield`
    * `api_facility`
    * `api_facilityactivityreport`
    * `api_facilityalias`
    * `api_facilityclaim`
    * `api_facilityindex`
    * `api_facilitylist`
    * `api_facilitylistitem`
    * `api_facilitylocation`
    * `api_facilitymatch`
    * `api_source`
    * `api_user`

    The field was automatically populated for existing records with default UUIDs.
    UUID defaults were defined at both the Django level (via default=uuid4) and at the database level to ensure consistency between ORM and direct DB operations.

* 0171_added_origin_source_field.py - A new `origin_source` field was added to the following tables:
    * `api_contributor`
    * `api_extendedfield`
    * `api_facility`
    * `api_facilityactivityreport`
    * `api_facilityalias`
    * `api_facilityclaim`
    * `api_facilityindex`
    * `api_facilitylist`
    * `api_facilitylistitem`
    * `api_facilitylocation`
    * `api_facilitymatch`
    * `api_source`
    * `api_user`

    Existing records were automatically populated with the default value `os_hub`.
    New records will have the origin_source field set via the `INSTANCE_SOURCE` environment variable using triggers.

#### Schema changes
* [OSDEV-2018](https://opensupplyhub.atlassian.net/browse/OSDEV-2018) - A new `uuid` column (type UUID) was added to the following tables:
    * `api_contributor`
    * `api_extendedfield`
    * `api_facility`
    * `api_facilityactivityreport`
    * `api_facilityalias`
    * `api_facilityclaim`
    * `api_facilityindex`
    * `api_facilitylist`
    * `api_facilitylistitem`
    * `api_facilitylocation`
    * `api_facilitymatch`
    * `api_source`
    * `api_user`

    The `uuid` column was set as non-nullable and populated with default UUID values using both Django model defaults and database-level defaults.

* [OSDEV-2019](https://opensupplyhub.atlassian.net/browse/OSDEV-2019) - A new `origin_source` column was added to the following tables:
    * `api_contributor`
    * `api_extendedfield`
    * `api_facility`
    * `api_facilityactivityreport`
    * `api_facilityalias`
    * `api_facilityclaim`
    * `api_facilityindex`
    * `api_facilitylist`
    * `api_facilitylistitem`
    * `api_facilitylocation`
    * `api_facilitymatch`
    * `api_source`
    * `api_user`

    The `origin_source` column was made nullable and populated with string values using both Django and SQLAlchemy models, as well as at the database level.
    SQL `BEFORE INSERT` triggers were introduced for the relevant tables.
    A new SQL function, `set_origin_source`, was added to support the triggers and handle updates to the `origin_source` column.

### Architecture/Environment changes
* [OSDEV-1951](https://opensupplyhub.atlassian.net/browse/OSDEV-1951) - Added support for specifying a contributor email in the `direct_data_load` command. This allows users to provide an email address for the contributor when loading data, and automatically creates the contributor if it does not exist. The separate compute environment for this command has been removed, it now needs to run in the default environment.
* The RDS instance type for the Test environment has been upgraded to `db.t3.2xlarge` to handle search requests across over 1.2 million production locations now present in the database.
* Updated the `RELEASE-PROTOCOL.md` file to include information about deployment to external environments such as RBA. Also consolidated environment naming to use capitalized format, and corrected spelling mistakes and formatting issues.
* Updated the `ENVIRONMENTS.md` file to bring it up to date with the latest state of the core environments.

### Bugfix
* [OSDEV-2033](https://opensupplyhub.atlassian.net/browse/OSDEV-2033) - Added support for the `slop` parameter in `multi_match` queries when using strings longer than 50 symbols or 12 tokens in GET `v1/production-locations?query=` endpoint.
* [OSDEV-1951](https://opensupplyhub.atlassian.net/browse/OSDEV-1951) - Fixed an issue where the `direct_data_load` command was not able to reach the OpenSearch cluster.

### Release instructions
* Ensure that the following commands are included in the `post_deployment` command:
    * `migrate`
    * `reindex_database`


## Release 2.6.0

## Introduction
* Product name: Open Supply Hub
* Release date: June 14, 2025

### Architecture/Environment changes
* [OSDEV-1925](https://opensupplyhub.atlassian.net/browse/OSDEV-1925) - This PR disables the automatic execution of the `Deploy to AWS` pipeline on `releases/*` branch creation via the `[Release] Init` pipeline, while retaining automatic execution on push events to the same branch.
* [OSDEV-2035](https://opensupplyhub.atlassian.net/browse/OSDEV-2035) - Added IPv6 rules for ip whitelist and denylist.
* [OSDEV-1951](https://opensupplyhub.atlassian.net/browse/OSDEV-1951) - Added a new `direct_data_load` command and related infrastructure to support loading data directly from a Google Sheet into the platform.

### Release instructions
* Ensure that the following commands are included in the `post_deployment` command:
    * `migrate`
    * `reindex_database`


## Release 2.5.0

## Introduction
* Product name: Open Supply Hub
* Release date: May 31, 2025

### Code/API changes
* [OSDEV-2017](https://opensupplyhub.atlassian.net/browse/OSDEV-2017) - CSRF (Cross-Site Request Forgery) protection has been disabled across the application. CSRF middleware has been removed from the request pipeline. All affected endpoints are now accessible without requiring CSRF tokens.

### Architecture/Environment changes
* [OSDEV-1992](https://opensupplyhub.atlassian.net/browse/OSDEV-1992) - Provisioned a dedicated EC2 instance to host WireGuard VPN service, enabling authorized users to bypass AWS WAF when accessing the RBA instance.

### Bugfix
* [OSDEV-1882](https://opensupplyhub.atlassian.net/browse/OSDEV-1882) - Fixed an issue where the scroll position was not resetting to the top when navigating to the `Upload` page related to the list upload functionality.
* Updated the `Deploy to AWS` GitHub workflow to rely on the required `deploy-env` input instead of inferring the `environment` from the tag name. Previously, this approach was necessary because the `[Release] Deploy` workflow did not trigger `Deploy to AWS` via the API with the specified `environment` - it only created a tag that triggered the workflow automatically. With the latest changes, the `environment` is now explicitly passed in the `[Release] Deploy` workflow. It has also been confirmed that no branch or input combination can result in an undefined `environment`. As a result, the fallback to `None` for the `environment` value was removed from the `Deploy to AWS` workflow.
* [OSDEV-1981](https://opensupplyhub.atlassian.net/browse/OSDEV-1981) - Fixed an issue where the `updated_at` field in the `api_facility` table was not modified when related dependency data changed, resulting in outdated or invalid data being stored in `OpenSearch`.
* [OSDEV-1939](https://opensupplyhub.atlassian.net/browse/OSDEV-1939) - Disable the submit button during SLC contribution submission or update to prevent duplicate requests. Implemented a basic throttle class `DuplicateThrottle` to prevent duplicate data for `POST` and `PATCH` requests on the `production-location` endpoints.

### What's new
* [OSDEV-1998](https://opensupplyhub.atlassian.net/browse/OSDEV-1998) - The following changes were made:
    * Added an additional "Data Cleaning Service" subheader to the "How It Works" > "Premium Features" section.
    * Updated the list of supported languages/countries under the "globe" icon (added support for Chinese and changed the order).
    * Removed the Twitter icon from the social media icons/links in the footer.
* [OSDEV-1122](https://opensupplyhub.atlassian.net/browse/OSDEV-1122) - The following changes were made:
    * Updated the behavior of the `Suggest an Edit` button on production location profile pages. The button now opens the Production Location Information page of the SLC workflow in a new tab, allowing users to suggest edits without having to re-search for the facility.
    * Fixed redirection for unauthenticated users. If a user is not logged in and clicks `Suggest an Edit` button they are now redirected to the correct workflow step after logging in, instead of being taken to the home page. This fix applies to all steps within the Contribute workflow.

### Release instructions
* Ensure that the following commands are included in the `post_deployment` command:
    * `migrate`
    * `reindex_database`


## Release 2.4.0

## Introduction
* Product name: Open Supply Hub
* Release date: May 17, 2025

### Code/API changes
* [OSDEV-1952](https://opensupplyhub.atlassian.net/browse/OSDEV-1952) - Added support for including `parent_company_os_id` when creating or updating a production location. This field can now be submitted via the API (`POST /api/facilities/`, `POST /api/v1/production-locations/`, `PATCH /api/v1/production-locations/{os_id}/`) or through list uploads. The `parent_company_os_id` values are stored as standalone fields in the `api_extendedfields` table.

### Architecture/Environment changes
* [OSDEV-1960](https://opensupplyhub.atlassian.net/browse/OSDEV-1960) - Disabled deletion protection and final snapshot creation for the RDS instance when it is deleted in the pre-prod environment.
* [OSDEV-1949](https://opensupplyhub.atlassian.net/browse/OSDEV-1949) - Attached whitelist rules and deny rules and infrastructure changes:
    - Bump Terraform version from 1.4.0 to 1.5.0
    - Made `waf_enabled` terraform flag variable.
    - Enabled AWS WAF for all environments, including RBA.
    - Created a separate job `detach-waf-if-needed` in Deploy to AWS action. This is needed to prevent Terraform race condition when it tries to delete the AWS WAF before AWS has fully detached it from the CloudFront distribution, even though `web_acl_id` is set to`null`.
    - Applied validation in the `init-and-plan` action if `ip_denylist` and `ip_whitelist` are present. Only whitelist or denylist should be defined per environment.
* [OSDEV-1746](https://opensupplyhub.atlassian.net/browse/OSDEV-1746) - Implemented auto-scaling to dynamically adjust the Django instance count based on load metrics for cost-efficient resource utilization and high availability.
* The subdomain `a.os-hub.net` was removed from the CORS_ALLOWED_ORIGIN_REGEXES list in the Django application. This change was made because the subdomain was deleted from AWS Route 53 and is no longer in use.
* [OSDEV-1947](https://opensupplyhub.atlassian.net/browse/OSDEV-1947) - The following changes have been made:
    * Introduced infrastructure changes to support deployment of the RBA environment. Included it in the CD pipelines in the same way as Production and Staging, which means the RBA environment can now be deployed via Git tags just like Production and Staging.
    * Created the `export_csv_enabled` infrastructure switch to disable the Amazon EventBridge scheduler for the CSV export job in the RBA environment, as exporting the database to CSV is not needed in that environment.

### Bugfix
* [OSDEV-1947](https://opensupplyhub.atlassian.net/browse/OSDEV-1947) - Fixed a bug related to an incorrect environment check in the FE app, which attempted to identify the local environment by comparing it with `development`. However, the environment had been renamed to `local` some time ago and was no longer passed as `development` from the BE during local development.

### What's new
* [OSDEV-1953](https://opensupplyhub.atlassian.net/browse/OSDEV-1953) - Implemented UI logic to display parent company OS ID fields as links on the production location profile page, directing to the corresponding production location pages in a new tab.

### Release instructions
* Ensure that the following commands are included in the `post_deployment` command:
    * `migrate`
    * `reindex_database`


## Release 2.3.0

## Introduction
* Product name: Open Supply Hub
* Release date: May 3, 2025

### Database changes

#### Migrations
* 0169_introduce_show_additional_identifiers_switch.py - This migration introduces a new switch called `show_additional_identifiers`, which will be used on the production location profile page to show or hide additional identifiers of the production location.

### Code/API changes
* [OSDEV-1926](https://opensupplyhub.atlassian.net/browse/OSDEV-1926) - Introduced support for submitting additional identifiers when uploading a new production location or modifying an existing one. Additional identifiers can now be added via the API (POST `api/facilities/`, POST `api/v1/production-locations/`, PATCH `api/v1/production-locations/{os_id}/`) or through list uploads. The system currently supports three types of identifiers: DUNS (Data Universal Numbering System), LEI (Legal Entity Identifier), and RBA Online ID. The provided identifiers are stored as standalone fields in the `api_extendedfields` table.
* [OSDEV-1927](https://opensupplyhub.atlassian.net/browse/OSDEV-1927) - Added additional identifiers (DUNS , RBA Online ID and LEI) to the GET `/v1/production-locations/` and GET `/v1/production-locations/{os_id}/` endpoints.
* [OSDEV-1892](https://opensupplyhub.atlassian.net/browse/OSDEV-1892) - Implemented access restrictions for the `GET /v1/moderation-events/` and `GET /v1/moderation-events/{moderation_id}` endpoints so that only the contribution owner or a moderator can access them. Updated the `Logstash` configuration for the `moderation-events` index to include the `contributor_email` field when sending data to `OpenSearch`.

### Architecture/Environment changes
* [OSDEV-1935](https://opensupplyhub.atlassian.net/browse/OSDEV-1935) - Added terraform module for creating IAM roles in production and test AWS accounts to enable integration with Vanta auditor.
* [OSDEV-1895](https://opensupplyhub.atlassian.net/browse/OSDEV-1895) - Updated the rules to send the `csrftoken` cookie with the `HttpOnly` flag to the user. Implemented logic to retrieve the `csrftoken` upon user login and save it to `localStorage`. Added functionality to set the `csrftoken` from `localStorage` in Axios headers.

### Bugfix
* [OSDEV-1943](https://opensupplyhub.atlassian.net/browse/OSDEV-1943) - Fixed flickering behavior when opening the SLC form to contribute to an existing production location by marking fields as touched if they match the fetched data, ensuring smoother UI during re-renders.
* [OSDEV-1930](https://opensupplyhub.atlassian.net/browse/OSDEV-1930) - Updated the styles of primary and secondary text in the data points UI and the location details contributor drawer on the location profile page, as well as the hash in the React error boundary component, to prevent overflow on the page or within its field location. Replaced the deprecated `word-wrap` CSS property with the supported `overflow-wrap` CSS property.
* [OSDEV-1914](https://opensupplyhub.atlassian.net/browse/OSDEV-1914) - The following changes have been made:
    * Fixed an issue with fuzzy search on fields containing long text. Replaced the `match` query with `match_phrase` (with a configurable `slop` parameter) for such cases to improve accuracy for the GET `/api/v1/production-locations/` endpoint.
    * Replaced regular text with a toast component to display server errors when fetching potential matches on the Contribution Record page of the Moderation queue dashboard.
* [OSDEV-1886](https://opensupplyhub.atlassian.net/browse/OSDEV-1886)
    * Fixed the script to run within the Destroy Environment GitHub workflow to delete the Lambda@Edge functions before destroying the infrastructure.
    * Implemented prevention of forced script termination during the deletion of Lambda@Edge functions. The exit code is now managed internally, ensuring proper handling without abrupt script termination.

### What's new
* [OSDEV-1930](https://opensupplyhub.atlassian.net/browse/OSDEV-1930) - Implemented front-end logic to display additional identifiers such as RBA, LEI, and DUNS IDs as data points on the production location profile page, once the `show_additional_identifiers` feature flag is returned with a true value from the backend.

### Release instructions
* Ensure that the following commands are included in the `post_deployment` command:
    * `migrate`
    * `reindex_database`
* Run `[Release] Deploy` pipeline for the target environment with the flag `Clear the custom OpenSearch indexes and templates` set to true - to update the index mapping for the `production-locations` index after adding the new fields `rba_id`, `duns_id`, `lei_id` and for the `moderation-events` index after adding the new field `contributor_email`.


## Release 2.2.1

## Introduction
* Product name: Open Supply Hub
* Release date: April 25, 2025

### Database changes

#### Migrations
* 0168_introduce_a_switch_to_block_location_downloads.py - This migration introduces a new switch called `block_location_downloads`, which will be used to block the usage of the `api/facilities-downloads/` GET endpoint when necessary.

### Code/API changes
* [OSDEV-1961](https://opensupplyhub.atlassian.net/browse/OSDEV-1961) - Implemented logic to utilize the `block_location_downloads` switch. When enabled, it restricts access to the `api/facilities-downloads/` GET endpoint to prevent bulk downloads.

### Architecture/Environment changes
* [OSDEV-1961](https://opensupplyhub.atlassian.net/browse/OSDEV-1961) - Enabled IP address logging for the Django ECS task.

### Release instructions
* Ensure that the following commands are included in the `post_deployment` command:
    * `migrate`
    * `reindex_database`


## Release 2.2.0

## Introduction
* Product name: Open Supply Hub
* Release date: April 19, 2025

### Code/API changes
* [OSDEV-1894](https://opensupplyhub.atlassian.net/browse/OSDEV-1894) - Enabled `Secure` attribute of csrf token and session id.
* [OSDEV-1201](https://opensupplyhub.atlassian.net/browse/OSDEV-1201) - Added support of `geo_polygon` parameter for GET `v1/production-locations` endpoint.

### Architecture/Environment changes
* [OSDEV-1896](https://opensupplyhub.atlassian.net/browse/OSDEV-1896) - The session cookie is limited to 24 hours. After this period, the user session expires, and the user needs to log in again.
* [OSDEV-1897](https://opensupplyhub.atlassian.net/browse/OSDEV-1897) - A Lambda@Edge function was added to dynamically set the following response headers on the CloudFront side, depending on whether embed mode is active:
    * `X-Frame-Options: DENY`
    * `Content-Security-Policy: frame-ancestors 'none'`

### Bugfix
* [OSDEV-1893](https://opensupplyhub.atlassian.net/browse/OSDEV-1893) - Prevented sending a claim request to `/api/facilities/{os_id}/claim/` for facilities that are pending or approved. Added BE validators to handle incoming claim data.
* [OSDEV-1933](https://opensupplyhub.atlassian.net/browse/OSDEV-1933) - Fixed typo errors in the resource names of the OpenSupplyHubTest-AnonymizedDatabaseDump cluster.

### What's new
* [OSDEV-1706](https://opensupplyhub.atlassian.net/browse/OSDEV-1706) - Implemented backend error handling for SLC form submission and created the UI to display post-submit errors in a user-friendly way. Aligned SLC form validation with backend rules to ensure maximum consistency.

### Release instructions
* Ensure that the following commands are included in the `post_deployment` command:
    * `migrate`
    * `reindex_database`


## Release 2.1.0

## Introduction
* Product name: Open Supply Hub
* Release date: April 5, 2025

### Architecture/Environment changes
* [OSDEV-1899](https://opensupplyhub.atlassian.net/browse/OSDEV-1899) - Switched from using the `latest` tags to static versions for both `bitnami/kafka` and `bitnami/zookeeper`, which resolved compatibility issues during local & CI setup. Using pinned versions ensures stability and prevents unexpected behavior from upstream image changes.

### Bugfix
* [OSDEV-1747](https://opensupplyhub.atlassian.net/browse/OSDEV-1747) - The pages `My Claimed Facilities`, `Claimed Facility Details`, `My Lists`, and `My Lists/id` are now accessible only to authorized users. Additionally, styles have been refactored, an `InputSelect` component has been moved to the separate file, and input styling on the `Claimed Facility Details` page has been fixed.
* [OSDEV-1886](https://opensupplyhub.atlassian.net/browse/OSDEV-1886) - Created the script to run within the Destroy Environment GitHub workflow to delete the Lambda@Edge function before destroying the infrastructure. This ensures that Terraform can remove the infrastructure without encountering errors related to deleting a replicated function.
* [OSDEV-1830](https://opensupplyhub.atlassian.net/browse/OSDEV-1830) - Updated implementation for `Production Location Info` page to input any values for `Location Type` and `Processing Type`, except when the sector is `Apparel` — in that case, enforce taxonomy filters.
* [OSDEV-1861](https://opensupplyhub.atlassian.net/browse/OSDEV-1861) - On the `My Claimed Facilities` page, the help text font size was increased to `21px`, and the margin for the `FIND MY PRODUCTION LOCATION` button was increased to `16px` to improve readability.
* [OSDEV-1904](https://opensupplyhub.atlassian.net/browse/OSDEV-1904) - The `step-by step` instructions link on the List upload page has been updated to `/resources/preparing-data`.

### What's new
* [OSDEV-1842](https://opensupplyhub.atlassian.net/browse/OSDEV-1842) - Removed the pre-filled information in the `Additional Information` section of the SLC `ProductionLocationInfo` page.

### Release instructions
* Ensure that the following commands are included in the `post_deployment` command:
    * `migrate`
    * `reindex_database`


## Release 2.0.0

## Introduction
* Product name: Open Supply Hub
* Release date: March 22, 2025

### Database changes

#### Migrations
* 0167_add_moderationevent_action_reason_text_fields.py - This migration adds new fields `action_reason_text_cleaned` and  `action_reason_text_raw` to the existing table `api_moderationevent`.

#### Schema changes
* [OSDEV-1782](https://opensupplyhub.atlassian.net/browse/OSDEV-1782) - Added new fields `action_reason_text_cleaned` and `action_reason_text_raw` to the `api_moderationevent` table to store text messages received when a moderator takes an action on a moderation event.

### Code/API changes
* [OSDEV-1782](https://opensupplyhub.atlassian.net/browse/OSDEV-1782) - Added additional validation for the fields `action_reason_text_cleaned` and `action_reason_text_raw` when using the `PATCH api/v1/moderation-events/{moderation_id}` endpoint. These fields are required in the request body when the status field is set to 'REJECTED'. The minimum length for the values of these fields is 30 characters.
Also was added sanitization on the server side by using the `Django-Bleach` library for the HTML content that is stored in the `action_reason_text_raw` field. The bleach filter was applied to the `action_reason_text_raw` value in the `slc_contribution_rejected_body.html` template.

### Architecture/Environment changes
* [OSDEV-1832](https://opensupplyhub.atlassian.net/browse/OSDEV-1832) - Increased the memory allocation for the `DedupeHub` container from `12GB` to `16GB` in terraform deployment configuration to address memory overload issues during facility reindexing for `Production` & `Pre-Production` environments.
* [OSDEV-899](https://opensupplyhub.atlassian.net/browse/OSDEV-899) - Splitted the Django container into two components: FE (React) and BE (Django). Requests to the frontend (React) will be processed by the CDN (CloudFront), while requests to the API will be redirected to the Django container. This approach will allow for more efficient use of ECS cluster computing resources and improve frontend performance.

  The following endpoints will be redirected to the Django container:
  * tile/*
  * api/*
  * /api-auth/*
  * /api-token-auth/*
  * /api-feature-flags/*
  * /web/environment.js
  * /admin/*
  * /health-check/*
  * /rest-auth/*
  * /user-login/*
  * /user-logout/*
  * /user-signup/*
  * /user-profile/*
  * /user-api-info/*
  * /admin
  * /static/admin/*
  * /static/django_extensions/*
  * /static/drf-yasg/*
  * /static/gis/*
  * /static/rest_framework/*
  * /static/static/*
  * /static/staticfiles.json

  All other traffic will be redirected to the React application.

### Bugfix
* [OSDEV-1806](https://opensupplyhub.atlassian.net/browse/OSDEV-1806) - Refactored the Parent Company field validation. The field is now validated as a regular character field.
* [OSDEV-1787](https://opensupplyhub.atlassian.net/browse/OSDEV-1787) - The tooltip messages for the Claim button have been removed for all statuses of moderation events on the `Contribution Record` page and changed according to the design on `Thanks for adding data for this production location` pop-up. Changed tooltip text for pending badge if existing production location has pending claim status or has been claimed already.
* [OSDEV-1789](https://opensupplyhub.atlassian.net/browse/OSDEV-1789) - Fixed an issue where the scroll position was not resetting to the top when navigating through SLC workflow pages.
* [OSDEV-1795](https://opensupplyhub.atlassian.net/browse/OSDEV-1795) - Resolved database connection issue after PostgreSQL 16.3 upgrade by upgrading pg8000 module version.
* [OSDEV-1803](https://opensupplyhub.atlassian.net/browse/OSDEV-1803) - Updated text from `Facility Type` to `Location Type` and `Facility Name` to `Location Name` on the SLC `Thank You for Your Submission` page.
* [OSDEV-1769](https://opensupplyhub.atlassian.net/browse/OSDEV-1769) - Fixed the response for potential matches for POST `api/facilities/?create=true`: applied an array of potential matches instead of returning a single potential match.
* [OSDEV-1838](https://opensupplyhub.atlassian.net/browse/OSDEV-1838) - Fixed an issue where the router redirected to an unsupported page when the OS ID contained a forward slash. The fix was implemented by encoding the OS ID value using the `encodeURIComponent()` function before passing it as a URL parameter.
* [OSDEV-1840](https://opensupplyhub.atlassian.net/browse/OSDEV-1840) - Fixed the snapshot status checking procedure. This will prevent a crash when trying to restore a database from an inaccessible snapshot.
* [OSDEV-1831](https://opensupplyhub.atlassian.net/browse/OSDEV-1831) - Updated copies of tooltips on the “Thank you for adding data” pop-up. The texts vary depending on the claim status for a particular location.
* [OSDEV-1827](https://opensupplyhub.atlassian.net/browse/OSDEV-1827) - Fixed the condition logic for the email template when approving a contribution to an existing production location that has either been claimed or has a pending claim request.
* [OSDEV-1781](https://opensupplyhub.atlassian.net/browse/OSDEV-1781) - A clear error messages for the number of workers field have been added to the SLC form and Claimed Facility Details page.
* [OSDEV-1747](https://opensupplyhub.atlassian.net/browse/OSDEV-1747) - All SLC pages have been made accessible only to authorized users.

### What's new
* [OSDEV-1814](https://opensupplyhub.atlassian.net/browse/OSDEV-1814) - Added toggle switch button for production location info page to render additional data if necessary. If toggle switch button is inactive (default behavior), additional data won't be send to the server along with name, address and country.
* [OSDEV-1782](https://opensupplyhub.atlassian.net/browse/OSDEV-1782) - Added a confirmation dialog window that appears when a user tries to reject a moderation event. The dialog includes a WYSIWYG text editor where entering a message of at least 30 characters is required to confirm the rejection. If a user does not enter the required number of characters, the 'Reject' button is disabled, and a tooltip with a clear message appears when the mouse hovers over it.
* [OSDEV-1786](https://opensupplyhub.atlassian.net/browse/OSDEV-1786) - Linked "My Claimed Facilities" page to SLC if no claimed production locations found, changed search button text.
* [OSDEV-1607](https://opensupplyhub.atlassian.net/browse/OSDEV-1607) - Enabled SLC flow.
* [OSDEV-1864](https://opensupplyhub.atlassian.net/browse/OSDEV-1864) - Disabled the 'Submit/Update' button on the SLC Production Location Information page when the `disable_list_uploading` feature flag is active.
* [OSDEV-1867](https://opensupplyhub.atlassian.net/browse/OSDEV-1867) - Updated the 'Messy Data' link on the `Contribute` page and `List Upload` page to direct users to the `Data Cleaning Service splash` page instead of the old `Preparing Data` page.

### Release instructions
* Ensure that the following commands are included in the `post_deployment` command:
    * `migrate`
    * `reindex_database`


## Release 1.31.0

## Introduction
* Product name: Open Supply Hub
* Release date: March 8, 2025

### Bugfix
* [OSDEV-1777](https://opensupplyhub.atlassian.net/browse/OSDEV-1777) - A consistent URL style was established across all pages of the SLC workflow. After the changes, the URL begins from `/contribute/single-location/`.
* [OSDEV-1678](https://opensupplyhub.atlassian.net/browse/OSDEV-1678) - Added asterisks next to each required form field (Name, Address, and Country) on the "Production Location Information" page. Highlighted an empty field and displayed an error message if it loses focus.
* [OSDEV-1778](https://opensupplyhub.atlassian.net/browse/OSDEV-1778) - Fixed the validation for number of workers field in POST, PATCH production locations API. The min field must be less than or equal to the max field.

### What's new
* [OSDEV-1764](https://opensupplyhub.atlassian.net/browse/OSDEV-1764) - Added a new claiming email for the Moderation queue/SLC workflow, which is sent once a data moderator creates a new location based on the moderation event the customer submitted through the SLC workflow.
* [OSDEV-1721](https://opensupplyhub.atlassian.net/browse/OSDEV-1721) - Added new email templates for Moderation/SLC workflow:
    * Email #1 SLC additional contribution to existing production location - Pending moderation.
    * Email #2 SLC contribution - Moderation complete. APPROVED.
    * Email #3 SLC contribution - Moderation complete. REJECTED.
    * Email #4 SLC new production location contribution - Pending moderation.

### Release instructions
* Ensure that the following commands are included in the `post_deployment` command:
    * `migrate`
    * `reindex_database`


## Release 1.30.0

## Introduction
* Product name: Open Supply Hub
* Release date: March 01, 2025

### Database changes
* [OSDEV-1662](https://opensupplyhub.atlassian.net/browse/OSDEV-1662) - Added a new field, `action_perform_by`, to the `api_moderationevent` table so we can handle and store moderation actions user data.

#### Migrations
* 0166_add_moderationevent_action_perform_by.py - This migration added a new field, `action_perform_by`, to the existing table `api_moderationevent`.

### Code/API changes
* [OSDEV-1577](https://opensupplyhub.atlassian.net/browse/OSDEV-1577) - Added geo-bounding box query support to the GET `/api/v1/production-locations/` endpoint. To filter production locations whose geopoints fall within the bounding box, it is necessary to specify valid values for the parameters `geo_bounding_box[top]`, `geo_bounding_box[left]`, `geo_bounding_box[bottom]`, and `geo_bounding_box[right]`.

    The validation rules are as follows:
    * All coordinates of the geo-boundary box (top, left, bottom, right) must be provided.
    * All values must be integers.
    * The top and bottom coordinates must be between -90 and 90.
    * The left and right coordinates must be between -180 and 180.
    * The top must be greater than the bottom.
    * The right must be greater than the left.
* [OSDEV-1662](https://opensupplyhub.atlassian.net/browse/OSDEV-1662) - Updated Logstash mapping configuration to handle the new `action_perform_by` field for OpenSearch.
* [OSDEV-1748](https://opensupplyhub.atlassian.net/browse/OSDEV-1748) - Aligned SLC with current v1/production-locations validation. Removed validation for `number_of_workers` min >= max.

### Architecture/Environment changes
* [OSDEV-1515](https://opensupplyhub.atlassian.net/browse/OSDEV-1515) - Removed `rds_allow_major_version_upgrade` and `rds_apply_immediately` from the environment tfvars files (e.g., terraform-production.tfvars) to set them to `false` again, as the default values in `/deployment/terraform/variables.tf` are `false`. This is necessary to prevent unintended PostgreSQL major version upgrades since the target PostgreSQL 16.3 version has been reached.
* [OSDEV-1692](https://opensupplyhub.atlassian.net/browse/OSDEV-1692) - Update cache dependencies due to Ubuntu 20 image runner deprecation. See [link](https://github.blog/changelog/2024-12-05-notice-of-upcoming-releases-and-breaking-changes-for-github-actions/#actions-cache-v1-v2-and-actions-toolkit-cache-package-closing-down).
* [OSDEV-1580](https://opensupplyhub.atlassian.net/browse/OSDEV-1580) - The new architecture diagram of the OS Hub platform has been created in response to the penetration testing that will be conducted in February 2025. The diagram has been placed in the root of the `./doc/system_design/` folder, replacing the old diagrams that have been moved to the `./doc/system_design/archived/` folder as they are no longer valid. A new `./doc/system_design/README.md` file has also been created, with a reference to the new architecture/network diagram.
* [OSDEV-1785](https://opensupplyhub.atlassian.net/browse/OSDEV-1785) - Forked the aiokafka repository to the Open Supply Hub GitHub account, reverted to v0.8.0, and created a kafka-python-2.0.3 [branch](https://github.com/opensupplyhub/aiokafka/tree/kafka-python-2.0.3). Pinned kafka-python to v2.0.3 ([released](https://pypi.org/project/kafka-python/#history) on Feb 13, 2025) in the Dockerfile to install aiokafka from the forked repository and verified the local installation.

### Bugfix
* [OSDEV-1698](https://opensupplyhub.atlassian.net/browse/OSDEV-1698) - SLC: Refactored the "Submit Another Location" button link to direct users to the search-by-name-and-address form at /contribute/single-location?tab=name-address.
* [OSDEV-1700](https://opensupplyhub.atlassian.net/browse/OSDEV-1700) - SLC: Keep only one previous OS ID in the search result if it matches the search query.
* [OSDEV-1697](https://opensupplyhub.atlassian.net/browse/OSDEV-1697) - Added a redirect to the main page upon closing the SLC modal window to prevent the creation of multiple moderation events.
* [OSDEV-1695](https://opensupplyhub.atlassian.net/browse/OSDEV-1695) - [SLC] Enabled the claim button for updated production locations when a moderation event has a pending status. Disabled claim button explicitly if production location has pending claim status.
* [OSDEV-1701](https://opensupplyhub.atlassian.net/browse/OSDEV-1701) - Refactored "Go Back" button in production location info page.
* [OSDEV-1672](https://opensupplyhub.atlassian.net/browse/OSDEV-1672) - SLC. Implement collecting contribution data page (FE) - All Multi-Selects on the page have been fixed. They resize based on the number of items selected.
* [OSDEV-1549](https://opensupplyhub.atlassian.net/browse/OSDEV-1549) - Added Django serialization check for all fields from the request body based on [the API specification](https://opensupplyhub.github.io/open-supply-hub-api-docs/) for POST and PATCH v1/production-locations endpoint, and appropriate errors return according to the request body schema in the API spec.
* [OSDEV-1696](https://opensupplyhub.atlassian.net/browse/OSDEV-1696) - Added loader on single production location fetch; added error handling; added cleanup hook to clear production location data on component unmount.
* [OSDEV-1653](https://opensupplyhub.atlassian.net/browse/OSDEV-1653) - Added asterisks next to each required form field (Name, Address, and Country) on the "Search by Name and Address" tab. Highlighted an empty field and displayed an error message if it loses focus. Added proper styles for the error messages.
* [OSDEV-1699](https://opensupplyhub.atlassian.net/browse/OSDEV-1699) - The scroll position has been fixed from the bottom to the top after navigating from the bottom of the `Search results` page (press the `Select` button) to `Product Location Information`.
* [OSDEV-1589](https://opensupplyhub.atlassian.net/browse/OSDEV-1589) - Fixed layout issue on new `contribute` page.
* [OSDEV-1739](https://opensupplyhub.atlassian.net/browse/OSDEV-1739) - Applied state cleanup on modal unmount to prevent the same dialog from appearing when clicking on a different production location.
* [OSDEV-1744](https://opensupplyhub.atlassian.net/browse/OSDEV-1744) - Fixed the issue where the text `by user ID:` appeared even when `user_id` was `null` in Contribution Record page.
* [OSDEV-1779](https://opensupplyhub.atlassian.net/browse/OSDEV-1779) - SLC. Made Parent Company field as regular text field and apply snake_case keys to standard keys (e.g. `location_type`, `number_of_workers`, `parent_company`, `processing_type` and `product_type`) in request payload from production location info page to conform API specs.
* [OSDEV-1745](https://opensupplyhub.atlassian.net/browse/OSDEV-1745) - The `Search by Name and Address` tab was defined as default on the Production Location Search page.

### What's new
* [OSDEV-1662](https://opensupplyhub.atlassian.net/browse/OSDEV-1662) - Added a new field, `action_perform_by`, to the moderation event. This data appears on the Contribution Record page when a moderator perform any actions like `APPROVED` or `REJECTED`.

### Release instructions
* Ensure that the following commands are included in the `post_deployment` command:
    * `migrate`
    * `reindex_database`
* Run `[Release] Deploy` pipeline for the target environment with the flag `Clear the custom OpenSearch indexes and templates` set to true - to update the index mapping for the `moderation-events` index after adding the new field `action_perform_by`. The `production-locations` will also be affected since it will clean all of our custom indexes and templates within the OpenSearch cluster.


## Release 1.29.0

## Introduction
* Product name: Open Supply Hub
* Release date: February 8, 2025

### Database changes
* [OSDEV-1515](https://opensupplyhub.atlassian.net/browse/OSDEV-1515) - Upgraded the PostgreSQL version from 13 to 16 for the database used in local development, DB anonymization, DB restore setup, and environments in the AWS cloud. Additionally, the pg_trgm extension has been upgraded to version 1.6 based on the available extension version for PostgreSQL 16.3 in AWS RDS. For more information, see [Extensions supported for RDS for PostgreSQL 16](https://docs.aws.amazon.com/AmazonRDS/latest/PostgreSQLReleaseNotes/postgresql-extensions.html#postgresql-extensions-16x).
* [OSDEV-1558](https://opensupplyhub.atlassian.net/browse/OSDEV-1558) - Added a new field, `action_type`, to the `api_moderationevent` table so we can handle and store moderation actions.

#### Migrations
* 0163_refresh_pg_statistic_and_upgrade_postgres_extensions.py - Updated the SQL script within the migration that upgrades the DB extension versions to handle previously failure cases when a higher version is available for upgrade or when the extension is not installed. This is primarily useful for local development or DB resets in the Development environment, where migrations are applied from scratch, one by one. This fix will not negatively affect other environments, as the migration has already been applied and will not be reapplied. Additionally, the changes are backward compatible.
* 0164_refresh_pg_statistic_and_upgrade_postgres_extensions_after_db_upgrade_to_postgres_16.py - This migration refreshes the `pg_statistic` table after the upgrade to PostgreSQL 16 and upgrades the pg_trgm extension to version 1.6. The SQL script within the migration that upgrades the DB extension versions handles previously failure cases where a higher version is available for upgrade or where the extension is not installed.
* 0165_add_moderationevent_action_type.py - This migration added a new field, `action_type`, to the existing table `api_moderationevent`.

### Code/API changes
* [OSDEV-1581](https://opensupplyhub.atlassian.net/browse/OSDEV-1581) - Added support for Geohex grid aggregation to the GET `/api/v1/production-locations/` endpoint. To receive the Geohex grid aggregation list in the response, it is necessary to pass the `aggregation` parameter with a value of `geohex_grid` and optionally specify `geohex_grid_precision` with an integer between 0 and 15. If `geohex_grid_precision` is not defined, the default value of 5 will be used.
* [OSDEV-1558](https://opensupplyhub.atlassian.net/browse/OSDEV-1558) - Updated Logstash mapping configuration to handle the new `action_type` field for OpenSearch.

### Bugfix
* Some of the resources related to the Development AWS environment still have the `stg` prefix, which can be confusing since we also have a Staging environment with the same prefix. To clarify the resource names, including the database instance, the prefix has been updated from `stg` to `dev` for the development environment.

### What's new
* [OSDEV-1374](https://opensupplyhub.atlassian.net/browse/OSDEV-1374) - Implemented integration for the `Search results` page to show results of searching by name and address (`/contribute/production-location/search`):
    - Connected GET `v1/production-locations`.
    - Routing between pages `Production Location Search`,`Search returned no results`, `Production Location Information`, `Search results`, and `I don't see my Location` pop-up is configured.
    - Max result limit set to 100.
* [OSDEV-1365](https://opensupplyhub.atlassian.net/browse/OSDEV-1365) - SLC: Integrate collecting contribution data page.
* [OSDEV-1370](https://opensupplyhub.atlassian.net/browse/OSDEV-1370) - SLC: Connect Backend API submission with "Thank for Submitting" screen
    - Integrated `POST /v1/production-locations/` in `/contribute/production-location/info/` page.
    - Integrated `PATCH /v1/production-locations/` in `/contribute/production-location/{os_id}/info/` page.
    - Production location info page is now rendered using two routes: /contribute/production-location/info/ and /contribute/production-location/{os_id}/info/. First route for creating new production location, second is for updating existing one.
    - Implemented error popup on error response for `PATCH | POST /v1/production-locations/`.
    - Implemented error popup on error response for `GET /v1/moderation-events/{moderation_id}`.
    - Integrated "Thank for Submitting" modal dialog. When popup is appeared, path parameter `{moderation-id}` will be attached to `/contribute/production-location/{os_id}/info/` or `/contribute/production-location/info/`.
    - Implemented temporary saving of moderation events in local storage for a seamless user experience.
    - Created separate mobile and desktop layouts for "Thank for Submitting" modal dialog.
    - Created link to claim from "Thank for Submitting" modal dialog only if production location is available for claim and moderation event is not pending.
    - Implemented serializing and validation production location fields before passing to the "Thank for Submitting" modal dialog.
    - Refactored routing between search results page and production location info page. Search parameters are now stored in the Redux state, so the 'Go Back' button in production location info page will lead to the previous search.
* [OSDEV-1558](https://opensupplyhub.atlassian.net/browse/OSDEV-1558) - Added a new field, `action_type`, to the moderation event. This data appears on the Contribution Record page when a moderator creates a new location or matches it to an existing one.

### Release instructions
* Ensure that the following commands are included in the `post_deployment` command:
    * `migrate`
    * `reindex_database`
* Run `[Release] Deploy` pipeline for the target environment with the flag `Clear the custom OpenSearch indexes and templates` set to true - to update the index mapping for the `moderation-events` index after adding the new field `action_type`. The `production-locations` will also be affected since it will clean all of our custom indexes and templates within the OpenSearch cluster.
* This release will upgrade PostgreSQL from version 13 to version 16.
    * The upgrade will be performed automatically by Terrafrom and AWS, but some steps need to be completed **before** and **after** the upgrade. Please refer to [the Confluence article](https://opensupplyhub.atlassian.net/wiki/spaces/SD/pages/640155649/PostgreSQL+database+upgrade+from+version+13+to+version+16) for detailed instructions.
    * Steps to be completed before the upgrade are marked with the statement: "**This should be done before deploying the upgraded database.**". Post-upgrade tasks can be found under the [After the PostgreSQL major version upgrade](https://opensupplyhub.atlassian.net/wiki/spaces/SD/pages/640155649/PostgreSQL+database+upgrade+from+version+13+to+version+16#After-the-PostgreSQL-major-version-upgrade) section.
    * In case of an unsuccessful release along with the database upgrade, follow the instructions under the [Guide for rolling back the PostgreSQL major version upgrade](https://opensupplyhub.atlassian.net/wiki/spaces/SD/pages/640155649/PostgreSQL+database+upgrade+from+version+13+to+version+16#Guide-for-rolling-back-the-PostgreSQL-major-version-upgrade) section.


## Release 1.28.1

## Introduction
* Product name: Open Supply Hub
* Release date: January 31, 2025

### Bugfix
* [OSDEV-1626](https://opensupplyhub.atlassian.net/browse/OSDEV-1626) - Temporarily hid the new contribution page `Add Location Data` and re-enabled the old navigation to the `List Upload` page via the `/contribute` path.


## Release 1.28.0

## Introduction
* Product name: Open Supply Hub
* Release date: January 25, 2025

### Database changes
* [OSDEV-1514](https://opensupplyhub.atlassian.net/browse/OSDEV-1514) - Upgraded the PostgreSQL version from 12 to 13 for the database used in local development, DB anonymization, DB restore setup, and environments in the AWS cloud. Additionally, the postgis and pg_trgm extensions have been upgraded to versions 3.4.2 and 1.5, respectively, based on the available extension versions for PostgreSQL 13.15 in AWS RDS. For more information, see [Extensions supported for RDS for PostgreSQL 13](https://docs.aws.amazon.com/AmazonRDS/latest/PostgreSQLReleaseNotes/postgresql-extensions.html#postgresql-extensions-13x). Allowed major version upgrades and activated the `apply immediately` flag to perform the PostgreSQL major version upgrade in AWS.

#### Migrations
* 0163_refresh_pg_statistic_and_upgrade_postgres_extensions.py - This migration refreshes the `pg_statistic` table after the upgrade to PostgreSQL 13 and upgrades the postgis and pg_trgm extensions to versions 3.4.2 and 1.5, respectively.

### Code/API changes
* [OSDEV-1514](https://opensupplyhub.atlassian.net/browse/OSDEV-1514) - Corrected spelling mistakes in the `src/anon-tools/do_dump.sh` file and in the name of the folder `database_anonymizer_sheduled_task`. Removed the unused `src/anon-tools/anon.sql` file and the redundant `src/anon-tools/initdb.sql` file. Removed commented-out code in the `src/anon-tools/Dockerfile.dump` and `deployment/terraform/database_anonymizer_scheduled_task/docker/database_anonymizer.py` files.
* [OSDEV-1523](https://opensupplyhub.atlassian.net/browse/OSDEV-1523) - Updated `export_csv.py` to enable uploading to Google Drive and implemented cursor-based pagination for the export.

### Architecture/Environment changes
* [OSDEV-1514](https://opensupplyhub.atlassian.net/browse/OSDEV-1514) - Introduced `rds_allow_major_version_upgrade` and `rds_apply_immediately` Terraform variables to enable or disable major version upgrades and the `apply immediately` flag, depending on the environment.
* [OSDEV-1523](https://opensupplyhub.atlassian.net/browse/OSDEV-1523) - Added a new batch job that triggers the export_csv.py command on the first day of each month to upload bulk data of production locations to Google Drive.

### What's new
* [OSDEV-40](https://opensupplyhub.atlassian.net/browse/OSDEV-40) - Created new page for `/contribute` to choose between multiple & single location upload. Replaced current multiple list upload to `/contribute/multiple-locations`. Changed `Upload Data` to `Add Data` text.
* [OSDEV-1117](https://opensupplyhub.atlassian.net/browse/OSDEV-1117) - Implemented integration of Contribution Record Page (`/dashboard/moderation-queue/contribution-record/{moderation_id}`):
    - Connected GET `api/v1/moderation-events/{moderation_id}/`.
    - Connected GET `api/v1/production-locations?name={productionLocationName}&country={countryCode}&address={address}` to get potential matches using OpenSearch engine.
    - Connected PATCH `/v1/moderation-events/{moderation_id}/` (for Reject button).
    - Connected POST `/v1/moderation-events/{moderation_id}/production-locations/` (for Create New Location button).
    - Connected PATCH `/v1/moderation-events/{moderation_id}/production-locations/{os_id}/` (for Confirm potential match button).
    - UI improvements:
        - Added a toast component to display notifications during moderation event updates.
        - Introduced a backdrop to prevent accidental clicks on other buttons during the update process.
    - Applied Django Signal for moderation-events OpenSearch index.
* [OSDEV-1524](https://opensupplyhub.atlassian.net/browse/OSDEV-1524) - Updated salutations in automated emails to ensure a consistent and professional experience of communication from OS Hub.
* [OSDEV-1129](https://opensupplyhub.atlassian.net/browse/OSDEV-1129) - The UI for the results page for name and address search was implemented. It includes the following screens:
    * Successful Search: If the search is successful, the results screen displays a list of production locations. Each item includes the following information about the production location: name, OS ID, address, and country name. Users can either select a specific production location or press the "I don’t see my Location" button, which triggers a confirmation dialog window.
    * Confirmation Dialog Window: In this window, users can confirm that no correct location was found using the provided search parameters. They can either proceed to create a new production location or return to the search.
    * Unsuccessful Search: If the search is unsuccessful, an explanation is provided along with two options: return to the search or add a new production location.
* [OSDEV-1579](https://opensupplyhub.atlassian.net/browse/OSDEV-1579) - Updated the API limit automated email to remove an outdated link referring to OAR and improve the languate for clarity. With this update the contributor will be informed of the correct process to follow if they have reached their API calls limit.

### Release instructions
* Ensure that the following commands are included in the `post_deployment` command:
    * `migrate`
    * `reindex_database`
* This release will upgrade PostgreSQL from version 12 to version 13.
    * The upgrade will be performed automatically by Terrafrom and AWS, but some steps need to be completed **before** and **after** the upgrade. Please refer to [the Confluence article](https://opensupplyhub.atlassian.net/wiki/spaces/SD/pages/620134402/PostgreSQL+database+upgrade+from+version+12+to+version+13) for detailed instructions.
    * Steps to be completed before the upgrade are marked with the statement: "**This should be done before deploying the upgraded database.**". Post-upgrade tasks can be found under the [After the PostgreSQL major version upgrade](https://opensupplyhub.atlassian.net/wiki/spaces/SD/pages/620134402/PostgreSQL+database+upgrade+from+version+12+to+version+13#After-the-PostgreSQL-major-version-upgrade) section.
    * In case of an unsuccessful release along with the database upgrade, follow the instructions under the [Guide for rolling back the PostgreSQL major version upgrade](https://opensupplyhub.atlassian.net/wiki/spaces/SD/pages/620134402/PostgreSQL+database+upgrade+from+version+12+to+version+13#Guide-for-rolling-back-the-PostgreSQL-major-version-upgrade) section.


## Release 1.27.0

## Introduction
* Product name: Open Supply Hub
* Release date: January 11, 2025

### Code/API changes
* [OSDEV-1409](https://opensupplyhub.atlassian.net/browse/OSDEV-1409) - Introduced a new PATCH `/api/v1/moderation-events/{moderation_id}/production-locations/{os_id}/` endpoint. This endpoint allows the creation of a new contribution for an existing production location based on the provided moderation event.
* [OSDEV-1336](https://opensupplyhub.atlassian.net/browse/OSDEV-1336) - Introduced a new PATCH `/api/v1/production-locations/{os_id}/` endpoint based on the API v1 specification. This endpoint allows the creation of a new moderation event for updating the production location with the given details. Basically, the endpoint can be used to contribute to an existing location.
* [OSDEV-1336](https://opensupplyhub.atlassian.net/browse/OSDEV-1336) - Dynamic mapping for the new fields in the `moderation-events` index has been disabled for those that don't have an explicit mapping defined. This change helps avoid indexing conflicts, such as when a field is initially indexed with one data type (e.g., long), but later an entry with a different data type for the same field is indexed, causing the entire entry to fail indexing. After this change, fields with an explicit mapping will be indexed, while other fields will not be indexed or searchable, but will still be displayed in the document.

### Architecture/Environment changes

### Bugfix
* [OSDEV-1492](https://opensupplyhub.atlassian.net/browse/OSDEV-1492) - Fixed an issue where invalid manually entered dates were not validated on the UI, resulting in API errors with message “The request query is invalid.” on `Moderation Queue` page. Invalid dates are now trimmed and properly handled.
* [OSDEV-1493](https://opensupplyhub.atlassian.net/browse/OSDEV-1493) - Fixed an issue where the backend sorts countries not by `name` but by their `alpha-2 codes` in `GET /api/v1/moderation-events/` endpoint.
* [OSDEV-1532](https://opensupplyhub.atlassian.net/browse/OSDEV-1532) - Fixed the date range picker on the `Moderation Queue` page. A Data Moderator can change the Before date even if an Error message is displayed.
* [OSDEV-1533](https://opensupplyhub.atlassian.net/browse/OSDEV-1533) - The presentation of the `Moderation Decision Date` in the `Moderation Queue` table has been corrected. If the "status_change_date" is missing in the object, it now displays as "N/A".
* [OSDEV-1196](https://opensupplyhub.atlassian.net/browse/OSDEV-1196) - The `?sort_by=contributors_desc` query parameter is only appended to URLs on the `/facilities` page and is excluded from all other pages. The error caused by the property type that occurred during local test execution has been resolved.
* [OSDEV-1397](https://opensupplyhub.atlassian.net/browse/OSDEV-1397) - GET `/api/parent-companies/` request has been removed from the Open Supply Hub page and ClaimFacility component. Parent Company Select is a regular input field that allows the creation of multiple parent company names for filter on this page.
* [OSDEV-1556](https://opensupplyhub.atlassian.net/browse/OSDEV-1556) - Fixed validation of `os_id` for PATCH `/api/v1/moderation-events/{moderation_id}/production-locations/{os_id}/` endpoint.
* [OSDEV-1563](https://opensupplyhub.atlassian.net/browse/OSDEV-1563) - Fixed updating of the moderation decision date after moderation event approval.

### What's new
* [OSDEV-1376](https://opensupplyhub.atlassian.net/browse/OSDEV-1376) - Updated automated emails for closure reports (report_result) to remove the term "Rejected" for an improved user experience. Added link to Closure Policy and instructions for submitting a Reopening Report to make the process easier to understand for users.
* [OSDEV-1383](https://opensupplyhub.atlassian.net/browse/OSDEV-1383) - Edited text of the automated email that notifies a contributor when one of their facilities has been claimed. The new text provides more information to the contributor to understand the claim process and how they can encourage more of their facilities to claim their profile.
* [OSDEV-1474](https://opensupplyhub.atlassian.net/browse/OSDEV-1474) - Added contributor type value to response of `/api/contributors/` endpoint.
* [OSDEV-1130](https://opensupplyhub.atlassian.net/browse/OSDEV-1130) A new page, `Production Location Information`, has been implemented. It includes the following inputs:
    * Required and pre-fillable fields:
        - Name
        - Address
        - Country
    * Additional information section: Fields for optional contributions from the owner or manager of the production location, including sector(s), product type(s), location type(s), processing type(s), number of workers, and parent company.
The page also features `Go Back` and `Submit` buttons for navigation and form submission.

### Release instructions
* Ensure that the following commands are included in the `post_deployment` command:
    * `migrate`
    * `reindex_database`
* Run `[Release] Deploy` pipeline for the target environment with the flag `Clear the custom OpenSearch indexes and templates` set to true - to refresh the index mappings for the `moderation-events` index after disabling dynamic mapping for the new fields that don't have an explicit mapping defined. The `production-locations` will also be affected since it will clean all of our custom indexes and templates within the OpenSearch cluster


## Release 1.26.0

## Introduction
* Product name: Open Supply Hub
* Release date: December 14, 2024

### Database changes

#### Migrations
* 0162_update_moderationevent_table_fields.py - This migration updates the ModerationEvent table and its constraints.

#### Schema changes
* [OSDEV-1158](https://opensupplyhub.atlassian.net/browse/OSDEV-1158) - The following updates to the ModerationEvent table have been made:
    1. Set `uuid` as the primary key.
    2. Make `geocode_result` field optional. It can be blank if lat and lng
    have been provided by user.
    3. Remove redundant `blank=False` and `null=False` constraints, as these are
    the default values for model fields in Django and do not need to be
    explicitly set.
    4. Make `contributor` field non-nullable, as the field should not be left
    empty. It is required to have information about the contributor.
    5. Allow `claim` field to be blank. This change reflects the fact that
    a moderation event may not always be related to a claim, so the field can
    be left empty.

### Code/API changes
* [OSDEV-1453](https://opensupplyhub.atlassian.net/browse/OSDEV-1453) - The `detail` keyword instead of `message` has been applied in error response objects for V1 endpoints.
* [OSDEV-1346](https://opensupplyhub.atlassian.net/browse/OSDEV-1346) - Disabled null values from the response of the OpenSearch. Disabled possible null `os_id`, `claim_id` and `source` from `PATCH /api/v1/moderation-events/{moderation_id}/` response.
* [OSDEV-1410](https://opensupplyhub.atlassian.net/browse/OSDEV-1410) - Introduced a new POST `/api/v1/moderation-events/{moderation_id}/production-locations/` endpoint
* [OSDEV-1449](https://opensupplyhub.atlassian.net/browse/OSDEV-1449) - **Breaking changes** to the following endpoints:
  - GET `v1/moderation-events/`
  - GET `v1/production-locations/`

  **Changes include:**
  - Refactored `sort_by` parameter to improve sorting functionality.
  - Split `search_after` parameter into `search_after_value` and `search_after_id` for better pagination control.

* [OSDEV-1158](https://opensupplyhub.atlassian.net/browse/OSDEV-1158) - The following features and improvements have been made:
    1. Introduced a new POST `/api/v1/production-locations/` endpoint based on the API v1 specification. This endpoint allows the creation of a new moderation event for the production location creation with the given details.
    2. Removed redundant redefinition of paths via the `as_view` method for all the v1 API endpoints since they are already defined via `DefaultRouter`.
* [OSDEV-1468](https://opensupplyhub.atlassian.net/browse/OSDEV-1468) - Limit the `page` parameter to `100` for the GET `/api/facilities/` endpoint. This will help prevent system downtimes, as larger pages (OFFSET) make it harder for the database to retrieve data, especially considering the large amount of data we have.

### Architecture/Environment changes
* [OSDEV-1170](https://opensupplyhub.atlassian.net/browse/OSDEV-1170) - Added the ability to automatically create a dump from the latest shared snapshot of the anonymized database from Production environment for use in the Test and Pre-Prod environments.
* In light of recent instances(on 12/03/2024 UTC and 12/04/2024 UTC) where the current RDS disk storage space limit was reached in Production, the RDS storage size has been increased to `256 GB` in the Production, Test, and Pre-prod environments to accommodate the processing of larger volumes of data. The configurations for the Test and Pre-prod environments have also been updated to maintain parity with the Production environment.
* Right-sized the resources for Django containers across all environments and the RDS instance in the Production and Preprod environments. This will result in a savings of approximately $2,481. The following changes have been made:
    - Production:
        - RDS instance type was changed from `db.m6in.8xlarge` to `db.m6in.4xlarge`.
        - ECS tasks for Django containers: the number was reduced from `12` to `10`, and memory was reduced from `8GB` to `4GB`.
    - Preprod:
        - RDS instance type was changed from `db.m6in.8xlarge` to `db.m6in.4xlarge`.
        - ECS tasks for Django containers: the number was reduced from `12` to `10`, and memory was reduced from `8GB` to `4GB`.
        - These changes were made to maintain parity with the Production environment, as it is a copy of that environment.
    - Staging:
        - ECS tasks for Django containers: memory was reduced from `8GB` to `2GB`.
    - Test:
        - ECS tasks for Django containers: memory was reduced from `8GB` to `4GB`.
    - Development:
        - ECS tasks for Django containers: memory was reduced from `8GB` to `1GB`, and CPU was reduced from `1 vCPU` to `0.5 vCPU`.

### Bugfix
* [OSDEV-1388](https://opensupplyhub.atlassian.net/browse/OSDEV-1388) - The waiter from boto3 cannot wait more than half an hour so we replaced it with our own.
* It was found that clearing OpenSearch indexes didn’t work properly because the templates weren’t cleared. After updating the index mappings within the index template files, the index template remained unchanged because only the indexes were deleted during deployment, not both the indexes and their templates. This caused conflicts and prevented developers' updates from being applied to the OpenSearch indexes.
This issue has been fixed by adding additional requests to delete the appropriate index templates to the `clear_opensearch.sh.tpl` script, which is triggered when clearing OpenSearch during deployment to any environment.
* [OSDEV-1482](https://opensupplyhub.atlassian.net/browse/OSDEV-1482) - The `GET api/v1/moderation-events/{moderation_id}` endpoint returns a single response instead of an array containing one item.
* [OSDEV-1511](https://opensupplyhub.atlassian.net/browse/OSDEV-1511) - Updated google maps api version to 3.57 for ReactLeafletGoogleLayer component (3.51 not supported).

### What's new
* [OSDEV-1132](https://opensupplyhub.atlassian.net/browse/OSDEV-1132) - Added FE for the "thanks for submitting" screen when user submits production location's data.
* [OSDEV-1373](https://opensupplyhub.atlassian.net/browse/OSDEV-1373) - The tab `Search by Name and Address.` on the Production Location Search screen has been implemented. There are three required properties (name, address, country). The "Search" button becomes clickable after filling out inputs, creates a link with parameters, and allows users to proceed to the results screen.
* [OSDEV-1175](https://opensupplyhub.atlassian.net/browse/OSDEV-1175) - New Moderation Queue Page was integrated with `GET api/v1/moderation-events/` endpoint that include pagination, sorting and filtering.

### Release instructions
* Ensure that the following commands are included in the `post_deployment` command:
    * `migrate`
    * `reindex_database`
* Run `[Release] Deploy` pipeline for the target environment with the flag `Clear the custom OpenSearch indexes and templates` set to true - to refresh the index mappings for the `production-locations` and `moderation-events` indexes after fixing the process of clearing the custom OpenSearch indexes. It will clean all of our custom indexes and templates within the OpenSearch cluster.


## Release 1.25.0

## Introduction
* Product name: Open Supply Hub
* Release date: November 30, 2024

### Database changes

#### Migrations
* 0159_alter_status_of_moderation_events_table.py - This migration alters status of api_moderationevent table.
* 0160_allow_null_parsing_errors_in_facilitylist.py - This migration allows empty parsing_errors in api_facilitylist.
* 0161_create_disable_list_uploading_switch.py - This migration creates disable_list_uploading switch in the Django admin panel and record in the waffle_switch table.

#### Schema changes
* [OSDEV-1346](https://opensupplyhub.atlassian.net/browse/OSDEV-1346) - Alter status options for api_moderationevent table.
* [OSDEV-1411](https://opensupplyhub.atlassian.net/browse/OSDEV-1411) - Allows empty parsing_errors in api_facilitylist.

### Code/API changes
* [OSDEV-1346](https://opensupplyhub.atlassian.net/browse/OSDEV-1346) - Create GET request for `v1/moderation-events` endpoint.
* [OSDEV-1429](https://opensupplyhub.atlassian.net/browse/OSDEV-1429) - The list upload switcher has been created to disable the `Submit` button on the List Contribute page through the Switch page in the Django admin panel during the release process. Implemented a check on the list upload endpoint.
* [OSDEV-1332](https://opensupplyhub.atlassian.net/browse/OSDEV-1332) - Introduced new `PATCH api/v1/moderation-events/{moderation_id}` endpoint
to modify moderation event `status`.
* [OSDEV-1347](https://opensupplyhub.atlassian.net/browse/OSDEV-1347) - Create GET request for `v1/moderation-events/{moderation_id}` endpoint.
* Update `/v1/production-locations/{os_id}` endpoint to return a single object instead of multiple objects. Also, add unit tests for the `ProductionLocationsViewSet`.
* The RDS instance has been upgraded as follows: for `production` and `preprod`, it is now `db.m6in.8xlarge`, and for `test`, it has been upgraded to `db.t3.xlarge`.
* [OSDEV-1467](https://opensupplyhub.atlassian.net/browse/OSDEV-1467) - Implemented disabling endpoint `POST /api/facilities/` during the release process. It is raising an error message with status code 503.

### Architecture/Environment changes
* Increased the memory for the Dedupe Hub instance from 8GB to 12GB in the `production` and `pre-prod` environments to reduce the risk of container overload and minimize the need for reindexing in the future.

### Bugfix
* [OSDEV-1448](https://opensupplyhub.atlassian.net/browse/OSDEV-1448) - The map on the production location’s profile and the production location marker have been fixed. Improved the handling of SQL query parameters for better execution accuracy.
* [OSDEV-1411](https://opensupplyhub.atlassian.net/browse/OSDEV-1411) - Django Admin: Fixed an issue when updating the facility list with an empty array in the `parsing errors` field.

### Release instructions
* Ensure that the following commands are included in the `post_deployment` command:
    * `migrate`
    * `reindex_database`


## Release 1.24.0

## Introduction
* Product name: Open Supply Hub
* Release date: November 16, 2024

### Code/API changes
* [OSDEV-1335](https://opensupplyhub.atlassian.net/browse/OSDEV-1335) - Explicitly set the number of shards and the number of replicas for the "production locations" and "moderation events" OpenSearch indexes. Based on the OpenSearch documentation, a storage size of 10–30 GB is preferred for workloads that prioritize low search latency. Additionally, having too many small shards can unnecessarily exhaust memory by storing excessive metadata. Currently, the "production locations" index utilizes 651.9 MB, including replicas, while the "moderation events" index is empty. This indicates that one shard and one replica should be sufficient for the "production locations" and "moderation events" indexes.
* Moved all the files related to the OpenSearch service to the existing `src/django/api/services/opensearch` folder within the `api` app of the Django application. This should make it easier to navigate through the files and clarify the location of all OpenSearch service-related files in one place within the `api` app in Django.

### Architecture/Environment changes
* The OpenSearch version has been increased to 2.15.
* [OSDEV-1335](https://opensupplyhub.atlassian.net/browse/OSDEV-1335) - The new "moderation events" Logstash pipeline has been configured and implemented to collect moderation event data from the current PostgreSQL database and save it to OpenSearch. This setup allows for fast searches on the moderation events data.
* [OSDEV-1387](https://opensupplyhub.atlassian.net/browse/OSDEV-1387) - The SQL query for generating tiles from PostgreSQL+PostGIS has been reimplemented to avoid using the JOIN + GROUP BY clause. This change reduces the number of subqueries and their asymptotic complexity. Additionally, an option to set an upper limit on facility counts in the 'count' clause has been introduced, capped at 100, which doubles the query's performance. Throttling has been removed for tile generation endpoints.
* [OSDEV-1171](https://opensupplyhub.atlassian.net/browse/OSDEV-1171) - RDS instances for `staging` and `test` have beed decreased to `db.t3.large`
* Playwright has been introduced as the main framework for end-to-end testing:
    * Added a new Playwright testing service to the Docker configuration
    * Implemented initial test cases to verify core functionality
    * Integrated Playwright tests into the CI pipeline via GitHub Actions
    * Added necessary configuration files and dependencies for the e2e testing project
* The RDS instance for `production` has been upgraded to `db.m6in.4xlarge` and configured to operate in a single Availability Zone.

### Bugfix
* [OSDEV-1335](https://opensupplyhub.atlassian.net/browse/OSDEV-1335) - Fixed the assertion in the test for the `country.rb` filter of the "production locations" Logstash pipeline. The main issue was with the evaluation of statements in the Ruby block. Since only the last statement is evaluated in a Ruby block, all the checks were grouped into one chain of logical statements and returned as a `result` variable at the end.

### What's new
* [OSDEV-1116](https://opensupplyhub.atlassian.net/browse/OSDEV-1116) - A new Contribution Record Page has been developed to enable quick identification and moderation of contributions. This page includes two main sections: Moderation Event Data and Potential Matches, along with a set of buttons designed to facilitate the moderation process.
* [OSDEV-1120](https://opensupplyhub.atlassian.net/browse/OSDEV-1120) - A new Moderation Queue Dashboard page has been introduced, featuring three essential components:
    * Moderation Events Table: Allows users to view and manage moderation events more effectively.
    * Filtering Options: Multiple filter fields enable users to customize the displayed events based on different criteria, making it easier to find specific events.
    * Download Excel Button: Provides the ability to export the list of displayed moderation events as an XLSX file for offline analysis and record-keeping.

### Release instructions
* The following steps should be completed while deploying to Staging or Production:
    1. Run the `[Release] Deploy` pipeline for these environments with the flag 'Clear OpenSearch indexes' set to true. This will allow Logstash to refill OpenSearch since the OpenSearch instance will be recreated due to the version increase. It is also necessary due to changes in the OpenSearch index settings.
    2. Open the triggered `Deploy to AWS` workflow and ensure that the `apply` job is completed. **Right after** finishing the `apply` job, follow these instructions, which should be the last steps in setting up the recreated OpenSearch instance:
        - Copy the ARN of the `terraform_ci` user from the AWS IAM console.
            - Navigate to the AWS console's search input, type "IAM", and open the IAM console.
            - In the IAM console, find and click on the "Users" tab.
            - In the list of available users, locate the `terraform_ci` user, click on it, and on that page, you will find its ARN.
        - After copying this value, go to the AWS OpenSearch console in the same way you accessed the IAM console.
        - Open the available domains and locate the domain for the corresponding environment. Open it, then navigate to the security configuration and click "Edit".
        - Find the section titled "Fine-grained access control", and under this section, you will find an "IAM ARN" input field. Paste the copied ARN into this field and save the changes. It may take several minutes to apply. Make sure that the "Configuration change status" field has green status.
    3. Then, return to the running `Deploy to AWS` workflow and ensure that the logs for `clear_opensearch` job do not contain errors related to access for deleting the OpenSearch index or lock files in EFS storage. In case of **an access error**, simply rerun the `Deploy to AWS` workflow manually from the appropriate release Git tag.


## Release 1.23.0

## Introduction
* Product name: Open Supply Hub
* Release date: November 02, 2024

### Database changes

#### Migrations
* 0158_create_moderation_events_table.py - This migration creates api_moderationevent table for Moderation Queue.

#### Schema changes
* [OSDEV-1229](https://opensupplyhub.atlassian.net/browse/OSDEV-1229) - Created Moderation Events Postgres table to track moderation events in the database.

### Code/API changes
* Throttling has been introduced for tiles/* endpoints, limiting requests to 300 per minute.
* [OSDEV-1328](https://opensupplyhub.atlassian.net/browse/OSDEV-1328) The OpenSearch tokenizer has been changed to `lowercase` to get better search results when querying the GET /v1/production-locations/ endpoint.

### Architecture/Environment changes
* Resource allocation has been optimized for the staging environment. The number of ECS tasks for the Django app has been reduced from 6 to 4, while maintaining system stability.

### Release instructions
* Ensure that the following commands are included in the `post_deployment` command:
    * `migrate`
* Run `[Release] Deploy` pipeline for an existing environment with the flag 'Clear OpenSearch indexes' set to true - to let the tokenizer parse full text into words with new configurations.


## Release 1.22.0

## Introduction
* Product name: Open Supply Hub
* Release date: October 19, 2024

### Database changes

#### Migrations
* 0156_introduce_list_level_parsing_errors.py - This migration introduces the parsing_errors field for the FacilityList model to collect list-level and internal errors logged during the background parsing of the list.
* 0157_delete_endpoint_switcher_for_list_uploads.py - This migration deletes the `use_old_upload_list_endpoint` switcher that was necessary to toggle between the old and new list upload endpoints.

#### Schema changes
* [OSDEV-1039](https://opensupplyhub.atlassian.net/browse/OSDEV-1039) - Since the `use_old_upload_list_endpoint` switcher is no longer necessary for the list upload, it has been deleted from the DB. Additionally, the `parsing_errors` field has been added to the FacilityList model.

### Code/API changes
* [OSDEV-1102](https://opensupplyhub.atlassian.net/browse/OSDEV-1102) - API. Propagate production location updates to OpenSearch data source via refreshing `updated_at` field in `api_facility` table. Triggered updated_at field in such actions: transfer to alternate facility, claim facility, approve, reject and deny claim, claim details, merge facilities, match facility (promote, split).
* [OSDEV-1039](https://opensupplyhub.atlassian.net/browse/OSDEV-1039) - Deleted the `facility_list_items.json` fixture from the Django app since it is no longer needed, having been replaced with real CSV files. Additionally, other important changes have been implemented in the Django app and deployment:
    * Adjusted all code that used the `facility_list_items.json` fixture and removed the unused matching logic from the Django app, as it is no longer necessary and was connected to that fixture.
    * Updated the reset database step in the `restore_database` job of the Deploy to AWS GitHub workflow to upload CSV location list files to S3 for parsing during the DB reset.

### Architecture/Environment changes
* [OSDEV-1325](https://opensupplyhub.atlassian.net/browse/OSDEV-1325)
  * __Deploy to AWS__ pipeline will init from __[Release] Deploy__ pipeline and get deployment parameters, such as cleaning OpenSearch indexes, by trigger.
* [OSDEV-1372](https://opensupplyhub.atlassian.net/browse/OSDEV-1372)
  * Changed the base image in the Django app Dockerfile to use a Debian 11 instead of Debian 10 as the PostgreSQL 13 repository support for Debian 10 has been ended.
  * Always build a docker image for the amd64 platform so that the image in the local environment fully corresponds to the one in production.
* [OSDEV-1172](https://opensupplyhub.atlassian.net/browse/OSDEV-1172)
  * Added the ability to restore a database from a snapshot.
* [OSDEV-1388](https://opensupplyhub.atlassian.net/browse/OSDEV-1388)
  * Increased timeout to wait for copying anonymized shared snapshot.

### Bugfix
* Fixed a bug related to environment variable management:
    * Removed the `py_environment` Terraform variable, as it appeared to be a duplicate of the `environment` variable.
    * Passed the correct environment values to the ECS task definition for the Django containers in all environments, especially in the Preprod and Development environments, to avoid misunderstandings and incorrect interpretations of the values previously passed via `py_environment`.
    * Introduced a *Local* environment specifically for local development to avoid duplicating variable values with the AWS-hosted *Development* environment.
* [OSDEV-1039](https://opensupplyhub.atlassian.net/browse/OSDEV-1039) - Made the list parsing asynchronous and increased the list upload limit to 10,000 facilities per list to reduce manual work for moderators when they split large lists into smaller ones. The following architectural and code changes have been made:
    1. Renamed the previously copied `api/facility-lists/createlist` POST endpoint to the `api/facility-lists` POST endpoint. Deleted the old implementation of the `api/facility-lists` POST endpoint along with the `use_old_upload_list_endpoint` switcher that was necessary to toggle between the old and new list upload endpoints.
    2. Removed the triggering of ContriCleaner from the `api/facility-lists` POST endpoint and moved it to the async parse AWS batch job to reduce the load on the endpoint. Introduced a `parsing_errors` field for the FacilityList model to collect list-level and internal errors logged during the background parsing of the list.
    3. Established a connection between the EC2 instance within the AWS batch job and the S3 bucket where all the uploaded list files are saved. This is necessary because the parse job retrieves a particular list from the S3 bucket via Django.
    4. Deleted redundant code from the previous implementation of the list item parsing.
    5. Adjusted Django, ContriCleaner, and integration tests. Regarding integration tests, the `facility_list_items.json` fixture was converted to concrete CSV lists, which were connected to the `facility_lists.json` fixture to upload them to the DB while creating the test DB for the integration tests. This is necessary because the parsing function that triggers ContriCleaner can only work with real files, not facility list items as it did previously.
    6. Refactored the ContributeForm component in the front-end app.
    7. The list page has been adjusted to work with asynchronous parsing, and a new dialog window has been added to notify users about the list parsing process, indicating that they need to wait.
    8. Introduced a UI to display list parsing errors on the list page after the page refresh.

### What's new
* [OSDEV-1127](https://opensupplyhub.atlassian.net/browse/OSDEV-1127) - It was implemented the Production Location Search screen that has two tabs: "Search by OS ID" and "Search by Name and Address." Each tab adds a query parameter (`?tab=os-id` and `?tab=name-address`) to the URL when active, allowing for redirection to the selected tab. On the "Search by OS ID" tab, users see an input field where they can enter an OS ID. After entering the full OS ID (15 characters), the "Search By ID" button becomes clickable, allowing users to proceed to the results screen. There are two possible outcomes:
    * Successful Search: If the search is successful, the results screen displays information about the production location, including its name, OS ID, previous OS ID (If they exist), address, and country name. Users can then choose to either return to the search by name and address or add data and claim the location.
    * Unsuccessful Search: If the search is unsuccessful, an explanation is provided, along with two options: return to the search by name and address or search for another OS ID.

    Each results screen also includes a "Back to ID search" button at the top.

### Release instructions
* Before deploying to an existing environment, clear OpenSearch to ensure it can receive any missed changes and properly start the update process.
* Ensure that the `migrate` command is included in the `post_deployment` command.


## Release 1.21.0

## Introduction
* Product name: Open Supply Hub
* Release date: September 21, 2024

### Code/API changes
* [OSDEV-1126](https://opensupplyhub.atlassian.net/browse/OSDEV-1126) - Added the `historical_os_id` field to the response from the `v1/production-locations` endpoint if the searched production location contains this data. Modified the search query for `os_id` so that the search is conducted in both the `os_id` and `historical_os_id` fields in the OpenSearch production-locations index.
To make this possible, the `sync_production_locations.sql` script, which generates data for the production-locations index, was modified to include the selection of `historical_os_id_value` from the `api_facilityalias` table.
Additionally, a `historical_os_id` filter was added to the `sync_production_locations.conf`, ensuring that the `historical_os_id` is included in the index document only when the `historical_os_id_value` is not empty.

### Architecture/Environment changes
* [OSDEV-1177](https://opensupplyhub.atlassian.net/browse/OSDEV-1177)
  * Improved OpenSearch indexes cleanup step in the `Deploy to AWS` and `DB - Apply Anonymized DB` pipelines to use script templates so that changes can be made in one place rather than in each pipeline separately
  * Stop/start Logstash and clearing OpenSearch indexes moved to separate jobs of `Deploy to AWS` and `DB - Apply Anonymized DB` pipelines.
  * Stop/start Logstash and clearing OpenSearch indexes now runs on ubuntu-latest runner.
  * The automated deployment to AWS after creating tags for `sandbox` and `production` was temporarily prevented (until the implementation of [OSDEV-1325](https://opensupplyhub.atlassian.net/browse/OSDEV-1325)).

### Bugfix
* [OSDEV-1177](https://opensupplyhub.atlassian.net/browse/OSDEV-1177) - The following changes have been made:
    * Removed the if clause in the DB. Apply the Anonymized DB workflow to activate stopping Logstash.
    * Corrected grammar mistakes in the description of the job steps for stopping Logstash and clearing OpenSearch for the `DB - Apply Anonymized DB` and `Deploy to AWS` GitHub workflows.

### What's new
* [OSDEV-1225](https://opensupplyhub.atlassian.net/browse/OSDEV-1225) - The auto email responses for `Approved` and `Rejected` statuses have been updated to improve user experience. A user receives an email updating them on the status of their list and the next steps they need to take.

### Release instructions
* Ensure that the following commands are included in the `post_deployment` command:
    * `migrate`
* After running the `Release [Deploy]` workflow for both the `sandbox` and `production` environments, the responsible person must manually run the `Deploy to AWS` workflow, ensuring that the `Clear OpenSearch indexes` option is checked for each environment.
Note: This instruction updates item 3 of the ['Release to Production and Sandbox'](https://github.com/opensupplyhub/open-supply-hub/blob/main/doc/release/RELEASE-PROTOCOL.md#release-to-production-and-sandbox) section of the RELEASE-PROTOCOL.


## Release 1.20.0

## Introduction
* Product name: Open Supply Hub
* Release date: September 7, 2024

### Database changes

#### Migrations
* 0155_remove_verification_method_column_from_facility_claim.py - This migration replaces the old `index_approved_claim` function with a new one that does not index the `verification_method` and `phone_number` fields. Additionally, it removes the `verification_method` and `phone_number` fields from the FacilityClaim model and the respective history table.

#### Schema changes
* [OSDEV-1092](https://opensupplyhub.atlassian.net/browse/OSDEV-1092) - Since the `verification_method` and `phone_number` fields are no longer necessary for the claim form and aren't used anywhere in the codebase, they have been deleted from the FacilityClaim model and the respective history table.

### Code/API changes
* [OSDEV-1045](https://opensupplyhub.atlassian.net/browse/OSDEV-1045) - Added flag `highlightBackground` to the DashboardFacilityCard component to highlight background for claimed facilities only on the Merge moderation screen. Added the `get_is_claimed` method to the `FacilityIndexDetailsSerializer` that returns a boolean value depending on whether the facility has an approved claim or not.
* [OSDEV-1167](https://opensupplyhub.atlassian.net/browse/OSDEV-1167) - Search. Update field names in Open Search. The following parameter/field names in the API schema for GET api/v1/production-locations has been changed:
    - `name_local` -> `local_name`
    - `url` -> `business_url`
    - `lon` -> `lng`
* [OSDEV-1025](https://opensupplyhub.atlassian.net/browse/OSDEV-1025) - Added the `get_is_claimed` method to the `FacilityMatchSerializer` that returns a boolean value depending on whether the matched facility has an approved claim or not.
* [OSDEV-1092](https://opensupplyhub.atlassian.net/browse/OSDEV-1092) - Modified the serialized output of the `FacilityClaimDetailsSerializer`:
    * Removed the `verification_method` and `phone_number` fields.
    * Added `facility_website`, `sector`, `facility_workers_count`, and `facility_name_native_language`.
* [OSDEV-1101](https://opensupplyhub.atlassian.net/browse/OSDEV-1101) - API v1/production-locations. Extend the country object to include alpha-3 code, numeric code, and country name.

### Architecture/Environment changes
* [OSDEV-1153](https://opensupplyhub.atlassian.net/browse/OSDEV-1153) - Created integration tests for the OpenSearch and for new `/api/v1/production-locations/` API endpoint.
* [OSDEV-1177](https://opensupplyhub.atlassian.net/browse/OSDEV-1177) - Implemented clearing OpenSearch and stopping Logstash during Postgres DB restore/reset in pre-prod/test/dev environments to freshly populate OpenSearch with data from the restored or reset Postgres DB.

### What's new
* [OSDEV-1045](https://opensupplyhub.atlassian.net/browse/OSDEV-1045) - The color of the facility panel for claimed facilities in the Merge moderation screen has been changed to green.
* [OSDEV-1025](https://opensupplyhub.atlassian.net/browse/OSDEV-1025) - Added the claim badge to the facility details on the C/R moderation screen when the facility has an approved claim.
* [OSDEV-1092](https://opensupplyhub.atlassian.net/browse/OSDEV-1092) - On the Facility Claims Details page, fields have been updated to show only those that could be uploaded as part of the claim form:
    * Removed deprecated fields: Phone Number, Company Name, Facility Parent Company / Supplier Group, Facility Description, and Verification Method.
    * Added new fields: Sector(s), Production Location's Website, Number of Workers, and Local Language Name.
    * Renamed fields:
        * 'Facility' to 'Location Name',
        * 'Claim Contributor' to 'Claimant Account',
        * 'Job Title' to 'Claimant Title',
        * 'Email' to 'Account Email',
        * 'Website' to 'Claimant's Website',
        * 'LinkedIn Profile' to 'Production Location's LinkedIn'.

### Release instructions
* Before deploying to an existing environment, manually delete the related EFS storage, OpenSearch domain, and stop all tasks of the Logstash service in the appropriate ECS cluster. This is necessary to apply the new mapping for the production-locations OpenSearch index.

* Ensure that the following commands are included in the `post_deployment` command:
    * `migrate`
    * `index_facilities_new`


## Release 1.19.0

## Introduction
* Product name: Open Supply Hub
* Release date: August 24, 2024

### Code/API changes
* [OSDEV-1006](https://opensupplyhub.atlassian.net/browse/OSDEV-1006) - Create new "api/v1/production-locations" endpoint.
* [OSDEV-633](https://opensupplyhub.atlassian.net/browse/OSDEV-633) - Modified the `sectors` endpoint to return either a list of sectors or sectors grouped by their sector groups, depending on the query parameters passed to the request. Possible parameters include:
    * `embed` (optional): If present, returns a flat list of sectors submitted by a specific contributor.
    * `contributor` (optional): If embed is provided, this parameter must be included to filter sectors submitted by a specific contributor.
    * `grouped` (optional): If present, returns sectors grouped by their sector groups.
* [OSDEV-1184](https://opensupplyhub.atlassian.net/browse/OSDEV-1184) - Handle validation errors for size, sort_by and order_by parameters of "api/v1/production-locations" endpoint.
* [OSDEV-982](https://opensupplyhub.atlassian.net/browse/OSDEV-982) - Search, API. Add OS ID query parameter to v1/production-locations. Implement "api/v1/production-locations/{os_id}" endpoint.
* [OSDEV-1103](https://opensupplyhub.atlassian.net/browse/OSDEV-1103) - Enabled accent-insensitive search for `name` and `address` fields of production location by designing the index mapping to do ASCII folding for search tokens. Additionally, there were changed query_type for the `name` and `name_local` fields from `terms` to `match`.

### Architecture/Environment changes
* [OSDEV-1165](https://opensupplyhub.atlassian.net/browse/OSDEV-1165) - Updated the release protocol to include information about quick fixes and how to perform them. Additionally, updated the GitFlow diagram to visually depict this process.
* Updated the `RELEASE-PROTOCOL.md` file to include information about OpenSearch and Logstash, stating that their functionality should also be checked after deployment.
* [OSDEV-1169](https://opensupplyhub.atlassian.net/browse/OSDEV-1169) - Activated deployment database-anonymizer to production.
* [OSDEV-1197](https://opensupplyhub.atlassian.net/browse/OSDEV-1197) - Upgrade Kafka tools to version 3.8.0

### Bugfix
* [OSDEV-1048](https://opensupplyhub.atlassian.net/browse/OSDEV-1048) - Fixed error "User Cannot read properties of undefined (reading 'length')".
* [OSDEV-1180](https://opensupplyhub.atlassian.net/browse/OSDEV-1180) - Introduced a 10,000-download limit check on the api/facilities-downloads API endpoint to prevent non-API users from downloading more than 10,000 production locations.
* [OSDEV-1178](https://opensupplyhub.atlassian.net/browse/OSDEV-1178) - Added null check for claimStatuses array that fixes JS error on Dashboard/Facility Claims page.

### What's new
* [OSDEV-633](https://opensupplyhub.atlassian.net/browse/OSDEV-633) - Added a nested select to the Sectors filter. The main selection is the group name of related sectors. By pressing the header, a user can select all related sectors from this group. To view the list of related sectors, it's necessary to press the "carrot" icon next to the group heading. This action allows a user to choose a single sector from the grouped list. Additionally, entering text into the search filter displays only the filtered sectors within the opened groups.

### Release instructions
* Before deploying to an existing environment, manually delete the related EFS storage, OpenSearch domain, and stop all tasks of the Logstash service in the appropriate ECS cluster. This is necessary to apply the new mapping for the production-locations OpenSearch index.


## Release 1.18.0

## Introduction
* Product name: Open Supply Hub
* Release date: August 10, 2024

### Database changes

#### Migrations
* 0152_delete_tilecache_and_dynamicsetting.py - removed unused `api_tilecache` and `api_dynamicsetting` tables.
* 0153_add_sector_group_table.py - creates the `SectorGroup` model and populates it with the sector groups names.
* 0154_associate_sectors_with_groups.py - associates sectors with sector groups.

#### Schema changes
* [OSDEV-1142](https://opensupplyhub.atlassian.net/browse/OSDEV-1142) - Technical Debt. Remove unused `api_tilecache` and `api_dynamicsetting` tables. Migration has been created, removed related data in the code base.
* [OSDEV-360](https://opensupplyhub.atlassian.net/browse/OSDEV-360) - The following changes have been implemented:
    * A new table, `api_sectorgroup`, has been introduced and populated with sector group names.
    * A new field named `groups` has been added to the `Sector` model to establish a many-to-many relationship between the `api_sector` and the `api_sectorgroup` tables.

### Code/API changes
* [OSDEV-1005](https://opensupplyhub.atlassian.net/browse/OSDEV-1005) - Disconnect location deletion propagation to the OpenSearch cluster while the Django tests are running, as it is outside the scope of Django unit testing.

### Architecture/Environment changes
* [OSDEV-1005](https://opensupplyhub.atlassian.net/browse/OSDEV-1005) - Enable deployment of the Logstash and OpenSearch infra to AWS environments.
* [OSDEV-1156](https://opensupplyhub.atlassian.net/browse/OSDEV-1156) - The following changes have been made:
    * Defined memory and CPU configurations for Logstash and instance types for OpenSearch in each AWS environment. The memory and CPU configurations for Logstash have been set uniformly across all environments. After an investigation, it was found that the minimally sufficient requirements are 0.25 CPU and 2 GB of memory for proper Logstash operation, even with the production database. [This documentation](https://www.elastic.co/guide/en/logstash/current/jvm-settings.html) about JVM settings in the Logstash app was used to determine the appropriate resource settings. Regarding OpenSearch, the least powerful instance type was used for the Dev, Staging, and Test environments since high OpenSearch performance is not required there. For the Prod and Pre-prod environments, the minimally recommended general-purpose instance type, `m6g.large.search`, was selected. Research showed that it can process document deletions in 0.04 seconds, which is relatively fast compared to the 0.1-0.2 seconds on the `t3.small.search` instance type used for Dev, Staging, and Test. This decision was based on [this AWS Blog article](https://aws.amazon.com/blogs/aws-cloud-financial-management/better-together-graviton-2-and-gp3-with-amazon-opensearch-service/).
    * The OpenSearch instance type was parameterized.
    * The JVM direct memory consumption in the Logstash app was decreased to 512 MB to fit into two gigabytes of memory, which is the maximum available for 0.25 CPU. Total memory usage was calculated based on the formula in [this section](https://www.elastic.co/guide/en/logstash/current/jvm-settings.html#memory-size-calculation) of the Logstash JVM settings documentation.
* Updated the OpenSearch domain name to the environment-dependent Terraform (TF) local variable in the resources of the OpenSearch access policy. Utilized the `aws_opensearch_domain_policy` resource since the `access_policies` parameter on `aws_opensearch_domain` does not validate the policy correctly after its updates. See [the discussion on GitHub](https://github.com/hashicorp/terraform-provider-aws/issues/26433).

### Bugfix
* Ensure that the OpenSearch domain name is unique for each environment to avoid conflicts when provisioning domains across different environments.
* [OSDEV-1176](https://opensupplyhub.atlassian.net/browse/OSDEV-1176) - Fixed a spelling mistake in the label for the password field on the LogIn page. After the fix, the label reads "Password".
* [OSDEV-1178](https://opensupplyhub.atlassian.net/browse/OSDEV-1178) - Fixed error "Something went wrong" error after clicking on Dashboard -> View Facility Claims.

### What's new
* [OSDEV-1144](https://opensupplyhub.atlassian.net/browse/OSDEV-1144) - Claims emails. Updated text for approval, revocation, and denial emails.
* [OSDEV-360](https://opensupplyhub.atlassian.net/browse/OSDEV-360) - On the admin dashboard, functionality has been added to allow Admins to add, remove, or modify sector groups. In the `Sectors` tab, Admins can now adjust the related sector groups for each sector. Each sector must be associated with at least one group.
* [OSDEV-1005](https://opensupplyhub.atlassian.net/browse/OSDEV-1005) - Implement the propagation of production location deletions from the PostgreSQL database to the OpenSearch cluster. After this fix, the locations that were deleted will be excluded from the response of the `v1/production-location` GET API endpoint.

### Release instructions
* Ensure that the following commands are included in the `post_deployment` command:
    * `migrate`


## Release 1.17.0

## Introduction
* Product name: Open Supply Hub
* Release date: July 27, 2024

### Database changes

#### Migrations
* 0151_replace_index_number_of_workers.py - replace function `index_number_of_workers` to use one source of truth for both`number_of_workers` & `extended_fields`.

### Bugfix
* [OSDEV-1145](https://opensupplyhub.atlassian.net/browse/OSDEV-1145) - Error message appearing as red dot with no context. Error display has been fixed. Simplified displaying logic of errors. Changed error property type.
* [OSDEV-576](https://opensupplyhub.atlassian.net/browse/OSDEV-576) - Implemented one source of truth to Search query source & Production Location Details page source for field `number_of_workers`.
* [OSDEV-1146](https://opensupplyhub.atlassian.net/browse/OSDEV-1146) - Fixed issue with missed header & data for Claim Decision column while downloaded Facility Claims data in xlsx format.

### What's new
* [OSDEV-1090](https://opensupplyhub.atlassian.net/browse/OSDEV-1090) - Claims. Remove extra product type field on Claimed Facility Details page.
* [OSDEV-273](https://opensupplyhub.atlassian.net/browse/OSDEV-273) - Facility Claims. Implement filtering by Country and Status. Set 'pending' claim status as a default filter.
* [OSDEV-1083](https://opensupplyhub.atlassian.net/browse/OSDEV-1083) - Implemented a 'toggle password visibility' feature in the login, registration, reset password and user profile forms.
* The legacy `_template` API endpoint was disabled via the configuration file in favor of the new `_index_template` API endpoint, since the composable index template is used for OpenSearch. The `legacy_template` was set to `false` to start using the defined composable index template in the `production_locations.json` file. This change is necessary to avoid omitting the `production_locations.json` index template for the `production-locations` index defined in the Logstash app and to enforce the OpenSearch cluster to use the explicit mapping for the `production-locations` index.

### Release instructions
* Ensure that the following commands are included in the `post_deployment` command:
    * `migrate`
    * `index_facilities_new`


## Release 1.16.0

## Introduction
* Product name: Open Supply Hub
* Release date: July 13, 2024

### Code/API changes
* [OSDEV-1100](https://opensupplyhub.atlassian.net/browse/OSDEV-1100) - Replaced all mentions of "facility" and "facilities" with the new production location naming in the Logstash app. Renamed `location` field in the production locations index to `coordinates`.
* [OSDEV-705](https://opensupplyhub.atlassian.net/browse/OSDEV-705) - Created an additional `RowCoordinatesSerializer` in the ContriCleaner to handle coordinate values ("lat" and "lng"). Moved the conversion of "lat" and "lng" into float point numbers from `FacilityListViewSet` to this serializer.
* Introduced a general format for all Python logs by updating the Django `LOGGING` constant. Disabled propagation for the `django` logger to the `root` logger to avoid log duplication. Removed unnecessary calls to the `basicConfig` method since only the configuration defined in the `LOGGING` constant in the settings.py file is considered valid by the current Django app.

### Bugfix
* [OSDEV-705](https://opensupplyhub.atlassian.net/browse/OSDEV-705) - Fixed the error “could not convert string to float” that occurred when a list contained columns for “lat” and “lng” and only some of the rows in these columns had data. As a result, rows are processed regardless of whether the values for “lat” and “lng” are present and valid, invalid, or empty.

### What's new
* [OSDEV-981](https://opensupplyhub.atlassian.net/browse/OSDEV-981) Reporting. History of contributor uploads. Created a new report with details about the contributor:
    * including name, ID, contributor type;
    * first upload, including date of the first upload and time since the first upload in days;
    * most recent (or “last”) upload, including date of the last upload and time since the last upload in days;
    * total (or “lifetime”) uploads and a calculation for uploads per year (= lifetime uploads = total uploads / (current year - first upload year); if “first upload year” = “current year”, then use 1 in denominator). This data is ordered based on the “date of last upload” column so that contributors who have recently contributed data are at the top of the report.
* [OSDEV-1105](https://opensupplyhub.atlassian.net/browse/OSDEV-1105) - Contribution. Allow commas in list name and update error message.
* [OSDEV-272](https://opensupplyhub.atlassian.net/browse/OSDEV-272) - Facility Claims Page. Implement ascending/descending and alphabetic sort on FE. Applied proper sorting for lower case/upper case/accented strings.
* [OSDEV-1036](https://opensupplyhub.atlassian.net/browse/OSDEV-1036) - Claims. Add a sortable "claim decision" column to claims admin page.
* [OSDEV-1053](https://opensupplyhub.atlassian.net/browse/OSDEV-1053) - Updated email notification about the claim submission.


## Release 1.15.0

## Introduction
* Product name: Open Supply Hub
* Release date: June 29, 2024

### Database changes

#### Migrations
* 0150_introduce_function_formatting_number_to_percent.py - adds add_percent_to_number to DB and drop
drop_calc_column_func.

### Code/API changes
* [OSDEV-1004](https://opensupplyhub.atlassian.net/browse/OSDEV-1004) - The following changes have been made to the Logstash and OpenSearch services:
    * Prepared the SQL script to collect all the necessary data for the `v1/facilities` API endpoint according to the new API specification. Agreed upon and established a prioritization scale for gathering data related to the name, address, sector, parent_company, product_type, facility_type, processing_type, number_of_workers and location fields as follows:
        * Data from the approved claim.
        * Promoted matches (considered as promoted facility list items).
        * The most recently contributed data.
    * For the country field, the same prioritization scale has been utilized except for 'Data from the approved claims' because the claimant cannot update the country in any way.
    * Introduced a new set of Ruby scripts to filter and reorganize the incoming data at the Logstash app level, avoiding complex database queries that could lead to high database load.
    * Updated the `facilities` index template for OpenSearch to define how new fields within the facility documents are stored and indexed by OpenSearch.
    * Set up the main Logstash pipeline to run every 15 minutes.
    * Introduced ingress and egress rules for the Opensearch and Logstash.
    * Parameterized database credentials for the logstash configs input.
    * Parameterized OpenSearch domain for the logstash configs output.
    * Specified the ARN of an IAM role to be used as the master user for the OpenSearch domain.
    * Set EFS access point permissions for logstash:root user.
    * Utilized environment variables to disable authentication for OpenSearch during local development, as the authentication isn't necessary.

    All changes have been made to meet the API specification requirements for `v1/facilities` API endpoint as closely as possible.

### Architecture/Environment changes
* For the job `clean_ecr_repositories` of Destroy Environment action, it was added a new line to the script responsible for deleting ECR repositories, specifically targeting the `opensupplyhub-logstash` repository.
* The `reindex_database` and `index_facilities_new` commands have been removed from the `post_deployment` command.

### Bugfix
* [OSDEV-1098](https://opensupplyhub.atlassian.net/browse/OSDEV-1098) Reporting. A columns values in the report "Contributor type by %" are not cumulative. The SQL for the report has been rewritten in such a way that first calculates the monthly counts, then computes the cumulative counts for each month, and finally applies the add_percent_to_number function to get the desired percentages. This gives us the accumulated values for each month.

### What's new
* [OSDEV-1071](https://opensupplyhub.atlassian.net/browse/OSDEV-1071)  Replaced the term "facility" with "production location" in the claims banners
* [OSDEV-933](https://opensupplyhub.atlassian.net/browse/OSDEV-933) Facility Claims. Add "what is claims" screen. `What is claims` page with radio buttons has been added that explains more about the claim. Updated title and link text for not logged in user who wants to claim a production location.
* [OSDEV-1088](https://opensupplyhub.atlassian.net/browse/OSDEV-1088) - Collecting users' public IP addresses in the Rollbar error tracker has been disabled to meet GDPR compliance.

### Release instructions
* Update code.


## Release 1.14.0

## Introduction
* Product name: Open Supply Hub
* Release date: June 15, 2024

### Database changes

#### Migrations
* 0146_add_facility_workers_count_new_field_to_facilityclaim.py - adds the facility_workers_count_new field to the FacilityClaim model.
* 0147_copy_facility_workers_count_to_facility_workers_count_new.py - copies the data from the facility_workers_count field to the facility_workers_count_new field.
* 0148_remove_facility_workers_count_field_from_facilityclaim.py - removes the facility_workers_count field from the FacilityClaim model.
* 0149_rename_facility_workers_count_new_to_facility_workers_count.py - renames the facility_workers_count_new field to facility_workers_count.

#### Schema changes
* [OSDEV-1084](https://opensupplyhub.atlassian.net/browse/OSDEV-1084) - To enable adding a range for the number of workers during the claiming process, the type of the `facility_workers_count` field in the `FacilityClaim` table was changed from `IntegerField` to `CharField`.

### Architecture/Environment changes
* [OSDEV-1069](https://opensupplyhub.atlassian.net/browse/OSDEV-1069) - The following changes have been made:
    * Changed the Postgres Docker image for the database to use the official one and make the local database setup platform-agnostic, so it doesn't depend on the processor architecture.
    * Built the PostGIS program from source and installed it to avoid LLVM-related errors inside the database Docker container during local development.
* [OSDEV-1072](https://opensupplyhub.atlassian.net/browse/OSDEV-1072) - The following changes have been made:
    * Added building database-anonymizer container to the pipeline.
    * Pushing the database-anonymizer container to the repo is turned off until the database anonymizing scheduled task will be deployed to the production.
* [OSDEV-1089](https://opensupplyhub.atlassian.net/browse/OSDEV-1089) Change format gunicurn logs not pass IP address to AWS CloudWatch.
* Added command `reindex_database`
* [OSDEV-1075](https://opensupplyhub.atlassian.net/browse/OSDEV-1075) - The following changes have been made:
    * All resources created via batch job will be tagged
* [OSDEV-1089](https://opensupplyhub.atlassian.net/browse/OSDEV-1089) Change format gunicurn logs not pass IP address to AWS CloudWatch.
* Make tile generation endpoint transaction-less and remove `CREATE TEMP TABLE` statement.
* Added command `reindex_database`.
* [OSDEV-1089](https://opensupplyhub.atlassian.net/browse/OSDEV-1089) Change format gunicurn logs not pass IP address to AWS CloudWatch.
* Removed calling command `clean_facilitylistitems` from the `post_deployment` command.
* Added calling command `reindex_database` from the `post_deployment` command.
* Added calling command `index_facilities_new` from the `post_deployment` command.
* An additional loop was added to the `run_cli_task` script that repeatedly checks the status of an AWS ECS task, waiting for it to stop.

### Bugfix
* [OSDEV-1019](https://opensupplyhub.atlassian.net/browse/OSDEV-1019) - Fixed an error message to 'Your account is not verified. Check your email for a confirmation link.' when a user tries to log in with an uppercase letter in the email address and their account has not been activated through the confirmation link.
* Added the `--if-exists` flag to all calls of the `pg_restore` command to eliminate spam errors when it tries to delete resources that don't exist just because the DB can be empty. Improved the section of the README about applying the database dump locally. Specifically, SQL queries have been added to delete all the tables and recreate an empty database schema to avoid conflicts during the database dump restore.

### What's new
* [OSDEV-1030](https://opensupplyhub.atlassian.net/browse/OSDEV-1030) - The following changes have been made:
    * Replaced the "Donate" button with a "Blog" button in the header
    * Added links to the "Blog" and "Careers" pages in the footer
* [OSDEV-939](https://opensupplyhub.atlassian.net/browse/OSDEV-939) - The following changes have been made:
    * Created new steps `Supporting Documentation` & `Additional Data` for `Facility Claim Request` page.
    * Added popup for successfully submitted claim.
* [OSDEV-1084](https://opensupplyhub.atlassian.net/browse/OSDEV-1084) - Enable adding a range for the number of workers during the claiming process, either after pressing the “I want to claim this production location” link or on the Claimed Facility Details page.

### Release instructions
* Update code.


## Release 1.13.0

## Introduction
* Product name: Open Supply Hub
* Release date: June 01, 2024

### Database changes

#### Migrations
* 0145_new_functions_for_clean_facilitylistitems_command.py - introduced new sql functions for `clean_facilitylistitems` command:
    - drop_table_triggers
    - remove_items_where_facility_id_is_null
    - remove_old_pending_matches
    - remove_items_without_matches_and_related_facilities

### Code/API changes
* [OSDEV-994](https://opensupplyhub.atlassian.net/browse/OSDEV-994) API. Update to pass all merge events to user based on contrib id. A non-admin API user makes:
- a GET call to /moderation-events/merge/
and receives information about merges that have occurred for all contributors.
- a GET call to /moderation-events/merge/?contributors=<id_number_x>&contributors=<id_number_y>&contributors=<id_number_z>
and receives information about merges that have occurred for the contributors with the specified IDs.

### Architecture/Environment changes
* [OSDEV-1003](https://opensupplyhub.atlassian.net/browse/OSDEV-1003) - Added automatic building for the Logstash Docker image in the `Deploy to AWS` workflow. Refactored the `Deploy to AWS` workflow to remove redundant setting values for `build-args` of the `docker/build-push-action` action in cases where the values are not used.
* [OSDEV-1004](https://opensupplyhub.atlassian.net/browse/OSDEV-1004) - Prepared the local environment setup for the Logstash and OpenSearch services to enable local development. Created a script to start the project from scratch with a database populated with sample data.
* [OSDEV-1054](https://opensupplyhub.atlassian.net/browse/OSDEV-1054) - Added a Django command `clean_facilitylistitems` that make next steps:
    - drop table triggers;
    - remove facilitylistitems where facility_id is null;
    - remove facilitylistitems with potential match status more than thirty days;
    - remove facilitylistitems without matches and related facilities;
    - create table triggers;
    - run indexing facilities
* [OSDEV-878](https://opensupplyhub.atlassian.net/browse/OSDEV-878) - Added a Django command `post_deployment` that runs Django migrations during the deployment process. This command can be expanded to include other post-deployment tasks. Used the `post_deployment` command in the `post_deploy` job of the Deploy to AWS workflow.

### Bugfix
* [OSDEV-1056](https://opensupplyhub.atlassian.net/browse/OSDEV-1056) - Refactor OS Hub member's email anonymization.
* [OSDEV-1022](https://opensupplyhub.atlassian.net/browse/OSDEV-1022) - Fix updating facility claim for user. Bring the format of extended field values to the same format as for List / API upload during processing. This has been done because extending fields processing is happening both for List / API uploading and claim update.
* [OSDEV-788](https://opensupplyhub.atlassian.net/browse/OSDEV-788) - Re-written logic for New_Facility/Automatic_Match/Potential_Match when we collect & save data for FacilityListItemTemp/FacilityMatchTemp. That fixed issue with option `create` equal `False` for API requests.
* [OSDEV-1027](https://opensupplyhub.atlassian.net/browse/OSDEV-1027) - Fix rendering of the Average Lead Time section

### What's new
* [OSDEV-1049](https://opensupplyhub.atlassian.net/browse/OSDEV-1049) Update Release protocol.
* [OSDEV-922](https://opensupplyhub.atlassian.net/browse/OSDEV-922) Consent Message. Update wording of consent opt in message on Open Supply Hub. A user who verifies Open Supply Hub for the first time can see the updated message.
* [OSDEV-1068](https://opensupplyhub.atlassian.net/browse/OSDEV-1068) - Created report that shows the number of records from the api_facilitymatch table for contributors: 2060, 1045, 685, 3356

### Release instructions
* Update code.
* Apply DB migrations up to the latest one.


## Release 1.12.0

## Introduction
* Product name: Open Supply Hub
* Release date: May 18, 2024

### Database changes

#### Migrations
* 0143_create_facility_claim_attachment_table.py - create api_facilityclaimattachments table to store claimant attachments per facility claim
* 0144_remove_unnecessary_columns_from_facility_claim.py - This migration replaces the old `index_approved_claim` function with a similar one that does not index the `preferred_contact_method` field. Additionally, the migration removes `email` and `preferred_contact_method` from the `FacilityClaim` model and the respective history table.

#### Schema changes
* [OSDEV-931](https://opensupplyhub.atlassian.net/browse/OSDEV-931) - Since `email` and `preferred_contact_method` are no longer necessary for the claim form, they have been removed from the `FacilityClaim` model and the respective history table. Additionally, the old `index_approved_claim` function has been replaced with a similar one that does not index the `preferred_contact_method` field.

### Code/API changes
* [OSDEV-1021](https://opensupplyhub.atlassian.net/browse/OSDEV-1021) Update the release protocol. The release protocol has been updated with the recent changes. Has been added the section about reloading DedupeHub and QA notification.
* [OSDEV-997](https://opensupplyhub.atlassian.net/browse/OSDEV-997) - A new method, `message_claimant`, was added to the `FacilityClaimViewSet` for handling a POST request on the url-path `message-claimant` for messages to the claimant.
Mail templates for the message to the claimant and the claims team signature were also added.

### Architecture/Environment changes
* [OSDEV-897](https://opensupplyhub.atlassian.net/browse/OSDEV-897) FE(React) app. An appropriate local Docker environment is configured for the application. A local Docker environment has been created for the React application. Renamed the `app` folder to `react` to be clearer in the project. Replaced name in the code base. Removed unnecessary commands.
* [OSDEV-862](https://opensupplyhub.atlassian.net/browse/OSDEV-862) Fix `DB - Save Anonymized DB` / `DB - Apply Anonymized DB` workflows:
  - run actions on self-hosted runners to eliminate `lack of storage` issue that happens on github's runners.
  - use the `Test` environment for  `DB - Save Anonymized DB` action
* [OSDEV-989](https://opensupplyhub.atlassian.net/browse/OSDEV-989) - The Strategy pattern was utilized to consolidate the processing of new facilities received from both API requests and list uploads. The code responsible for executing this processing was refactored, and new classes were implemented:
    * ProcessingFacility - abstract class for facility processing
    * ProcessingFacilityList - class to process a facility list
    * ProcessingFacilityAPI - class to process a facility from an API request
    * ProcessingFacilityExecutor - class defines which interface to execute for the processing of a facility
* Resource allocation has been optimized for the Test environment. The number of ECS tasks in the Test environment has been reduced from 4 to 2, while maintaining system stability.
* [OSDEV-870](https://opensupplyhub.atlassian.net/browse/OSDEV-870) - In `docker-compose` for the `api-app`  added dependency that helps to fix connection with the database during tests pipelines for Dedupe-Hub:
* [OSDEV-1001](https://opensupplyhub.atlassian.net/browse/OSDEV-1001) - Deploy OpenSearch service to OS Hub infrastructure.
```
database:
    condition: service_healthy
```
* [OSDEV-1024](https://opensupplyhub.atlassian.net/browse/OSDEV-1024) - Dedupe Hub. Revise service configurations and refine gazetteer retraining. Remove option `--reload` & decrease number of workers in Dedupe Hub service configuration. Refactor initial rebuilding of gazetteer.
* [OSDEV-885](https://opensupplyhub.atlassian.net/browse/OSDEV-885) - Implement option to reset database for `Dev`, `Test` and `Pre-prod` environmet to `Deploy to AWS` pipleine
* [OSDEV-1002](https://opensupplyhub.atlassian.net/browse/OSDEV-1002) - The following changes have been done:
    * Prepared initial AWS infrastructure via Terraform for the Logstash service, including configuring AWS EFS storage to save the pointer of the last run for the jdbc plugin. Essentially, after deploying updated Terraform code to an environment, ECS task definition, ECR repository, ECS service, along with EFS storage, will be set up for Logstash to function.
    * Moved the PoC solution of the Logstash + Elasticsearch setup to the repository to avoid losing it. Further work is needed as the solution requires development and is not functioning smoothly.
* In response to recent stability observations of the staging environment, resource allocation has been optimized by reducing the number of ECS tasks from 8 to 6 for the Django app instances, thus maintaining system stability.

### Bugfix
* [OSDEV-870](https://opensupplyhub.atlassian.net/browse/OSDEV-870) - The returning confirm/reject URLs were fixed when a facility has been matched. Changes were made to the Dedupe-Hub to prevent adding rows with empty fields to the `api_facilitymatch` and `api_facilitymatchtemp` tables when the count of matches is more than one.
* [OSDEV-744](https://opensupplyhub.atlassian.net/browse/OSDEV-744) - API. When user want to confirm/reject potential_match it didn't found a match through `id`, was fixed by provided valid `id` from `api_facilitymatch` table.
* [OSDEV-1052](https://opensupplyhub.atlassian.net/browse/OSDEV-1052) - Replace data@opensupplyhub by claims@opensupplyhub in the Frontend

### What's new
* [OSDEV-975](https://opensupplyhub.atlassian.net/browse/OSDEV-975) Reporting. Number of facilities with at least one extended field.`Facilities with Extended Field Data` report has been rewritten from Django ORM to SQL to optimize and speed up time of the report generation. Added two columns `With At Least 1 Extended Field` and `Sector`.
* [OSDEV-945](https://opensupplyhub.atlassian.net/browse/OSDEV-945) - Facility Claim. Update text of claim link on profile to "I want to claim this production location".
* [OSDEV-745](https://opensupplyhub.atlassian.net/browse/OSDEV-745) - New "Portuguese" translated resources option added to international menu.
* [OSDEV-944](https://opensupplyhub.atlassian.net/browse/OSDEV-944) - Facility claims. Short-term new screen for claim documentation.
* [OSDEV-931](https://opensupplyhub.atlassian.net/browse/OSDEV-931) - The following features have been implemented:
    * Made the Email field in the claim form uneditable, setting the claimer's email as the default value for this field.
    * Removed the _Preferred method of contact_ field from both the claim form and the claim details page in the admin dashboard.
    * Implemented redirecting a user to the claim page after navigating to the login page via the CTA link on the claim page for unauthorized users and successful login.
* [OSDEV-997](https://opensupplyhub.atlassian.net/browse/OSDEV-997) - Facility Claims. A new button, 'Message Claimant' has been added to the update status controls on the Facility Claim Details page. After successfully sending a message, the message text is recorded in the Claim Review Notes.

### Release instructions
* Update code.
* Apply DB migrations up to the latest one.
* Run the index_facilities_new management command.


## Release 1.11.0

## Introduction
* Product name: Open Supply Hub
* Release date: April 20, 2024

### Code/API changes
* [OSDEV-923](https://opensupplyhub.atlassian.net/browse/OSDEV-923) [Uptime] Added more logs around API/List uploads & Dedupe Hub match processing
* [OSDEV-606](https://opensupplyhub.atlassian.net/browse/OSDEV-606) Contributor Sort: Allow for ascending sort of contributors on the Map page. The sort_by parameter submits type of sorting order for facilities. Default sorting will be primary by public contributors count descending and secondary by name ascending/descending and contributors count ascending.

### Architecture/Environment changes
* [OSDEV-990](https://opensupplyhub.atlassian.net/browse/OSDEV-990) - Implement a ContriCleaner facade class to simplify interaction with client code. With this change, the client code only needs to instantiate the ContriCleaner class, pass the input data, and then call the `process_data` method without the need to define strategies or other details. This abstraction helps streamline the process and encapsulate complexity.
* [OSDEV-991](https://opensupplyhub.atlassian.net/browse/OSDEV-991) - Implement a chain of pre-validation and serialization handlers in the ContriCleaner to streamline data processing. Additionally, refactor the CompositeRowSerializer to set up leaf serializers using a specialized method, ensuring loose coupling between the CompositeRowSerializer and leaf serializers. Lastly, separate serialization and validation tasks from parsing in the ContriCleaner library for improved modularity and maintainability.
* [OSDEV-1000](https://opensupplyhub.atlassian.net/browse/OSDEV-1000) - A new class `ProcessingFacility` was created that will be responsible for managing the processing of new facilities from both API requests and list uploads. The functionality of processing a new facility received from an API request, which was previously in `facilities_view_set.py`, has been moved to `processing_facility.py`.
* [OSDEV-1007](https://opensupplyhub.atlassian.net/browse/OSDEV-1007) - The functionality of processing a new facility received from list uploads, which was previously in `facility_list_view_set.py`, has been moved to `create_facility.py`.
* [OSDEV-927](https://opensupplyhub.atlassian.net/browse/OSDEV-927) - Reduce resources allocated for bastions to t3.nano.
* [OSDEV-805](https://opensupplyhub.atlassian.net/browse/OSDEV-805) - Make Environment and project tag to be applied to all resources by defaul.
* [OSDEV-862](https://opensupplyhub.atlassian.net/browse/OSDEV-862) - Add `Save Anonymized DB` and `Apply Anonymized DB` actions that provde possibility to save anonymized dump to S3 bucket and then resotre Test or Pre-Prod environment from dump stored on S3.
* [OSDEV-859](https://opensupplyhub.atlassian.net/browse/OSDEV-859) - Creates task-definitation for scheduled task that
  * creates temporary postgresdb instance from latest production snaphsot in the `test` AWS account
  * run anonymization query
  * saves anonymized snapshot and removes the instance
* In response to recent stability observations, resource allocation has been optimized, reducing the number of ECS tasks in both production and pre-production environments from 16 to 12, maintaining system stability.

### Bugfix
* [OSDEV-996](https://opensupplyhub.atlassian.net/browse/OSDEV-996) The default sorting order for embedded maps was broken (changed to Descending by # Contributors). The default sorting order for embedded maps has been fixed (changed it back to Ascending by Name).
* [OSDEV-857](https://opensupplyhub.atlassian.net/browse/OSDEV-857) [Bug] Pre-prod isn't deleted by the 'terraform destroy' script. Command for destroying repositories on AWS pre-prod has been added.
* [OSDEV-888](https://opensupplyhub.atlassian.net/browse/OSDEV-888) - Facility Profile. An error occurs when trying to open a facility from the Status Reports page. The error occurred due to activity reports with the status `pending` containing fields with `null` values and these values pass to the `format_date` function as an argument. Modified the `get_activity_reports` method in the `FacilityIndexDetailsSerializer` to prevent passing a falsy `date` argument into the `format_date` function.
* [OSDEV-984](https://opensupplyhub.atlassian.net/browse/OSDEV-984) - Facility list upload. Header validation is failing, even though all the required columns and data are filled. Prepared basic implementation for ContriCleaner to validate headers (required fields) on early stage.
* [OSDEV-660](https://opensupplyhub.atlassian.net/browse/OSDEV-660) - Remove punctuation issues with duplicated commas and double quotes while facility list uploading.
* [OSDEV-986](https://opensupplyhub.atlassian.net/browse/OSDEV-986) - Fix the population of the custom data points uploaded via lists. Ensure that the full list header is saved in the database, and that the raw data for each facility list item is saved as a string of strings, with each value separated by a comma. This way, it helps maintain backward compatibility with the functionality responsible for displaying custom data points on the embedded maps. Also, revert to the previous default logic, which saves the sector as `Unspecified` when sector, sector_product_type, or product_type have empty values.
* [OSDEV-966](https://opensupplyhub.atlassian.net/browse/OSDEV-966) - Character limit validation has been implemented in the ContriCleaner library for name, address, and sector values. It enforces a maximum length of 200 characters for both the name and address values, and restricts sector values to 50 characters each. This fix addresses the issue where user uploads containing such invalid data caused requests to fail with unexpected errors.

### What's new
* [OSDEV-974](https://opensupplyhub.atlassian.net/browse/OSDEV-974) Reporting. Contributor type by %. Admin sees in the report data for the percent of data contributors on the platform by type (this should be in percent format with two decimal places shown), only accounts that have contributed data, the data should be ordered by most recent to oldest month and display mid-month values.
* [OSDEV-912](https://opensupplyhub.atlassian.net/browse/OSDEV-912) Facility Claim. Disable editing of name and address. The Facility name (English language) & Address fields of the claim details page have been removed and cannot be edited by the claimant.
* [OSDEV-571](https://opensupplyhub.atlassian.net/browse/OSDEV-571) Claimed Facility Details. Make the "Sector" field a dropdown instead of free text field. The `Sector` field became a dropdown that is pre-populated with the platform’s sector list from Django.
* [OSDEV-962](https://opensupplyhub.atlassian.net/browse/OSDEV-962) Update Release protocol. The Release protocol has been updated after the automatization of manual processes such as creating a release branch, restoring DB, deploy to AWS.
* [OSDEV-972](https://opensupplyhub.atlassian.net/browse/OSDEV-972) Reporting. Updating "Facility Uploads" report. Joined one table from two reports and added columns.New table with such columns:
`month`, `Total # of list uploads` in a given month (these are uploads that come from external contributors, NOT OS Hub team members), `# of public list uploads` in a given month (these are uploads that come from OS Hub team members AND have “[Public List]” in the contributor name), `Total facility listItems` uploaded in a given month, `# of Facilities` from Public Lists, `Total Facilities w/ status = new facility`, `# Public List Facilities w/ status = new facility`. Data is ordered from most recent to oldest
* [OSDEV-913](https://opensupplyhub.atlassian.net/browse/OSDEV-913) Claim. Updated the submitted claim auto-reply message for email template.
* [OSDEV-914](https://opensupplyhub.atlassian.net/browse/OSDEV-914) Claim. Updated the approved claim auto-reply message for email template

### Release instructions
* Update code.


## Release 1.10.0

## Introduction
* Product name: Open Supply Hub
* Release date: March 23, 2024

### Database changes

#### Migrations
* 0141_delete_contributor_webhooks.py - deletes `ContributorWebhook` model
* 0142_introduce_temporary_endpoint_switcher_for_list_uploads.py - This migration introduces a temporary API endpoint switcher for list uploads.

#### Schema changes
* [OSDEV-893](https://opensupplyhub.atlassian.net/browse/OSDEV-893) - Introduce a temporary API endpoint switcher for list uploads to enable switching to the old list upload API endpoint if the new endpoint affects production uptime.

### Code/API changes
* [OSDEV-832](https://opensupplyhub.atlassian.net/browse/OSDEV-832) API. Provide admins with a way to retrieve a user's call count in real time. Admin can see the report `API requests by user` with the number of successful and unsuccessful requests a user has made up to the current date.
* [OSDEV-831](https://opensupplyhub.atlassian.net/browse/OSDEV-831) - API. Handle Geocode errors w/ system error code when upload facility using endpoint.

### Architecture/Environment changes
* [OSDEV-693](https://opensupplyhub.atlassian.net/browse/OSDEV-693) Implement a GitHub action that applies migrations on given environment. Run migrations for `Test` environment via CLI command.
* [OSDEV-910](https://opensupplyhub.atlassian.net/browse/OSDEV-910) Add separated code quality pipelines for contricleaner, countries, django-api and frontend. After checking, it creates a code coverage report showing each particular app's code coverage. Add separated code quality jobs for code formatters.
* [OSDEV-702](https://opensupplyhub.atlassian.net/browse/OSDEV-702) Integrate a new module named `contricleaner` separately, designed to parse and validate data from various sources such as json, csv, and xls.
Move `countries` to a separate module so that it becomes possible to use both `django` and `contricleaner`.
* [OSDEV-893](https://opensupplyhub.atlassian.net/browse/OSDEV-893) - Implement CSV and XLSX file parser strategies in the ContriCleaner library, and incorporate preliminary cleanup during parsing.
* [OSDEV-915](https://opensupplyhub.atlassian.net/browse/OSDEV-915) Upgrade Kafka tools to version 3.5.2
* [OSDEV-877](https://opensupplyhub.atlassian.net/browse/OSDEV-877) Make migration run as part of "Deploy to AWS" workflow
* [OSDEV-851](https://opensupplyhub.atlassian.net/browse/OSDEV-851) Place 'terraform.tfvar' files to repository and move sensitive info to private repository opensupplyhub/ci-deployment/
* [OSDEV-938](https://opensupplyhub.atlassian.net/browse/OSDEV-938) Move cleanup helper functions to the serializer
* [OSDEV-851](https://opensupplyhub.atlassian.net/browse/OSDEV-851) Place 'terraform.tfvar' files to repository and move sensitive info to private repository opensupplyhub/ci-deployment
* [OSDEV-894](https://opensupplyhub.atlassian.net/browse/OSDEV-894) Implement Contricleaner library into create facility API endpoint (`facilities_view_set.py`)
* [OSDEV-536](https://opensupplyhub.atlassian.net/browse/OSDEV-536) In the Contricleaner library, implement parsing of fields `sector_product_type`, `sector`, and `product_type` based on commas and vertical bars.
* [OSDEV-760](https://opensupplyhub.atlassian.net/browse/OSDEV-760) In the Contricleaner library, implement parsing of fields `facility_type_processing_type`, `facility_type`, and `processing_type` based on commas and vertical bars.
* [OSDEV-893](https://opensupplyhub.atlassian.net/browse/OSDEV-893) - Implement the ContriCleaner parser for parsing facility lists immediately after list upload.

### Bugfix
* [OSDEV-549](https://opensupplyhub.atlassian.net/browse/OSDEV-549) Facility Search. Search button overlaps dropdown items. Dropdown items in search were made not to overlapping with button and containers in `Potential matches table` and `Find facility` search. The `isSideBarSearch` flag has been added to all search components to render properly regarding the place where the select is rendering.
* [OSDEV-943](https://opensupplyhub.atlassian.net/browse/OSDEV-943) Verified badges. The claim/verified icon on profiles is cut off at the bottom. The icons have been fixed and show properly.
* [OSDEV-716](https://opensupplyhub.atlassian.net/browse/OSDEV-716) Search. Lost refresh icon. The refresh icon has been made visible.
* [OSDEV-918](https://opensupplyhub.atlassian.net/browse/OSDEV-918) - ContriBot. New lists are not populating in Monday board and are not sent to slack. Added validation to throw an error for users who upload a facility list with `|` in the description field.
* [OSDEV-644](https://opensupplyhub.atlassian.net/browse/OSDEV-644) Error when trying to delete a facility with only one contributor in case that logic to clear FacilityClaimReviewNote table records missed.

### What's new
*  [OSDEV-861](https://opensupplyhub.atlassian.net/browse/OSDEV-861) API. The `API Notifications` tab has been removed so that users do not get confused about what it is, since the functionality does not exist for them. `Token:` as a header has been added above the API key on the `API` tab.
* [OSDEV-917](https://opensupplyhub.atlassian.net/browse/OSDEV-917) My Account Menu. Update order of the settings tabs. `NON-admin` user sees: My Facility / My Lists / Settings / Logout and `Admin` user sees: Dashboard / My Facility / My Lists / Settings / Logout
* [OSDEV-728](https://opensupplyhub.atlassian.net/browse/OSDEV-728) - Include `sector` data in the response of the `api/facilities/` API endpoint for the GET request, similar to what is provided in the `api/facilities/{id}` API endpoint.
* [OSDEV-802](https://opensupplyhub.atlassian.net/browse/OSDEV-802) - Distinguish API user and contributor id in the error message that pass to the Rollbar.

### Release instructions
* Update code.
* Apply DB migrations up to the latest one.


## Release 1.9.0

## Introduction
* Product name: Open Supply Hub
* Release date: February 24, 2024

### Database changes

#### Migrations
* 0135_disable_duplicates_and_lowercase_all_emails.py - implementing all emails to lowercase and disables duplicates
* 0136_remove_indexing_unnecessary_emails.py - This migration replaces the old `index_activity_reports_info` and `index_approved_claim` functions with similar ones that do not index emails.
* 0137_add_renewal_period_field.py - add new field to api_apilimit table & rename existing one.
Updated existing users api_apilimit records renewal_period value.
* 0138_remove_ppe_fields.py - This migration removes the PPE fields from the Facility, FacilityIndex, FacilityListItem, FacilityListItemTemp, HistoricalFacility models.
* 0139_remove_ppe_switch.py - This migration removes the ppe switch.
* 0140_remove_indexing_ppe_fields.py - This migration updates indexing functions to not index PPE fields.

#### Schema changes
* [OSDEV-835](https://opensupplyhub.atlassian.net/browse/OSDEV-835) - Since the FacilityIndex model is primarily used to store cached facility data and display it publicly via the `/facilities/{id}` API endpoint, only public data can be shown. Therefore, caching emails to the FacilityIndex model was removed from the PostgreSQL indexing functions. All instances where emails are publicly displayed have been removed. The only remaining field is `ppe_contact_email`, but all functionality and code related to PPE will be deleted in this [OSDEV-562](https://opensupplyhub.atlassian.net/browse/OSDEV-562) ticket.
* [OSDEV-562](https://opensupplyhub.atlassian.net/browse/OSDEV-562) - Remove PPE fields (ppe_product_types, ppe_contact_email, ppe_contact_phone, ppe_website, ppe) from the `api_facility`, `api_facilityindex`, `api_facilitylistitem`, `api_facilitylistitemtemp`, `api_historicalfacility`. Remove this fields from indexing processes.

### Code/API changes
* [OSDEV-562](https://opensupplyhub.atlassian.net/browse/OSDEV-562) - Remove code related to PPE (ppe_product_types, ppe_contact_email, ppe_contact_phone, ppe_website, ppe) field from `/src/app`
* [OSDEV-562](https://opensupplyhub.atlassian.net/browse/OSDEV-562) - Remove code related to PPE (ppe_product_types, ppe_contact_email, ppe_contact_phone, ppe_website, ppe) field from `/src/dedupe-hub`
* [OSDEV 562](https://opensupplyhub.atlassian.net/browse/OSDEV-562) Remove code related to PPE (ppe_product_types, ppe_contact_email, ppe_contact_phone, ppe_website, ppe) from `/src/django`

### Architecture/Environment changes
* [OSDEV-829](https://opensupplyhub.atlassian.net/browse/OSDEV-673) Makes `minimum-ratio: 1` It allows to push code with less than 1% diff from main.

### Bugfix
* [OSDEV-848](https://opensupplyhub.atlassian.net/browse/OSDEV-848) When a user tries to create an account with an email that exists in the DB but with a different case of letters, the system returns "An error prevented signing up". Has been fixed to "A user with that email already exists."
* [OSDEV-673](https://opensupplyhub.atlassian.net/browse/OSDEV-673) When a user calls the endpoint `facility/id/history`, instead of a response, receives the error "TypeError: the JSON object must be str, bytes or bytearray, not list", in particular, this happened with the PK20190913BBJ2Y facility. A list with one element (a dictionary) was passed to the function, so an error occurred when trying to index the list with a string. Fixed.

### What's new
* API. Include token and call info on API settings tab.[OSDEV-752](https://opensupplyhub.atlassian.net/browse/OSDEV-752). Users can access a tab called `API` in account settings.From this tab, they can generate/retrieve their token and see their `API call allowance`, `current call count` and their `renewal period`.
* Make login non-case sensitive. [OSDEV-628](https://opensupplyhub.atlassian.net/browse/OSDEV-628). When the user creates an account email saving in lowercase. User  could login with any variations of casing as long as the characters are the same.
* API. Enable token generation based on API permissions in Django. [OSDEV-729](https://opensupplyhub.atlassian.net/browse/OSDEV-729). Updated Settings page to show/hide token tab by user groups. Forbid access to generate token for API if user didn't have permission groups.
* [OSDEV-219](https://opensupplyhub.atlassian.net/browse/OSDEV-219). Data moderator can merge potential match facilities from Confirm / Reject screen.
* [OSDEV-835](https://opensupplyhub.atlassian.net/browse/OSDEV-835) - Remove the display of emails in the `activity_reports` section of the `facilities/{id}` API endpoint, as email information is private.
* [OSDEV-525](https://opensupplyhub.atlassian.net/browse/OSDEV-525). Add Latitude and Longitude labels on facility page.
* API. Add a flag on API Limit page to indicate if package renews monthly or yearly. [OSDEV-781](https://opensupplyhub.atlassian.net/browse/OSDEV-781) Updated logic to support montly & yearly limitation count reset for API calls.

### Release instructions
* Update code.
* Apply DB migrations up to the latest one.
* Run the index_facilities_new management command.


## Release 1.8.0

## Introduction
* Product name: Open Supply Hub
* Release date: January 27, 2024

### Code/API changes
* [OSDEV-690](https://opensupplyhub.atlassian.net/browse/OSDEV-690) - Correct all existing lint errors to ensure that code quality checks pass successfully via GitHub Actions and can detect new linting errors but not the old ones.
* [OSDEV-719](https://opensupplyhub.atlassian.net/browse/OSDEV-719) Introduce FacilityDownloadSerializerEmbedMode FacilityDownloadSerializer, replace FacilityIndexDownloadSerializer with combination of FacilityDownloadSerializerEmbedMode and FacilityDownloadSerializer
* [OSDEV-732](https://opensupplyhub.atlassian.net/browse/OSDEV-732) Fix issue with circular dependencies between `util.js` and `constants.jsx` modules in React app

### Architecture/Environment changes
* [OSDEV-690](https://opensupplyhub.atlassian.net/browse/OSDEV-690) - Configure running the code quality workflow as part of the continuous integration (CI) for each commit to a pull request. Both frontend (FE) and backend (BE) tests are executed, along with their respective linters. Additionally, `shellcheck` is applied to scripts within the scripts folder.
* [OSDEV-691](https://opensupplyhub.atlassian.net/browse/OSDEV-691) - Implement parallel job running for BE, FE, and bash script code quality checks. Three new scripts were created and can be used to run the same checks during local development to verify BE, FE, and bash scripts in the ./scripts folder.
* [OSDEV-692](https://opensupplyhub.atlassian.net/browse/OSDEV-691) - Implement code coverage checks for the React and Django apps using `barecheck/code-coverage-action` and generated code coverage `lcov` files. For the React app, code coverage is based on Jest tests, and for the Django app, it is based on unittest tests. If code coverage decreases, the job fails, preventing the PR from merging.
* [OSDEV-740](https://opensupplyhub.atlassian.net/browse/OSDEV-740) - Setup module for mocking Redux store (`redux-mock-store"`)
* [OSDEV-733](https://opensupplyhub.atlassian.net/browse/OSDEV-733) - Setup React test library module (`@testing-library`)

### Bugfix
* [OSDEV-718](https://opensupplyhub.atlassian.net/browse/OSDEV-718) - Fixed issue with user profile populating to other components.
* [OSDEV-727](https://opensupplyhub.atlassian.net/browse/OSDEV-720) - Downloading facilities with for Bangladesh is working again [https://opensupplyhub.org/facilities?countries=BD&sectors=Apparel](https://opensupplyhub.org/facilities?countries=BD&sectors=Apparel)

### What's new
* [OSDEV-241](https://opensupplyhub.atlassian.net/browse/OSDEV-241) - Searches with accented characters return results for accented and non accented characters.
### Database changes

#### Migrations
* 0134_remove_sources_without_contributor.py -  Remove records from the Source table where the contributor is null and remove all data related to these records

### Release instructions
* Update code
* Run migration up to 0134


## Release 1.7.3

## Introduction
* Product name: Open Supply Hub
* Release date: January 12, 2024

### Bugfix
* [OSDEV-736](https://opensupplyhub.atlassian.net/browse/OSDEV-736) Removed logic to handle text only match response data as it already removed from matching functionality in Dedupe Hub. Previously it bring an error on response for user when potential match happened.

## Release 1.7.2

## Introduction
* Product name: Open Supply Hub
* Release date: January 09, 2024

### Bugfix
* [OSDEV-721](https://opensupplyhub.atlassian.net/browse/OSDEV-721) Fixed issue with potential match logic when get facility data of match, previously it take facility id from Facility List Item, but it's wrong for Potential Match status as there is always NULL, facility id should be taken from Facility Match record in this case of Potential Match status.

## Release 1.7.1

## Introduction
* Product name: Open Supply Hub
* Release date: December 21, 2023

### Bugfix
* Fixed issue with Facility Upload API error by covered a case when facility object didn't exist (create=false) & updated timeout value while waiting to produce kafka topic message [OSDEV-713](https://opensupplyhub.atlassian.net/browse/OSDEV-713)
* [OSDEV-714](https://opensupplyhub.atlassian.net/browse/OSDEV-714) - Users can now use the map on the search page simultaneously without missing any tiles. Before fixing this issue, if the map requested tiles that weren't cached, one user might not receive all the tiles. With the bug fixed, the tile generation logic can handle multiple requests at the same time, ensuring all users get the tiles they need for the map based on their search requests.

### Code/API changes
* [OSDEV-714](https://opensupplyhub.atlassian.net/browse/OSDEV-714) - `select_for_update` and `get_or_create` have been implemented in the `retrieve_cached_tile` function to ensure that if another thread attempts to `select_for_update()`, it will block at the `get_or_create()` until the first thread's transaction commits. The `get_tile` function, which serves as an API endpoint handler for tile generation, was implemented as an atomic transaction to facilitate the use of `select_for_update()` and maintain the lock until the end of the transaction. This approach helps to prevent crashes from parallel requests attempting to create a cache record with the same primary key, corresponding to the full URL path.
* [OSDEV-711](https://opensupplyhub.atlassian.net/browse/OSDEV-711) - Make JS code related to load testing for tile generation more universal so that they can work with the HAR file provided by the developer. For that, the `ZOOM_HAR_PATH` environment variable was introduced. More test cases for tile generation were added to test the environment close to production, focusing on densely saturated regions with facilities, such as China and India. The README.md file for the load tests was updated to reflect the changes made.


## Release 1.7.0

## Introduction
* Product name: Open Supply Hub
* Release date: December 19, 2023

### Database changes

#### Migrations
* 0130_introduce_separate_data_gathering_functions_for_the_index_table_columns.py - This migration:
    - rename `api_facilityindexnew` -> `api_facilityindex`
    - introduces separate data-gathering functions for the `api_facilityindexnew` table columns and makes the `index_facilities` and `index_facilities_by` procedures use them.
    This migration is irreversible.
* 0131_introduce_sql_triggers_instead_of_django_signals.py - This migration introduces SQL triggers instead of Django signals. The migration is revertable.
* 0132_add_moderation_mode_field.py - This migration adds the field `is_moderation_mode` to table `api_user`.
* 0133_introduce_tile_caching.py - This migration creates the TileCache table and the DynamicSetting table. This migration is reversible.

#### Schema changes
* [OSDEV-622](https://opensupplyhub.atlassian.net/browse/OSDEV-622) - Separate data-gathering functions were created for the `api_facilityindexnew` table columns to collect data independently of the main procedure. The `index_facilities` and `index_facilities_by` procedures were updated to use new separate functions for collecting data for the `api_facilityindexnew` table columns that require long SQL queries.
* [OSDEV-595](https://opensupplyhub.atlassian.net/browse/OSDEV-595) - Rename FacilityIndexNew to FacilityIndex
* [OSDEV-623](https://opensupplyhub.atlassian.net/browse/OSDEV-623), [OSDEV-624](https://opensupplyhub.atlassian.net/browse/OSDEV-624), [OSDEV-638](https://opensupplyhub.atlassian.net/browse/OSDEV-638) - New SQL triggers have been introduced to handle changes in the `api_contributor`, `api_extendedfield`, `api_facility`, `api_facilityclaim`, `api_facilitylistitem`, `api_facilitymatch`, `api_source`, and `api_facilitylist` tables at the database level. This change is essential for the future functionality of DedupeHub, which will communicate directly with the database. All the Django signals have been removed. Additionally, reindexing of the necessary columns of the index table has been transferred to these triggers, eliminating the need for the large SQL procedure previously used in conjunction with Django signals.
* [OSDEV-637](https://opensupplyhub.atlassian.net/browse/OSDEV-637) - Add field `is_moderation_mode` to table `api_user`.
* [OSDEV-687](https://opensupplyhub.atlassian.net/browse/OSDEV-687) - The TileCache table was created to store cached tiles, and the DynamicSetting table was established to dynamically control app settings, specifically the expiration time of cached tiles.

### Code/API changes
* Update copy for "example" entries for List & Description fields & Contributor list page:
    - Update copy of Facility List example to: example: **Your Organization’s Name** Facility List June 2023
    - Update copy of Facility Description example to: example: This is the **Your Organization’s Name** list of suppliers for their retail products valid from Jan 2023 to June 2023
    - Update copy of rejected message to: "This list was rejected and will not be processed."
[OSDEV-640](https://opensupplyhub.atlassian.net/browse/OSDEV-640)
* In the Facility Claim Request form the field 'Preferred method of contact' has been done not mandatory. - [OSDEV-560](https://opensupplyhub.atlassian.net/browse/OSDEV-560)
* The new parameter `is_moderation_mode` has been added to GET and POST requests of the `/user-profile/{ID}/` API endpoint. - [OSDEV-637](https://opensupplyhub.atlassian.net/browse/OSDEV-637)
* [OSDEV-687](https://opensupplyhub.atlassian.net/browse/OSDEV-687) - Implement cache logic for the get_tile view to either use a cached tile or generate a new tile for caching. When a user interacts with the map and makes a new request for a tile, the system checks if the requested tile, identified by its path, is already cached in the database. If the tile is already cached in the TileCache table, the cached tile binary data is retrieved and returned, avoiding the need to regenerate the tile for improved performance. Each cached tile has a default expiration period of 604,800 seconds (7 days). However, the admin can reconfigure this duration in the Django admin panel.
* Delete all Jenkins-related files since Jenkins is no longer in use.
* Move the maintenance page to the project repository, specifically to `src/maintenance`, to track the history of its changes.

### Architecture/Environment changes
* Remove FacilityDownloadSerializer and replace it with FacilityIndexDownloadSerializer
* Add a special Django management command, `install_db_exts`, that will install all the necessary PostgreSQL extensions for the database based on the required DB extensions for the 1.7.0 release.
* Create the `reset_database` Django management command that resets the database and repopulates it with fixture data, including facilities and matches. Update the `scripts/reset_database` shell script to include the call to this command, making it available for local development when it needs to be run inside the failed Django container for the first time. Also, rename shell scripts and affected management commands to enhance readability.

### Bugfix
* Increase amount of facilities downloaded to 100 per red and reduce time per request in 4-5 times
Fix issue with exceeding API requests. [OSDEV-557](https://opensupplyhub.atlassian.net/browse/OSDEV-442)

### What's new
* Updated copy for "example" entries for List & Description fields & Contributor list page
[OSDEV-640](https://opensupplyhub.atlassian.net/browse/OSDEV-640)
* The field 'Preferred method of contact' has been done not mandatory in the Facility Claim Request form. When the user fills this form he/she can skip this field. - [OSDEV-560](https://opensupplyhub.atlassian.net/browse/OSDEV-560)
* Data Moderator Profile. Implement the ability to activate the Merge function on the Facility Search page. - [OSDEV-637](https://opensupplyhub.atlassian.net/browse/OSDEV-637)
* [OSDEV-302](https://opensupplyhub.atlassian.net/browse/OSDEV-302), [OSDEV-667](https://opensupplyhub.atlassian.net/browse/OSDEV-667) - Enable data moderators to trigger merges from the search results screen. Checkboxes were added to the search page right before each item in the search results to allow users to select facilities for merging. A "Merge" button was also implemented to open the Merge modal window, where all the data about the selected facilities is downloaded.
* [OSDEV-684](https://opensupplyhub.atlassian.net/browse/OSDEV-684) Removed Google Translate Plug-In in the system & UI Element

### Release instructions
* apply migrations up to 0133_introduce_tile_caching.py
* apply command index_facilities_new


## Release 1.6.1

## Introduction
* Product name: Open Supply Hub
* Release date: November 8, 2023

### Database changes

#### Migrations
- 0130_facility_index_gin_index.py - implement indexes for fields on "api_facilityindexnew" table related to tile generation

#### Schema changes
* indexing fields in api_facilityindexnew
    * contrib_types
    * contributors_id
    * lists

### Architecture/Environment changes
* Reconfigure CPU resources so that every worker uses 2 cores - [OSDEV-657](https://opensupplyhub.atlassian.net/browse/OSDEV-657)
* Add Code Quality pipelines

### Bugfix
* Implement indexing of fields related to tile generation in api_facilityindexnew table [OSDEV-654](https://opensupplyhub.atlassian.net/browse/OSDEV-654)

### Release instructions
- apply migrations up to 0130_facility_index_gin_index.py


## Release 1.6.0

## Introduction
* Product name: Open Supply Hub
* Release date: November 4, 2023

### Database changes

#### Migrations
- 0126_add_tables_a_b_test.py - add tables api_facilitylistitemtemp & api_facilitymatchtemp for A/B Test purpose
- 0127_search_by_private_contributor_types.py - add contributor types from non-public lists to api_facilityindexnew table
- 0128_custom_text_implementation.py - creates custom_text SQL functions and updated index_facilities and index_facilities_by to use it
- 0129_delete_facility_index.py - removes api_facilityindex table

#### Schema changes
* introduce fields to api_facility_list_items
    * raw_json:JSON
    * raw_header:Text
* introduce table api_facilitylistitemfield - key-value storage for both mandatory and custom facility list item fields.
* introduce procedure custom_text - evaluates array required for advanced search by custom fields
* update index_facilities and index_facilities_by procedures to evaluate custom_text add custom_text_serach using custom_text from above
* introduce tables api_facilitylistitemtemp & api_facilitymatchtemp as a copy of api_facilitylistitem & api_facilitymatch for A/B Test to store match results
* remove api_facilityindex table

### Code/API changes
* Endpoint /contributor-lists/ has been deprecated
* The new endpoint /contributor-lists-sorted/ has been created: View Facility Lists that are both active and approved filtered by Contributor sorted by creation date and changed response type to list of objects.
- [OSDEV-218](https://opensupplyhub.atlassian.net/browse/OSDEV-218)
* Connect new tables (api_facilitylistitemtemp & api_facilitymatchtemp) to existing parsing & geocoding result storing
* Trigger matching process on Dedupe Hub through Kafka Producer on Django side
- [OSDEV-507](https://opensupplyhub.atlassian.net/browse/OSDEV-507)

### Architecture/Environment changes
* Update rollbar token - [OSDEV-581](https://opensupplyhub.atlassian.net/browse/OSHUB-581)
* Deployed Dedupe Hub standalone service & Kafka event streaming service for A/B Test purpose - [OSDEV-507](https://opensupplyhub.atlassian.net/browse/OSDEV-507)
* Kafka added to infrastructure (AWS MSK) - [OSDEV-428](https://opensupplyhub.atlassian.net/browse/OSDEV-428)
* Dedupe Hub service added to ECS Cluster - [OSDEV-430](https://opensupplyhub.atlassian.net/browse/OSDEV-430)
* Infrastructure environments not depended on python (django app environment) - [OSDEV-424](https://opensupplyhub.atlassian.net/browse/OSDEV-424)
* Reworked algorithm to manage DNS records - [OSDEV-414](https://opensupplyhub.atlassian.net/browse/OSDEV-414)
* Update AWS Terraform provider, move from Azavea repo & upgrade few modules for Terraform - [OSDEV-405](https://opensupplyhub.atlassian.net/browse/OSDEV-405)
* Replaced usage of FacilityIndex model by FacilityIndexNew.
* Removed FacilityIndex model
* Removed function get_custom_text
* Removed function index_custom_text from transactions
* Removed function index_extended_fields from transactions
* Removed function index_facilities from transactions
* Removed function index_sectors from transactions
* Removed get_sector_dict from transactions

### Bugfix
* Make search by non-public contributor types available [OSDEV-307](https://opensupplyhub.atlassian.net/browse/OSDEV-307)
* Make possibility to create embed map configuration for constributors with more than 2500 facilities [OSDEV-585](https://opensupplyhub.atlassian.net/browse/OSDEV-585)
* Make possibility to save data facilities even if they have no stored location [OSDEV-596](https://opensupplyhub.atlassian.net/browse/OSDEV-596)

### What's new
* Update README.md with the most recent information - [OSDEV-580](https://opensupplyhub.atlassian.net/browse/OSHUB-580)
* Update Rollbar's post_server_item tokens - [OSDEV-581](https://opensupplyhub.atlassian.net/browse/OSHUB-581)
* Contributor Lists. Order lists from a contributor by newest to oldest list - [OSDEV-218](https://opensupplyhub.atlassian.net/browse/OSDEV-218)

### Release instructions
- apply migrations up to 0124_itroduce_raw_json.py
- execute command fill_raw_json
- apply migrations up to 0129_delete_facility_index.py
- apply command index_facilities_new<|MERGE_RESOLUTION|>--- conflicted
+++ resolved
@@ -9,16 +9,12 @@
 * Product name: Open Supply Hub
 * Release date: December 13, 2025
 
-<<<<<<< HEAD
-### What's new
+### Code/API changes
+* [OSDEV-2280](https://opensupplyhub.atlassian.net/browse/OSDEV-2280) - Introduced a new reusable `ImportantNote` component in the new claim flow to replace custom implementations of important notes across multiple components (`BusinessStep`, `ContactInfoStep`, and `ClaimInfoSection`), improving code maintainability and consistency.
+
+### What's new
+* [OSDEV-2280](https://opensupplyhub.atlassian.net/browse/OSDEV-2280) - Added prominent PII (Personally Identifiable Information) warning notes at file upload stages throughout the new claim flow to inform users that they should NOT submit documents containing personal information, home addresses, personal utility bills, or personal phone numbers, enhancing data security and user privacy protection.
 * [OSDEV-2269](https://opensupplyhub.atlassian.net/browse/OSDEV-2269) - Added URI format support for partner fields with JSON schema. Properties defined with `"format": "uri"` are rendered as clickable links on production location profile pages.
-=======
-### Code/API changes
-* [OSDEV-2280](https://opensupplyhub.atlassian.net/browse/OSDEV-2280) - Introduced a new reusable `ImportantNote` component in the new claim flow to replace custom implementations of important notes across multiple components (`BusinessStep`, `ContactInfoStep`, and `ClaimInfoSection`), improving code maintainability and consistency.
-
-### What's new
-* [OSDEV-2280](https://opensupplyhub.atlassian.net/browse/OSDEV-2280) - Added prominent PII (Personally Identifiable Information) warning notes at file upload stages throughout the new claim flow to inform users that they should NOT submit documents containing personal information, home addresses, personal utility bills, or personal phone numbers, enhancing data security and user privacy protection. 
->>>>>>> f5bc61cd
 
 ### Release instructions
 * Ensure that the following commands are included in the `post_deployment` command:
