# Release Notes
All notable changes to this project will be documented in this file.

This project adheres to [Semantic Versioning](http://semver.org/spec/v2.0.0.html). The format is based on the `RELEASE-NOTES-TEMPLATE.md` file.

## Release 1.23.0

## Introduction
* Product name: Open Supply Hub
* Release date: November 02, 2024

### Database changes
#### Migrations:
* 0158_create_moderation_events_table.py - This migration creates api_moderationevent table for Moderation Queue.

#### Scheme changes
* [OSDEV-1229](https://opensupplyhub.atlassian.net/browse/OSDEV-1229) - Created Moderation Events Postgres table to track moderation events in the database.

### Code/API changes
* Throttling has been introduced for tiles/* endpoints, limiting requests to 300 per minute.
* [OSDEV-1328](https://opensupplyhub.atlassian.net/browse/OSDEV-1328) The OpenSearch tokenizer has been changed to `lowercase` to get better search results when querying the GET /v1/production-locations/ endpoint.

### Architecture/Environment changes
<<<<<<< HEAD
* [OSDEV-1170](https://opensupplyhub.atlassian.net/browse/OSDEV-1170)
  * Added the ability to automatically create a dump from the latest shared snapshot of the anonymized database.

### Bugfix
* *Describe bugfix here.*

### What's new
* *Describe what's new here. The changes that can impact user experience should be listed in this section.*
=======
* Resource allocation has been optimized for the staging environment. The number of ECS tasks for the Django app has been reduced from 6 to 4, while maintaining system stability.
>>>>>>> e17fd82a

### Release instructions:
* Ensure that the following commands are included in the `post_deployment` command:
    * `migrate`
* Run `Deploy to AWS` pipeline for an existing environment with the flag clear OpenSearch set to true - to let the tokenizer parse full text into words with new configurations.


## Release 1.22.0

## Introduction
* Product name: Open Supply Hub
* Release date: October 19, 2024

### Database changes
#### Migrations:
* 0156_introduce_list_level_parsing_errors - This migration introduces the parsing_errors field for the FacilityList model to collect list-level and internal errors logged during the background parsing of the list.
* 0157_delete_endpoint_switcher_for_list_uploads - This migration deletes the `use_old_upload_list_endpoint` switcher that was necessary to toggle between the old and new list upload endpoints.

#### Scheme changes
* [OSDEV-1039](https://opensupplyhub.atlassian.net/browse/OSDEV-1039) - Since the `use_old_upload_list_endpoint` switcher is no longer necessary for the list upload, it has been deleted from the DB. Additionally, the `parsing_errors` field has been added to the FacilityList model.

### Code/API changes
* [OSDEV-1102](https://opensupplyhub.atlassian.net/browse/OSDEV-1102) - API. Propagate production location updates to OpenSearch data source via refreshing `updated_at` field in `api_facility` table. Triggered updated_at field in such actions: transfer to alternate facility, claim facility, approve, reject and deny claim, claim details, merge facilities, match facility (promote, split).
* [OSDEV-1039](https://opensupplyhub.atlassian.net/browse/OSDEV-1039) - Deleted the `facility_list_items.json` fixture from the Django app since it is no longer needed, having been replaced with real CSV files. Additionally, other important changes have been implemented in the Django app and deployment:
    * Adjusted all code that used the `facility_list_items.json` fixture and removed the unused matching logic from the Django app, as it is no longer necessary and was connected to that fixture.
    * Updated the reset database step in the `restore_database` job of the Deploy to AWS GitHub workflow to upload CSV location list files to S3 for parsing during the DB reset.

### Architecture/Environment changes
* [OSDEV-1325](https://opensupplyhub.atlassian.net/browse/OSDEV-1325)
  * __Deploy to AWS__ pipeline will init from __[Release] Deploy__ pipeline and get deployment parameters, such as cleaning OpenSearch indexes, by trigger.
* [OSDEV-1372](https://opensupplyhub.atlassian.net/browse/OSDEV-1372)
  * Changed the base image in the Django app Dockerfile to use a Debian 11 instead of Debian 10 as the PostgreSQL 13 repository support for Debian 10 has been ended.
  * Always build a docker image for the amd64 platform so that the image in the local environment fully corresponds to the one in production.
* [OSDEV-1172](https://opensupplyhub.atlassian.net/browse/OSDEV-1172)
  * Added the ability to restore a database from a snapshot.
* [OSDEV-1388](https://opensupplyhub.atlassian.net/browse/OSDEV-1388)
  * Increased timeout to wait for copying anonymized shared snapshot.

### Bugfix
* Fixed a bug related to environment variable management:
    * Removed the `py_environment` Terraform variable, as it appeared to be a duplicate of the `environment` variable.
    * Passed the correct environment values to the ECS task definition for the Django containers in all environments, especially in the Preprod and Development environments, to avoid misunderstandings and incorrect interpretations of the values previously passed via `py_environment`.
    * Introduced a *Local* environment specifically for local development to avoid duplicating variable values with the AWS-hosted *Development* environment.
* [OSDEV-1039](https://opensupplyhub.atlassian.net/browse/OSDEV-1039) - Made the list parsing asynchronous and increased the list upload limit to 10,000 facilities per list to reduce manual work for moderators when they split large lists into smaller ones. The following architectural and code changes have been made:
    1. Renamed the previously copied `api/facility-lists/createlist` POST endpoint to the `api/facility-lists` POST endpoint. Deleted the old implementation of the `api/facility-lists` POST endpoint along with the `use_old_upload_list_endpoint` switcher that was necessary to toggle between the old and new list upload endpoints.
    2. Removed the triggering of ContriCleaner from the `api/facility-lists` POST endpoint and moved it to the async parse AWS batch job to reduce the load on the endpoint. Introduced a `parsing_errors` field for the FacilityList model to collect list-level and internal errors logged during the background parsing of the list.
    3. Established a connection between the EC2 instance within the AWS batch job and the S3 bucket where all the uploaded list files are saved. This is necessary because the parse job retrieves a particular list from the S3 bucket via Django.
    4. Deleted redundant code from the previous implementation of the list item parsing.
    5. Adjusted Django, ContriCleaner, and integration tests. Regarding integration tests, the `facility_list_items.json` fixture was converted to concrete CSV lists, which were connected to the `facility_lists.json` fixture to upload them to the DB while creating the test DB for the integration tests. This is necessary because the parsing function that triggers ContriCleaner can only work with real files, not facility list items as it did previously.
    6. Refactored the ContributeForm component in the front-end app.
    7. The list page has been adjusted to work with asynchronous parsing, and a new dialog window has been added to notify users about the list parsing process, indicating that they need to wait.
    8. Introduced a UI to display list parsing errors on the list page after the page refresh.

### What's new
* [OSDEV-1127](https://opensupplyhub.atlassian.net/browse/OSDEV-1127) - It was implemented the Production Location Search screen that has two tabs: "Search by OS ID" and "Search by Name and Address." Each tab adds a query parameter (`?tab=os-id` and `?tab=name-address`) to the URL when active, allowing for redirection to the selected tab. On the "Search by OS ID" tab, users see an input field where they can enter an OS ID. After entering the full OS ID (15 characters), the "Search By ID" button becomes clickable, allowing users to proceed to the results screen. There are two possible outcomes:
    * Successful Search: If the search is successful, the results screen displays information about the production location, including its name, OS ID, previous OS ID (If they exist), address, and country name. Users can then choose to either return to the search by name and address or add data and claim the location.
    * Unsuccessful Search: If the search is unsuccessful, an explanation is provided, along with two options: return to the search by name and address or search for another OS ID.

    Each results screen also includes a "Back to ID search" button at the top.

### Release instructions:
* Before deploying to an existing environment, clear OpenSearch to ensure it can receive any missed changes and properly start the update process.
* Ensure that the `migrate` command is included in the `post_deployment` command.


## Release 1.21.0

## Introduction
* Product name: Open Supply Hub
* Release date: September 21, 2024

### Code/API changes
* [OSDEV-1126](https://opensupplyhub.atlassian.net/browse/OSDEV-1126) - Added the `historical_os_id` field to the response from the `v1/production-locations` endpoint if the searched production location contains this data. Modified the search query for `os_id` so that the search is conducted in both the `os_id` and `historical_os_id` fields in the OpenSearch production-locations index.
To make this possible, the `sync_production_locations.sql` script, which generates data for the production-locations index, was modified to include the selection of `historical_os_id_value` from the `api_facilityalias` table.
Additionally, a `historical_os_id` filter was added to the `sync_production_locations.conf`, ensuring that the `historical_os_id` is included in the index document only when the `historical_os_id_value` is not empty.

### Architecture/Environment changes
* [OSDEV-1177](https://opensupplyhub.atlassian.net/browse/OSDEV-1177)
  * Improved OpenSearch indexes cleanup step in the `Deploy to AWS` and `DB - Apply Anonymized DB` pipelines to use script templates so that changes can be made in one place rather than in each pipeline separately
  * Stop/start Logstash and clearing OpenSearch indexes moved to separate jobs of `Deploy to AWS` and `DB - Apply Anonymized DB` pipelines.
  * Stop/start Logstash and clearing OpenSearch indexes now runs on ubuntu-latest runner.
  * The automated deployment to AWS after creating tags for `sandbox` and `production` was temporarily prevented (until the implementation of [OSDEV-1325](https://opensupplyhub.atlassian.net/browse/OSDEV-1325)).

### Bugfix
* [OSDEV-1177](https://opensupplyhub.atlassian.net/browse/OSDEV-1177) - The following changes have been made:
    * Removed the if clause in the DB. Apply the Anonymized DB workflow to activate stopping Logstash.
    * Corrected grammar mistakes in the description of the job steps for stopping Logstash and clearing OpenSearch for the `DB - Apply Anonymized DB` and `Deploy to AWS` GitHub workflows.

### What's new
* [OSDEV-1225](https://opensupplyhub.atlassian.net/browse/OSDEV-1225) - The auto email responses for `Approved` and `Rejected` statuses have been updated to improve user experience. A user receives an email updating them on the status of their list and the next steps they need to take.

### Release instructions:
* Ensure that the following commands are included in the `post_deployment` command:
    * `migrate`
* After running the `Release [Deploy]` workflow for both the `sandbox` and `production` environments, the responsible person must manually run the `Deploy to AWS` workflow, ensuring that the `Clear OpenSearch indexes` option is checked for each environment.
Note: This instruction updates item 3 of the ['Release to Production and Sandbox'](https://github.com/opensupplyhub/open-supply-hub/blob/main/doc/release/RELEASE-PROTOCOL.md#release-to-production-and-sandbox) section of the RELEASE-PROTOCOL.


## Release 1.20.0

## Introduction
* Product name: Open Supply Hub
* Release date: September 7, 2024

### Database changes
#### Migrations:
* 0155_remove_verification_method_column_from_facility_claim - This migration replaces the old `index_approved_claim` function with a new one that does not index the `verification_method` and `phone_number` fields. Additionally, it removes the `verification_method` and `phone_number` fields from the FacilityClaim model and the respective history table.

#### Scheme changes
* [OSDEV-1092](https://opensupplyhub.atlassian.net/browse/OSDEV-1092) - Since the `verification_method` and `phone_number` fields are no longer necessary for the claim form and aren't used anywhere in the codebase, they have been deleted from the FacilityClaim model and the respective history table.

### Code/API changes
* [OSDEV-1045](https://opensupplyhub.atlassian.net/browse/OSDEV-1045) - Added flag `highlightBackground` to the DashboardFacilityCard component to highlight background for claimed facilities only on the Merge moderation screen. Added the `get_is_claimed` method to the `FacilityIndexDetailsSerializer` that returns a boolean value depending on whether the facility has an approved claim or not.
* [OSDEV-1167](https://opensupplyhub.atlassian.net/browse/OSDEV-1167) - Search. Update field names in Open Search. The following parameter/field names in the API schema for GET api/v1/production-locations has been changed:
    - `name_local` -> `local_name`
    - `url` -> `business_url`
    - `lon` -> `lng`
* [OSDEV-1025](https://opensupplyhub.atlassian.net/browse/OSDEV-1025) - Added the `get_is_claimed` method to the `FacilityMatchSerializer` that returns a boolean value depending on whether the matched facility has an approved claim or not.
* [OSDEV-1092](https://opensupplyhub.atlassian.net/browse/OSDEV-1092) - Modified the serialized output of the `FacilityClaimDetailsSerializer`:
    * Removed the `verification_method` and `phone_number` fields.
    * Added `facility_website`, `sector`, `facility_workers_count`, and `facility_name_native_language`.
* [OSDEV-1101](https://opensupplyhub.atlassian.net/browse/OSDEV-1101) - API v1/production-locations. Extend the country object to include alpha-3 code, numeric code, and country name.

### Architecture/Environment changes
* [OSDEV-1153](https://opensupplyhub.atlassian.net/browse/OSDEV-1153) - Created integration tests for the OpenSearch and for new `/api/v1/production-locations/` API endpoint.
* [OSDEV-1177](https://opensupplyhub.atlassian.net/browse/OSDEV-1177) - Implemented clearing OpenSearch and stopping Logstash during Postgres DB restore/reset in pre-prod/test/dev environments to freshly populate OpenSearch with data from the restored or reset Postgres DB.

### What's new
* [OSDEV-1045](https://opensupplyhub.atlassian.net/browse/OSDEV-1045) - The color of the facility panel for claimed facilities in the Merge moderation screen has been changed to green.
* [OSDEV-1025](https://opensupplyhub.atlassian.net/browse/OSDEV-1025) - Added the claim badge to the facility details on the C/R moderation screen when the facility has an approved claim.
* [OSDEV-1092](https://opensupplyhub.atlassian.net/browse/OSDEV-1092) - On the Facility Claims Details page, fields have been updated to show only those that could be uploaded as part of the claim form:
    * Removed deprecated fields: Phone Number, Company Name, Facility Parent Company / Supplier Group, Facility Description, and Verification Method.
    * Added new fields: Sector(s), Production Location's Website, Number of Workers, and Local Language Name.
    * Renamed fields:
        * 'Facility' to 'Location Name',
        * 'Claim Contributor' to 'Claimant Account',
        * 'Job Title' to 'Claimant Title',
        * 'Email' to 'Account Email',
        * 'Website' to 'Claimant's Website',
        * 'LinkedIn Profile' to 'Production Location's LinkedIn'.

### Release instructions:
* Before deploying to an existing environment, manually delete the related EFS storage, OpenSearch domain, and stop all tasks of the Logstash service in the appropriate ECS cluster. This is necessary to apply the new mapping for the production-locations OpenSearch index.

* Ensure that the following commands are included in the `post_deployment` command:
    * `migrate`
    * `index_facilities_new`


## Release 1.19.0

## Introduction
* Product name: Open Supply Hub
* Release date: August 24, 2024

### Code/API changes
* [OSDEV-1006](https://opensupplyhub.atlassian.net/browse/OSDEV-1006) - Create new "api/v1/production-locations" endpoint.
* [OSDEV-633](https://opensupplyhub.atlassian.net/browse/OSDEV-633) - Modified the `sectors` endpoint to return either a list of sectors or sectors grouped by their sector groups, depending on the query parameters passed to the request. Possible parameters include:
    * `embed` (optional): If present, returns a flat list of sectors submitted by a specific contributor.
    * `contributor` (optional): If embed is provided, this parameter must be included to filter sectors submitted by a specific contributor.
    * `grouped` (optional): If present, returns sectors grouped by their sector groups.
* [OSDEV-1184](https://opensupplyhub.atlassian.net/browse/OSDEV-1184) - Handle validation errors for size, sort_by and order_by parameters of "api/v1/production-locations" endpoint.
* [OSDEV-982](https://opensupplyhub.atlassian.net/browse/OSDEV-982) - Search, API. Add OS ID query parameter to v1/production-locations. Implement "api/v1/production-locations/{os_id}" endpoint.
* [OSDEV-1103](https://opensupplyhub.atlassian.net/browse/OSDEV-1103) - Enabled accent-insensitive search for `name` and `address` fields of production location by designing the index mapping to do ASCII folding for search tokens. Additionally, there were changed query_type for the `name` and `name_local` fields from `terms` to `match`.

### Architecture/Environment changes
* [OSDEV-1165](https://opensupplyhub.atlassian.net/browse/OSDEV-1165) - Updated the release protocol to include information about quick fixes and how to perform them. Additionally, updated the GitFlow diagram to visually depict this process.
* Updated the `RELEASE-PROTOCOL.md` file to include information about OpenSearch and Logstash, stating that their functionality should also be checked after deployment.
* [OSDEV-1169](https://opensupplyhub.atlassian.net/browse/OSDEV-1169) - Activated deployment database-anonymizer to production.
* [OSDEV-1197](https://opensupplyhub.atlassian.net/browse/OSDEV-1197) - Upgrade Kafka tools to version 3.8.0

### Bugfix
* [OSDEV-1048](https://opensupplyhub.atlassian.net/browse/OSDEV-1048) - Fixed error "User Cannot read properties of undefined (reading 'length')".
* [OSDEV-1180](https://opensupplyhub.atlassian.net/browse/OSDEV-1180) - Introduced a 10,000-download limit check on the api/facilities-downloads API endpoint to prevent non-API users from downloading more than 10,000 production locations.
* [OSDEV-1178](https://opensupplyhub.atlassian.net/browse/OSDEV-1178) - Added null check for claimStatuses array that fixes JS error on Dashboard/Facility Claims page.

### What's new
* [OSDEV-633](https://opensupplyhub.atlassian.net/browse/OSDEV-633) - Added a nested select to the Sectors filter. The main selection is the group name of related sectors. By pressing the header, a user can select all related sectors from this group. To view the list of related sectors, it's necessary to press the "carrot" icon next to the group heading. This action allows a user to choose a single sector from the grouped list. Additionally, entering text into the search filter displays only the filtered sectors within the opened groups.

### Release instructions:
* Before deploying to an existing environment, manually delete the related EFS storage, OpenSearch domain, and stop all tasks of the Logstash service in the appropriate ECS cluster. This is necessary to apply the new mapping for the production-locations OpenSearch index.


## Release 1.18.0

## Introduction
* Product name: Open Supply Hub
* Release date: August 10, 2024

### Database changes
#### Migrations:
* 0152_delete_tilecache_and_dynamicsetting - removed unused `api_tilecache` and `api_dynamicsetting` tables.
* 0153_add_sector_group_table - creates the `SectorGroup` model and populates it with the sector groups names.
* 0154_associate_sectors_with_groups - associates sectors with sector groups.

#### Scheme changes
* [OSDEV-1142](https://opensupplyhub.atlassian.net/browse/OSDEV-1142) - Technical Debt. Remove unused `api_tilecache` and `api_dynamicsetting` tables. Migration has been created, removed related data in the code base.
* [OSDEV-360](https://opensupplyhub.atlassian.net/browse/OSDEV-360) - The following changes have been implemented:
    * A new table, `api_sectorgroup`, has been introduced and populated with sector group names.
    * A new field named `groups` has been added to the `Sector` model to establish a many-to-many relationship between the `api_sector` and the `api_sectorgroup` tables.

### Code/API changes
* [OSDEV-1005](https://opensupplyhub.atlassian.net/browse/OSDEV-1005) - Disconnect location deletion propagation to the OpenSearch cluster while the Django tests are running, as it is outside the scope of Django unit testing.

### Architecture/Environment changes
* [OSDEV-1005](https://opensupplyhub.atlassian.net/browse/OSDEV-1005) - Enable deployment of the Logstash and OpenSearch infra to AWS environments.
* [OSDEV-1156](https://opensupplyhub.atlassian.net/browse/OSDEV-1156) - The following changes have been made:
    * Defined memory and CPU configurations for Logstash and instance types for OpenSearch in each AWS environment. The memory and CPU configurations for Logstash have been set uniformly across all environments. After an investigation, it was found that the minimally sufficient requirements are 0.25 CPU and 2 GB of memory for proper Logstash operation, even with the production database. [This documentation](https://www.elastic.co/guide/en/logstash/current/jvm-settings.html) about JVM settings in the Logstash app was used to determine the appropriate resource settings. Regarding OpenSearch, the least powerful instance type was used for the Dev, Staging, and Test environments since high OpenSearch performance is not required there. For the Prod and Pre-prod environments, the minimally recommended general-purpose instance type, `m6g.large.search`, was selected. Research showed that it can process document deletions in 0.04 seconds, which is relatively fast compared to the 0.1-0.2 seconds on the `t3.small.search` instance type used for Dev, Staging, and Test. This decision was based on [this AWS Blog article](https://aws.amazon.com/blogs/aws-cloud-financial-management/better-together-graviton-2-and-gp3-with-amazon-opensearch-service/).
    * The OpenSearch instance type was parameterized.
    * The JVM direct memory consumption in the Logstash app was decreased to 512 MB to fit into two gigabytes of memory, which is the maximum available for 0.25 CPU. Total memory usage was calculated based on the formula in [this section](https://www.elastic.co/guide/en/logstash/current/jvm-settings.html#memory-size-calculation) of the Logstash JVM settings documentation.
* Updated the OpenSearch domain name to the environment-dependent Terraform (TF) local variable in the resources of the OpenSearch access policy. Utilized the `aws_opensearch_domain_policy` resource since the `access_policies` parameter on `aws_opensearch_domain` does not validate the policy correctly after its updates. See [the discussion on GitHub](https://github.com/hashicorp/terraform-provider-aws/issues/26433).

### Bugfix
* Ensure that the OpenSearch domain name is unique for each environment to avoid conflicts when provisioning domains across different environments.
* [OSDEV-1176](https://opensupplyhub.atlassian.net/browse/OSDEV-1176) - Fixed a spelling mistake in the label for the password field on the LogIn page. After the fix, the label reads "Password".
* [OSDEV-1178](https://opensupplyhub.atlassian.net/browse/OSDEV-1178) - Fixed error "Something went wrong" error after clicking on Dashboard -> View Facility Claims.

### What's new
* [OSDEV-1144](https://opensupplyhub.atlassian.net/browse/OSDEV-1144) - Claims emails. Updated text for approval, revocation, and denial emails.
* [OSDEV-360](https://opensupplyhub.atlassian.net/browse/OSDEV-360) - On the admin dashboard, functionality has been added to allow Admins to add, remove, or modify sector groups. In the `Sectors` tab, Admins can now adjust the related sector groups for each sector. Each sector must be associated with at least one group.
* [OSDEV-1005](https://opensupplyhub.atlassian.net/browse/OSDEV-1005) - Implement the propagation of production location deletions from the PostgreSQL database to the OpenSearch cluster. After this fix, the locations that were deleted will be excluded from the response of the `v1/production-location` GET API endpoint.

### Release instructions:
* Ensure that the following commands are included in the `post_deployment` command:
    * `migrate`


## Release 1.17.0

## Introduction
* Product name: Open Supply Hub
* Release date: July 27, 2024

### Database changes
#### Migrations:
* 0151_replace_index_number_of_workers - replace function `index_number_of_workers` to use one source of truth for both`number_of_workers` & `extended_fields`.

#### Scheme changes
* *Describe scheme changes here.*

### Code/API changes
* *Describe code/API changes here.*

### Architecture/Environment changes
* *Describe architecture/environment changes here.*

### Bugfix
* [OSDEV-1145](https://opensupplyhub.atlassian.net/browse/OSDEV-1145) - Error message appearing as red dot with no context. Error display has been fixed. Simplified displaying logic of errors. Changed error property type.
* [OSDEV-576](https://opensupplyhub.atlassian.net/browse/OSDEV-576) - Implemented one source of truth to Search query source & Production Location Details page source for field `number_of_workers`.
* [OSDEV-1146](https://opensupplyhub.atlassian.net/browse/OSDEV-1146) - Fixed issue with missed header & data for Claim Decision column while downloaded Facility Claims data in xlsx format.

### What's new
* [OSDEV-1090](https://opensupplyhub.atlassian.net/browse/OSDEV-1090) - Claims. Remove extra product type field on Claimed Facility Details page.
* [OSDEV-273](https://opensupplyhub.atlassian.net/browse/OSDEV-273) - Facility Claims. Implement filtering by Country and Status. Set 'pending' claim status as a default filter.
* [OSDEV-1083](https://opensupplyhub.atlassian.net/browse/OSDEV-1083) - Implemented a 'toggle password visibility' feature in the login, registration, reset password and user profile forms.
* The legacy `_template` API endpoint was disabled via the configuration file in favor of the new `_index_template` API endpoint, since the composable index template is used for OpenSearch. The `legacy_template` was set to `false` to start using the defined composable index template in the `production_locations.json` file. This change is necessary to avoid omitting the `production_locations.json` index template for the `production-locations` index defined in the Logstash app and to enforce the OpenSearch cluster to use the explicit mapping for the `production-locations` index.

### Release instructions:
* Ensure that the following commands are included in the `post_deployment` command:
    * `migrate`
    * `index_facilities_new`


## Release 1.16.0

## Introduction
* Product name: Open Supply Hub
* Release date: July 13, 2024

### Database changes
#### Migrations:
* *Describe migrations here.*

#### Scheme changes
* *Describe scheme changes here.*

### Code/API changes
* [OSDEV-1100](https://opensupplyhub.atlassian.net/browse/OSDEV-1100) - Replaced all mentions of "facility" and "facilities" with the new production location naming in the Logstash app. Renamed `location` field in the production locations index to `coordinates`.
* [OSDEV-705](https://opensupplyhub.atlassian.net/browse/OSDEV-705) - Created an additional `RowCoordinatesSerializer` in the ContriCleaner to handle coordinate values ("lat" and "lng"). Moved the conversion of "lat" and "lng" into float point numbers from `FacilityListViewSet` to this serializer.
* Introduced a general format for all Python logs by updating the Django `LOGGING` constant. Disabled propagation for the `django` logger to the `root` logger to avoid log duplication. Removed unnecessary calls to the `basicConfig` method since only the configuration defined in the `LOGGING` constant in the settings.py file is considered valid by the current Django app.

### Architecture/Environment changes
* *Describe architecture/environment changes here.*

### Bugfix
* [OSDEV-705](https://opensupplyhub.atlassian.net/browse/OSDEV-705) - Fixed the error “could not convert string to float” that occurred when a list contained columns for “lat” and “lng” and only some of the rows in these columns had data. As a result, rows are processed regardless of whether the values for “lat” and “lng” are present and valid, invalid, or empty.

### What's new
* [OSDEV-981](https://opensupplyhub.atlassian.net/browse/OSDEV-981) Reporting. History of contributor uploads. Created a new report with details about the contributor:
    * including name, ID, contributor type;
    * first upload, including date of the first upload and time since the first upload in days;
    * most recent (or “last”) upload, including date of the last upload and time since the last upload in days;
    * total (or “lifetime”) uploads and a calculation for uploads per year (= lifetime uploads = total uploads / (current year - first upload year); if “first upload year” = “current year”, then use 1 in denominator). This data is ordered based on the “date of last upload” column so that contributors who have recently contributed data are at the top of the report.
* [OSDEV-1105](https://opensupplyhub.atlassian.net/browse/OSDEV-1105) - Contribution. Allow commas in list name and update error message.
* [OSDEV-272](https://opensupplyhub.atlassian.net/browse/OSDEV-272) - Facility Claims Page. Implement ascending/descending and alphabetic sort on FE. Applied proper sorting for lower case/upper case/accented strings.
* [OSDEV-1036](https://opensupplyhub.atlassian.net/browse/OSDEV-1036) - Claims. Add a sortable "claim decision" column to claims admin page.
* [OSDEV-1053](https://opensupplyhub.atlassian.net/browse/OSDEV-1053) - Updated email notification about the claim submission.

### Release instructions:
* *Provide release instructions here.*


## Release 1.15.0

## Introduction
* Product name: Open Supply Hub
* Release date: June 29, 2024

### Database changes
#### Migrations:
* 0150_introduce_function_formatting_number_to_percent - adds add_percent_to_number to DB and drop
drop_calc_column_func.

### Code/API changes
* [OSDEV-1004](https://opensupplyhub.atlassian.net/browse/OSDEV-1004) - The following changes have been made to the Logstash and OpenSearch services:
    * Prepared the SQL script to collect all the necessary data for the `v1/facilities` API endpoint according to the new API specification. Agreed upon and established a prioritization scale for gathering data related to the name, address, sector, parent_company, product_type, facility_type, processing_type, number_of_workers and location fields as follows:
        * Data from the approved claim.
        * Promoted matches (considered as promoted facility list items).
        * The most recently contributed data.
    * For the country field, the same prioritization scale has been utilized except for 'Data from the approved claims' because the claimant cannot update the country in any way.
    * Introduced a new set of Ruby scripts to filter and reorganize the incoming data at the Logstash app level, avoiding complex database queries that could lead to high database load.
    * Updated the `facilities` index template for OpenSearch to define how new fields within the facility documents are stored and indexed by OpenSearch.
    * Set up the main Logstash pipeline to run every 15 minutes.
    * Introduced ingress and egress rules for the Opensearch and Logstash.
    * Parameterized database credentials for the logstash configs input.
    * Parameterized OpenSearch domain for the logstash configs output.
    * Specified the ARN of an IAM role to be used as the master user for the OpenSearch domain.
    * Set EFS access point permissions for logstash:root user.
    * Utilized environment variables to disable authentication for OpenSearch during local development, as the authentication isn't necessary.

    All changes have been made to meet the API specification requirements for `v1/facilities` API endpoint as closely as possible.

### Architecture/Environment changes
* For the job `clean_ecr_repositories` of Destroy Environment action, it was added a new line to the script responsible for deleting ECR repositories, specifically targeting the `opensupplyhub-logstash` repository.
* The `reindex_database` and `index_facilities_new` commands have been removed from the `post_deployment` command.

### Bugfix
* [OSDEV-1098](https://opensupplyhub.atlassian.net/browse/OSDEV-1098) Reporting. A columns values in the report "Contributor type by %" are not cumulative. The SQL for the report has been rewritten in such a way that first calculates the monthly counts, then computes the cumulative counts for each month, and finally applies the add_percent_to_number function to get the desired percentages. This gives us the accumulated values for each month.

### What's new
* [OSDEV-1071](https://opensupplyhub.atlassian.net/browse/OSDEV-1071)  Replaced the term "facility" with "production location" in the claims banners
* [OSDEV-933](https://opensupplyhub.atlassian.net/browse/OSDEV-933) Facility Claims. Add "what is claims" screen. `What is claims` page with radio buttons has been added that explains more about the claim. Updated title and link text for not logged in user who wants to claim a production location.
* [OSDEV-1088](https://opensupplyhub.atlassian.net/browse/OSDEV-1088) - Collecting users' public IP addresses in the Rollbar error tracker has been disabled to meet GDPR compliance.

### Release instructions:
* Update code.


## Release 1.14.0

## Introduction
* Product name: Open Supply Hub
* Release date: June 15, 2024

### Database changes
#### Migrations:
* 0146_add_facility_workers_count_new_field_to_facilityclaim - adds the facility_workers_count_new field to the FacilityClaim model.
* 0147_copy_facility_workers_count_to_facility_workers_count_new - copies the data from the facility_workers_count field to the facility_workers_count_new field.
* 0148_remove_facility_workers_count_field_from_facilityclaim - removes the facility_workers_count field from the FacilityClaim model.
* 0149_rename_facility_workers_count_new_to_facility_workers_count - renames the facility_workers_count_new field to facility_workers_count.

#### Scheme changes
* [OSDEV-1084](https://opensupplyhub.atlassian.net/browse/OSDEV-1084) - To enable adding a range for the number of workers during the claiming process, the type of the `facility_workers_count` field in the `FacilityClaim` table was changed from `IntegerField` to `CharField`.

### Architecture/Environment changes
* [OSDEV-1069](https://opensupplyhub.atlassian.net/browse/OSDEV-1069) - The following changes have been made:
    * Changed the Postgres Docker image for the database to use the official one and make the local database setup platform-agnostic, so it doesn't depend on the processor architecture.
    * Built the PostGIS program from source and installed it to avoid LLVM-related errors inside the database Docker container during local development.
* [OSDEV-1072](https://opensupplyhub.atlassian.net/browse/OSDEV-1072) - The following changes have been made:
    * Added building database-anonymizer container to the pipeline.
    * Pushing the database-anonymizer container to the repo is turned off until the database anonymizing scheduled task will be deployed to the production.
* [OSDEV-1089](https://opensupplyhub.atlassian.net/browse/OSDEV-1089) Change format gunicurn logs not pass IP address to AWS CloudWatch.
* Added command `reindex_database`
* [OSDEV-1075](https://opensupplyhub.atlassian.net/browse/OSDEV-1075) - The following changes have been made:
    * All resources created via batch job will be tagged
* [OSDEV-1089](https://opensupplyhub.atlassian.net/browse/OSDEV-1089) Change format gunicurn logs not pass IP address to AWS CloudWatch.
* Make tile generation endpoint transaction-less and remove `CREATE TEMP TABLE` statement.
* Added command `reindex_database`.
* [OSDEV-1089](https://opensupplyhub.atlassian.net/browse/OSDEV-1089) Change format gunicurn logs not pass IP address to AWS CloudWatch.
* Removed calling command `clean_facilitylistitems` from the `post_deployment` command.
* Added calling command `reindex_database` from the `post_deployment` command.
* Added calling command `index_facilities_new` from the `post_deployment` command.
* An additional loop was added to the `run_cli_task` script that repeatedly checks the status of an AWS ECS task, waiting for it to stop.

### Bugfix
* [OSDEV-1019](https://opensupplyhub.atlassian.net/browse/OSDEV-1019) - Fixed an error message to 'Your account is not verified. Check your email for a confirmation link.' when a user tries to log in with an uppercase letter in the email address and their account has not been activated through the confirmation link.
* Added the `--if-exists` flag to all calls of the `pg_restore` command to eliminate spam errors when it tries to delete resources that don't exist just because the DB can be empty. Improved the section of the README about applying the database dump locally. Specifically, SQL queries have been added to delete all the tables and recreate an empty database schema to avoid conflicts during the database dump restore.

### What's new
* [OSDEV-1030](https://opensupplyhub.atlassian.net/browse/OSDEV-1030) - The following changes have been made:
    * Replaced the "Donate" button with a "Blog" button in the header
    * Added links to the "Blog" and "Careers" pages in the footer
* [OSDEV-939](https://opensupplyhub.atlassian.net/browse/OSDEV-939) - The following changes have been made:
    * Created new steps `Supporting Documentation` & `Additional Data` for `Facility Claim Request` page.
    * Added popup for successfully submitted claim.
* [OSDEV-1084](https://opensupplyhub.atlassian.net/browse/OSDEV-1084) - Enable adding a range for the number of workers during the claiming process, either after pressing the “I want to claim this production location” link or on the Claimed Facility Details page.

### Release instructions:
* Update code.


## Release 1.13.0

## Introduction
* Product name: Open Supply Hub
* Release date: June 01, 2024

### Database changes
#### Migrations:
* 0145_new_functions_for_clean_facilitylistitems_command - introduced new sql functions for `clean_facilitylistitems` command:
    - drop_table_triggers
    - remove_items_where_facility_id_is_null
    - remove_old_pending_matches
    - remove_items_without_matches_and_related_facilities

### Code/API changes
* [OSDEV-994](https://opensupplyhub.atlassian.net/browse/OSDEV-994) API. Update to pass all merge events to user based on contrib id. A non-admin API user makes:
- a GET call to /moderation-events/merge/
and receives information about merges that have occurred for all contributors.
- a GET call to /moderation-events/merge/?contributors=<id_number_x>&contributors=<id_number_y>&contributors=<id_number_z>
and receives information about merges that have occurred for the contributors with the specified IDs.

### Architecture/Environment changes
* [OSDEV-1003](https://opensupplyhub.atlassian.net/browse/OSDEV-1003) - Added automatic building for the Logstash Docker image in the `Deploy to AWS` workflow. Refactored the `Deploy to AWS` workflow to remove redundant setting values for `build-args` of the `docker/build-push-action` action in cases where the values are not used.
* [OSDEV-1004](https://opensupplyhub.atlassian.net/browse/OSDEV-1004) - Prepared the local environment setup for the Logstash and OpenSearch services to enable local development. Created a script to start the project from scratch with a database populated with sample data.
* [OSDEV-1054](https://opensupplyhub.atlassian.net/browse/OSDEV-1054) - Added a Django command `clean_facilitylistitems` that make next steps:
    - drop table triggers;
    - remove facilitylistitems where facility_id is null;
    - remove facilitylistitems with potential match status more than thirty days;
    - remove facilitylistitems without matches and related facilities;
    - create table triggers;
    - run indexing facilities
* [OSDEV-878](https://opensupplyhub.atlassian.net/browse/OSDEV-878) - Added a Django command `post_deployment` that runs Django migrations during the deployment process. This command can be expanded to include other post-deployment tasks. Used the `post_deployment` command in the `post_deploy` job of the Deploy to AWS workflow.

### Bugfix
* [OSDEV-1056](https://opensupplyhub.atlassian.net/browse/OSDEV-1056) - Refactor OS Hub member's email anonymization.
* [OSDEV-1022](https://opensupplyhub.atlassian.net/browse/OSDEV-1022) - Fix updating facility claim for user. Bring the format of extended field values to the same format as for List / API upload during processing. This has been done because extending fields processing is happening both for List / API uploading and claim update.
* [OSDEV-788](https://opensupplyhub.atlassian.net/browse/OSDEV-788) - Re-written logic for New_Facility/Automatic_Match/Potential_Match when we collect & save data for FacilityListItemTemp/FacilityMatchTemp. That fixed issue with option `create` equal `False` for API requests.
* [OSDEV-1027](https://opensupplyhub.atlassian.net/browse/OSDEV-1027) - Fix rendering of the Average Lead Time section

### What's new
* [OSDEV-1049](https://opensupplyhub.atlassian.net/browse/OSDEV-1049) Update Release protocol.
* [OSDEV-922](https://opensupplyhub.atlassian.net/browse/OSDEV-922) Consent Message. Update wording of consent opt in message on Open Supply Hub. A user who verifies Open Supply Hub for the first time can see the updated message.
* [OSDEV-1068](https://opensupplyhub.atlassian.net/browse/OSDEV-1068) - Created report that shows the number of records from the api_facilitymatch table for contributors: 2060, 1045, 685, 3356

### Release instructions:
* Update code.
* Apply DB migrations up to the latest one.


## Release 1.12.0

## Introduction
* Product name: Open Supply Hub
* Release date: May 18, 2024

### Database changes
#### Migrations:
* 0143_create_facility_claim_attachment_table.py - create api_facilityclaimattachments table to store claimant attachments per facility claim
* 0144_remove_unnecessary_columns_from_facility_claim.py - This migration replaces the old `index_approved_claim` function with a similar one that does not index the `preferred_contact_method` field. Additionally, the migration removes `email` and `preferred_contact_method` from the `FacilityClaim` model and the respective history table.

#### Scheme changes
* [OSDEV-931](https://opensupplyhub.atlassian.net/browse/OSDEV-931) - Since `email` and `preferred_contact_method` are no longer necessary for the claim form, they have been removed from the `FacilityClaim` model and the respective history table. Additionally, the old `index_approved_claim` function has been replaced with a similar one that does not index the `preferred_contact_method` field.

### Code/API changes
* [OSDEV-1021](https://opensupplyhub.atlassian.net/browse/OSDEV-1021) Update the release protocol. The release protocol has been updated with the recent changes. Has been added the section about reloading DedupeHub and QA notification.
* [OSDEV-997](https://opensupplyhub.atlassian.net/browse/OSDEV-997) - A new method, `message_claimant`, was added to the `FacilityClaimViewSet` for handling a POST request on the url-path `message-claimant` for messages to the claimant.
Mail templates for the message to the claimant and the claims team signature were also added.

### Architecture/Environment changes
* [OSDEV-897](https://opensupplyhub.atlassian.net/browse/OSDEV-897) FE(React) app. An appropriate local Docker environment is configured for the application. A local Docker environment has been created for the React application. Renamed the `app` folder to `react` to be clearer in the project. Replaced name in the code base. Removed unnecessary commands.
* [OSDEV-862](https://opensupplyhub.atlassian.net/browse/OSDEV-862) Fix `DB - Save Anonymized DB` / `DB - Apply Anonymized DB` workflows:
  - run actions on self-hosted runners to eliminate `lack of storage` issue that happens on github's runners.
  - use the `Test` environment for  `DB - Save Anonymized DB` action
* [OSDEV-989](https://opensupplyhub.atlassian.net/browse/OSDEV-989) - The Strategy pattern was utilized to consolidate the processing of new facilities received from both API requests and list uploads. The code responsible for executing this processing was refactored, and new classes were implemented:
    * ProcessingFacility - abstract class for facility processing
    * ProcessingFacilityList - class to process a facility list
    * ProcessingFacilityAPI - class to process a facility from an API request
    * ProcessingFacilityExecutor - class defines which interface to execute for the processing of a facility
* Resource allocation has been optimized for the Test environment. The number of ECS tasks in the Test environment has been reduced from 4 to 2, while maintaining system stability.
* [OSDEV-870](https://opensupplyhub.atlassian.net/browse/OSDEV-870) - In `docker-compose` for the `api-app`  added dependency that helps to fix connection with the database during tests pipelines for Dedupe-Hub:
* [OSDEV-1001](https://opensupplyhub.atlassian.net/browse/OSDEV-1001) - Deploy OpenSearch service to OS Hub infrastructure.
```
database:
    condition: service_healthy
```
* [OSDEV-1024](https://opensupplyhub.atlassian.net/browse/OSDEV-1024) - Dedupe Hub. Revise service configurations and refine gazetteer retraining. Remove option `--reload` & decrease number of workers in Dedupe Hub service configuration. Refactor initial rebuilding of gazetteer.
* [OSDEV-885](https://opensupplyhub.atlassian.net/browse/OSDEV-885) - Implement option to reset database for `Dev`, `Test` and `Pre-prod` environmet to `Deploy to AWS` pipleine
* [OSDEV-1002](https://opensupplyhub.atlassian.net/browse/OSDEV-1002) - The following changes have been done:
    * Prepared initial AWS infrastructure via Terraform for the Logstash service, including configuring AWS EFS storage to save the pointer of the last run for the jdbc plugin. Essentially, after deploying updated Terraform code to an environment, ECS task definition, ECR repository, ECS service, along with EFS storage, will be set up for Logstash to function.
    * Moved the PoC solution of the Logstash + Elasticsearch setup to the repository to avoid losing it. Further work is needed as the solution requires development and is not functioning smoothly.
* In response to recent stability observations of the staging environment, resource allocation has been optimized by reducing the number of ECS tasks from 8 to 6 for the Django app instances, thus maintaining system stability.

### Bugfix
* [OSDEV-870](https://opensupplyhub.atlassian.net/browse/OSDEV-870) - The returning confirm/reject URLs were fixed when a facility has been matched. Changes were made to the Dedupe-Hub to prevent adding rows with empty fields to the `api_facilitymatch` and `api_facilitymatchtemp` tables when the count of matches is more than one.
* [OSDEV-744](https://opensupplyhub.atlassian.net/browse/OSDEV-744) - API. When user want to confirm/reject potential_match it didn't found a match through `id`, was fixed by provided valid `id` from `api_facilitymatch` table.
* [OSDEV-1052](https://opensupplyhub.atlassian.net/browse/OSDEV-1052) - Replace data@opensupplyhub by claims@opensupplyhub in the Frontend

### What's new
* [OSDEV-975](https://opensupplyhub.atlassian.net/browse/OSDEV-975) Reporting. Number of facilities with at least one extended field.`Facilities with Extended Field Data` report has been rewritten from Django ORM to SQL to optimize and speed up time of the report generation. Added two columns `With At Least 1 Extended Field` and `Sector`.
* [OSDEV-945](https://opensupplyhub.atlassian.net/browse/OSDEV-945) - Facility Claim. Update text of claim link on profile to "I want to claim this production location".
* [OSDEV-745](https://opensupplyhub.atlassian.net/browse/OSDEV-745) - New "Portuguese" translated resources option added to international menu.
* [OSDEV-944](https://opensupplyhub.atlassian.net/browse/OSDEV-944) - Facility claims. Short-term new screen for claim documentation.
* [OSDEV-931](https://opensupplyhub.atlassian.net/browse/OSDEV-931) - The following features have been implemented:
    * Made the Email field in the claim form uneditable, setting the claimer's email as the default value for this field.
    * Removed the _Preferred method of contact_ field from both the claim form and the claim details page in the admin dashboard.
    * Implemented redirecting a user to the claim page after navigating to the login page via the CTA link on the claim page for unauthorized users and successful login.
* [OSDEV-997](https://opensupplyhub.atlassian.net/browse/OSDEV-997) - Facility Claims. A new button, 'Message Claimant' has been added to the update status controls on the Facility Claim Details page. After successfully sending a message, the message text is recorded in the Claim Review Notes.

### Release instructions:
* Update code.
* Apply DB migrations up to the latest one.
* Run the index_facilities_new management command.


## Release 1.11.0

## Introduction
* Product name: Open Supply Hub
* Release date: April 20, 2024

### Code/API changes
* [OSDEV-923](https://opensupplyhub.atlassian.net/browse/OSDEV-923) [Uptime] Added more logs around API/List uploads & Dedupe Hub match processing
* [OSDEV-606](https://opensupplyhub.atlassian.net/browse/OSDEV-606) Contributor Sort: Allow for ascending sort of contributors on the Map page. The sort_by parameter submits type of sorting order for facilities. Default sorting will be primary by public contributors count descending and secondary by name ascending/descending and contributors count ascending.

### Architecture/Environment changes
* [OSDEV-990](https://opensupplyhub.atlassian.net/browse/OSDEV-990) - Implement a ContriCleaner facade class to simplify interaction with client code. With this change, the client code only needs to instantiate the ContriCleaner class, pass the input data, and then call the `process_data` method without the need to define strategies or other details. This abstraction helps streamline the process and encapsulate complexity.
* [OSDEV-991](https://opensupplyhub.atlassian.net/browse/OSDEV-991) - Implement a chain of pre-validation and serialization handlers in the ContriCleaner to streamline data processing. Additionally, refactor the CompositeRowSerializer to set up leaf serializers using a specialized method, ensuring loose coupling between the CompositeRowSerializer and leaf serializers. Lastly, separate serialization and validation tasks from parsing in the ContriCleaner library for improved modularity and maintainability.
* [OSDEV-1000](https://opensupplyhub.atlassian.net/browse/OSDEV-1000) - A new class `ProcessingFacility` was created that will be responsible for managing the processing of new facilities from both API requests and list uploads. The functionality of processing a new facility received from an API request, which was previously in `facilities_view_set.py`, has been moved to `processing_facility.py`.
* [OSDEV-1007](https://opensupplyhub.atlassian.net/browse/OSDEV-1007) - The functionality of processing a new facility received from list uploads, which was previously in `facility_list_view_set.py`, has been moved to `create_facility.py`.
* [OSDEV-927](https://opensupplyhub.atlassian.net/browse/OSDEV-927) - Reduce resources allocated for bastions to t3.nano.
* [OSDEV-805](https://opensupplyhub.atlassian.net/browse/OSDEV-805) - Make Environment and project tag to be applied to all resources by defaul.
* [OSDEV-862](https://opensupplyhub.atlassian.net/browse/OSDEV-862) - Add `Save Anonymized DB` and `Apply Anonymized DB` actions that provde possibility to save anonymized dump to S3 bucket and then resotre Test or Pre-Prod environment from dump stored on S3.
* [OSDEV-859](https://opensupplyhub.atlassian.net/browse/OSDEV-859) - Creates task-definitation for scheduled task that
  * creates temporary postgresdb instance from latest production snaphsot in the `test` AWS account
  * run anonymization query
  * saves anonymized snapshot and removes the instance
* In response to recent stability observations, resource allocation has been optimized, reducing the number of ECS tasks in both production and pre-production environments from 16 to 12, maintaining system stability.

### Bugfix
* [OSDEV-996](https://opensupplyhub.atlassian.net/browse/OSDEV-996) The default sorting order for embedded maps was broken (changed to Descending by # Contributors). The default sorting order for embedded maps has been fixed (changed it back to Ascending by Name).
* [OSDEV-857](https://opensupplyhub.atlassian.net/browse/OSDEV-857) [Bug] Pre-prod isn't deleted by the 'terraform destroy' script. Command for destroying repositories on AWS pre-prod has been added.
* [OSDEV-888](https://opensupplyhub.atlassian.net/browse/OSDEV-888) - Facility Profile. An error occurs when trying to open a facility from the Status Reports page. The error occurred due to activity reports with the status `pending` containing fields with `null` values and these values pass to the `format_date` function as an argument. Modified the `get_activity_reports` method in the `FacilityIndexDetailsSerializer` to prevent passing a falsy `date` argument into the `format_date` function.
* [OSDEV-984](https://opensupplyhub.atlassian.net/browse/OSDEV-984) - Facility list upload. Header validation is failing, even though all the required columns and data are filled. Prepared basic implementation for ContriCleaner to validate headers (required fields) on early stage.
* [OSDEV-660](https://opensupplyhub.atlassian.net/browse/OSDEV-660) - Remove punctuation issues with duplicated commas and double quotes while facility list uploading.
* [OSDEV-986](https://opensupplyhub.atlassian.net/browse/OSDEV-986) - Fix the population of the custom data points uploaded via lists. Ensure that the full list header is saved in the database, and that the raw data for each facility list item is saved as a string of strings, with each value separated by a comma. This way, it helps maintain backward compatibility with the functionality responsible for displaying custom data points on the embedded maps. Also, revert to the previous default logic, which saves the sector as `Unspecified` when sector, sector_product_type, or product_type have empty values.
* [OSDEV-966](https://opensupplyhub.atlassian.net/browse/OSDEV-966) - Character limit validation has been implemented in the ContriCleaner library for name, address, and sector values. It enforces a maximum length of 200 characters for both the name and address values, and restricts sector values to 50 characters each. This fix addresses the issue where user uploads containing such invalid data caused requests to fail with unexpected errors.

### What's new
* [OSDEV-974](https://opensupplyhub.atlassian.net/browse/OSDEV-974) Reporting. Contributor type by %. Admin sees in the report data for the percent of data contributors on the platform by type (this should be in percent format with two decimal places shown), only accounts that have contributed data, the data should be ordered by most recent to oldest month and display mid-month values.
* [OSDEV-912](https://opensupplyhub.atlassian.net/browse/OSDEV-912) Facility Claim. Disable editing of name and address. The Facility name (English language) & Address fields of the claim details page have been removed and cannot be edited by the claimant.
* [OSDEV-571](https://opensupplyhub.atlassian.net/browse/OSDEV-571) Claimed Facility Details. Make the "Sector" field a dropdown instead of free text field. The `Sector` field became a dropdown that is pre-populated with the platform’s sector list from Django.
* [OSDEV-962](https://opensupplyhub.atlassian.net/browse/OSDEV-962) Update Release protocol. The Release protocol has been updated after the automatization of manual processes such as creating a release branch, restoring DB, deploy to AWS.
* [OSDEV-972](https://opensupplyhub.atlassian.net/browse/OSDEV-972) Reporting. Updating "Facility Uploads" report. Joined one table from two reports and added columns.New table with such columns:
`month`, `Total # of list uploads` in a given month (these are uploads that come from external contributors, NOT OS Hub team members), `# of public list uploads` in a given month (these are uploads that come from OS Hub team members AND have “[Public List]” in the contributor name), `Total facility listItems` uploaded in a given month, `# of Facilities` from Public Lists, `Total Facilities w/ status = new facility`, `# Public List Facilities w/ status = new facility`. Data is ordered from most recent to oldest
* [OSDEV-913](https://opensupplyhub.atlassian.net/browse/OSDEV-913) Claim. Updated the submitted claim auto-reply message for email template.
* [OSDEV-914](https://opensupplyhub.atlassian.net/browse/OSDEV-914) Claim. Updated the approved claim auto-reply message for email template

### Release instructions:
* Update code.


## Release 1.10.0

## Introduction
* Product name: Open Supply Hub
* Release date: March 23, 2024

### Database changes
#### Migrations:
* 0141_delete_contributor_webhooks.py - deletes `ContributorWebhook` model
* 0142_introduce_temporary_endpoint_switcher_for_list_uploads.py - This migration introduces a temporary API endpoint switcher for list uploads.

#### Scheme changes
* [OSDEV-893](https://opensupplyhub.atlassian.net/browse/OSDEV-893) - Introduce a temporary API endpoint switcher for list uploads to enable switching to the old list upload API endpoint if the new endpoint affects production uptime.

### Code/API changes
* [OSDEV-832](https://opensupplyhub.atlassian.net/browse/OSDEV-832) API. Provide admins with a way to retrieve a user's call count in real time. Admin can see the report `API requests by user` with the number of successful and unsuccessful requests a user has made up to the current date.
* [OSDEV-831](https://opensupplyhub.atlassian.net/browse/OSDEV-831) - API. Handle Geocode errors w/ system error code when upload facility using endpoint.

### Architecture/Environment changes
* [OSDEV-693](https://opensupplyhub.atlassian.net/browse/OSDEV-693) Implement a GitHub action that applies migrations on given environment. Run migrations for `Test` environment via CLI command.
* [OSDEV-910](https://opensupplyhub.atlassian.net/browse/OSDEV-910) Add separated code quality pipelines for contricleaner, countries, django-api and frontend. After checking, it creates a code coverage report showing each particular app's code coverage. Add separated code quality jobs for code formatters.
* [OSDEV-702](https://opensupplyhub.atlassian.net/browse/OSDEV-702) Integrate a new module named `contricleaner` separately, designed to parse and validate data from various sources such as json, csv, and xls.
Move `countries` to a separate module so that it becomes possible to use both `django` and `contricleaner`.
* [OSDEV-893](https://opensupplyhub.atlassian.net/browse/OSDEV-893) - Implement CSV and XLSX file parser strategies in the ContriCleaner library, and incorporate preliminary cleanup during parsing.
* [OSDEV-915](https://opensupplyhub.atlassian.net/browse/OSDEV-915) Upgrade Kafka tools to version 3.5.2
* [OSDEV-877](https://opensupplyhub.atlassian.net/browse/OSDEV-877) Make migration run as part of "Deploy to AWS" workflow
* [OSDEV-851](https://opensupplyhub.atlassian.net/browse/OSDEV-851) Place 'terraform.tfvar' files to repository and move sensitive info to private repository opensupplyhub/ci-deployment/
* [OSDEV-938](https://opensupplyhub.atlassian.net/browse/OSDEV-938) Move cleanup helper functions to the serializer
* [OSDEV-851](https://opensupplyhub.atlassian.net/browse/OSDEV-851) Place 'terraform.tfvar' files to repository and move sensitive info to private repository opensupplyhub/ci-deployment
* [OSDEV-894](https://opensupplyhub.atlassian.net/browse/OSDEV-894) Implement Contricleaner library into create facility API endpoint (`facilities_view_set.py`)
* [OSDEV-536](https://opensupplyhub.atlassian.net/browse/OSDEV-536) In the Contricleaner library, implement parsing of fields `sector_product_type`, `sector`, and `product_type` based on commas and vertical bars.
* [OSDEV-760](https://opensupplyhub.atlassian.net/browse/OSDEV-760) In the Contricleaner library, implement parsing of fields `facility_type_processing_type`, `facility_type`, and `processing_type` based on commas and vertical bars.
* [OSDEV-893](https://opensupplyhub.atlassian.net/browse/OSDEV-893) - Implement the ContriCleaner parser for parsing facility lists immediately after list upload.

### Bugfix
* [OSDEV-549](https://opensupplyhub.atlassian.net/browse/OSDEV-549) Facility Search. Search button overlaps dropdown items. Dropdown items in search were made not to overlapping with button and containers in `Potential matches table` and `Find facility` search. The `isSideBarSearch` flag has been added to all search components to render properly regarding the place where the select is rendering.
* [OSDEV-943](https://opensupplyhub.atlassian.net/browse/OSDEV-943) Verified badges. The claim/verified icon on profiles is cut off at the bottom. The icons have been fixed and show properly.
* [OSDEV-716](https://opensupplyhub.atlassian.net/browse/OSDEV-716) Search. Lost refresh icon. The refresh icon has been made visible.
* [OSDEV-918](https://opensupplyhub.atlassian.net/browse/OSDEV-918) - ContriBot. New lists are not populating in Monday board and are not sent to slack. Added validation to throw an error for users who upload a facility list with `|` in the description field.
* [OSDEV-644](https://opensupplyhub.atlassian.net/browse/OSDEV-644) Error when trying to delete a facility with only one contributor in case that logic to clear FacilityClaimReviewNote table records missed.

### What's new
*  [OSDEV-861](https://opensupplyhub.atlassian.net/browse/OSDEV-861) API. The `API Notifications` tab has been removed so that users do not get confused about what it is, since the functionality does not exist for them. `Token:` as a header has been added above the API key on the `API` tab.
* [OSDEV-917](https://opensupplyhub.atlassian.net/browse/OSDEV-917) My Account Menu. Update order of the settings tabs. `NON-admin` user sees: My Facility / My Lists / Settings / Logout and `Admin` user sees: Dashboard / My Facility / My Lists / Settings / Logout
* [OSDEV-728](https://opensupplyhub.atlassian.net/browse/OSDEV-728) - Include `sector` data in the response of the `api/facilities/` API endpoint for the GET request, similar to what is provided in the `api/facilities/{id}` API endpoint.
* [OSDEV-802](https://opensupplyhub.atlassian.net/browse/OSDEV-802) - Distinguish API user and contributor id in the error message that pass to the Rollbar.

### Release instructions:
* Update code.
* Apply DB migrations up to the latest one.


## Release 1.9.0

## Introduction
* Product name: Open Supply Hub
* Release date: February 24, 2024

### Database changes
#### Migrations:
* 0135_disable_duplicates_and_lowercase_all_emails.py - implementing all emails to lowercase and disables duplicates
* 0136_remove_indexing_unnecessary_emails.py - This migration replaces the old `index_activity_reports_info` and `index_approved_claim` functions with similar ones that do not index emails.
* 0137_add_renewal_period_field.py - add new field to api_apilimit table & rename existing one.
Updated existing users api_apilimit records renewal_period value.
* 0138_remove_ppe_fields.py - This migration removes the PPE fields from the Facility, FacilityIndex, FacilityListItem, FacilityListItemTemp, HistoricalFacility models.
* 0139_remove_ppe_switch.py - This migration removes the ppe switch.
* 0140_remove_indexing_ppe_fields.py - This migration updates indexing functions to not index PPE fields.

#### Scheme changes
* [OSDEV-835](https://opensupplyhub.atlassian.net/browse/OSDEV-835) - Since the FacilityIndex model is primarily used to store cached facility data and display it publicly via the `/facilities/{id}` API endpoint, only public data can be shown. Therefore, caching emails to the FacilityIndex model was removed from the PostgreSQL indexing functions. All instances where emails are publicly displayed have been removed. The only remaining field is `ppe_contact_email`, but all functionality and code related to PPE will be deleted in this [OSDEV-562](https://opensupplyhub.atlassian.net/browse/OSDEV-562) ticket.
* [OSDEV-562](https://opensupplyhub.atlassian.net/browse/OSDEV-562) - Remove PPE fields (ppe_product_types, ppe_contact_email, ppe_contact_phone, ppe_website, ppe) from the `api_facility`, `api_facilityindex`, `api_facilitylistitem`, `api_facilitylistitemtemp`, `api_historicalfacility`. Remove this fields from indexing processes.

### Code/API changes
* [OSDEV-562](https://opensupplyhub.atlassian.net/browse/OSDEV-562) - Remove code related to PPE (ppe_product_types, ppe_contact_email, ppe_contact_phone, ppe_website, ppe) field from `/src/app`
* [OSDEV-562](https://opensupplyhub.atlassian.net/browse/OSDEV-562) - Remove code related to PPE (ppe_product_types, ppe_contact_email, ppe_contact_phone, ppe_website, ppe) field from `/src/dedupe-hub`
* [OSDEV 562](https://opensupplyhub.atlassian.net/browse/OSDEV-562) Remove code related to PPE (ppe_product_types, ppe_contact_email, ppe_contact_phone, ppe_website, ppe) from `/src/django`

### Architecture/Environment changes
* [OSDEV-829](https://opensupplyhub.atlassian.net/browse/OSDEV-673) Makes `minimum-ratio: 1` It allows to push code with less than 1% diff from main.

### Bugfix
* [OSDEV-848](https://opensupplyhub.atlassian.net/browse/OSDEV-848) When a user tries to create an account with an email that exists in the DB but with a different case of letters, the system returns "An error prevented signing up". Has been fixed to "A user with that email already exists."
* [OSDEV-673](https://opensupplyhub.atlassian.net/browse/OSDEV-673) When a user calls the endpoint `facility/id/history`, instead of a response, receives the error "TypeError: the JSON object must be str, bytes or bytearray, not list", in particular, this happened with the PK20190913BBJ2Y facility. A list with one element (a dictionary) was passed to the function, so an error occurred when trying to index the list with a string. Fixed.

### What's new
* API. Include token and call info on API settings tab.[OSDEV-752](https://opensupplyhub.atlassian.net/browse/OSDEV-752). Users can access a tab called `API` in account settings.From this tab, they can generate/retrieve their token and see their `API call allowance`, `current call count` and their `renewal period`.
* Make login non-case sensitive. [OSDEV-628](https://opensupplyhub.atlassian.net/browse/OSDEV-628). When the user creates an account email saving in lowercase. User  could login with any variations of casing as long as the characters are the same.
* API. Enable token generation based on API permissions in Django. [OSDEV-729](https://opensupplyhub.atlassian.net/browse/OSDEV-729). Updated Settings page to show/hide token tab by user groups. Forbid access to generate token for API if user didn't have permission groups.
* [OSDEV-219](https://opensupplyhub.atlassian.net/browse/OSDEV-219). Data moderator can merge potential match facilities from Confirm / Reject screen.
* [OSDEV-835](https://opensupplyhub.atlassian.net/browse/OSDEV-835) - Remove the display of emails in the `activity_reports` section of the `facilities/{id}` API endpoint, as email information is private.
* [OSDEV-525](https://opensupplyhub.atlassian.net/browse/OSDEV-525). Add Latitude and Longitude labels on facility page.
* API. Add a flag on API Limit page to indicate if package renews monthly or yearly. [OSDEV-781](https://opensupplyhub.atlassian.net/browse/OSDEV-781) Updated logic to support montly & yearly limitation count reset for API calls.

### Release instructions:
* Update code.
* Apply DB migrations up to the latest one.
* Run the index_facilities_new management command.


## Release 1.8.0

## Introduction
* Product name: Open Supply Hub
* Release date: January 27, 2024

### Code/API changes
* [OSDEV-690](https://opensupplyhub.atlassian.net/browse/OSDEV-690) - Correct all existing lint errors to ensure that code quality checks pass successfully via GitHub Actions and can detect new linting errors but not the old ones.
* [OSDEV-719](https://opensupplyhub.atlassian.net/browse/OSDEV-719) Introduce FacilityDownloadSerializerEmbedMode FacilityDownloadSerializer, replace FacilityIndexDownloadSerializer with combination of FacilityDownloadSerializerEmbedMode and FacilityDownloadSerializer
* [OSDEV-732](https://opensupplyhub.atlassian.net/browse/OSDEV-732) Fix issue with circular dependencies between `util.js` and `constants.jsx` modules in React app

### Architecture/Environment changes
* [OSDEV-690](https://opensupplyhub.atlassian.net/browse/OSDEV-690) - Configure running the code quality workflow as part of the continuous integration (CI) for each commit to a pull request. Both frontend (FE) and backend (BE) tests are executed, along with their respective linters. Additionally, `shellcheck` is applied to scripts within the scripts folder.
* [OSDEV-691](https://opensupplyhub.atlassian.net/browse/OSDEV-691) - Implement parallel job running for BE, FE, and bash script code quality checks. Three new scripts were created and can be used to run the same checks during local development to verify BE, FE, and bash scripts in the ./scripts folder.
* [OSDEV-692](https://opensupplyhub.atlassian.net/browse/OSDEV-691) - Implement code coverage checks for the React and Django apps using `barecheck/code-coverage-action` and generated code coverage `lcov` files. For the React app, code coverage is based on Jest tests, and for the Django app, it is based on unittest tests. If code coverage decreases, the job fails, preventing the PR from merging.
* [OSDEV-740](https://opensupplyhub.atlassian.net/browse/OSDEV-740) - Setup module for mocking Redux store (`redux-mock-store"`)
* [OSDEV-733](https://opensupplyhub.atlassian.net/browse/OSDEV-733) - Setup React test library module (`@testing-library`)

### Bugfix
* [OSDEV-718](https://opensupplyhub.atlassian.net/browse/OSDEV-718) - Fixed issue with user profile populating to other components.
* [OSDEV-727](https://opensupplyhub.atlassian.net/browse/OSDEV-720) - Downloading facilities with for Bangladesh is working again [https://opensupplyhub.org/facilities?countries=BD&sectors=Apparel](https://opensupplyhub.org/facilities?countries=BD&sectors=Apparel)

### What's new
* [OSDEV-241](https://opensupplyhub.atlassian.net/browse/OSDEV-241) - Searches with accented characters return results for accented and non accented characters.

### Database changes
#### Migrations:
* 0134_remove_sources_without_contributor -  Remove records from the Source table where the contributor is null and remove all data related to these records

### Release instructions:
* Update code
* Run migration up to 0134


## Release 1.7.3

## Introduction
* Product name: Open Supply Hub
* Release date: January 12, 2024

### Bugfix
* [OSDEV-736](https://opensupplyhub.atlassian.net/browse/OSDEV-736) Removed logic to handle text only match response data as it already removed from matching functionality in Dedupe Hub. Previously it bring an error on response for user when potential match happened.

## Release 1.7.2

## Introduction
* Product name: Open Supply Hub
* Release date: January 09, 2024

### Bugfix
* [OSDEV-721](https://opensupplyhub.atlassian.net/browse/OSDEV-721) Fixed issue with potential match logic when get facility data of match, previously it take facility id from Facility List Item, but it's wrong for Potential Match status as there is always NULL, facility id should be taken from Facility Match record in this case of Potential Match status.

## Release 1.7.1

## Introduction
* Product name: Open Supply Hub
* Release date: December 21, 2023

### Bugfix
* Fixed issue with Facility Upload API error by covered a case when facility object didn't exist (create=false) & updated timeout value while waiting to produce kafka topic message [OSDEV-713](https://opensupplyhub.atlassian.net/browse/OSDEV-713)
* [OSDEV-714](https://opensupplyhub.atlassian.net/browse/OSDEV-714) - Users can now use the map on the search page simultaneously without missing any tiles. Before fixing this issue, if the map requested tiles that weren't cached, one user might not receive all the tiles. With the bug fixed, the tile generation logic can handle multiple requests at the same time, ensuring all users get the tiles they need for the map based on their search requests.

### Code/API changes
* [OSDEV-714](https://opensupplyhub.atlassian.net/browse/OSDEV-714) - `select_for_update` and `get_or_create` have been implemented in the `retrieve_cached_tile` function to ensure that if another thread attempts to `select_for_update()`, it will block at the `get_or_create()` until the first thread's transaction commits. The `get_tile` function, which serves as an API endpoint handler for tile generation, was implemented as an atomic transaction to facilitate the use of `select_for_update()` and maintain the lock until the end of the transaction. This approach helps to prevent crashes from parallel requests attempting to create a cache record with the same primary key, corresponding to the full URL path.
* [OSDEV-711](https://opensupplyhub.atlassian.net/browse/OSDEV-711) - Make JS code related to load testing for tile generation more universal so that they can work with the HAR file provided by the developer. For that, the `ZOOM_HAR_PATH` environment variable was introduced. More test cases for tile generation were added to test the environment close to production, focusing on densely saturated regions with facilities, such as China and India. The README.md file for the load tests was updated to reflect the changes made.

## Release 1.7.0

## Introduction
* Product name: Open Supply Hub
* Release date: December 19, 2023

### Database changes
#### Migrations:
* 0130_introduce_separate_data_gathering_functions_for_the_index_table_columns - This migration:
    - rename `api_facilityindexnew` -> `api_facilityindex`
    - introduces separate data-gathering functions for the `api_facilityindexnew` table columns and makes the `index_facilities` and `index_facilities_by` procedures use them.
    This migration is irreversible.
* 0131_introduce_sql_triggers_instead_of_django_signals - This migration introduces SQL triggers instead of Django signals. The migration is revertable.
* 0132_add_moderation_mode_field - This migration adds the field `is_moderation_mode` to table `api_user`.
* 0133_introduce_tile_caching - This migration creates the TileCache table and the DynamicSetting table. This migration is reversible.

#### Scheme changes
* [OSDEV-622](https://opensupplyhub.atlassian.net/browse/OSDEV-622) - Separate data-gathering functions were created for the `api_facilityindexnew` table columns to collect data independently of the main procedure. The `index_facilities` and `index_facilities_by` procedures were updated to use new separate functions for collecting data for the `api_facilityindexnew` table columns that require long SQL queries.
* [OSDEV-595](https://opensupplyhub.atlassian.net/browse/OSDEV-595) - Rename FacilityIndexNew to FacilityIndex
* [OSDEV-623](https://opensupplyhub.atlassian.net/browse/OSDEV-623), [OSDEV-624](https://opensupplyhub.atlassian.net/browse/OSDEV-624), [OSDEV-638](https://opensupplyhub.atlassian.net/browse/OSDEV-638) - New SQL triggers have been introduced to handle changes in the `api_contributor`, `api_extendedfield`, `api_facility`, `api_facilityclaim`, `api_facilitylistitem`, `api_facilitymatch`, `api_source`, and `api_facilitylist` tables at the database level. This change is essential for the future functionality of DedupeHub, which will communicate directly with the database. All the Django signals have been removed. Additionally, reindexing of the necessary columns of the index table has been transferred to these triggers, eliminating the need for the large SQL procedure previously used in conjunction with Django signals.
* [OSDEV-637](https://opensupplyhub.atlassian.net/browse/OSDEV-637) - Add field `is_moderation_mode` to table `api_user`.
* [OSDEV-687](https://opensupplyhub.atlassian.net/browse/OSDEV-687) - The TileCache table was created to store cached tiles, and the DynamicSetting table was established to dynamically control app settings, specifically the expiration time of cached tiles.

### Code/API changes
* Update copy for "example" entries for List & Description fields & Contributor list page:
    - Update copy of Facility List example to: example: **Your Organization’s Name** Facility List June 2023
    - Update copy of Facility Description example to: example: This is the **Your Organization’s Name** list of suppliers for their retail products valid from Jan 2023 to June 2023
    - Update copy of rejected message to: "This list was rejected and will not be processed."
[OSDEV-640](https://opensupplyhub.atlassian.net/browse/OSDEV-640)
* In the Facility Claim Request form the field 'Preferred method of contact' has been done not mandatory. - [OSDEV-560](https://opensupplyhub.atlassian.net/browse/OSDEV-560)
* The new parameter `is_moderation_mode` has been added to GET and POST requests of the `/user-profile/{ID}/` API endpoint. - [OSDEV-637](https://opensupplyhub.atlassian.net/browse/OSDEV-637)
* [OSDEV-687](https://opensupplyhub.atlassian.net/browse/OSDEV-687) - Implement cache logic for the get_tile view to either use a cached tile or generate a new tile for caching. When a user interacts with the map and makes a new request for a tile, the system checks if the requested tile, identified by its path, is already cached in the database. If the tile is already cached in the TileCache table, the cached tile binary data is retrieved and returned, avoiding the need to regenerate the tile for improved performance. Each cached tile has a default expiration period of 604,800 seconds (7 days). However, the admin can reconfigure this duration in the Django admin panel.
* Delete all Jenkins-related files since Jenkins is no longer in use.
* Move the maintenance page to the project repository, specifically to `src/maintenance`, to track the history of its changes.

### Architecture/Environment changes
* Remove FacilityDownloadSerializer and replace it with FacilityIndexDownloadSerializer
* Add a special Django management command, `install_db_exts`, that will install all the necessary PostgreSQL extensions for the database based on the required DB extensions for the 1.7.0 release.
* Create the `reset_database` Django management command that resets the database and repopulates it with fixture data, including facilities and matches. Update the `scripts/reset_database` shell script to include the call to this command, making it available for local development when it needs to be run inside the failed Django container for the first time. Also, rename shell scripts and affected management commands to enhance readability.

### Bugfix
* Increase amount of facilities downloaded to 100 per red and reduce time per request in 4-5 times
Fix issue with exceeding API requests. [OSDEV-557](https://opensupplyhub.atlassian.net/browse/OSDEV-442)

### What's new
* Updated copy for "example" entries for List & Description fields & Contributor list page
[OSDEV-640](https://opensupplyhub.atlassian.net/browse/OSDEV-640)
* The field 'Preferred method of contact' has been done not mandatory in the Facility Claim Request form. When the user fills this form he/she can skip this field. - [OSDEV-560](https://opensupplyhub.atlassian.net/browse/OSDEV-560)
* Data Moderator Profile. Implement the ability to activate the Merge function on the Facility Search page. - [OSDEV-637](https://opensupplyhub.atlassian.net/browse/OSDEV-637)
* [OSDEV-302](https://opensupplyhub.atlassian.net/browse/OSDEV-302), [OSDEV-667](https://opensupplyhub.atlassian.net/browse/OSDEV-667) - Enable data moderators to trigger merges from the search results screen. Checkboxes were added to the search page right before each item in the search results to allow users to select facilities for merging. A "Merge" button was also implemented to open the Merge modal window, where all the data about the selected facilities is downloaded.
* [OSDEV-684](https://opensupplyhub.atlassian.net/browse/OSDEV-684) Removed Google Translate Plug-In in the system & UI Element

### Release instructions:
* apply migrations up to 0133_introduce_tile_caching
* apply command index_facilities_new


## Release 1.6.1

## Introduction
* Product name: Open Supply Hub
* Release date: November 8, 2023

### Database changes
#### Migrations:
- 0130_facility_index_gin_index - implement indexes for fields on "api_facilityindexnew" table related to tile generation

#### Scheme changes
* indexing fields in api_facilityindexnew
    * contrib_types
    * contributors_id
    * lists

### Architecture/Environment changes
* Reconfigure CPU resources so that every worker uses 2 cores - [OSDEV-657](https://opensupplyhub.atlassian.net/browse/OSDEV-657)
* Add Code Quality pipelines

### Bugfix
* Implement indexing of fields related to tile generation in api_facilityindexnew table [OSDEV-654](https://opensupplyhub.atlassian.net/browse/OSDEV-654)

### Release instructions:
- apply migrations up to 0130_facility_index_gin_index


## Release 1.6.0

## Introduction
* Product name: Open Supply Hub
* Release date: November 4, 2023

### Database changes
#### Migrations:
- 0126_add_tables_a_b_test - add tables api_facilitylistitemtemp & api_facilitymatchtemp for A/B Test purpose
- 0127_search_by_private_contributor_types - add contributor types from non-public lists to api_facilityindexnew table
- 0128_custom_text_implementation - creates custom_text SQL functions and updated index_facilities and index_facilities_by to use it
- 0129_delete_facility_index - removes api_facilityindex table

#### Scheme changes
* introduce fields to api_facility_list_items
    * raw_json:JSON
    * raw_header:Text
* introduce table api_facilitylistitemfield - key-value storage for both mandatory and custom facility list item fields.
* introduce procedure custom_text - evaluates array required for advanced search by custom fields
* update index_facilities and index_facilities_by procedures to evaluate custom_text add custom_text_serach using custom_text from above
* introduce tables api_facilitylistitemtemp & api_facilitymatchtemp as a copy of api_facilitylistitem & api_facilitymatch for A/B Test to store match results
* remove api_facilityindex table

### Code/API changes
* Endpoint /contributor-lists/ has been deprecated
* The new endpoint /contributor-lists-sorted/ has been created: View Facility Lists that are both active and approved filtered by Contributor sorted by creation date and changed response type to list of objects.
- [OSDEV-218](https://opensupplyhub.atlassian.net/browse/OSDEV-218)
* Connect new tables (api_facilitylistitemtemp & api_facilitymatchtemp) to existing parsing & geocoding result storing
* Trigger matching process on Dedupe Hub through Kafka Producer on Django side
- [OSDEV-507](https://opensupplyhub.atlassian.net/browse/OSDEV-507)

### Architecture/Environment changes
* Update rollbar token - [OSDEV-581](https://opensupplyhub.atlassian.net/browse/OSHUB-581)
* Deployed Dedupe Hub standalone service & Kafka event streaming service for A/B Test purpose - [OSDEV-507](https://opensupplyhub.atlassian.net/browse/OSDEV-507)
* Kafka added to infrastructure (AWS MSK) - [OSDEV-428](https://opensupplyhub.atlassian.net/browse/OSDEV-428)
* Dedupe Hub service added to ECS Cluster - [OSDEV-430](https://opensupplyhub.atlassian.net/browse/OSDEV-430)
* Infrastructure environments not depended on python (django app environment) - [OSDEV-424](https://opensupplyhub.atlassian.net/browse/OSDEV-424)
* Reworked algorithm to manage DNS records - [OSDEV-414](https://opensupplyhub.atlassian.net/browse/OSDEV-414)
* Update AWS Terraform provider, move from Azavea repo & upgrade few modules for Terraform - [OSDEV-405](https://opensupplyhub.atlassian.net/browse/OSDEV-405)
* Replaced usage of FacilityIndex model by FacilityIndexNew.
* Removed FacilityIndex model
* Removed function get_custom_text
* Removed function index_custom_text from transactions
* Removed function index_extended_fields from transactions
* Removed function index_facilities from transactions
* Removed function index_sectors from transactions
* Removed get_sector_dict from transactions

### Bugfix
* Make search by non-public contributor types available [OSDEV-307](https://opensupplyhub.atlassian.net/browse/OSDEV-307)
* Make possibility to create embed map configuration for constributors with more than 2500 facilities [OSDEV-585](https://opensupplyhub.atlassian.net/browse/OSDEV-585)
* Make possibility to save data facilities even if they have no stored location [OSDEV-596](https://opensupplyhub.atlassian.net/browse/OSDEV-596)

### What's new
* Update README.md with the most recent information - [OSDEV-580](https://opensupplyhub.atlassian.net/browse/OSHUB-580)
* Update Rollbar's post_server_item tokens - [OSDEV-581](https://opensupplyhub.atlassian.net/browse/OSHUB-581)
* Contributor Lists. Order lists from a contributor by newest to oldest list - [OSDEV-218](https://opensupplyhub.atlassian.net/browse/OSDEV-218)

### Release instructions:
- apply migrations up to 0124_itroduce_raw_json
- execute command fill_raw_json
- apply migrations up to 0129_delete_facility_index
- apply command index_facilities_new<|MERGE_RESOLUTION|>--- conflicted
+++ resolved
@@ -21,18 +21,9 @@
 * [OSDEV-1328](https://opensupplyhub.atlassian.net/browse/OSDEV-1328) The OpenSearch tokenizer has been changed to `lowercase` to get better search results when querying the GET /v1/production-locations/ endpoint.
 
 ### Architecture/Environment changes
-<<<<<<< HEAD
 * [OSDEV-1170](https://opensupplyhub.atlassian.net/browse/OSDEV-1170)
   * Added the ability to automatically create a dump from the latest shared snapshot of the anonymized database.
-
-### Bugfix
-* *Describe bugfix here.*
-
-### What's new
-* *Describe what's new here. The changes that can impact user experience should be listed in this section.*
-=======
 * Resource allocation has been optimized for the staging environment. The number of ECS tasks for the Django app has been reduced from 6 to 4, while maintaining system stability.
->>>>>>> e17fd82a
 
 ### Release instructions:
 * Ensure that the following commands are included in the `post_deployment` command:
