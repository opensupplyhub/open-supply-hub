--- conflicted
+++ resolved
@@ -25,10 +25,7 @@
 
 ### Code/API changes
 * Throttling has been introduced for tiles/* endpoints, limiting requests to 300 per minute.
-<<<<<<< HEAD
-=======
 * [OSDEV-1328](https://opensupplyhub.atlassian.net/browse/OSDEV-1328) The OpenSearch tokenizer has been changed to `lowercase` to get better search results when querying the GET /v1/production-locations/ endpoint.
->>>>>>> a6cfbe23
 
 ### Architecture/Environment changes
 * *Describe architecture/environment changes here.*
@@ -40,12 +37,9 @@
 * *Describe what's new here. The changes that can impact user experience should be listed in this section.*
 
 ### Release instructions:
-<<<<<<< HEAD
 * Ensure that the following commands are included in the `post_deployment` command:
     * `migrate`
-=======
 * Run `Deploy to AWS` pipeline for an existing environment with the flag clear OpenSearch set to true - to let the tokenizer parse full text into words with new configurations.
->>>>>>> a6cfbe23
 
 
 ## Release 1.22.0
