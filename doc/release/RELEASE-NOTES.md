# Release Notes
All notable changes to this project will be documented in this file.

This project adheres to [Semantic Versioning](http://semver.org/spec/v2.0.0.html). The format is based on the `RELEASE-NOTES-TEMPLATE.md` file.

## Release 2.11.0

## Introduction
* Product name: Open Supply Hub
* Release date: August 23, 2025

<<<<<<< HEAD
### Bugfix
* [OSDEV-2133](https://opensupplyhub.atlassian.net/browse/OSDEV-2133) - Implemented a fix to wrap values in double quotes to ensure correct CSV formatting for Dromo results.
=======
### Database changes
* *Describe high-level database changes.*

#### Migrations
* *Describe migrations here.*

#### Schema changes
* *Describe schema changes here.*

### Code/API changes
* *Describe code/API changes here.*

### Architecture/Environment changes
* *Describe architecture/environment changes here.*

### Bugfix
* Enhanced the `./src/anon-tools/do_restore.sh` script to use more precise filtering when looking up the bastion host, improving reliability and reducing potential for incorrect host selection. The *bastion* filter now ensures that only an instance tagged with both the correct environment and the specific "Bastion" name is selected.

### What's new
* *Describe what's new here. The changes that can impact user experience should be listed in this section.*
>>>>>>> b3d17195

### Release instructions
* Ensure that the following commands are included in the `post_deployment` command:
    * `migrate`
    * `reindex_database`


## Release 2.10.0

## Introduction
* Product name: Open Supply Hub
* Release date: August 9, 2025

### Database changes

#### Migrations
* 0176_introduce_enable_dromo_uploading_switch.py - This migration introduces a new feature flag called `enable_dromo_uploading`, which controls the visibility of the "Beta Self Service Upload" button on the Upload Multiple Locations page.

### Code/API changes
* [OSDEV-2062](https://opensupplyhub.atlassian.net/browse/OSDEV-2062) - Updated GET `v1/production-locations` API endpoint to query production locations by claim status. Introduced `claimed_at` response field which is taken from `updated_at` column in the `api_facilityclaim` table. Added these query parameters: 
    * `claim_status` - filter by the claim status (`claimed`, `unclaimed`, `pending`).
    * `claimed_at_gt` - starting date to filter by production location claim timestamp.
    * `claimed_at_lt` - ending date to filter by production location claim timestamp.

### Architecture/Environment changes
* [OSDEV-2083](https://opensupplyhub.atlassian.net/browse/OSDEV-2083) - The following updates were made:
    * Updated Python version from `3.7` to `3.8` to support higher OpenSearch client version with necessary features.
    * Added system dependencies: `libmemcached-dev`, `zlib1g-dev` to support building C-based packages like `pylibmc`.
    * Package `pytz` upgraded from `2018.7` → `2023.3` to include up-to-date and stable timezone data.
    * Package `requests` upgraded from `2.31.0` → `2.32.4` for improved security and compatibility.
    * Package `opensearch-py` upgraded from `2.5.0` → `2.8.0` to enable hybrid search.

### What's new
* [OSDEV-2084](https://opensupplyhub.atlassian.net/browse/OSDEV-2084) - Implemented front-end logic to display the "Beta Self Service Upload" button on the Upload Multiple Locations page when the `enable_dromo_uploading` feature flag is returned as true from the backend.
* [OSDEV-2082](https://opensupplyhub.atlassian.net/browse/OSDEV-2082) - Replaced `Resources` with `Pricing` in the platform header globally. Moved the `Resources` content under the `How it works` category for better organization.
* [OSDEV-2125](https://opensupplyhub.atlassian.net/browse/OSDEV-2125) - Changed the copy on the Dromo Self Service button. Included lead-in copy above the Dromo Self Service button stating.

### Release instructions
* Ensure that the following commands are included in the `post_deployment` command:
    * `migrate`
    * `reindex_database`
* Run `[Release] Deploy` pipeline for the target environment with the flag `Clear the custom OpenSearch indexes and templates` set to true - to update the index mapping for the `production-locations` index after adding the new field `claimed_at`.


## Release 2.9.1

## Introduction
* Product name: Open Supply Hub
* Release date: July 30, 2025

### Bugfix
* [OSDEV-2126](https://opensupplyhub.atlassian.net/browse/OSDEV-2126) - Updated Stripe webhook to handle checkouts for all products without returning errors to Stripe.

### Release instructions
* Ensure that the following commands are included in the `post_deployment` command:
    * `migrate`
    * `reindex_database`


## Release 2.9.0

## Introduction
* Product name: Open Supply Hub
* Release date: July 26, 2025

### Code/API changes
* [Follow-up][OSDEV-2079](https://opensupplyhub.atlassian.net/browse/OSDEV-2079) - Created comprehensive test coverage for the logic that controls the display of download limit lead-in copy on the main location search page (/facilities). The implementation includes:
    * Tests that verify the `DownloadLimitInfo` component is only shown to logged-in users when search results exceed their download limit.
    * Tests that ensure the component is properly hidden for anonymous users, in embed mode, when the `private_instance` flag is active, or when facilities count is within the user's allowed download limit.
    * Tests for the `DownloadLimitInfo` component to ensure it renders correct text content and link attributes for informing users about download limits and purchasing additional downloads.
    * Refactored the filter sidebar header into a separate `FilterSidebarHeader` component to improve code organization and maintainability.
* [OSDEV-2036](https://opensupplyhub.atlassian.net/browse/OSDEV-2036) - Connected DarkVisitors trackers to the Open Supply Hub site. Both "client analytics" (for JavaScript-capable sessions, including browser-based AI agents) and "server analytics" (for bots that don’t execute JavaScript) were enabled.

### Architecture/Environment changes
* [OSDEV-2123](https://opensupplyhub.atlassian.net/browse/OSDEV-2123) - Updated VPN EC2 instance configuration to use a specific Amazon Linux 2023 AMI (`ami-0940c95b23a1f7cac`) instead of dynamically selecting the most recent AMI. This change ensures consistent AMI usage across deployments and prevents unnecessary reboots of the VPN server that could result in loss of VPN access through WireGuard. 

### What's new
* [OSDEV-1881](https://opensupplyhub.atlassian.net/browse/OSDEV-1881) - Implemented automated email notifications for registered users in three scenarios: when nearing the 5,000-record annual download limit, upon reaching that limit, and after exhausting all purchased downloads.

### Release instructions
* Ensure that the following commands are included in the `post_deployment` command:
    * `migrate`
    * `reindex_database`


## Release 2.8.0

## Introduction
* Product name: Open Supply Hub
* Release date: July 12, 2025

### Database changes

#### Migrations
* 0172_add_facility_download_limit - This migration introduces the `api_facilitydownloadlimit` table for the `FacilityDownloadLimit` model to collect facility downloads data for a user.
* 0173_create_download_location_success_payment_table - This migration introduces a new `DownloadLocationPayment` model in the `api` app. This model stores information about successful payments made for purchasing of additional records for downloading production locations data.
* 0174_create_private_instance_switch - This migration introduces a new `PRIVATE_INSTANCE` feature flag that allowed to downloads unlimited amount of records but only 10,000 records or less per action.
* 0175_increase_path_max_length.py - The migration increases `max_length` for the `path` field in the `DownloadLog` model.

#### Schema changes
* [OSDEV-1865](https://opensupplyhub.atlassian.net/browse/OSDEV-1865) - The `FacilityDownloadLimit` model has been created. This model includes such fields: id, user_id, updated_at, free_download_records, paid_download_records, purchase_date.
* [OSDEV-1919](https://opensupplyhub.atlassian.net/browse/OSDEV-1919) - Added a new `api_downloadlocationpayment` table with the following fields:
    * `id`: Auto-incrementing primary key
    * `stripe_session_id`: `CharField`, unique - stores Stripe checkout session ID
    * `payment_id`: `CharField`, unique - stores Stripe payment identifier
    * `amount_subtotal`: `IntegerField` - stores subtotal amount in cents
    * `amount_total`: `IntegerField` - stores total amount in cents
    * `discounts`: `JSONField` - optional, stores list of discount objects (with `coupon` and `promotion_code`)
    * `created_at`: `DateTimeField` - indexed timestamp of when the record was created
    * `user`: `ForeignKey` to `User` model - references the user who made the payment

### Code/API changes
* [OSDEV-1919](https://opensupplyhub.atlassian.net/browse/OSDEV-1919) - Added the following endpoints to support Stripe payments for downloading additional production location records:
    * `POST api/v1/download-locations-checkout-session/` - Creates a Stripe Checkout session for purchasing additional download records.
    * `POST api/v1/download-locations-checkout-webhook/`- Handles Stripe webhook events for successful payments.

### Bugfix
* Removed the unnecessary duplicate assignment of the `origin_source` field for `Contributor`, `ExtendedField`, `Facility`, `FacilityActivityReport`, `FacilityAlias`, `FacilityClaim`, `FacilityList`, `FacilityListItem`, `FacilityMatch`, `Source`, `FacilityLocation`, and `User` via the custom `default_origin_source` Django management command — and removed the command itself. The `origin_source` field will be set by Django fixtures when deploying the local environment via the `start_local_dev` script and during test runs, which include executing the `start_code_quality_dev` bash script. For models like `FacilityListItem`, `ExtendedField`, and others, it will also be set during list processing triggered by the `reset_database` custom Django management command in the `start_local_dev` and `start_code_quality_dev` bash scripts.
* [OSDEV-2032](https://opensupplyhub.atlassian.net/browse/OSDEV-2032) - The following bugs have been fixed as part of this ticket:
    * Fixed the incorrect indexing of the location type in the production locations OpenSearch index. Previously, it was incorrectly taking the processing type value as the location type — using the fourth item in the `matched_values` array instead of the third, which contains the location type. Also, updated the Logstash filters for both processing type and location type to return only unique values and write them to the production locations OpenSearch index.
    * Adjusted the post-submit popup. Instead of displaying the cleaned and transformed data from ContriCleaner, we now show only the raw input submitted by the user.
* [OSDEV-1913](https://opensupplyhub.atlassian.net/browse/OSDEV-1913) - The `max_length` for the `path` field in the `DownloadLog` model has been increased from 2083 to 4096 to fix the too long value error.
* [OSDEV-2107](https://opensupplyhub.atlassian.net/browse/OSDEV-2107) - Fixed an issue where navigating back from the Stripe Checkout page using the browser’s back button caused the search button to repeatedly redirect to Stripe Checkout.

### What's new
* [OSDEV-2023](https://opensupplyhub.atlassian.net/browse/OSDEV-2023) - The `Recruitment Agency` has been added to facility type and processing type. So a user can filter production locations on the `/facilities` page, can add this type on the `/contribute/single-location/info/` and `/claimed/:id/` pages.
* [OSDEV-1865](https://opensupplyhub.atlassian.net/browse/OSDEV-1865) - 5000 facility records for download annually have been added for a registered free user.
* [OSDEV-1879](https://opensupplyhub.atlassian.net/browse/OSDEV-1879) - Added Stripe-powered upgrade workflow allowing registered users to purchase additional 10,000 record download packages.
* [OSDEV-1868](https://opensupplyhub.atlassian.net/browse/OSDEV-1868) - The tooltip for the limit data download buttons has been updated regarding scenarios: a user has available downloads, out of downloads or within limit, but search results exceed available downloads.
* [OSDEV-2055](https://opensupplyhub.atlassian.net/browse/OSDEV-2055) - Added the following:
    * Updated implementation for private_instance flag to allow 10k records instead of 5k records per download.
    * Added logic to skip download limit check for Embeded Map requests.
    * Updated the UI part of Embeded Map to properly allow and show 10k records limitation per download.
    * Update button text from Upgrade to Download to Purchase More Downloads.
    * Redirected the user back to the last OS Hub url after completing Stripe Checkout.
* [OSDEV-2079](https://opensupplyhub.atlassian.net/browse/OSDEV-2079) - Introduced lead-in copy to notify only logged-in users about how the download limit works on the main location search page (/facilities) for non-private instances and in non-embedded mode of the platform.

### Release instructions
* Ensure that the following commands are included in the `post_deployment` command:
    * `migrate`
    * `reindex_database`
* Run `[Release] Deploy` pipeline for the target environment with the flag `Clear the custom OpenSearch indexes and templates` set to true - to update the index mapping for the `production-locations` index after changing the Logstash filters for the `location_type` and `processing_type` fields.


## Release 2.7.0

## Introduction
* Product name: Open Supply Hub
* Release date: June 28, 2025

### Database changes

#### Migrations
* 0170_add_uuid_to_relevant_tables.py - A new `uuid` field was added to the following tables:
    * `api_contributor`
    * `api_extendedfield`
    * `api_facility`
    * `api_facilityactivityreport`
    * `api_facilityalias`
    * `api_facilityclaim`
    * `api_facilityindex`
    * `api_facilitylist`
    * `api_facilitylistitem`
    * `api_facilitylocation`
    * `api_facilitymatch`
    * `api_source`
    * `api_user`

    The field was automatically populated for existing records with default UUIDs.
    UUID defaults were defined at both the Django level (via default=uuid4) and at the database level to ensure consistency between ORM and direct DB operations.

* 0171_added_origin_source_field.py - A new `origin_source` field was added to the following tables:
    * `api_contributor`
    * `api_extendedfield`
    * `api_facility`
    * `api_facilityactivityreport`
    * `api_facilityalias`
    * `api_facilityclaim`
    * `api_facilityindex`
    * `api_facilitylist`
    * `api_facilitylistitem`
    * `api_facilitylocation`
    * `api_facilitymatch`
    * `api_source`
    * `api_user`

    Existing records were automatically populated with the default value `os_hub`.
    New records will have the origin_source field set via the `INSTANCE_SOURCE` environment variable using triggers.

#### Schema changes
* [OSDEV-2018](https://opensupplyhub.atlassian.net/browse/OSDEV-2018) - A new `uuid` column (type UUID) was added to the following tables:
    * `api_contributor`
    * `api_extendedfield`
    * `api_facility`
    * `api_facilityactivityreport`
    * `api_facilityalias`
    * `api_facilityclaim`
    * `api_facilityindex`
    * `api_facilitylist`
    * `api_facilitylistitem`
    * `api_facilitylocation`
    * `api_facilitymatch`
    * `api_source`
    * `api_user`

    The `uuid` column was set as non-nullable and populated with default UUID values using both Django model defaults and database-level defaults.

* [OSDEV-2019](https://opensupplyhub.atlassian.net/browse/OSDEV-2019) - A new `origin_source` column was added to the following tables:
    * `api_contributor`
    * `api_extendedfield`
    * `api_facility`
    * `api_facilityactivityreport`
    * `api_facilityalias`
    * `api_facilityclaim`
    * `api_facilityindex`
    * `api_facilitylist`
    * `api_facilitylistitem`
    * `api_facilitylocation`
    * `api_facilitymatch`
    * `api_source`
    * `api_user`

    The `origin_source` column was made nullable and populated with string values using both Django and SQLAlchemy models, as well as at the database level.
    SQL `BEFORE INSERT` triggers were introduced for the relevant tables.
    A new SQL function, `set_origin_source`, was added to support the triggers and handle updates to the `origin_source` column.

### Architecture/Environment changes
* [OSDEV-1951](https://opensupplyhub.atlassian.net/browse/OSDEV-1951) - Added support for specifying a contributor email in the `direct_data_load` command. This allows users to provide an email address for the contributor when loading data, and automatically creates the contributor if it does not exist. The separate compute environment for this command has been removed, it now needs to run in the default environment.
* The RDS instance type for the Test environment has been upgraded to `db.t3.2xlarge` to handle search requests across over 1.2 million production locations now present in the database.
* Updated the `RELEASE-PROTOCOL.md` file to include information about deployment to external environments such as RBA. Also consolidated environment naming to use capitalized format, and corrected spelling mistakes and formatting issues.
* Updated the `ENVIRONMENTS.md` file to bring it up to date with the latest state of the core environments.

### Bugfix
* [OSDEV-2033](https://opensupplyhub.atlassian.net/browse/OSDEV-2033) - Added support for the `slop` parameter in `multi_match` queries when using strings longer than 50 symbols or 12 tokens in GET `v1/production-locations?query=` endpoint.
* [OSDEV-1951](https://opensupplyhub.atlassian.net/browse/OSDEV-1951) - Fixed an issue where the `direct_data_load` command was not able to reach the OpenSearch cluster.

### Release instructions
* Ensure that the following commands are included in the `post_deployment` command:
    * `migrate`
    * `reindex_database`


## Release 2.6.0

## Introduction
* Product name: Open Supply Hub
* Release date: June 14, 2025

### Architecture/Environment changes
* [OSDEV-1925](https://opensupplyhub.atlassian.net/browse/OSDEV-1925) - This PR disables the automatic execution of the `Deploy to AWS` pipeline on `releases/*` branch creation via the `[Release] Init` pipeline, while retaining automatic execution on push events to the same branch.
* [OSDEV-2035](https://opensupplyhub.atlassian.net/browse/OSDEV-2035) - Added IPv6 rules for ip whitelist and denylist.
* [OSDEV-1951](https://opensupplyhub.atlassian.net/browse/OSDEV-1951) - Added a new `direct_data_load` command and related infrastructure to support loading data directly from a Google Sheet into the platform.

### Release instructions
* Ensure that the following commands are included in the `post_deployment` command:
    * `migrate`
    * `reindex_database`


## Release 2.5.0

## Introduction
* Product name: Open Supply Hub
* Release date: May 31, 2025

### Code/API changes
* [OSDEV-2017](https://opensupplyhub.atlassian.net/browse/OSDEV-2017) - CSRF (Cross-Site Request Forgery) protection has been disabled across the application. CSRF middleware has been removed from the request pipeline. All affected endpoints are now accessible without requiring CSRF tokens.

### Architecture/Environment changes
* [OSDEV-1992](https://opensupplyhub.atlassian.net/browse/OSDEV-1992) - Provisioned a dedicated EC2 instance to host WireGuard VPN service, enabling authorized users to bypass AWS WAF when accessing the RBA instance.

### Bugfix
* [OSDEV-1882](https://opensupplyhub.atlassian.net/browse/OSDEV-1882) - Fixed an issue where the scroll position was not resetting to the top when navigating to the `Upload` page related to the list upload functionality.
* Updated the `Deploy to AWS` GitHub workflow to rely on the required `deploy-env` input instead of inferring the `environment` from the tag name. Previously, this approach was necessary because the `[Release] Deploy` workflow did not trigger `Deploy to AWS` via the API with the specified `environment` - it only created a tag that triggered the workflow automatically. With the latest changes, the `environment` is now explicitly passed in the `[Release] Deploy` workflow. It has also been confirmed that no branch or input combination can result in an undefined `environment`. As a result, the fallback to `None` for the `environment` value was removed from the `Deploy to AWS` workflow.
* [OSDEV-1981](https://opensupplyhub.atlassian.net/browse/OSDEV-1981) - Fixed an issue where the `updated_at` field in the `api_facility` table was not modified when related dependency data changed, resulting in outdated or invalid data being stored in `OpenSearch`.
* [OSDEV-1939](https://opensupplyhub.atlassian.net/browse/OSDEV-1939) - Disable the submit button during SLC contribution submission or update to prevent duplicate requests. Implemented a basic throttle class `DuplicateThrottle` to prevent duplicate data for `POST` and `PATCH` requests on the `production-location` endpoints.

### What's new
* [OSDEV-1998](https://opensupplyhub.atlassian.net/browse/OSDEV-1998) - The following changes were made:
    * Added an additional "Data Cleaning Service" subheader to the "How It Works" > "Premium Features" section.
    * Updated the list of supported languages/countries under the "globe" icon (added support for Chinese and changed the order).
    * Removed the Twitter icon from the social media icons/links in the footer.
* [OSDEV-1122](https://opensupplyhub.atlassian.net/browse/OSDEV-1122) - The following changes were made:
    * Updated the behavior of the `Suggest an Edit` button on production location profile pages. The button now opens the Production Location Information page of the SLC workflow in a new tab, allowing users to suggest edits without having to re-search for the facility.
    * Fixed redirection for unauthenticated users. If a user is not logged in and clicks `Suggest an Edit` button they are now redirected to the correct workflow step after logging in, instead of being taken to the home page. This fix applies to all steps within the Contribute workflow.

### Release instructions
* Ensure that the following commands are included in the `post_deployment` command:
    * `migrate`
    * `reindex_database`


## Release 2.4.0

## Introduction
* Product name: Open Supply Hub
* Release date: May 17, 2025

### Code/API changes
* [OSDEV-1952](https://opensupplyhub.atlassian.net/browse/OSDEV-1952) - Added support for including `parent_company_os_id` when creating or updating a production location. This field can now be submitted via the API (`POST /api/facilities/`, `POST /api/v1/production-locations/`, `PATCH /api/v1/production-locations/{os_id}/`) or through list uploads. The `parent_company_os_id` values are stored as standalone fields in the `api_extendedfields` table.

### Architecture/Environment changes
* [OSDEV-1960](https://opensupplyhub.atlassian.net/browse/OSDEV-1960) - Disabled deletion protection and final snapshot creation for the RDS instance when it is deleted in the pre-prod environment.
* [OSDEV-1949](https://opensupplyhub.atlassian.net/browse/OSDEV-1949) - Attached whitelist rules and deny rules and infrastructure changes:
    - Bump Terraform version from 1.4.0 to 1.5.0
    - Made `waf_enabled` terraform flag variable.
    - Enabled AWS WAF for all environments, including RBA.
    - Created a separate job `detach-waf-if-needed` in Deploy to AWS action. This is needed to prevent Terraform race condition when it tries to delete the AWS WAF before AWS has fully detached it from the CloudFront distribution, even though `web_acl_id` is set to`null`.
    - Applied validation in the `init-and-plan` action if `ip_denylist` and `ip_whitelist` are present. Only whitelist or denylist should be defined per environment.
* [OSDEV-1746](https://opensupplyhub.atlassian.net/browse/OSDEV-1746) - Implemented auto-scaling to dynamically adjust the Django instance count based on load metrics for cost-efficient resource utilization and high availability.
* The subdomain `a.os-hub.net` was removed from the CORS_ALLOWED_ORIGIN_REGEXES list in the Django application. This change was made because the subdomain was deleted from AWS Route 53 and is no longer in use.
* [OSDEV-1947](https://opensupplyhub.atlassian.net/browse/OSDEV-1947) - The following changes have been made:
    * Introduced infrastructure changes to support deployment of the RBA environment. Included it in the CD pipelines in the same way as Production and Staging, which means the RBA environment can now be deployed via Git tags just like Production and Staging.
    * Created the `export_csv_enabled` infrastructure switch to disable the Amazon EventBridge scheduler for the CSV export job in the RBA environment, as exporting the database to CSV is not needed in that environment.

### Bugfix
* [OSDEV-1947](https://opensupplyhub.atlassian.net/browse/OSDEV-1947) - Fixed a bug related to an incorrect environment check in the FE app, which attempted to identify the local environment by comparing it with `development`. However, the environment had been renamed to `local` some time ago and was no longer passed as `development` from the BE during local development.

### What's new
* [OSDEV-1953](https://opensupplyhub.atlassian.net/browse/OSDEV-1953) - Implemented UI logic to display parent company OS ID fields as links on the production location profile page, directing to the corresponding production location pages in a new tab.

### Release instructions
* Ensure that the following commands are included in the `post_deployment` command:
    * `migrate`
    * `reindex_database`


## Release 2.3.0

## Introduction
* Product name: Open Supply Hub
* Release date: May 3, 2025

### Database changes

#### Migrations
* 0169_introduce_show_additional_identifiers_switch.py - This migration introduces a new switch called `show_additional_identifiers`, which will be used on the production location profile page to show or hide additional identifiers of the production location.

### Code/API changes
* [OSDEV-1926](https://opensupplyhub.atlassian.net/browse/OSDEV-1926) - Introduced support for submitting additional identifiers when uploading a new production location or modifying an existing one. Additional identifiers can now be added via the API (POST `api/facilities/`, POST `api/v1/production-locations/`, PATCH `api/v1/production-locations/{os_id}/`) or through list uploads. The system currently supports three types of identifiers: DUNS (Data Universal Numbering System), LEI (Legal Entity Identifier), and RBA Online ID. The provided identifiers are stored as standalone fields in the `api_extendedfields` table.
* [OSDEV-1927](https://opensupplyhub.atlassian.net/browse/OSDEV-1927) - Added additional identifiers (DUNS , RBA Online ID and LEI) to the GET `/v1/production-locations/` and GET `/v1/production-locations/{os_id}/` endpoints.
* [OSDEV-1892](https://opensupplyhub.atlassian.net/browse/OSDEV-1892) - Implemented access restrictions for the `GET /v1/moderation-events/` and `GET /v1/moderation-events/{moderation_id}` endpoints so that only the contribution owner or a moderator can access them. Updated the `Logstash` configuration for the `moderation-events` index to include the `contributor_email` field when sending data to `OpenSearch`.

### Architecture/Environment changes
* [OSDEV-1935](https://opensupplyhub.atlassian.net/browse/OSDEV-1935) - Added terraform module for creating IAM roles in production and test AWS accounts to enable integration with Vanta auditor.
* [OSDEV-1895](https://opensupplyhub.atlassian.net/browse/OSDEV-1895) - Updated the rules to send the `csrftoken` cookie with the `HttpOnly` flag to the user. Implemented logic to retrieve the `csrftoken` upon user login and save it to `localStorage`. Added functionality to set the `csrftoken` from `localStorage` in Axios headers.

### Bugfix
* [OSDEV-1943](https://opensupplyhub.atlassian.net/browse/OSDEV-1943) - Fixed flickering behavior when opening the SLC form to contribute to an existing production location by marking fields as touched if they match the fetched data, ensuring smoother UI during re-renders.
* [OSDEV-1930](https://opensupplyhub.atlassian.net/browse/OSDEV-1930) - Updated the styles of primary and secondary text in the data points UI and the location details contributor drawer on the location profile page, as well as the hash in the React error boundary component, to prevent overflow on the page or within its field location. Replaced the deprecated `word-wrap` CSS property with the supported `overflow-wrap` CSS property.
* [OSDEV-1914](https://opensupplyhub.atlassian.net/browse/OSDEV-1914) - The following changes have been made:
    * Fixed an issue with fuzzy search on fields containing long text. Replaced the `match` query with `match_phrase` (with a configurable `slop` parameter) for such cases to improve accuracy for the GET `/api/v1/production-locations/` endpoint.
    * Replaced regular text with a toast component to display server errors when fetching potential matches on the Contribution Record page of the Moderation queue dashboard.
* [OSDEV-1886](https://opensupplyhub.atlassian.net/browse/OSDEV-1886)
    * Fixed the script to run within the Destroy Environment GitHub workflow to delete the Lambda@Edge functions before destroying the infrastructure.
    * Implemented prevention of forced script termination during the deletion of Lambda@Edge functions. The exit code is now managed internally, ensuring proper handling without abrupt script termination.

### What's new
* [OSDEV-1930](https://opensupplyhub.atlassian.net/browse/OSDEV-1930) - Implemented front-end logic to display additional identifiers such as RBA, LEI, and DUNS IDs as data points on the production location profile page, once the `show_additional_identifiers` feature flag is returned with a true value from the backend.

### Release instructions
* Ensure that the following commands are included in the `post_deployment` command:
    * `migrate`
    * `reindex_database`
* Run `[Release] Deploy` pipeline for the target environment with the flag `Clear the custom OpenSearch indexes and templates` set to true - to update the index mapping for the `production-locations` index after adding the new fields `rba_id`, `duns_id`, `lei_id` and for the `moderation-events` index after adding the new field `contributor_email`.


## Release 2.2.1

## Introduction
* Product name: Open Supply Hub
* Release date: April 25, 2025

### Database changes

#### Migrations
* 0168_introduce_a_switch_to_block_location_downloads.py - This migration introduces a new switch called `block_location_downloads`, which will be used to block the usage of the `api/facilities-downloads/` GET endpoint when necessary.

### Code/API changes
* [OSDEV-1961](https://opensupplyhub.atlassian.net/browse/OSDEV-1961) - Implemented logic to utilize the `block_location_downloads` switch. When enabled, it restricts access to the `api/facilities-downloads/` GET endpoint to prevent bulk downloads.

### Architecture/Environment changes
* [OSDEV-1961](https://opensupplyhub.atlassian.net/browse/OSDEV-1961) - Enabled IP address logging for the Django ECS task.

### Release instructions
* Ensure that the following commands are included in the `post_deployment` command:
    * `migrate`
    * `reindex_database`


## Release 2.2.0

## Introduction
* Product name: Open Supply Hub
* Release date: April 19, 2025

### Code/API changes
* [OSDEV-1894](https://opensupplyhub.atlassian.net/browse/OSDEV-1894) - Enabled `Secure` attribute of csrf token and session id.
* [OSDEV-1201](https://opensupplyhub.atlassian.net/browse/OSDEV-1201) - Added support of `geo_polygon` parameter for GET `v1/production-locations` endpoint.

### Architecture/Environment changes
* [OSDEV-1896](https://opensupplyhub.atlassian.net/browse/OSDEV-1896) - The session cookie is limited to 24 hours. After this period, the user session expires, and the user needs to log in again.
* [OSDEV-1897](https://opensupplyhub.atlassian.net/browse/OSDEV-1897) - A Lambda@Edge function was added to dynamically set the following response headers on the CloudFront side, depending on whether embed mode is active:
    * `X-Frame-Options: DENY`
    * `Content-Security-Policy: frame-ancestors 'none'`

### Bugfix
* [OSDEV-1893](https://opensupplyhub.atlassian.net/browse/OSDEV-1893) - Prevented sending a claim request to `/api/facilities/{os_id}/claim/` for facilities that are pending or approved. Added BE validators to handle incoming claim data.
* [OSDEV-1933](https://opensupplyhub.atlassian.net/browse/OSDEV-1933) - Fixed typo errors in the resource names of the OpenSupplyHubTest-AnonymizedDatabaseDump cluster.

### What's new
* [OSDEV-1706](https://opensupplyhub.atlassian.net/browse/OSDEV-1706) - Implemented backend error handling for SLC form submission and created the UI to display post-submit errors in a user-friendly way. Aligned SLC form validation with backend rules to ensure maximum consistency.

### Release instructions
* Ensure that the following commands are included in the `post_deployment` command:
    * `migrate`
    * `reindex_database`


## Release 2.1.0

## Introduction
* Product name: Open Supply Hub
* Release date: April 5, 2025

### Architecture/Environment changes
* [OSDEV-1899](https://opensupplyhub.atlassian.net/browse/OSDEV-1899) - Switched from using the `latest` tags to static versions for both `bitnami/kafka` and `bitnami/zookeeper`, which resolved compatibility issues during local & CI setup. Using pinned versions ensures stability and prevents unexpected behavior from upstream image changes.

### Bugfix
* [OSDEV-1747](https://opensupplyhub.atlassian.net/browse/OSDEV-1747) - The pages `My Claimed Facilities`, `Claimed Facility Details`, `My Lists`, and `My Lists/id` are now accessible only to authorized users. Additionally, styles have been refactored, an `InputSelect` component has been moved to the separate file, and input styling on the `Claimed Facility Details` page has been fixed.
* [OSDEV-1886](https://opensupplyhub.atlassian.net/browse/OSDEV-1886) - Created the script to run within the Destroy Environment GitHub workflow to delete the Lambda@Edge function before destroying the infrastructure. This ensures that Terraform can remove the infrastructure without encountering errors related to deleting a replicated function.
* [OSDEV-1830](https://opensupplyhub.atlassian.net/browse/OSDEV-1830) - Updated implementation for `Production Location Info` page to input any values for `Location Type` and `Processing Type`, except when the sector is `Apparel` — in that case, enforce taxonomy filters.
* [OSDEV-1861](https://opensupplyhub.atlassian.net/browse/OSDEV-1861) - On the `My Claimed Facilities` page, the help text font size was increased to `21px`, and the margin for the `FIND MY PRODUCTION LOCATION` button was increased to `16px` to improve readability.
* [OSDEV-1904](https://opensupplyhub.atlassian.net/browse/OSDEV-1904) - The `step-by step` instructions link on the List upload page has been updated to `/resources/preparing-data`.

### What's new
* [OSDEV-1842](https://opensupplyhub.atlassian.net/browse/OSDEV-1842) - Removed the pre-filled information in the `Additional Information` section of the SLC `ProductionLocationInfo` page.

### Release instructions
* Ensure that the following commands are included in the `post_deployment` command:
    * `migrate`
    * `reindex_database`


## Release 2.0.0

## Introduction
* Product name: Open Supply Hub
* Release date: March 22, 2025

### Database changes

#### Migrations
* 0167_add_moderationevent_action_reason_text_fields.py - This migration adds new fields `action_reason_text_cleaned` and  `action_reason_text_raw` to the existing table `api_moderationevent`.

#### Schema changes
* [OSDEV-1782](https://opensupplyhub.atlassian.net/browse/OSDEV-1782) - Added new fields `action_reason_text_cleaned` and `action_reason_text_raw` to the `api_moderationevent` table to store text messages received when a moderator takes an action on a moderation event.

### Code/API changes
* [OSDEV-1782](https://opensupplyhub.atlassian.net/browse/OSDEV-1782) - Added additional validation for the fields `action_reason_text_cleaned` and `action_reason_text_raw` when using the `PATCH api/v1/moderation-events/{moderation_id}` endpoint. These fields are required in the request body when the status field is set to 'REJECTED'. The minimum length for the values of these fields is 30 characters.
Also was added sanitization on the server side by using the `Django-Bleach` library for the HTML content that is stored in the `action_reason_text_raw` field. The bleach filter was applied to the `action_reason_text_raw` value in the `slc_contribution_rejected_body.html` template.

### Architecture/Environment changes
* [OSDEV-1832](https://opensupplyhub.atlassian.net/browse/OSDEV-1832) - Increased the memory allocation for the `DedupeHub` container from `12GB` to `16GB` in terraform deployment configuration to address memory overload issues during facility reindexing for `Production` & `Pre-Production` environments.
* [OSDEV-899](https://opensupplyhub.atlassian.net/browse/OSDEV-899) - Splitted the Django container into two components: FE (React) and BE (Django). Requests to the frontend (React) will be processed by the CDN (CloudFront), while requests to the API will be redirected to the Django container. This approach will allow for more efficient use of ECS cluster computing resources and improve frontend performance.

  The following endpoints will be redirected to the Django container:
  * tile/*
  * api/*
  * /api-auth/*
  * /api-token-auth/*
  * /api-feature-flags/*
  * /web/environment.js
  * /admin/*
  * /health-check/*
  * /rest-auth/*
  * /user-login/*
  * /user-logout/*
  * /user-signup/*
  * /user-profile/*
  * /user-api-info/*
  * /admin
  * /static/admin/*
  * /static/django_extensions/*
  * /static/drf-yasg/*
  * /static/gis/*
  * /static/rest_framework/*
  * /static/static/*
  * /static/staticfiles.json

  All other traffic will be redirected to the React application.

### Bugfix
* [OSDEV-1806](https://opensupplyhub.atlassian.net/browse/OSDEV-1806) - Refactored the Parent Company field validation. The field is now validated as a regular character field.
* [OSDEV-1787](https://opensupplyhub.atlassian.net/browse/OSDEV-1787) - The tooltip messages for the Claim button have been removed for all statuses of moderation events on the `Contribution Record` page and changed according to the design on `Thanks for adding data for this production location` pop-up. Changed tooltip text for pending badge if existing production location has pending claim status or has been claimed already.
* [OSDEV-1789](https://opensupplyhub.atlassian.net/browse/OSDEV-1789) - Fixed an issue where the scroll position was not resetting to the top when navigating through SLC workflow pages.
* [OSDEV-1795](https://opensupplyhub.atlassian.net/browse/OSDEV-1795) - Resolved database connection issue after PostgreSQL 16.3 upgrade by upgrading pg8000 module version.
* [OSDEV-1803](https://opensupplyhub.atlassian.net/browse/OSDEV-1803) - Updated text from `Facility Type` to `Location Type` and `Facility Name` to `Location Name` on the SLC `Thank You for Your Submission` page.
* [OSDEV-1769](https://opensupplyhub.atlassian.net/browse/OSDEV-1769) - Fixed the response for potential matches for POST `api/facilities/?create=true`: applied an array of potential matches instead of returning a single potential match.
* [OSDEV-1838](https://opensupplyhub.atlassian.net/browse/OSDEV-1838) - Fixed an issue where the router redirected to an unsupported page when the OS ID contained a forward slash. The fix was implemented by encoding the OS ID value using the `encodeURIComponent()` function before passing it as a URL parameter.
* [OSDEV-1840](https://opensupplyhub.atlassian.net/browse/OSDEV-1840) - Fixed the snapshot status checking procedure. This will prevent a crash when trying to restore a database from an inaccessible snapshot.
* [OSDEV-1831](https://opensupplyhub.atlassian.net/browse/OSDEV-1831) - Updated copies of tooltips on the “Thank you for adding data” pop-up. The texts vary depending on the claim status for a particular location.
* [OSDEV-1827](https://opensupplyhub.atlassian.net/browse/OSDEV-1827) - Fixed the condition logic for the email template when approving a contribution to an existing production location that has either been claimed or has a pending claim request.
* [OSDEV-1781](https://opensupplyhub.atlassian.net/browse/OSDEV-1781) - A clear error messages for the number of workers field have been added to the SLC form and Claimed Facility Details page.
* [OSDEV-1747](https://opensupplyhub.atlassian.net/browse/OSDEV-1747) - All SLC pages have been made accessible only to authorized users.

### What's new
* [OSDEV-1814](https://opensupplyhub.atlassian.net/browse/OSDEV-1814) - Added toggle switch button for production location info page to render additional data if necessary. If toggle switch button is inactive (default behavior), additional data won't be send to the server along with name, address and country.
* [OSDEV-1782](https://opensupplyhub.atlassian.net/browse/OSDEV-1782) - Added a confirmation dialog window that appears when a user tries to reject a moderation event. The dialog includes a WYSIWYG text editor where entering a message of at least 30 characters is required to confirm the rejection. If a user does not enter the required number of characters, the 'Reject' button is disabled, and a tooltip with a clear message appears when the mouse hovers over it.
* [OSDEV-1786](https://opensupplyhub.atlassian.net/browse/OSDEV-1786) - Linked "My Claimed Facilities" page to SLC if no claimed production locations found, changed search button text.
* [OSDEV-1607](https://opensupplyhub.atlassian.net/browse/OSDEV-1607) - Enabled SLC flow.
* [OSDEV-1864](https://opensupplyhub.atlassian.net/browse/OSDEV-1864) - Disabled the 'Submit/Update' button on the SLC Production Location Information page when the `disable_list_uploading` feature flag is active.
* [OSDEV-1867](https://opensupplyhub.atlassian.net/browse/OSDEV-1867) - Updated the 'Messy Data' link on the `Contribute` page and `List Upload` page to direct users to the `Data Cleaning Service splash` page instead of the old `Preparing Data` page.

### Release instructions
* Ensure that the following commands are included in the `post_deployment` command:
    * `migrate`
    * `reindex_database`


## Release 1.31.0

## Introduction
* Product name: Open Supply Hub
* Release date: March 8, 2025

### Bugfix
* [OSDEV-1777](https://opensupplyhub.atlassian.net/browse/OSDEV-1777) - A consistent URL style was established across all pages of the SLC workflow. After the changes, the URL begins from `/contribute/single-location/`.
* [OSDEV-1678](https://opensupplyhub.atlassian.net/browse/OSDEV-1678) - Added asterisks next to each required form field (Name, Address, and Country) on the "Production Location Information" page. Highlighted an empty field and displayed an error message if it loses focus.
* [OSDEV-1778](https://opensupplyhub.atlassian.net/browse/OSDEV-1778) - Fixed the validation for number of workers field in POST, PATCH production locations API. The min field must be less than or equal to the max field.

### What's new
* [OSDEV-1764](https://opensupplyhub.atlassian.net/browse/OSDEV-1764) - Added a new claiming email for the Moderation queue/SLC workflow, which is sent once a data moderator creates a new location based on the moderation event the customer submitted through the SLC workflow.
* [OSDEV-1721](https://opensupplyhub.atlassian.net/browse/OSDEV-1721) - Added new email templates for Moderation/SLC workflow:
    * Email #1 SLC additional contribution to existing production location - Pending moderation.
    * Email #2 SLC contribution - Moderation complete. APPROVED.
    * Email #3 SLC contribution - Moderation complete. REJECTED.
    * Email #4 SLC new production location contribution - Pending moderation.

### Release instructions
* Ensure that the following commands are included in the `post_deployment` command:
    * `migrate`
    * `reindex_database`


## Release 1.30.0

## Introduction
* Product name: Open Supply Hub
* Release date: March 01, 2025

### Database changes
* [OSDEV-1662](https://opensupplyhub.atlassian.net/browse/OSDEV-1662) - Added a new field, `action_perform_by`, to the `api_moderationevent` table so we can handle and store moderation actions user data.

#### Migrations
* 0166_add_moderationevent_action_perform_by.py - This migration added a new field, `action_perform_by`, to the existing table `api_moderationevent`.

### Code/API changes
* [OSDEV-1577](https://opensupplyhub.atlassian.net/browse/OSDEV-1577) - Added geo-bounding box query support to the GET `/api/v1/production-locations/` endpoint. To filter production locations whose geopoints fall within the bounding box, it is necessary to specify valid values for the parameters `geo_bounding_box[top]`, `geo_bounding_box[left]`, `geo_bounding_box[bottom]`, and `geo_bounding_box[right]`.

    The validation rules are as follows:
    * All coordinates of the geo-boundary box (top, left, bottom, right) must be provided.
    * All values must be integers.
    * The top and bottom coordinates must be between -90 and 90.
    * The left and right coordinates must be between -180 and 180.
    * The top must be greater than the bottom.
    * The right must be greater than the left.
* [OSDEV-1662](https://opensupplyhub.atlassian.net/browse/OSDEV-1662) - Updated Logstash mapping configuration to handle the new `action_perform_by` field for OpenSearch.
* [OSDEV-1748](https://opensupplyhub.atlassian.net/browse/OSDEV-1748) - Aligned SLC with current v1/production-locations validation. Removed validation for `number_of_workers` min >= max.

### Architecture/Environment changes
* [OSDEV-1515](https://opensupplyhub.atlassian.net/browse/OSDEV-1515) - Removed `rds_allow_major_version_upgrade` and `rds_apply_immediately` from the environment tfvars files (e.g., terraform-production.tfvars) to set them to `false` again, as the default values in `/deployment/terraform/variables.tf` are `false`. This is necessary to prevent unintended PostgreSQL major version upgrades since the target PostgreSQL 16.3 version has been reached.
* [OSDEV-1692](https://opensupplyhub.atlassian.net/browse/OSDEV-1692) - Update cache dependencies due to Ubuntu 20 image runner deprecation. See [link](https://github.blog/changelog/2024-12-05-notice-of-upcoming-releases-and-breaking-changes-for-github-actions/#actions-cache-v1-v2-and-actions-toolkit-cache-package-closing-down).
* [OSDEV-1580](https://opensupplyhub.atlassian.net/browse/OSDEV-1580) - The new architecture diagram of the OS Hub platform has been created in response to the penetration testing that will be conducted in February 2025. The diagram has been placed in the root of the `./doc/system_design/` folder, replacing the old diagrams that have been moved to the `./doc/system_design/archived/` folder as they are no longer valid. A new `./doc/system_design/README.md` file has also been created, with a reference to the new architecture/network diagram.
* [OSDEV-1785](https://opensupplyhub.atlassian.net/browse/OSDEV-1785) - Forked the aiokafka repository to the Open Supply Hub GitHub account, reverted to v0.8.0, and created a kafka-python-2.0.3 [branch](https://github.com/opensupplyhub/aiokafka/tree/kafka-python-2.0.3). Pinned kafka-python to v2.0.3 ([released](https://pypi.org/project/kafka-python/#history) on Feb 13, 2025) in the Dockerfile to install aiokafka from the forked repository and verified the local installation.

### Bugfix
* [OSDEV-1698](https://opensupplyhub.atlassian.net/browse/OSDEV-1698) - SLC: Refactored the "Submit Another Location" button link to direct users to the search-by-name-and-address form at /contribute/single-location?tab=name-address.
* [OSDEV-1700](https://opensupplyhub.atlassian.net/browse/OSDEV-1700) - SLC: Keep only one previous OS ID in the search result if it matches the search query.
* [OSDEV-1697](https://opensupplyhub.atlassian.net/browse/OSDEV-1697) - Added a redirect to the main page upon closing the SLC modal window to prevent the creation of multiple moderation events.
* [OSDEV-1695](https://opensupplyhub.atlassian.net/browse/OSDEV-1695) - [SLC] Enabled the claim button for updated production locations when a moderation event has a pending status. Disabled claim button explicitly if production location has pending claim status.
* [OSDEV-1701](https://opensupplyhub.atlassian.net/browse/OSDEV-1701) - Refactored "Go Back" button in production location info page.
* [OSDEV-1672](https://opensupplyhub.atlassian.net/browse/OSDEV-1672) - SLC. Implement collecting contribution data page (FE) - All Multi-Selects on the page have been fixed. They resize based on the number of items selected.
* [OSDEV-1549](https://opensupplyhub.atlassian.net/browse/OSDEV-1549) - Added Django serialization check for all fields from the request body based on [the API specification](https://opensupplyhub.github.io/open-supply-hub-api-docs/) for POST and PATCH v1/production-locations endpoint, and appropriate errors return according to the request body schema in the API spec.
* [OSDEV-1696](https://opensupplyhub.atlassian.net/browse/OSDEV-1696) - Added loader on single production location fetch; added error handling; added cleanup hook to clear production location data on component unmount.
* [OSDEV-1653](https://opensupplyhub.atlassian.net/browse/OSDEV-1653) - Added asterisks next to each required form field (Name, Address, and Country) on the "Search by Name and Address" tab. Highlighted an empty field and displayed an error message if it loses focus. Added proper styles for the error messages.
* [OSDEV-1699](https://opensupplyhub.atlassian.net/browse/OSDEV-1699) - The scroll position has been fixed from the bottom to the top after navigating from the bottom of the `Search results` page (press the `Select` button) to `Product Location Information`.
* [OSDEV-1589](https://opensupplyhub.atlassian.net/browse/OSDEV-1589) - Fixed layout issue on new `contribute` page.
* [OSDEV-1739](https://opensupplyhub.atlassian.net/browse/OSDEV-1739) - Applied state cleanup on modal unmount to prevent the same dialog from appearing when clicking on a different production location.
* [OSDEV-1744](https://opensupplyhub.atlassian.net/browse/OSDEV-1744) - Fixed the issue where the text `by user ID:` appeared even when `user_id` was `null` in Contribution Record page.
* [OSDEV-1779](https://opensupplyhub.atlassian.net/browse/OSDEV-1779) - SLC. Made Parent Company field as regular text field and apply snake_case keys to standard keys (e.g. `location_type`, `number_of_workers`, `parent_company`, `processing_type` and `product_type`) in request payload from production location info page to conform API specs.
* [OSDEV-1745](https://opensupplyhub.atlassian.net/browse/OSDEV-1745) - The `Search by Name and Address` tab was defined as default on the Production Location Search page.

### What's new
* [OSDEV-1662](https://opensupplyhub.atlassian.net/browse/OSDEV-1662) - Added a new field, `action_perform_by`, to the moderation event. This data appears on the Contribution Record page when a moderator perform any actions like `APPROVED` or `REJECTED`.

### Release instructions
* Ensure that the following commands are included in the `post_deployment` command:
    * `migrate`
    * `reindex_database`
* Run `[Release] Deploy` pipeline for the target environment with the flag `Clear the custom OpenSearch indexes and templates` set to true - to update the index mapping for the `moderation-events` index after adding the new field `action_perform_by`. The `production-locations` will also be affected since it will clean all of our custom indexes and templates within the OpenSearch cluster.


## Release 1.29.0

## Introduction
* Product name: Open Supply Hub
* Release date: February 8, 2025

### Database changes
* [OSDEV-1515](https://opensupplyhub.atlassian.net/browse/OSDEV-1515) - Upgraded the PostgreSQL version from 13 to 16 for the database used in local development, DB anonymization, DB restore setup, and environments in the AWS cloud. Additionally, the pg_trgm extension has been upgraded to version 1.6 based on the available extension version for PostgreSQL 16.3 in AWS RDS. For more information, see [Extensions supported for RDS for PostgreSQL 16](https://docs.aws.amazon.com/AmazonRDS/latest/PostgreSQLReleaseNotes/postgresql-extensions.html#postgresql-extensions-16x).
* [OSDEV-1558](https://opensupplyhub.atlassian.net/browse/OSDEV-1558) - Added a new field, `action_type`, to the `api_moderationevent` table so we can handle and store moderation actions.

#### Migrations
* 0163_refresh_pg_statistic_and_upgrade_postgres_extensions.py - Updated the SQL script within the migration that upgrades the DB extension versions to handle previously failure cases when a higher version is available for upgrade or when the extension is not installed. This is primarily useful for local development or DB resets in the Development environment, where migrations are applied from scratch, one by one. This fix will not negatively affect other environments, as the migration has already been applied and will not be reapplied. Additionally, the changes are backward compatible.
* 0164_refresh_pg_statistic_and_upgrade_postgres_extensions_after_db_upgrade_to_postgres_16.py - This migration refreshes the `pg_statistic` table after the upgrade to PostgreSQL 16 and upgrades the pg_trgm extension to version 1.6. The SQL script within the migration that upgrades the DB extension versions handles previously failure cases where a higher version is available for upgrade or where the extension is not installed.
* 0165_add_moderationevent_action_type.py - This migration added a new field, `action_type`, to the existing table `api_moderationevent`.

### Code/API changes
* [OSDEV-1581](https://opensupplyhub.atlassian.net/browse/OSDEV-1581) - Added support for Geohex grid aggregation to the GET `/api/v1/production-locations/` endpoint. To receive the Geohex grid aggregation list in the response, it is necessary to pass the `aggregation` parameter with a value of `geohex_grid` and optionally specify `geohex_grid_precision` with an integer between 0 and 15. If `geohex_grid_precision` is not defined, the default value of 5 will be used.
* [OSDEV-1558](https://opensupplyhub.atlassian.net/browse/OSDEV-1558) - Updated Logstash mapping configuration to handle the new `action_type` field for OpenSearch.

### Bugfix
* Some of the resources related to the Development AWS environment still have the `stg` prefix, which can be confusing since we also have a Staging environment with the same prefix. To clarify the resource names, including the database instance, the prefix has been updated from `stg` to `dev` for the development environment.

### What's new
* [OSDEV-1374](https://opensupplyhub.atlassian.net/browse/OSDEV-1374) - Implemented integration for the `Search results` page to show results of searching by name and address (`/contribute/production-location/search`):
    - Connected GET `v1/production-locations`.
    - Routing between pages `Production Location Search`,`Search returned no results`, `Production Location Information`, `Search results`, and `I don't see my Location` pop-up is configured.
    - Max result limit set to 100.
* [OSDEV-1365](https://opensupplyhub.atlassian.net/browse/OSDEV-1365) - SLC: Integrate collecting contribution data page.
* [OSDEV-1370](https://opensupplyhub.atlassian.net/browse/OSDEV-1370) - SLC: Connect Backend API submission with "Thank for Submitting" screen
    - Integrated `POST /v1/production-locations/` in `/contribute/production-location/info/` page.
    - Integrated `PATCH /v1/production-locations/` in `/contribute/production-location/{os_id}/info/` page.
    - Production location info page is now rendered using two routes: /contribute/production-location/info/ and /contribute/production-location/{os_id}/info/. First route for creating new production location, second is for updating existing one.
    - Implemented error popup on error response for `PATCH | POST /v1/production-locations/`.
    - Implemented error popup on error response for `GET /v1/moderation-events/{moderation_id}`.
    - Integrated "Thank for Submitting" modal dialog. When popup is appeared, path parameter `{moderation-id}` will be attached to `/contribute/production-location/{os_id}/info/` or `/contribute/production-location/info/`.
    - Implemented temporary saving of moderation events in local storage for a seamless user experience.
    - Created separate mobile and desktop layouts for "Thank for Submitting" modal dialog.
    - Created link to claim from "Thank for Submitting" modal dialog only if production location is available for claim and moderation event is not pending.
    - Implemented serializing and validation production location fields before passing to the "Thank for Submitting" modal dialog.
    - Refactored routing between search results page and production location info page. Search parameters are now stored in the Redux state, so the 'Go Back' button in production location info page will lead to the previous search.
* [OSDEV-1558](https://opensupplyhub.atlassian.net/browse/OSDEV-1558) - Added a new field, `action_type`, to the moderation event. This data appears on the Contribution Record page when a moderator creates a new location or matches it to an existing one.

### Release instructions
* Ensure that the following commands are included in the `post_deployment` command:
    * `migrate`
    * `reindex_database`
* Run `[Release] Deploy` pipeline for the target environment with the flag `Clear the custom OpenSearch indexes and templates` set to true - to update the index mapping for the `moderation-events` index after adding the new field `action_type`. The `production-locations` will also be affected since it will clean all of our custom indexes and templates within the OpenSearch cluster.
* This release will upgrade PostgreSQL from version 13 to version 16.
    * The upgrade will be performed automatically by Terrafrom and AWS, but some steps need to be completed **before** and **after** the upgrade. Please refer to [the Confluence article](https://opensupplyhub.atlassian.net/wiki/spaces/SD/pages/640155649/PostgreSQL+database+upgrade+from+version+13+to+version+16) for detailed instructions.
    * Steps to be completed before the upgrade are marked with the statement: "**This should be done before deploying the upgraded database.**". Post-upgrade tasks can be found under the [After the PostgreSQL major version upgrade](https://opensupplyhub.atlassian.net/wiki/spaces/SD/pages/640155649/PostgreSQL+database+upgrade+from+version+13+to+version+16#After-the-PostgreSQL-major-version-upgrade) section.
    * In case of an unsuccessful release along with the database upgrade, follow the instructions under the [Guide for rolling back the PostgreSQL major version upgrade](https://opensupplyhub.atlassian.net/wiki/spaces/SD/pages/640155649/PostgreSQL+database+upgrade+from+version+13+to+version+16#Guide-for-rolling-back-the-PostgreSQL-major-version-upgrade) section.


## Release 1.28.1

## Introduction
* Product name: Open Supply Hub
* Release date: January 31, 2025

### Bugfix
* [OSDEV-1626](https://opensupplyhub.atlassian.net/browse/OSDEV-1626) - Temporarily hid the new contribution page `Add Location Data` and re-enabled the old navigation to the `List Upload` page via the `/contribute` path.


## Release 1.28.0

## Introduction
* Product name: Open Supply Hub
* Release date: January 25, 2025

### Database changes
* [OSDEV-1514](https://opensupplyhub.atlassian.net/browse/OSDEV-1514) - Upgraded the PostgreSQL version from 12 to 13 for the database used in local development, DB anonymization, DB restore setup, and environments in the AWS cloud. Additionally, the postgis and pg_trgm extensions have been upgraded to versions 3.4.2 and 1.5, respectively, based on the available extension versions for PostgreSQL 13.15 in AWS RDS. For more information, see [Extensions supported for RDS for PostgreSQL 13](https://docs.aws.amazon.com/AmazonRDS/latest/PostgreSQLReleaseNotes/postgresql-extensions.html#postgresql-extensions-13x). Allowed major version upgrades and activated the `apply immediately` flag to perform the PostgreSQL major version upgrade in AWS.

#### Migrations
* 0163_refresh_pg_statistic_and_upgrade_postgres_extensions.py - This migration refreshes the `pg_statistic` table after the upgrade to PostgreSQL 13 and upgrades the postgis and pg_trgm extensions to versions 3.4.2 and 1.5, respectively.

### Code/API changes
* [OSDEV-1514](https://opensupplyhub.atlassian.net/browse/OSDEV-1514) - Corrected spelling mistakes in the `src/anon-tools/do_dump.sh` file and in the name of the folder `database_anonymizer_sheduled_task`. Removed the unused `src/anon-tools/anon.sql` file and the redundant `src/anon-tools/initdb.sql` file. Removed commented-out code in the `src/anon-tools/Dockerfile.dump` and `deployment/terraform/database_anonymizer_scheduled_task/docker/database_anonymizer.py` files.
* [OSDEV-1523](https://opensupplyhub.atlassian.net/browse/OSDEV-1523) - Updated `export_csv.py` to enable uploading to Google Drive and implemented cursor-based pagination for the export.

### Architecture/Environment changes
* [OSDEV-1514](https://opensupplyhub.atlassian.net/browse/OSDEV-1514) - Introduced `rds_allow_major_version_upgrade` and `rds_apply_immediately` Terraform variables to enable or disable major version upgrades and the `apply immediately` flag, depending on the environment.
* [OSDEV-1523](https://opensupplyhub.atlassian.net/browse/OSDEV-1523) - Added a new batch job that triggers the export_csv.py command on the first day of each month to upload bulk data of production locations to Google Drive.

### What's new
* [OSDEV-40](https://opensupplyhub.atlassian.net/browse/OSDEV-40) - Created new page for `/contribute` to choose between multiple & single location upload. Replaced current multiple list upload to `/contribute/multiple-locations`. Changed `Upload Data` to `Add Data` text.
* [OSDEV-1117](https://opensupplyhub.atlassian.net/browse/OSDEV-1117) - Implemented integration of Contribution Record Page (`/dashboard/moderation-queue/contribution-record/{moderation_id}`):
    - Connected GET `api/v1/moderation-events/{moderation_id}/`.
    - Connected GET `api/v1/production-locations?name={productionLocationName}&country={countryCode}&address={address}` to get potential matches using OpenSearch engine.
    - Connected PATCH `/v1/moderation-events/{moderation_id}/` (for Reject button).
    - Connected POST `/v1/moderation-events/{moderation_id}/production-locations/` (for Create New Location button).
    - Connected PATCH `/v1/moderation-events/{moderation_id}/production-locations/{os_id}/` (for Confirm potential match button).
    - UI improvements:
        - Added a toast component to display notifications during moderation event updates.
        - Introduced a backdrop to prevent accidental clicks on other buttons during the update process.
    - Applied Django Signal for moderation-events OpenSearch index.
* [OSDEV-1524](https://opensupplyhub.atlassian.net/browse/OSDEV-1524) - Updated salutations in automated emails to ensure a consistent and professional experience of communication from OS Hub.
* [OSDEV-1129](https://opensupplyhub.atlassian.net/browse/OSDEV-1129) - The UI for the results page for name and address search was implemented. It includes the following screens:
    * Successful Search: If the search is successful, the results screen displays a list of production locations. Each item includes the following information about the production location: name, OS ID, address, and country name. Users can either select a specific production location or press the "I don’t see my Location" button, which triggers a confirmation dialog window.
    * Confirmation Dialog Window: In this window, users can confirm that no correct location was found using the provided search parameters. They can either proceed to create a new production location or return to the search.
    * Unsuccessful Search: If the search is unsuccessful, an explanation is provided along with two options: return to the search or add a new production location.
* [OSDEV-1579](https://opensupplyhub.atlassian.net/browse/OSDEV-1579) - Updated the API limit automated email to remove an outdated link referring to OAR and improve the languate for clarity. With this update the contributor will be informed of the correct process to follow if they have reached their API calls limit.

### Release instructions
* Ensure that the following commands are included in the `post_deployment` command:
    * `migrate`
    * `reindex_database`
* This release will upgrade PostgreSQL from version 12 to version 13.
    * The upgrade will be performed automatically by Terrafrom and AWS, but some steps need to be completed **before** and **after** the upgrade. Please refer to [the Confluence article](https://opensupplyhub.atlassian.net/wiki/spaces/SD/pages/620134402/PostgreSQL+database+upgrade+from+version+12+to+version+13) for detailed instructions.
    * Steps to be completed before the upgrade are marked with the statement: "**This should be done before deploying the upgraded database.**". Post-upgrade tasks can be found under the [After the PostgreSQL major version upgrade](https://opensupplyhub.atlassian.net/wiki/spaces/SD/pages/620134402/PostgreSQL+database+upgrade+from+version+12+to+version+13#After-the-PostgreSQL-major-version-upgrade) section.
    * In case of an unsuccessful release along with the database upgrade, follow the instructions under the [Guide for rolling back the PostgreSQL major version upgrade](https://opensupplyhub.atlassian.net/wiki/spaces/SD/pages/620134402/PostgreSQL+database+upgrade+from+version+12+to+version+13#Guide-for-rolling-back-the-PostgreSQL-major-version-upgrade) section.


## Release 1.27.0

## Introduction
* Product name: Open Supply Hub
* Release date: January 11, 2025

### Code/API changes
* [OSDEV-1409](https://opensupplyhub.atlassian.net/browse/OSDEV-1409) - Introduced a new PATCH `/api/v1/moderation-events/{moderation_id}/production-locations/{os_id}/` endpoint. This endpoint allows the creation of a new contribution for an existing production location based on the provided moderation event.
* [OSDEV-1336](https://opensupplyhub.atlassian.net/browse/OSDEV-1336) - Introduced a new PATCH `/api/v1/production-locations/{os_id}/` endpoint based on the API v1 specification. This endpoint allows the creation of a new moderation event for updating the production location with the given details. Basically, the endpoint can be used to contribute to an existing location.
* [OSDEV-1336](https://opensupplyhub.atlassian.net/browse/OSDEV-1336) - Dynamic mapping for the new fields in the `moderation-events` index has been disabled for those that don't have an explicit mapping defined. This change helps avoid indexing conflicts, such as when a field is initially indexed with one data type (e.g., long), but later an entry with a different data type for the same field is indexed, causing the entire entry to fail indexing. After this change, fields with an explicit mapping will be indexed, while other fields will not be indexed or searchable, but will still be displayed in the document.

### Architecture/Environment changes

### Bugfix
* [OSDEV-1492](https://opensupplyhub.atlassian.net/browse/OSDEV-1492) - Fixed an issue where invalid manually entered dates were not validated on the UI, resulting in API errors with message “The request query is invalid.” on `Moderation Queue` page. Invalid dates are now trimmed and properly handled.
* [OSDEV-1493](https://opensupplyhub.atlassian.net/browse/OSDEV-1493) - Fixed an issue where the backend sorts countries not by `name` but by their `alpha-2 codes` in `GET /api/v1/moderation-events/` endpoint.
* [OSDEV-1532](https://opensupplyhub.atlassian.net/browse/OSDEV-1532) - Fixed the date range picker on the `Moderation Queue` page. A Data Moderator can change the Before date even if an Error message is displayed.
* [OSDEV-1533](https://opensupplyhub.atlassian.net/browse/OSDEV-1533) - The presentation of the `Moderation Decision Date` in the `Moderation Queue` table has been corrected. If the "status_change_date" is missing in the object, it now displays as "N/A".
* [OSDEV-1196](https://opensupplyhub.atlassian.net/browse/OSDEV-1196) - The `?sort_by=contributors_desc` query parameter is only appended to URLs on the `/facilities` page and is excluded from all other pages. The error caused by the property type that occurred during local test execution has been resolved.
* [OSDEV-1397](https://opensupplyhub.atlassian.net/browse/OSDEV-1397) - GET `/api/parent-companies/` request has been removed from the Open Supply Hub page and ClaimFacility component. Parent Company Select is a regular input field that allows the creation of multiple parent company names for filter on this page.
* [OSDEV-1556](https://opensupplyhub.atlassian.net/browse/OSDEV-1556) - Fixed validation of `os_id` for PATCH `/api/v1/moderation-events/{moderation_id}/production-locations/{os_id}/` endpoint.
* [OSDEV-1563](https://opensupplyhub.atlassian.net/browse/OSDEV-1563) - Fixed updating of the moderation decision date after moderation event approval.

### What's new
* [OSDEV-1376](https://opensupplyhub.atlassian.net/browse/OSDEV-1376) - Updated automated emails for closure reports (report_result) to remove the term "Rejected" for an improved user experience. Added link to Closure Policy and instructions for submitting a Reopening Report to make the process easier to understand for users.
* [OSDEV-1383](https://opensupplyhub.atlassian.net/browse/OSDEV-1383) - Edited text of the automated email that notifies a contributor when one of their facilities has been claimed. The new text provides more information to the contributor to understand the claim process and how they can encourage more of their facilities to claim their profile.
* [OSDEV-1474](https://opensupplyhub.atlassian.net/browse/OSDEV-1474) - Added contributor type value to response of `/api/contributors/` endpoint.
* [OSDEV-1130](https://opensupplyhub.atlassian.net/browse/OSDEV-1130) A new page, `Production Location Information`, has been implemented. It includes the following inputs:
    * Required and pre-fillable fields:
        - Name
        - Address
        - Country
    * Additional information section: Fields for optional contributions from the owner or manager of the production location, including sector(s), product type(s), location type(s), processing type(s), number of workers, and parent company.
The page also features `Go Back` and `Submit` buttons for navigation and form submission.

### Release instructions
* Ensure that the following commands are included in the `post_deployment` command:
    * `migrate`
    * `reindex_database`
* Run `[Release] Deploy` pipeline for the target environment with the flag `Clear the custom OpenSearch indexes and templates` set to true - to refresh the index mappings for the `moderation-events` index after disabling dynamic mapping for the new fields that don't have an explicit mapping defined. The `production-locations` will also be affected since it will clean all of our custom indexes and templates within the OpenSearch cluster


## Release 1.26.0

## Introduction
* Product name: Open Supply Hub
* Release date: December 14, 2024

### Database changes

#### Migrations
* 0162_update_moderationevent_table_fields.py - This migration updates the ModerationEvent table and its constraints.

#### Schema changes
* [OSDEV-1158](https://opensupplyhub.atlassian.net/browse/OSDEV-1158) - The following updates to the ModerationEvent table have been made:
    1. Set `uuid` as the primary key.
    2. Make `geocode_result` field optional. It can be blank if lat and lng
    have been provided by user.
    3. Remove redundant `blank=False` and `null=False` constraints, as these are
    the default values for model fields in Django and do not need to be
    explicitly set.
    4. Make `contributor` field non-nullable, as the field should not be left
    empty. It is required to have information about the contributor.
    5. Allow `claim` field to be blank. This change reflects the fact that
    a moderation event may not always be related to a claim, so the field can
    be left empty.

### Code/API changes
* [OSDEV-1453](https://opensupplyhub.atlassian.net/browse/OSDEV-1453) - The `detail` keyword instead of `message` has been applied in error response objects for V1 endpoints.
* [OSDEV-1346](https://opensupplyhub.atlassian.net/browse/OSDEV-1346) - Disabled null values from the response of the OpenSearch. Disabled possible null `os_id`, `claim_id` and `source` from `PATCH /api/v1/moderation-events/{moderation_id}/` response.
* [OSDEV-1410](https://opensupplyhub.atlassian.net/browse/OSDEV-1410) - Introduced a new POST `/api/v1/moderation-events/{moderation_id}/production-locations/` endpoint
* [OSDEV-1449](https://opensupplyhub.atlassian.net/browse/OSDEV-1449) - **Breaking changes** to the following endpoints:
  - GET `v1/moderation-events/`
  - GET `v1/production-locations/`

  **Changes include:**
  - Refactored `sort_by` parameter to improve sorting functionality.
  - Split `search_after` parameter into `search_after_value` and `search_after_id` for better pagination control.

* [OSDEV-1158](https://opensupplyhub.atlassian.net/browse/OSDEV-1158) - The following features and improvements have been made:
    1. Introduced a new POST `/api/v1/production-locations/` endpoint based on the API v1 specification. This endpoint allows the creation of a new moderation event for the production location creation with the given details.
    2. Removed redundant redefinition of paths via the `as_view` method for all the v1 API endpoints since they are already defined via `DefaultRouter`.
* [OSDEV-1468](https://opensupplyhub.atlassian.net/browse/OSDEV-1468) - Limit the `page` parameter to `100` for the GET `/api/facilities/` endpoint. This will help prevent system downtimes, as larger pages (OFFSET) make it harder for the database to retrieve data, especially considering the large amount of data we have.

### Architecture/Environment changes
* [OSDEV-1170](https://opensupplyhub.atlassian.net/browse/OSDEV-1170) - Added the ability to automatically create a dump from the latest shared snapshot of the anonymized database from Production environment for use in the Test and Pre-Prod environments.
* In light of recent instances(on 12/03/2024 UTC and 12/04/2024 UTC) where the current RDS disk storage space limit was reached in Production, the RDS storage size has been increased to `256 GB` in the Production, Test, and Pre-prod environments to accommodate the processing of larger volumes of data. The configurations for the Test and Pre-prod environments have also been updated to maintain parity with the Production environment.
* Right-sized the resources for Django containers across all environments and the RDS instance in the Production and Preprod environments. This will result in a savings of approximately $2,481. The following changes have been made:
    - Production:
        - RDS instance type was changed from `db.m6in.8xlarge` to `db.m6in.4xlarge`.
        - ECS tasks for Django containers: the number was reduced from `12` to `10`, and memory was reduced from `8GB` to `4GB`.
    - Preprod:
        - RDS instance type was changed from `db.m6in.8xlarge` to `db.m6in.4xlarge`.
        - ECS tasks for Django containers: the number was reduced from `12` to `10`, and memory was reduced from `8GB` to `4GB`.
        - These changes were made to maintain parity with the Production environment, as it is a copy of that environment.
    - Staging:
        - ECS tasks for Django containers: memory was reduced from `8GB` to `2GB`.
    - Test:
        - ECS tasks for Django containers: memory was reduced from `8GB` to `4GB`.
    - Development:
        - ECS tasks for Django containers: memory was reduced from `8GB` to `1GB`, and CPU was reduced from `1 vCPU` to `0.5 vCPU`.

### Bugfix
* [OSDEV-1388](https://opensupplyhub.atlassian.net/browse/OSDEV-1388) - The waiter from boto3 cannot wait more than half an hour so we replaced it with our own.
* It was found that clearing OpenSearch indexes didn’t work properly because the templates weren’t cleared. After updating the index mappings within the index template files, the index template remained unchanged because only the indexes were deleted during deployment, not both the indexes and their templates. This caused conflicts and prevented developers' updates from being applied to the OpenSearch indexes.
This issue has been fixed by adding additional requests to delete the appropriate index templates to the `clear_opensearch.sh.tpl` script, which is triggered when clearing OpenSearch during deployment to any environment.
* [OSDEV-1482](https://opensupplyhub.atlassian.net/browse/OSDEV-1482) - The `GET api/v1/moderation-events/{moderation_id}` endpoint returns a single response instead of an array containing one item.
* [OSDEV-1511](https://opensupplyhub.atlassian.net/browse/OSDEV-1511) - Updated google maps api version to 3.57 for ReactLeafletGoogleLayer component (3.51 not supported).

### What's new
* [OSDEV-1132](https://opensupplyhub.atlassian.net/browse/OSDEV-1132) - Added FE for the "thanks for submitting" screen when user submits production location's data.
* [OSDEV-1373](https://opensupplyhub.atlassian.net/browse/OSDEV-1373) - The tab `Search by Name and Address.` on the Production Location Search screen has been implemented. There are three required properties (name, address, country). The "Search" button becomes clickable after filling out inputs, creates a link with parameters, and allows users to proceed to the results screen.
* [OSDEV-1175](https://opensupplyhub.atlassian.net/browse/OSDEV-1175) - New Moderation Queue Page was integrated with `GET api/v1/moderation-events/` endpoint that include pagination, sorting and filtering.

### Release instructions
* Ensure that the following commands are included in the `post_deployment` command:
    * `migrate`
    * `reindex_database`
* Run `[Release] Deploy` pipeline for the target environment with the flag `Clear the custom OpenSearch indexes and templates` set to true - to refresh the index mappings for the `production-locations` and `moderation-events` indexes after fixing the process of clearing the custom OpenSearch indexes. It will clean all of our custom indexes and templates within the OpenSearch cluster.


## Release 1.25.0

## Introduction
* Product name: Open Supply Hub
* Release date: November 30, 2024

### Database changes

#### Migrations
* 0159_alter_status_of_moderation_events_table.py - This migration alters status of api_moderationevent table.
* 0160_allow_null_parsing_errors_in_facilitylist.py - This migration allows empty parsing_errors in api_facilitylist.
* 0161_create_disable_list_uploading_switch.py - This migration creates disable_list_uploading switch in the Django admin panel and record in the waffle_switch table.

#### Schema changes
* [OSDEV-1346](https://opensupplyhub.atlassian.net/browse/OSDEV-1346) - Alter status options for api_moderationevent table.
* [OSDEV-1411](https://opensupplyhub.atlassian.net/browse/OSDEV-1411) - Allows empty parsing_errors in api_facilitylist.

### Code/API changes
* [OSDEV-1346](https://opensupplyhub.atlassian.net/browse/OSDEV-1346) - Create GET request for `v1/moderation-events` endpoint.
* [OSDEV-1429](https://opensupplyhub.atlassian.net/browse/OSDEV-1429) - The list upload switcher has been created to disable the `Submit` button on the List Contribute page through the Switch page in the Django admin panel during the release process. Implemented a check on the list upload endpoint.
* [OSDEV-1332](https://opensupplyhub.atlassian.net/browse/OSDEV-1332) - Introduced new `PATCH api/v1/moderation-events/{moderation_id}` endpoint
to modify moderation event `status`.
* [OSDEV-1347](https://opensupplyhub.atlassian.net/browse/OSDEV-1347) - Create GET request for `v1/moderation-events/{moderation_id}` endpoint.
* Update `/v1/production-locations/{os_id}` endpoint to return a single object instead of multiple objects. Also, add unit tests for the `ProductionLocationsViewSet`.
* The RDS instance has been upgraded as follows: for `production` and `preprod`, it is now `db.m6in.8xlarge`, and for `test`, it has been upgraded to `db.t3.xlarge`.
* [OSDEV-1467](https://opensupplyhub.atlassian.net/browse/OSDEV-1467) - Implemented disabling endpoint `POST /api/facilities/` during the release process. It is raising an error message with status code 503.

### Architecture/Environment changes
* Increased the memory for the Dedupe Hub instance from 8GB to 12GB in the `production` and `pre-prod` environments to reduce the risk of container overload and minimize the need for reindexing in the future.

### Bugfix
* [OSDEV-1448](https://opensupplyhub.atlassian.net/browse/OSDEV-1448) - The map on the production location’s profile and the production location marker have been fixed. Improved the handling of SQL query parameters for better execution accuracy.
* [OSDEV-1411](https://opensupplyhub.atlassian.net/browse/OSDEV-1411) - Django Admin: Fixed an issue when updating the facility list with an empty array in the `parsing errors` field.

### Release instructions
* Ensure that the following commands are included in the `post_deployment` command:
    * `migrate`
    * `reindex_database`


## Release 1.24.0

## Introduction
* Product name: Open Supply Hub
* Release date: November 16, 2024

### Code/API changes
* [OSDEV-1335](https://opensupplyhub.atlassian.net/browse/OSDEV-1335) - Explicitly set the number of shards and the number of replicas for the "production locations" and "moderation events" OpenSearch indexes. Based on the OpenSearch documentation, a storage size of 10–30 GB is preferred for workloads that prioritize low search latency. Additionally, having too many small shards can unnecessarily exhaust memory by storing excessive metadata. Currently, the "production locations" index utilizes 651.9 MB, including replicas, while the "moderation events" index is empty. This indicates that one shard and one replica should be sufficient for the "production locations" and "moderation events" indexes.
* Moved all the files related to the OpenSearch service to the existing `src/django/api/services/opensearch` folder within the `api` app of the Django application. This should make it easier to navigate through the files and clarify the location of all OpenSearch service-related files in one place within the `api` app in Django.

### Architecture/Environment changes
* The OpenSearch version has been increased to 2.15.
* [OSDEV-1335](https://opensupplyhub.atlassian.net/browse/OSDEV-1335) - The new "moderation events" Logstash pipeline has been configured and implemented to collect moderation event data from the current PostgreSQL database and save it to OpenSearch. This setup allows for fast searches on the moderation events data.
* [OSDEV-1387](https://opensupplyhub.atlassian.net/browse/OSDEV-1387) - The SQL query for generating tiles from PostgreSQL+PostGIS has been reimplemented to avoid using the JOIN + GROUP BY clause. This change reduces the number of subqueries and their asymptotic complexity. Additionally, an option to set an upper limit on facility counts in the 'count' clause has been introduced, capped at 100, which doubles the query's performance. Throttling has been removed for tile generation endpoints.
* [OSDEV-1171](https://opensupplyhub.atlassian.net/browse/OSDEV-1171) - RDS instances for `staging` and `test` have beed decreased to `db.t3.large`
* Playwright has been introduced as the main framework for end-to-end testing:
    * Added a new Playwright testing service to the Docker configuration
    * Implemented initial test cases to verify core functionality
    * Integrated Playwright tests into the CI pipeline via GitHub Actions
    * Added necessary configuration files and dependencies for the e2e testing project
* The RDS instance for `production` has been upgraded to `db.m6in.4xlarge` and configured to operate in a single Availability Zone.

### Bugfix
* [OSDEV-1335](https://opensupplyhub.atlassian.net/browse/OSDEV-1335) - Fixed the assertion in the test for the `country.rb` filter of the "production locations" Logstash pipeline. The main issue was with the evaluation of statements in the Ruby block. Since only the last statement is evaluated in a Ruby block, all the checks were grouped into one chain of logical statements and returned as a `result` variable at the end.

### What's new
* [OSDEV-1116](https://opensupplyhub.atlassian.net/browse/OSDEV-1116) - A new Contribution Record Page has been developed to enable quick identification and moderation of contributions. This page includes two main sections: Moderation Event Data and Potential Matches, along with a set of buttons designed to facilitate the moderation process.
* [OSDEV-1120](https://opensupplyhub.atlassian.net/browse/OSDEV-1120) - A new Moderation Queue Dashboard page has been introduced, featuring three essential components:
    * Moderation Events Table: Allows users to view and manage moderation events more effectively.
    * Filtering Options: Multiple filter fields enable users to customize the displayed events based on different criteria, making it easier to find specific events.
    * Download Excel Button: Provides the ability to export the list of displayed moderation events as an XLSX file for offline analysis and record-keeping.

### Release instructions
* The following steps should be completed while deploying to Staging or Production:
    1. Run the `[Release] Deploy` pipeline for these environments with the flag 'Clear OpenSearch indexes' set to true. This will allow Logstash to refill OpenSearch since the OpenSearch instance will be recreated due to the version increase. It is also necessary due to changes in the OpenSearch index settings.
    2. Open the triggered `Deploy to AWS` workflow and ensure that the `apply` job is completed. **Right after** finishing the `apply` job, follow these instructions, which should be the last steps in setting up the recreated OpenSearch instance:
        - Copy the ARN of the `terraform_ci` user from the AWS IAM console.
            - Navigate to the AWS console's search input, type "IAM", and open the IAM console.
            - In the IAM console, find and click on the "Users" tab.
            - In the list of available users, locate the `terraform_ci` user, click on it, and on that page, you will find its ARN.
        - After copying this value, go to the AWS OpenSearch console in the same way you accessed the IAM console.
        - Open the available domains and locate the domain for the corresponding environment. Open it, then navigate to the security configuration and click "Edit".
        - Find the section titled "Fine-grained access control", and under this section, you will find an "IAM ARN" input field. Paste the copied ARN into this field and save the changes. It may take several minutes to apply. Make sure that the "Configuration change status" field has green status.
    3. Then, return to the running `Deploy to AWS` workflow and ensure that the logs for `clear_opensearch` job do not contain errors related to access for deleting the OpenSearch index or lock files in EFS storage. In case of **an access error**, simply rerun the `Deploy to AWS` workflow manually from the appropriate release Git tag.


## Release 1.23.0

## Introduction
* Product name: Open Supply Hub
* Release date: November 02, 2024

### Database changes

#### Migrations
* 0158_create_moderation_events_table.py - This migration creates api_moderationevent table for Moderation Queue.

#### Schema changes
* [OSDEV-1229](https://opensupplyhub.atlassian.net/browse/OSDEV-1229) - Created Moderation Events Postgres table to track moderation events in the database.

### Code/API changes
* Throttling has been introduced for tiles/* endpoints, limiting requests to 300 per minute.
* [OSDEV-1328](https://opensupplyhub.atlassian.net/browse/OSDEV-1328) The OpenSearch tokenizer has been changed to `lowercase` to get better search results when querying the GET /v1/production-locations/ endpoint.

### Architecture/Environment changes
* Resource allocation has been optimized for the staging environment. The number of ECS tasks for the Django app has been reduced from 6 to 4, while maintaining system stability.

### Release instructions
* Ensure that the following commands are included in the `post_deployment` command:
    * `migrate`
* Run `[Release] Deploy` pipeline for an existing environment with the flag 'Clear OpenSearch indexes' set to true - to let the tokenizer parse full text into words with new configurations.


## Release 1.22.0

## Introduction
* Product name: Open Supply Hub
* Release date: October 19, 2024

### Database changes

#### Migrations
* 0156_introduce_list_level_parsing_errors.py - This migration introduces the parsing_errors field for the FacilityList model to collect list-level and internal errors logged during the background parsing of the list.
* 0157_delete_endpoint_switcher_for_list_uploads.py - This migration deletes the `use_old_upload_list_endpoint` switcher that was necessary to toggle between the old and new list upload endpoints.

#### Schema changes
* [OSDEV-1039](https://opensupplyhub.atlassian.net/browse/OSDEV-1039) - Since the `use_old_upload_list_endpoint` switcher is no longer necessary for the list upload, it has been deleted from the DB. Additionally, the `parsing_errors` field has been added to the FacilityList model.

### Code/API changes
* [OSDEV-1102](https://opensupplyhub.atlassian.net/browse/OSDEV-1102) - API. Propagate production location updates to OpenSearch data source via refreshing `updated_at` field in `api_facility` table. Triggered updated_at field in such actions: transfer to alternate facility, claim facility, approve, reject and deny claim, claim details, merge facilities, match facility (promote, split).
* [OSDEV-1039](https://opensupplyhub.atlassian.net/browse/OSDEV-1039) - Deleted the `facility_list_items.json` fixture from the Django app since it is no longer needed, having been replaced with real CSV files. Additionally, other important changes have been implemented in the Django app and deployment:
    * Adjusted all code that used the `facility_list_items.json` fixture and removed the unused matching logic from the Django app, as it is no longer necessary and was connected to that fixture.
    * Updated the reset database step in the `restore_database` job of the Deploy to AWS GitHub workflow to upload CSV location list files to S3 for parsing during the DB reset.

### Architecture/Environment changes
* [OSDEV-1325](https://opensupplyhub.atlassian.net/browse/OSDEV-1325)
  * __Deploy to AWS__ pipeline will init from __[Release] Deploy__ pipeline and get deployment parameters, such as cleaning OpenSearch indexes, by trigger.
* [OSDEV-1372](https://opensupplyhub.atlassian.net/browse/OSDEV-1372)
  * Changed the base image in the Django app Dockerfile to use a Debian 11 instead of Debian 10 as the PostgreSQL 13 repository support for Debian 10 has been ended.
  * Always build a docker image for the amd64 platform so that the image in the local environment fully corresponds to the one in production.
* [OSDEV-1172](https://opensupplyhub.atlassian.net/browse/OSDEV-1172)
  * Added the ability to restore a database from a snapshot.
* [OSDEV-1388](https://opensupplyhub.atlassian.net/browse/OSDEV-1388)
  * Increased timeout to wait for copying anonymized shared snapshot.

### Bugfix
* Fixed a bug related to environment variable management:
    * Removed the `py_environment` Terraform variable, as it appeared to be a duplicate of the `environment` variable.
    * Passed the correct environment values to the ECS task definition for the Django containers in all environments, especially in the Preprod and Development environments, to avoid misunderstandings and incorrect interpretations of the values previously passed via `py_environment`.
    * Introduced a *Local* environment specifically for local development to avoid duplicating variable values with the AWS-hosted *Development* environment.
* [OSDEV-1039](https://opensupplyhub.atlassian.net/browse/OSDEV-1039) - Made the list parsing asynchronous and increased the list upload limit to 10,000 facilities per list to reduce manual work for moderators when they split large lists into smaller ones. The following architectural and code changes have been made:
    1. Renamed the previously copied `api/facility-lists/createlist` POST endpoint to the `api/facility-lists` POST endpoint. Deleted the old implementation of the `api/facility-lists` POST endpoint along with the `use_old_upload_list_endpoint` switcher that was necessary to toggle between the old and new list upload endpoints.
    2. Removed the triggering of ContriCleaner from the `api/facility-lists` POST endpoint and moved it to the async parse AWS batch job to reduce the load on the endpoint. Introduced a `parsing_errors` field for the FacilityList model to collect list-level and internal errors logged during the background parsing of the list.
    3. Established a connection between the EC2 instance within the AWS batch job and the S3 bucket where all the uploaded list files are saved. This is necessary because the parse job retrieves a particular list from the S3 bucket via Django.
    4. Deleted redundant code from the previous implementation of the list item parsing.
    5. Adjusted Django, ContriCleaner, and integration tests. Regarding integration tests, the `facility_list_items.json` fixture was converted to concrete CSV lists, which were connected to the `facility_lists.json` fixture to upload them to the DB while creating the test DB for the integration tests. This is necessary because the parsing function that triggers ContriCleaner can only work with real files, not facility list items as it did previously.
    6. Refactored the ContributeForm component in the front-end app.
    7. The list page has been adjusted to work with asynchronous parsing, and a new dialog window has been added to notify users about the list parsing process, indicating that they need to wait.
    8. Introduced a UI to display list parsing errors on the list page after the page refresh.

### What's new
* [OSDEV-1127](https://opensupplyhub.atlassian.net/browse/OSDEV-1127) - It was implemented the Production Location Search screen that has two tabs: "Search by OS ID" and "Search by Name and Address." Each tab adds a query parameter (`?tab=os-id` and `?tab=name-address`) to the URL when active, allowing for redirection to the selected tab. On the "Search by OS ID" tab, users see an input field where they can enter an OS ID. After entering the full OS ID (15 characters), the "Search By ID" button becomes clickable, allowing users to proceed to the results screen. There are two possible outcomes:
    * Successful Search: If the search is successful, the results screen displays information about the production location, including its name, OS ID, previous OS ID (If they exist), address, and country name. Users can then choose to either return to the search by name and address or add data and claim the location.
    * Unsuccessful Search: If the search is unsuccessful, an explanation is provided, along with two options: return to the search by name and address or search for another OS ID.

    Each results screen also includes a "Back to ID search" button at the top.

### Release instructions
* Before deploying to an existing environment, clear OpenSearch to ensure it can receive any missed changes and properly start the update process.
* Ensure that the `migrate` command is included in the `post_deployment` command.


## Release 1.21.0

## Introduction
* Product name: Open Supply Hub
* Release date: September 21, 2024

### Code/API changes
* [OSDEV-1126](https://opensupplyhub.atlassian.net/browse/OSDEV-1126) - Added the `historical_os_id` field to the response from the `v1/production-locations` endpoint if the searched production location contains this data. Modified the search query for `os_id` so that the search is conducted in both the `os_id` and `historical_os_id` fields in the OpenSearch production-locations index.
To make this possible, the `sync_production_locations.sql` script, which generates data for the production-locations index, was modified to include the selection of `historical_os_id_value` from the `api_facilityalias` table.
Additionally, a `historical_os_id` filter was added to the `sync_production_locations.conf`, ensuring that the `historical_os_id` is included in the index document only when the `historical_os_id_value` is not empty.

### Architecture/Environment changes
* [OSDEV-1177](https://opensupplyhub.atlassian.net/browse/OSDEV-1177)
  * Improved OpenSearch indexes cleanup step in the `Deploy to AWS` and `DB - Apply Anonymized DB` pipelines to use script templates so that changes can be made in one place rather than in each pipeline separately
  * Stop/start Logstash and clearing OpenSearch indexes moved to separate jobs of `Deploy to AWS` and `DB - Apply Anonymized DB` pipelines.
  * Stop/start Logstash and clearing OpenSearch indexes now runs on ubuntu-latest runner.
  * The automated deployment to AWS after creating tags for `sandbox` and `production` was temporarily prevented (until the implementation of [OSDEV-1325](https://opensupplyhub.atlassian.net/browse/OSDEV-1325)).

### Bugfix
* [OSDEV-1177](https://opensupplyhub.atlassian.net/browse/OSDEV-1177) - The following changes have been made:
    * Removed the if clause in the DB. Apply the Anonymized DB workflow to activate stopping Logstash.
    * Corrected grammar mistakes in the description of the job steps for stopping Logstash and clearing OpenSearch for the `DB - Apply Anonymized DB` and `Deploy to AWS` GitHub workflows.

### What's new
* [OSDEV-1225](https://opensupplyhub.atlassian.net/browse/OSDEV-1225) - The auto email responses for `Approved` and `Rejected` statuses have been updated to improve user experience. A user receives an email updating them on the status of their list and the next steps they need to take.

### Release instructions
* Ensure that the following commands are included in the `post_deployment` command:
    * `migrate`
* After running the `Release [Deploy]` workflow for both the `sandbox` and `production` environments, the responsible person must manually run the `Deploy to AWS` workflow, ensuring that the `Clear OpenSearch indexes` option is checked for each environment.
Note: This instruction updates item 3 of the ['Release to Production and Sandbox'](https://github.com/opensupplyhub/open-supply-hub/blob/main/doc/release/RELEASE-PROTOCOL.md#release-to-production-and-sandbox) section of the RELEASE-PROTOCOL.


## Release 1.20.0

## Introduction
* Product name: Open Supply Hub
* Release date: September 7, 2024

### Database changes

#### Migrations
* 0155_remove_verification_method_column_from_facility_claim.py - This migration replaces the old `index_approved_claim` function with a new one that does not index the `verification_method` and `phone_number` fields. Additionally, it removes the `verification_method` and `phone_number` fields from the FacilityClaim model and the respective history table.

#### Schema changes
* [OSDEV-1092](https://opensupplyhub.atlassian.net/browse/OSDEV-1092) - Since the `verification_method` and `phone_number` fields are no longer necessary for the claim form and aren't used anywhere in the codebase, they have been deleted from the FacilityClaim model and the respective history table.

### Code/API changes
* [OSDEV-1045](https://opensupplyhub.atlassian.net/browse/OSDEV-1045) - Added flag `highlightBackground` to the DashboardFacilityCard component to highlight background for claimed facilities only on the Merge moderation screen. Added the `get_is_claimed` method to the `FacilityIndexDetailsSerializer` that returns a boolean value depending on whether the facility has an approved claim or not.
* [OSDEV-1167](https://opensupplyhub.atlassian.net/browse/OSDEV-1167) - Search. Update field names in Open Search. The following parameter/field names in the API schema for GET api/v1/production-locations has been changed:
    - `name_local` -> `local_name`
    - `url` -> `business_url`
    - `lon` -> `lng`
* [OSDEV-1025](https://opensupplyhub.atlassian.net/browse/OSDEV-1025) - Added the `get_is_claimed` method to the `FacilityMatchSerializer` that returns a boolean value depending on whether the matched facility has an approved claim or not.
* [OSDEV-1092](https://opensupplyhub.atlassian.net/browse/OSDEV-1092) - Modified the serialized output of the `FacilityClaimDetailsSerializer`:
    * Removed the `verification_method` and `phone_number` fields.
    * Added `facility_website`, `sector`, `facility_workers_count`, and `facility_name_native_language`.
* [OSDEV-1101](https://opensupplyhub.atlassian.net/browse/OSDEV-1101) - API v1/production-locations. Extend the country object to include alpha-3 code, numeric code, and country name.

### Architecture/Environment changes
* [OSDEV-1153](https://opensupplyhub.atlassian.net/browse/OSDEV-1153) - Created integration tests for the OpenSearch and for new `/api/v1/production-locations/` API endpoint.
* [OSDEV-1177](https://opensupplyhub.atlassian.net/browse/OSDEV-1177) - Implemented clearing OpenSearch and stopping Logstash during Postgres DB restore/reset in pre-prod/test/dev environments to freshly populate OpenSearch with data from the restored or reset Postgres DB.

### What's new
* [OSDEV-1045](https://opensupplyhub.atlassian.net/browse/OSDEV-1045) - The color of the facility panel for claimed facilities in the Merge moderation screen has been changed to green.
* [OSDEV-1025](https://opensupplyhub.atlassian.net/browse/OSDEV-1025) - Added the claim badge to the facility details on the C/R moderation screen when the facility has an approved claim.
* [OSDEV-1092](https://opensupplyhub.atlassian.net/browse/OSDEV-1092) - On the Facility Claims Details page, fields have been updated to show only those that could be uploaded as part of the claim form:
    * Removed deprecated fields: Phone Number, Company Name, Facility Parent Company / Supplier Group, Facility Description, and Verification Method.
    * Added new fields: Sector(s), Production Location's Website, Number of Workers, and Local Language Name.
    * Renamed fields:
        * 'Facility' to 'Location Name',
        * 'Claim Contributor' to 'Claimant Account',
        * 'Job Title' to 'Claimant Title',
        * 'Email' to 'Account Email',
        * 'Website' to 'Claimant's Website',
        * 'LinkedIn Profile' to 'Production Location's LinkedIn'.

### Release instructions
* Before deploying to an existing environment, manually delete the related EFS storage, OpenSearch domain, and stop all tasks of the Logstash service in the appropriate ECS cluster. This is necessary to apply the new mapping for the production-locations OpenSearch index.

* Ensure that the following commands are included in the `post_deployment` command:
    * `migrate`
    * `index_facilities_new`


## Release 1.19.0

## Introduction
* Product name: Open Supply Hub
* Release date: August 24, 2024

### Code/API changes
* [OSDEV-1006](https://opensupplyhub.atlassian.net/browse/OSDEV-1006) - Create new "api/v1/production-locations" endpoint.
* [OSDEV-633](https://opensupplyhub.atlassian.net/browse/OSDEV-633) - Modified the `sectors` endpoint to return either a list of sectors or sectors grouped by their sector groups, depending on the query parameters passed to the request. Possible parameters include:
    * `embed` (optional): If present, returns a flat list of sectors submitted by a specific contributor.
    * `contributor` (optional): If embed is provided, this parameter must be included to filter sectors submitted by a specific contributor.
    * `grouped` (optional): If present, returns sectors grouped by their sector groups.
* [OSDEV-1184](https://opensupplyhub.atlassian.net/browse/OSDEV-1184) - Handle validation errors for size, sort_by and order_by parameters of "api/v1/production-locations" endpoint.
* [OSDEV-982](https://opensupplyhub.atlassian.net/browse/OSDEV-982) - Search, API. Add OS ID query parameter to v1/production-locations. Implement "api/v1/production-locations/{os_id}" endpoint.
* [OSDEV-1103](https://opensupplyhub.atlassian.net/browse/OSDEV-1103) - Enabled accent-insensitive search for `name` and `address` fields of production location by designing the index mapping to do ASCII folding for search tokens. Additionally, there were changed query_type for the `name` and `name_local` fields from `terms` to `match`.

### Architecture/Environment changes
* [OSDEV-1165](https://opensupplyhub.atlassian.net/browse/OSDEV-1165) - Updated the release protocol to include information about quick fixes and how to perform them. Additionally, updated the GitFlow diagram to visually depict this process.
* Updated the `RELEASE-PROTOCOL.md` file to include information about OpenSearch and Logstash, stating that their functionality should also be checked after deployment.
* [OSDEV-1169](https://opensupplyhub.atlassian.net/browse/OSDEV-1169) - Activated deployment database-anonymizer to production.
* [OSDEV-1197](https://opensupplyhub.atlassian.net/browse/OSDEV-1197) - Upgrade Kafka tools to version 3.8.0

### Bugfix
* [OSDEV-1048](https://opensupplyhub.atlassian.net/browse/OSDEV-1048) - Fixed error "User Cannot read properties of undefined (reading 'length')".
* [OSDEV-1180](https://opensupplyhub.atlassian.net/browse/OSDEV-1180) - Introduced a 10,000-download limit check on the api/facilities-downloads API endpoint to prevent non-API users from downloading more than 10,000 production locations.
* [OSDEV-1178](https://opensupplyhub.atlassian.net/browse/OSDEV-1178) - Added null check for claimStatuses array that fixes JS error on Dashboard/Facility Claims page.

### What's new
* [OSDEV-633](https://opensupplyhub.atlassian.net/browse/OSDEV-633) - Added a nested select to the Sectors filter. The main selection is the group name of related sectors. By pressing the header, a user can select all related sectors from this group. To view the list of related sectors, it's necessary to press the "carrot" icon next to the group heading. This action allows a user to choose a single sector from the grouped list. Additionally, entering text into the search filter displays only the filtered sectors within the opened groups.

### Release instructions
* Before deploying to an existing environment, manually delete the related EFS storage, OpenSearch domain, and stop all tasks of the Logstash service in the appropriate ECS cluster. This is necessary to apply the new mapping for the production-locations OpenSearch index.


## Release 1.18.0

## Introduction
* Product name: Open Supply Hub
* Release date: August 10, 2024

### Database changes

#### Migrations
* 0152_delete_tilecache_and_dynamicsetting.py - removed unused `api_tilecache` and `api_dynamicsetting` tables.
* 0153_add_sector_group_table.py - creates the `SectorGroup` model and populates it with the sector groups names.
* 0154_associate_sectors_with_groups.py - associates sectors with sector groups.

#### Schema changes
* [OSDEV-1142](https://opensupplyhub.atlassian.net/browse/OSDEV-1142) - Technical Debt. Remove unused `api_tilecache` and `api_dynamicsetting` tables. Migration has been created, removed related data in the code base.
* [OSDEV-360](https://opensupplyhub.atlassian.net/browse/OSDEV-360) - The following changes have been implemented:
    * A new table, `api_sectorgroup`, has been introduced and populated with sector group names.
    * A new field named `groups` has been added to the `Sector` model to establish a many-to-many relationship between the `api_sector` and the `api_sectorgroup` tables.

### Code/API changes
* [OSDEV-1005](https://opensupplyhub.atlassian.net/browse/OSDEV-1005) - Disconnect location deletion propagation to the OpenSearch cluster while the Django tests are running, as it is outside the scope of Django unit testing.

### Architecture/Environment changes
* [OSDEV-1005](https://opensupplyhub.atlassian.net/browse/OSDEV-1005) - Enable deployment of the Logstash and OpenSearch infra to AWS environments.
* [OSDEV-1156](https://opensupplyhub.atlassian.net/browse/OSDEV-1156) - The following changes have been made:
    * Defined memory and CPU configurations for Logstash and instance types for OpenSearch in each AWS environment. The memory and CPU configurations for Logstash have been set uniformly across all environments. After an investigation, it was found that the minimally sufficient requirements are 0.25 CPU and 2 GB of memory for proper Logstash operation, even with the production database. [This documentation](https://www.elastic.co/guide/en/logstash/current/jvm-settings.html) about JVM settings in the Logstash app was used to determine the appropriate resource settings. Regarding OpenSearch, the least powerful instance type was used for the Dev, Staging, and Test environments since high OpenSearch performance is not required there. For the Prod and Pre-prod environments, the minimally recommended general-purpose instance type, `m6g.large.search`, was selected. Research showed that it can process document deletions in 0.04 seconds, which is relatively fast compared to the 0.1-0.2 seconds on the `t3.small.search` instance type used for Dev, Staging, and Test. This decision was based on [this AWS Blog article](https://aws.amazon.com/blogs/aws-cloud-financial-management/better-together-graviton-2-and-gp3-with-amazon-opensearch-service/).
    * The OpenSearch instance type was parameterized.
    * The JVM direct memory consumption in the Logstash app was decreased to 512 MB to fit into two gigabytes of memory, which is the maximum available for 0.25 CPU. Total memory usage was calculated based on the formula in [this section](https://www.elastic.co/guide/en/logstash/current/jvm-settings.html#memory-size-calculation) of the Logstash JVM settings documentation.
* Updated the OpenSearch domain name to the environment-dependent Terraform (TF) local variable in the resources of the OpenSearch access policy. Utilized the `aws_opensearch_domain_policy` resource since the `access_policies` parameter on `aws_opensearch_domain` does not validate the policy correctly after its updates. See [the discussion on GitHub](https://github.com/hashicorp/terraform-provider-aws/issues/26433).

### Bugfix
* Ensure that the OpenSearch domain name is unique for each environment to avoid conflicts when provisioning domains across different environments.
* [OSDEV-1176](https://opensupplyhub.atlassian.net/browse/OSDEV-1176) - Fixed a spelling mistake in the label for the password field on the LogIn page. After the fix, the label reads "Password".
* [OSDEV-1178](https://opensupplyhub.atlassian.net/browse/OSDEV-1178) - Fixed error "Something went wrong" error after clicking on Dashboard -> View Facility Claims.

### What's new
* [OSDEV-1144](https://opensupplyhub.atlassian.net/browse/OSDEV-1144) - Claims emails. Updated text for approval, revocation, and denial emails.
* [OSDEV-360](https://opensupplyhub.atlassian.net/browse/OSDEV-360) - On the admin dashboard, functionality has been added to allow Admins to add, remove, or modify sector groups. In the `Sectors` tab, Admins can now adjust the related sector groups for each sector. Each sector must be associated with at least one group.
* [OSDEV-1005](https://opensupplyhub.atlassian.net/browse/OSDEV-1005) - Implement the propagation of production location deletions from the PostgreSQL database to the OpenSearch cluster. After this fix, the locations that were deleted will be excluded from the response of the `v1/production-location` GET API endpoint.

### Release instructions
* Ensure that the following commands are included in the `post_deployment` command:
    * `migrate`


## Release 1.17.0

## Introduction
* Product name: Open Supply Hub
* Release date: July 27, 2024

### Database changes

#### Migrations
* 0151_replace_index_number_of_workers.py - replace function `index_number_of_workers` to use one source of truth for both`number_of_workers` & `extended_fields`.

### Bugfix
* [OSDEV-1145](https://opensupplyhub.atlassian.net/browse/OSDEV-1145) - Error message appearing as red dot with no context. Error display has been fixed. Simplified displaying logic of errors. Changed error property type.
* [OSDEV-576](https://opensupplyhub.atlassian.net/browse/OSDEV-576) - Implemented one source of truth to Search query source & Production Location Details page source for field `number_of_workers`.
* [OSDEV-1146](https://opensupplyhub.atlassian.net/browse/OSDEV-1146) - Fixed issue with missed header & data for Claim Decision column while downloaded Facility Claims data in xlsx format.

### What's new
* [OSDEV-1090](https://opensupplyhub.atlassian.net/browse/OSDEV-1090) - Claims. Remove extra product type field on Claimed Facility Details page.
* [OSDEV-273](https://opensupplyhub.atlassian.net/browse/OSDEV-273) - Facility Claims. Implement filtering by Country and Status. Set 'pending' claim status as a default filter.
* [OSDEV-1083](https://opensupplyhub.atlassian.net/browse/OSDEV-1083) - Implemented a 'toggle password visibility' feature in the login, registration, reset password and user profile forms.
* The legacy `_template` API endpoint was disabled via the configuration file in favor of the new `_index_template` API endpoint, since the composable index template is used for OpenSearch. The `legacy_template` was set to `false` to start using the defined composable index template in the `production_locations.json` file. This change is necessary to avoid omitting the `production_locations.json` index template for the `production-locations` index defined in the Logstash app and to enforce the OpenSearch cluster to use the explicit mapping for the `production-locations` index.

### Release instructions
* Ensure that the following commands are included in the `post_deployment` command:
    * `migrate`
    * `index_facilities_new`


## Release 1.16.0

## Introduction
* Product name: Open Supply Hub
* Release date: July 13, 2024

### Code/API changes
* [OSDEV-1100](https://opensupplyhub.atlassian.net/browse/OSDEV-1100) - Replaced all mentions of "facility" and "facilities" with the new production location naming in the Logstash app. Renamed `location` field in the production locations index to `coordinates`.
* [OSDEV-705](https://opensupplyhub.atlassian.net/browse/OSDEV-705) - Created an additional `RowCoordinatesSerializer` in the ContriCleaner to handle coordinate values ("lat" and "lng"). Moved the conversion of "lat" and "lng" into float point numbers from `FacilityListViewSet` to this serializer.
* Introduced a general format for all Python logs by updating the Django `LOGGING` constant. Disabled propagation for the `django` logger to the `root` logger to avoid log duplication. Removed unnecessary calls to the `basicConfig` method since only the configuration defined in the `LOGGING` constant in the settings.py file is considered valid by the current Django app.

### Bugfix
* [OSDEV-705](https://opensupplyhub.atlassian.net/browse/OSDEV-705) - Fixed the error “could not convert string to float” that occurred when a list contained columns for “lat” and “lng” and only some of the rows in these columns had data. As a result, rows are processed regardless of whether the values for “lat” and “lng” are present and valid, invalid, or empty.

### What's new
* [OSDEV-981](https://opensupplyhub.atlassian.net/browse/OSDEV-981) Reporting. History of contributor uploads. Created a new report with details about the contributor:
    * including name, ID, contributor type;
    * first upload, including date of the first upload and time since the first upload in days;
    * most recent (or “last”) upload, including date of the last upload and time since the last upload in days;
    * total (or “lifetime”) uploads and a calculation for uploads per year (= lifetime uploads = total uploads / (current year - first upload year); if “first upload year” = “current year”, then use 1 in denominator). This data is ordered based on the “date of last upload” column so that contributors who have recently contributed data are at the top of the report.
* [OSDEV-1105](https://opensupplyhub.atlassian.net/browse/OSDEV-1105) - Contribution. Allow commas in list name and update error message.
* [OSDEV-272](https://opensupplyhub.atlassian.net/browse/OSDEV-272) - Facility Claims Page. Implement ascending/descending and alphabetic sort on FE. Applied proper sorting for lower case/upper case/accented strings.
* [OSDEV-1036](https://opensupplyhub.atlassian.net/browse/OSDEV-1036) - Claims. Add a sortable "claim decision" column to claims admin page.
* [OSDEV-1053](https://opensupplyhub.atlassian.net/browse/OSDEV-1053) - Updated email notification about the claim submission.


## Release 1.15.0

## Introduction
* Product name: Open Supply Hub
* Release date: June 29, 2024

### Database changes

#### Migrations
* 0150_introduce_function_formatting_number_to_percent.py - adds add_percent_to_number to DB and drop
drop_calc_column_func.

### Code/API changes
* [OSDEV-1004](https://opensupplyhub.atlassian.net/browse/OSDEV-1004) - The following changes have been made to the Logstash and OpenSearch services:
    * Prepared the SQL script to collect all the necessary data for the `v1/facilities` API endpoint according to the new API specification. Agreed upon and established a prioritization scale for gathering data related to the name, address, sector, parent_company, product_type, facility_type, processing_type, number_of_workers and location fields as follows:
        * Data from the approved claim.
        * Promoted matches (considered as promoted facility list items).
        * The most recently contributed data.
    * For the country field, the same prioritization scale has been utilized except for 'Data from the approved claims' because the claimant cannot update the country in any way.
    * Introduced a new set of Ruby scripts to filter and reorganize the incoming data at the Logstash app level, avoiding complex database queries that could lead to high database load.
    * Updated the `facilities` index template for OpenSearch to define how new fields within the facility documents are stored and indexed by OpenSearch.
    * Set up the main Logstash pipeline to run every 15 minutes.
    * Introduced ingress and egress rules for the Opensearch and Logstash.
    * Parameterized database credentials for the logstash configs input.
    * Parameterized OpenSearch domain for the logstash configs output.
    * Specified the ARN of an IAM role to be used as the master user for the OpenSearch domain.
    * Set EFS access point permissions for logstash:root user.
    * Utilized environment variables to disable authentication for OpenSearch during local development, as the authentication isn't necessary.

    All changes have been made to meet the API specification requirements for `v1/facilities` API endpoint as closely as possible.

### Architecture/Environment changes
* For the job `clean_ecr_repositories` of Destroy Environment action, it was added a new line to the script responsible for deleting ECR repositories, specifically targeting the `opensupplyhub-logstash` repository.
* The `reindex_database` and `index_facilities_new` commands have been removed from the `post_deployment` command.

### Bugfix
* [OSDEV-1098](https://opensupplyhub.atlassian.net/browse/OSDEV-1098) Reporting. A columns values in the report "Contributor type by %" are not cumulative. The SQL for the report has been rewritten in such a way that first calculates the monthly counts, then computes the cumulative counts for each month, and finally applies the add_percent_to_number function to get the desired percentages. This gives us the accumulated values for each month.

### What's new
* [OSDEV-1071](https://opensupplyhub.atlassian.net/browse/OSDEV-1071)  Replaced the term "facility" with "production location" in the claims banners
* [OSDEV-933](https://opensupplyhub.atlassian.net/browse/OSDEV-933) Facility Claims. Add "what is claims" screen. `What is claims` page with radio buttons has been added that explains more about the claim. Updated title and link text for not logged in user who wants to claim a production location.
* [OSDEV-1088](https://opensupplyhub.atlassian.net/browse/OSDEV-1088) - Collecting users' public IP addresses in the Rollbar error tracker has been disabled to meet GDPR compliance.

### Release instructions
* Update code.


## Release 1.14.0

## Introduction
* Product name: Open Supply Hub
* Release date: June 15, 2024

### Database changes

#### Migrations
* 0146_add_facility_workers_count_new_field_to_facilityclaim.py - adds the facility_workers_count_new field to the FacilityClaim model.
* 0147_copy_facility_workers_count_to_facility_workers_count_new.py - copies the data from the facility_workers_count field to the facility_workers_count_new field.
* 0148_remove_facility_workers_count_field_from_facilityclaim.py - removes the facility_workers_count field from the FacilityClaim model.
* 0149_rename_facility_workers_count_new_to_facility_workers_count.py - renames the facility_workers_count_new field to facility_workers_count.

#### Schema changes
* [OSDEV-1084](https://opensupplyhub.atlassian.net/browse/OSDEV-1084) - To enable adding a range for the number of workers during the claiming process, the type of the `facility_workers_count` field in the `FacilityClaim` table was changed from `IntegerField` to `CharField`.

### Architecture/Environment changes
* [OSDEV-1069](https://opensupplyhub.atlassian.net/browse/OSDEV-1069) - The following changes have been made:
    * Changed the Postgres Docker image for the database to use the official one and make the local database setup platform-agnostic, so it doesn't depend on the processor architecture.
    * Built the PostGIS program from source and installed it to avoid LLVM-related errors inside the database Docker container during local development.
* [OSDEV-1072](https://opensupplyhub.atlassian.net/browse/OSDEV-1072) - The following changes have been made:
    * Added building database-anonymizer container to the pipeline.
    * Pushing the database-anonymizer container to the repo is turned off until the database anonymizing scheduled task will be deployed to the production.
* [OSDEV-1089](https://opensupplyhub.atlassian.net/browse/OSDEV-1089) Change format gunicurn logs not pass IP address to AWS CloudWatch.
* Added command `reindex_database`
* [OSDEV-1075](https://opensupplyhub.atlassian.net/browse/OSDEV-1075) - The following changes have been made:
    * All resources created via batch job will be tagged
* [OSDEV-1089](https://opensupplyhub.atlassian.net/browse/OSDEV-1089) Change format gunicurn logs not pass IP address to AWS CloudWatch.
* Make tile generation endpoint transaction-less and remove `CREATE TEMP TABLE` statement.
* Added command `reindex_database`.
* [OSDEV-1089](https://opensupplyhub.atlassian.net/browse/OSDEV-1089) Change format gunicurn logs not pass IP address to AWS CloudWatch.
* Removed calling command `clean_facilitylistitems` from the `post_deployment` command.
* Added calling command `reindex_database` from the `post_deployment` command.
* Added calling command `index_facilities_new` from the `post_deployment` command.
* An additional loop was added to the `run_cli_task` script that repeatedly checks the status of an AWS ECS task, waiting for it to stop.

### Bugfix
* [OSDEV-1019](https://opensupplyhub.atlassian.net/browse/OSDEV-1019) - Fixed an error message to 'Your account is not verified. Check your email for a confirmation link.' when a user tries to log in with an uppercase letter in the email address and their account has not been activated through the confirmation link.
* Added the `--if-exists` flag to all calls of the `pg_restore` command to eliminate spam errors when it tries to delete resources that don't exist just because the DB can be empty. Improved the section of the README about applying the database dump locally. Specifically, SQL queries have been added to delete all the tables and recreate an empty database schema to avoid conflicts during the database dump restore.

### What's new
* [OSDEV-1030](https://opensupplyhub.atlassian.net/browse/OSDEV-1030) - The following changes have been made:
    * Replaced the "Donate" button with a "Blog" button in the header
    * Added links to the "Blog" and "Careers" pages in the footer
* [OSDEV-939](https://opensupplyhub.atlassian.net/browse/OSDEV-939) - The following changes have been made:
    * Created new steps `Supporting Documentation` & `Additional Data` for `Facility Claim Request` page.
    * Added popup for successfully submitted claim.
* [OSDEV-1084](https://opensupplyhub.atlassian.net/browse/OSDEV-1084) - Enable adding a range for the number of workers during the claiming process, either after pressing the “I want to claim this production location” link or on the Claimed Facility Details page.

### Release instructions
* Update code.


## Release 1.13.0

## Introduction
* Product name: Open Supply Hub
* Release date: June 01, 2024

### Database changes

#### Migrations
* 0145_new_functions_for_clean_facilitylistitems_command.py - introduced new sql functions for `clean_facilitylistitems` command:
    - drop_table_triggers
    - remove_items_where_facility_id_is_null
    - remove_old_pending_matches
    - remove_items_without_matches_and_related_facilities

### Code/API changes
* [OSDEV-994](https://opensupplyhub.atlassian.net/browse/OSDEV-994) API. Update to pass all merge events to user based on contrib id. A non-admin API user makes:
- a GET call to /moderation-events/merge/
and receives information about merges that have occurred for all contributors.
- a GET call to /moderation-events/merge/?contributors=<id_number_x>&contributors=<id_number_y>&contributors=<id_number_z>
and receives information about merges that have occurred for the contributors with the specified IDs.

### Architecture/Environment changes
* [OSDEV-1003](https://opensupplyhub.atlassian.net/browse/OSDEV-1003) - Added automatic building for the Logstash Docker image in the `Deploy to AWS` workflow. Refactored the `Deploy to AWS` workflow to remove redundant setting values for `build-args` of the `docker/build-push-action` action in cases where the values are not used.
* [OSDEV-1004](https://opensupplyhub.atlassian.net/browse/OSDEV-1004) - Prepared the local environment setup for the Logstash and OpenSearch services to enable local development. Created a script to start the project from scratch with a database populated with sample data.
* [OSDEV-1054](https://opensupplyhub.atlassian.net/browse/OSDEV-1054) - Added a Django command `clean_facilitylistitems` that make next steps:
    - drop table triggers;
    - remove facilitylistitems where facility_id is null;
    - remove facilitylistitems with potential match status more than thirty days;
    - remove facilitylistitems without matches and related facilities;
    - create table triggers;
    - run indexing facilities
* [OSDEV-878](https://opensupplyhub.atlassian.net/browse/OSDEV-878) - Added a Django command `post_deployment` that runs Django migrations during the deployment process. This command can be expanded to include other post-deployment tasks. Used the `post_deployment` command in the `post_deploy` job of the Deploy to AWS workflow.

### Bugfix
* [OSDEV-1056](https://opensupplyhub.atlassian.net/browse/OSDEV-1056) - Refactor OS Hub member's email anonymization.
* [OSDEV-1022](https://opensupplyhub.atlassian.net/browse/OSDEV-1022) - Fix updating facility claim for user. Bring the format of extended field values to the same format as for List / API upload during processing. This has been done because extending fields processing is happening both for List / API uploading and claim update.
* [OSDEV-788](https://opensupplyhub.atlassian.net/browse/OSDEV-788) - Re-written logic for New_Facility/Automatic_Match/Potential_Match when we collect & save data for FacilityListItemTemp/FacilityMatchTemp. That fixed issue with option `create` equal `False` for API requests.
* [OSDEV-1027](https://opensupplyhub.atlassian.net/browse/OSDEV-1027) - Fix rendering of the Average Lead Time section

### What's new
* [OSDEV-1049](https://opensupplyhub.atlassian.net/browse/OSDEV-1049) Update Release protocol.
* [OSDEV-922](https://opensupplyhub.atlassian.net/browse/OSDEV-922) Consent Message. Update wording of consent opt in message on Open Supply Hub. A user who verifies Open Supply Hub for the first time can see the updated message.
* [OSDEV-1068](https://opensupplyhub.atlassian.net/browse/OSDEV-1068) - Created report that shows the number of records from the api_facilitymatch table for contributors: 2060, 1045, 685, 3356

### Release instructions
* Update code.
* Apply DB migrations up to the latest one.


## Release 1.12.0

## Introduction
* Product name: Open Supply Hub
* Release date: May 18, 2024

### Database changes

#### Migrations
* 0143_create_facility_claim_attachment_table.py - create api_facilityclaimattachments table to store claimant attachments per facility claim
* 0144_remove_unnecessary_columns_from_facility_claim.py - This migration replaces the old `index_approved_claim` function with a similar one that does not index the `preferred_contact_method` field. Additionally, the migration removes `email` and `preferred_contact_method` from the `FacilityClaim` model and the respective history table.

#### Schema changes
* [OSDEV-931](https://opensupplyhub.atlassian.net/browse/OSDEV-931) - Since `email` and `preferred_contact_method` are no longer necessary for the claim form, they have been removed from the `FacilityClaim` model and the respective history table. Additionally, the old `index_approved_claim` function has been replaced with a similar one that does not index the `preferred_contact_method` field.

### Code/API changes
* [OSDEV-1021](https://opensupplyhub.atlassian.net/browse/OSDEV-1021) Update the release protocol. The release protocol has been updated with the recent changes. Has been added the section about reloading DedupeHub and QA notification.
* [OSDEV-997](https://opensupplyhub.atlassian.net/browse/OSDEV-997) - A new method, `message_claimant`, was added to the `FacilityClaimViewSet` for handling a POST request on the url-path `message-claimant` for messages to the claimant.
Mail templates for the message to the claimant and the claims team signature were also added.

### Architecture/Environment changes
* [OSDEV-897](https://opensupplyhub.atlassian.net/browse/OSDEV-897) FE(React) app. An appropriate local Docker environment is configured for the application. A local Docker environment has been created for the React application. Renamed the `app` folder to `react` to be clearer in the project. Replaced name in the code base. Removed unnecessary commands.
* [OSDEV-862](https://opensupplyhub.atlassian.net/browse/OSDEV-862) Fix `DB - Save Anonymized DB` / `DB - Apply Anonymized DB` workflows:
  - run actions on self-hosted runners to eliminate `lack of storage` issue that happens on github's runners.
  - use the `Test` environment for  `DB - Save Anonymized DB` action
* [OSDEV-989](https://opensupplyhub.atlassian.net/browse/OSDEV-989) - The Strategy pattern was utilized to consolidate the processing of new facilities received from both API requests and list uploads. The code responsible for executing this processing was refactored, and new classes were implemented:
    * ProcessingFacility - abstract class for facility processing
    * ProcessingFacilityList - class to process a facility list
    * ProcessingFacilityAPI - class to process a facility from an API request
    * ProcessingFacilityExecutor - class defines which interface to execute for the processing of a facility
* Resource allocation has been optimized for the Test environment. The number of ECS tasks in the Test environment has been reduced from 4 to 2, while maintaining system stability.
* [OSDEV-870](https://opensupplyhub.atlassian.net/browse/OSDEV-870) - In `docker-compose` for the `api-app`  added dependency that helps to fix connection with the database during tests pipelines for Dedupe-Hub:
* [OSDEV-1001](https://opensupplyhub.atlassian.net/browse/OSDEV-1001) - Deploy OpenSearch service to OS Hub infrastructure.
```
database:
    condition: service_healthy
```
* [OSDEV-1024](https://opensupplyhub.atlassian.net/browse/OSDEV-1024) - Dedupe Hub. Revise service configurations and refine gazetteer retraining. Remove option `--reload` & decrease number of workers in Dedupe Hub service configuration. Refactor initial rebuilding of gazetteer.
* [OSDEV-885](https://opensupplyhub.atlassian.net/browse/OSDEV-885) - Implement option to reset database for `Dev`, `Test` and `Pre-prod` environmet to `Deploy to AWS` pipleine
* [OSDEV-1002](https://opensupplyhub.atlassian.net/browse/OSDEV-1002) - The following changes have been done:
    * Prepared initial AWS infrastructure via Terraform for the Logstash service, including configuring AWS EFS storage to save the pointer of the last run for the jdbc plugin. Essentially, after deploying updated Terraform code to an environment, ECS task definition, ECR repository, ECS service, along with EFS storage, will be set up for Logstash to function.
    * Moved the PoC solution of the Logstash + Elasticsearch setup to the repository to avoid losing it. Further work is needed as the solution requires development and is not functioning smoothly.
* In response to recent stability observations of the staging environment, resource allocation has been optimized by reducing the number of ECS tasks from 8 to 6 for the Django app instances, thus maintaining system stability.

### Bugfix
* [OSDEV-870](https://opensupplyhub.atlassian.net/browse/OSDEV-870) - The returning confirm/reject URLs were fixed when a facility has been matched. Changes were made to the Dedupe-Hub to prevent adding rows with empty fields to the `api_facilitymatch` and `api_facilitymatchtemp` tables when the count of matches is more than one.
* [OSDEV-744](https://opensupplyhub.atlassian.net/browse/OSDEV-744) - API. When user want to confirm/reject potential_match it didn't found a match through `id`, was fixed by provided valid `id` from `api_facilitymatch` table.
* [OSDEV-1052](https://opensupplyhub.atlassian.net/browse/OSDEV-1052) - Replace data@opensupplyhub by claims@opensupplyhub in the Frontend

### What's new
* [OSDEV-975](https://opensupplyhub.atlassian.net/browse/OSDEV-975) Reporting. Number of facilities with at least one extended field.`Facilities with Extended Field Data` report has been rewritten from Django ORM to SQL to optimize and speed up time of the report generation. Added two columns `With At Least 1 Extended Field` and `Sector`.
* [OSDEV-945](https://opensupplyhub.atlassian.net/browse/OSDEV-945) - Facility Claim. Update text of claim link on profile to "I want to claim this production location".
* [OSDEV-745](https://opensupplyhub.atlassian.net/browse/OSDEV-745) - New "Portuguese" translated resources option added to international menu.
* [OSDEV-944](https://opensupplyhub.atlassian.net/browse/OSDEV-944) - Facility claims. Short-term new screen for claim documentation.
* [OSDEV-931](https://opensupplyhub.atlassian.net/browse/OSDEV-931) - The following features have been implemented:
    * Made the Email field in the claim form uneditable, setting the claimer's email as the default value for this field.
    * Removed the _Preferred method of contact_ field from both the claim form and the claim details page in the admin dashboard.
    * Implemented redirecting a user to the claim page after navigating to the login page via the CTA link on the claim page for unauthorized users and successful login.
* [OSDEV-997](https://opensupplyhub.atlassian.net/browse/OSDEV-997) - Facility Claims. A new button, 'Message Claimant' has been added to the update status controls on the Facility Claim Details page. After successfully sending a message, the message text is recorded in the Claim Review Notes.

### Release instructions
* Update code.
* Apply DB migrations up to the latest one.
* Run the index_facilities_new management command.


## Release 1.11.0

## Introduction
* Product name: Open Supply Hub
* Release date: April 20, 2024

### Code/API changes
* [OSDEV-923](https://opensupplyhub.atlassian.net/browse/OSDEV-923) [Uptime] Added more logs around API/List uploads & Dedupe Hub match processing
* [OSDEV-606](https://opensupplyhub.atlassian.net/browse/OSDEV-606) Contributor Sort: Allow for ascending sort of contributors on the Map page. The sort_by parameter submits type of sorting order for facilities. Default sorting will be primary by public contributors count descending and secondary by name ascending/descending and contributors count ascending.

### Architecture/Environment changes
* [OSDEV-990](https://opensupplyhub.atlassian.net/browse/OSDEV-990) - Implement a ContriCleaner facade class to simplify interaction with client code. With this change, the client code only needs to instantiate the ContriCleaner class, pass the input data, and then call the `process_data` method without the need to define strategies or other details. This abstraction helps streamline the process and encapsulate complexity.
* [OSDEV-991](https://opensupplyhub.atlassian.net/browse/OSDEV-991) - Implement a chain of pre-validation and serialization handlers in the ContriCleaner to streamline data processing. Additionally, refactor the CompositeRowSerializer to set up leaf serializers using a specialized method, ensuring loose coupling between the CompositeRowSerializer and leaf serializers. Lastly, separate serialization and validation tasks from parsing in the ContriCleaner library for improved modularity and maintainability.
* [OSDEV-1000](https://opensupplyhub.atlassian.net/browse/OSDEV-1000) - A new class `ProcessingFacility` was created that will be responsible for managing the processing of new facilities from both API requests and list uploads. The functionality of processing a new facility received from an API request, which was previously in `facilities_view_set.py`, has been moved to `processing_facility.py`.
* [OSDEV-1007](https://opensupplyhub.atlassian.net/browse/OSDEV-1007) - The functionality of processing a new facility received from list uploads, which was previously in `facility_list_view_set.py`, has been moved to `create_facility.py`.
* [OSDEV-927](https://opensupplyhub.atlassian.net/browse/OSDEV-927) - Reduce resources allocated for bastions to t3.nano.
* [OSDEV-805](https://opensupplyhub.atlassian.net/browse/OSDEV-805) - Make Environment and project tag to be applied to all resources by defaul.
* [OSDEV-862](https://opensupplyhub.atlassian.net/browse/OSDEV-862) - Add `Save Anonymized DB` and `Apply Anonymized DB` actions that provde possibility to save anonymized dump to S3 bucket and then resotre Test or Pre-Prod environment from dump stored on S3.
* [OSDEV-859](https://opensupplyhub.atlassian.net/browse/OSDEV-859) - Creates task-definitation for scheduled task that
  * creates temporary postgresdb instance from latest production snaphsot in the `test` AWS account
  * run anonymization query
  * saves anonymized snapshot and removes the instance
* In response to recent stability observations, resource allocation has been optimized, reducing the number of ECS tasks in both production and pre-production environments from 16 to 12, maintaining system stability.

### Bugfix
* [OSDEV-996](https://opensupplyhub.atlassian.net/browse/OSDEV-996) The default sorting order for embedded maps was broken (changed to Descending by # Contributors). The default sorting order for embedded maps has been fixed (changed it back to Ascending by Name).
* [OSDEV-857](https://opensupplyhub.atlassian.net/browse/OSDEV-857) [Bug] Pre-prod isn't deleted by the 'terraform destroy' script. Command for destroying repositories on AWS pre-prod has been added.
* [OSDEV-888](https://opensupplyhub.atlassian.net/browse/OSDEV-888) - Facility Profile. An error occurs when trying to open a facility from the Status Reports page. The error occurred due to activity reports with the status `pending` containing fields with `null` values and these values pass to the `format_date` function as an argument. Modified the `get_activity_reports` method in the `FacilityIndexDetailsSerializer` to prevent passing a falsy `date` argument into the `format_date` function.
* [OSDEV-984](https://opensupplyhub.atlassian.net/browse/OSDEV-984) - Facility list upload. Header validation is failing, even though all the required columns and data are filled. Prepared basic implementation for ContriCleaner to validate headers (required fields) on early stage.
* [OSDEV-660](https://opensupplyhub.atlassian.net/browse/OSDEV-660) - Remove punctuation issues with duplicated commas and double quotes while facility list uploading.
* [OSDEV-986](https://opensupplyhub.atlassian.net/browse/OSDEV-986) - Fix the population of the custom data points uploaded via lists. Ensure that the full list header is saved in the database, and that the raw data for each facility list item is saved as a string of strings, with each value separated by a comma. This way, it helps maintain backward compatibility with the functionality responsible for displaying custom data points on the embedded maps. Also, revert to the previous default logic, which saves the sector as `Unspecified` when sector, sector_product_type, or product_type have empty values.
* [OSDEV-966](https://opensupplyhub.atlassian.net/browse/OSDEV-966) - Character limit validation has been implemented in the ContriCleaner library for name, address, and sector values. It enforces a maximum length of 200 characters for both the name and address values, and restricts sector values to 50 characters each. This fix addresses the issue where user uploads containing such invalid data caused requests to fail with unexpected errors.

### What's new
* [OSDEV-974](https://opensupplyhub.atlassian.net/browse/OSDEV-974) Reporting. Contributor type by %. Admin sees in the report data for the percent of data contributors on the platform by type (this should be in percent format with two decimal places shown), only accounts that have contributed data, the data should be ordered by most recent to oldest month and display mid-month values.
* [OSDEV-912](https://opensupplyhub.atlassian.net/browse/OSDEV-912) Facility Claim. Disable editing of name and address. The Facility name (English language) & Address fields of the claim details page have been removed and cannot be edited by the claimant.
* [OSDEV-571](https://opensupplyhub.atlassian.net/browse/OSDEV-571) Claimed Facility Details. Make the "Sector" field a dropdown instead of free text field. The `Sector` field became a dropdown that is pre-populated with the platform’s sector list from Django.
* [OSDEV-962](https://opensupplyhub.atlassian.net/browse/OSDEV-962) Update Release protocol. The Release protocol has been updated after the automatization of manual processes such as creating a release branch, restoring DB, deploy to AWS.
* [OSDEV-972](https://opensupplyhub.atlassian.net/browse/OSDEV-972) Reporting. Updating "Facility Uploads" report. Joined one table from two reports and added columns.New table with such columns:
`month`, `Total # of list uploads` in a given month (these are uploads that come from external contributors, NOT OS Hub team members), `# of public list uploads` in a given month (these are uploads that come from OS Hub team members AND have “[Public List]” in the contributor name), `Total facility listItems` uploaded in a given month, `# of Facilities` from Public Lists, `Total Facilities w/ status = new facility`, `# Public List Facilities w/ status = new facility`. Data is ordered from most recent to oldest
* [OSDEV-913](https://opensupplyhub.atlassian.net/browse/OSDEV-913) Claim. Updated the submitted claim auto-reply message for email template.
* [OSDEV-914](https://opensupplyhub.atlassian.net/browse/OSDEV-914) Claim. Updated the approved claim auto-reply message for email template

### Release instructions
* Update code.


## Release 1.10.0

## Introduction
* Product name: Open Supply Hub
* Release date: March 23, 2024

### Database changes

#### Migrations
* 0141_delete_contributor_webhooks.py - deletes `ContributorWebhook` model
* 0142_introduce_temporary_endpoint_switcher_for_list_uploads.py - This migration introduces a temporary API endpoint switcher for list uploads.

#### Schema changes
* [OSDEV-893](https://opensupplyhub.atlassian.net/browse/OSDEV-893) - Introduce a temporary API endpoint switcher for list uploads to enable switching to the old list upload API endpoint if the new endpoint affects production uptime.

### Code/API changes
* [OSDEV-832](https://opensupplyhub.atlassian.net/browse/OSDEV-832) API. Provide admins with a way to retrieve a user's call count in real time. Admin can see the report `API requests by user` with the number of successful and unsuccessful requests a user has made up to the current date.
* [OSDEV-831](https://opensupplyhub.atlassian.net/browse/OSDEV-831) - API. Handle Geocode errors w/ system error code when upload facility using endpoint.

### Architecture/Environment changes
* [OSDEV-693](https://opensupplyhub.atlassian.net/browse/OSDEV-693) Implement a GitHub action that applies migrations on given environment. Run migrations for `Test` environment via CLI command.
* [OSDEV-910](https://opensupplyhub.atlassian.net/browse/OSDEV-910) Add separated code quality pipelines for contricleaner, countries, django-api and frontend. After checking, it creates a code coverage report showing each particular app's code coverage. Add separated code quality jobs for code formatters.
* [OSDEV-702](https://opensupplyhub.atlassian.net/browse/OSDEV-702) Integrate a new module named `contricleaner` separately, designed to parse and validate data from various sources such as json, csv, and xls.
Move `countries` to a separate module so that it becomes possible to use both `django` and `contricleaner`.
* [OSDEV-893](https://opensupplyhub.atlassian.net/browse/OSDEV-893) - Implement CSV and XLSX file parser strategies in the ContriCleaner library, and incorporate preliminary cleanup during parsing.
* [OSDEV-915](https://opensupplyhub.atlassian.net/browse/OSDEV-915) Upgrade Kafka tools to version 3.5.2
* [OSDEV-877](https://opensupplyhub.atlassian.net/browse/OSDEV-877) Make migration run as part of "Deploy to AWS" workflow
* [OSDEV-851](https://opensupplyhub.atlassian.net/browse/OSDEV-851) Place 'terraform.tfvar' files to repository and move sensitive info to private repository opensupplyhub/ci-deployment/
* [OSDEV-938](https://opensupplyhub.atlassian.net/browse/OSDEV-938) Move cleanup helper functions to the serializer
* [OSDEV-851](https://opensupplyhub.atlassian.net/browse/OSDEV-851) Place 'terraform.tfvar' files to repository and move sensitive info to private repository opensupplyhub/ci-deployment
* [OSDEV-894](https://opensupplyhub.atlassian.net/browse/OSDEV-894) Implement Contricleaner library into create facility API endpoint (`facilities_view_set.py`)
* [OSDEV-536](https://opensupplyhub.atlassian.net/browse/OSDEV-536) In the Contricleaner library, implement parsing of fields `sector_product_type`, `sector`, and `product_type` based on commas and vertical bars.
* [OSDEV-760](https://opensupplyhub.atlassian.net/browse/OSDEV-760) In the Contricleaner library, implement parsing of fields `facility_type_processing_type`, `facility_type`, and `processing_type` based on commas and vertical bars.
* [OSDEV-893](https://opensupplyhub.atlassian.net/browse/OSDEV-893) - Implement the ContriCleaner parser for parsing facility lists immediately after list upload.

### Bugfix
* [OSDEV-549](https://opensupplyhub.atlassian.net/browse/OSDEV-549) Facility Search. Search button overlaps dropdown items. Dropdown items in search were made not to overlapping with button and containers in `Potential matches table` and `Find facility` search. The `isSideBarSearch` flag has been added to all search components to render properly regarding the place where the select is rendering.
* [OSDEV-943](https://opensupplyhub.atlassian.net/browse/OSDEV-943) Verified badges. The claim/verified icon on profiles is cut off at the bottom. The icons have been fixed and show properly.
* [OSDEV-716](https://opensupplyhub.atlassian.net/browse/OSDEV-716) Search. Lost refresh icon. The refresh icon has been made visible.
* [OSDEV-918](https://opensupplyhub.atlassian.net/browse/OSDEV-918) - ContriBot. New lists are not populating in Monday board and are not sent to slack. Added validation to throw an error for users who upload a facility list with `|` in the description field.
* [OSDEV-644](https://opensupplyhub.atlassian.net/browse/OSDEV-644) Error when trying to delete a facility with only one contributor in case that logic to clear FacilityClaimReviewNote table records missed.

### What's new
*  [OSDEV-861](https://opensupplyhub.atlassian.net/browse/OSDEV-861) API. The `API Notifications` tab has been removed so that users do not get confused about what it is, since the functionality does not exist for them. `Token:` as a header has been added above the API key on the `API` tab.
* [OSDEV-917](https://opensupplyhub.atlassian.net/browse/OSDEV-917) My Account Menu. Update order of the settings tabs. `NON-admin` user sees: My Facility / My Lists / Settings / Logout and `Admin` user sees: Dashboard / My Facility / My Lists / Settings / Logout
* [OSDEV-728](https://opensupplyhub.atlassian.net/browse/OSDEV-728) - Include `sector` data in the response of the `api/facilities/` API endpoint for the GET request, similar to what is provided in the `api/facilities/{id}` API endpoint.
* [OSDEV-802](https://opensupplyhub.atlassian.net/browse/OSDEV-802) - Distinguish API user and contributor id in the error message that pass to the Rollbar.

### Release instructions
* Update code.
* Apply DB migrations up to the latest one.


## Release 1.9.0

## Introduction
* Product name: Open Supply Hub
* Release date: February 24, 2024

### Database changes

#### Migrations
* 0135_disable_duplicates_and_lowercase_all_emails.py - implementing all emails to lowercase and disables duplicates
* 0136_remove_indexing_unnecessary_emails.py - This migration replaces the old `index_activity_reports_info` and `index_approved_claim` functions with similar ones that do not index emails.
* 0137_add_renewal_period_field.py - add new field to api_apilimit table & rename existing one.
Updated existing users api_apilimit records renewal_period value.
* 0138_remove_ppe_fields.py - This migration removes the PPE fields from the Facility, FacilityIndex, FacilityListItem, FacilityListItemTemp, HistoricalFacility models.
* 0139_remove_ppe_switch.py - This migration removes the ppe switch.
* 0140_remove_indexing_ppe_fields.py - This migration updates indexing functions to not index PPE fields.

#### Schema changes
* [OSDEV-835](https://opensupplyhub.atlassian.net/browse/OSDEV-835) - Since the FacilityIndex model is primarily used to store cached facility data and display it publicly via the `/facilities/{id}` API endpoint, only public data can be shown. Therefore, caching emails to the FacilityIndex model was removed from the PostgreSQL indexing functions. All instances where emails are publicly displayed have been removed. The only remaining field is `ppe_contact_email`, but all functionality and code related to PPE will be deleted in this [OSDEV-562](https://opensupplyhub.atlassian.net/browse/OSDEV-562) ticket.
* [OSDEV-562](https://opensupplyhub.atlassian.net/browse/OSDEV-562) - Remove PPE fields (ppe_product_types, ppe_contact_email, ppe_contact_phone, ppe_website, ppe) from the `api_facility`, `api_facilityindex`, `api_facilitylistitem`, `api_facilitylistitemtemp`, `api_historicalfacility`. Remove this fields from indexing processes.

### Code/API changes
* [OSDEV-562](https://opensupplyhub.atlassian.net/browse/OSDEV-562) - Remove code related to PPE (ppe_product_types, ppe_contact_email, ppe_contact_phone, ppe_website, ppe) field from `/src/app`
* [OSDEV-562](https://opensupplyhub.atlassian.net/browse/OSDEV-562) - Remove code related to PPE (ppe_product_types, ppe_contact_email, ppe_contact_phone, ppe_website, ppe) field from `/src/dedupe-hub`
* [OSDEV 562](https://opensupplyhub.atlassian.net/browse/OSDEV-562) Remove code related to PPE (ppe_product_types, ppe_contact_email, ppe_contact_phone, ppe_website, ppe) from `/src/django`

### Architecture/Environment changes
* [OSDEV-829](https://opensupplyhub.atlassian.net/browse/OSDEV-673) Makes `minimum-ratio: 1` It allows to push code with less than 1% diff from main.

### Bugfix
* [OSDEV-848](https://opensupplyhub.atlassian.net/browse/OSDEV-848) When a user tries to create an account with an email that exists in the DB but with a different case of letters, the system returns "An error prevented signing up". Has been fixed to "A user with that email already exists."
* [OSDEV-673](https://opensupplyhub.atlassian.net/browse/OSDEV-673) When a user calls the endpoint `facility/id/history`, instead of a response, receives the error "TypeError: the JSON object must be str, bytes or bytearray, not list", in particular, this happened with the PK20190913BBJ2Y facility. A list with one element (a dictionary) was passed to the function, so an error occurred when trying to index the list with a string. Fixed.

### What's new
* API. Include token and call info on API settings tab.[OSDEV-752](https://opensupplyhub.atlassian.net/browse/OSDEV-752). Users can access a tab called `API` in account settings.From this tab, they can generate/retrieve their token and see their `API call allowance`, `current call count` and their `renewal period`.
* Make login non-case sensitive. [OSDEV-628](https://opensupplyhub.atlassian.net/browse/OSDEV-628). When the user creates an account email saving in lowercase. User  could login with any variations of casing as long as the characters are the same.
* API. Enable token generation based on API permissions in Django. [OSDEV-729](https://opensupplyhub.atlassian.net/browse/OSDEV-729). Updated Settings page to show/hide token tab by user groups. Forbid access to generate token for API if user didn't have permission groups.
* [OSDEV-219](https://opensupplyhub.atlassian.net/browse/OSDEV-219). Data moderator can merge potential match facilities from Confirm / Reject screen.
* [OSDEV-835](https://opensupplyhub.atlassian.net/browse/OSDEV-835) - Remove the display of emails in the `activity_reports` section of the `facilities/{id}` API endpoint, as email information is private.
* [OSDEV-525](https://opensupplyhub.atlassian.net/browse/OSDEV-525). Add Latitude and Longitude labels on facility page.
* API. Add a flag on API Limit page to indicate if package renews monthly or yearly. [OSDEV-781](https://opensupplyhub.atlassian.net/browse/OSDEV-781) Updated logic to support montly & yearly limitation count reset for API calls.

### Release instructions
* Update code.
* Apply DB migrations up to the latest one.
* Run the index_facilities_new management command.


## Release 1.8.0

## Introduction
* Product name: Open Supply Hub
* Release date: January 27, 2024

### Code/API changes
* [OSDEV-690](https://opensupplyhub.atlassian.net/browse/OSDEV-690) - Correct all existing lint errors to ensure that code quality checks pass successfully via GitHub Actions and can detect new linting errors but not the old ones.
* [OSDEV-719](https://opensupplyhub.atlassian.net/browse/OSDEV-719) Introduce FacilityDownloadSerializerEmbedMode FacilityDownloadSerializer, replace FacilityIndexDownloadSerializer with combination of FacilityDownloadSerializerEmbedMode and FacilityDownloadSerializer
* [OSDEV-732](https://opensupplyhub.atlassian.net/browse/OSDEV-732) Fix issue with circular dependencies between `util.js` and `constants.jsx` modules in React app

### Architecture/Environment changes
* [OSDEV-690](https://opensupplyhub.atlassian.net/browse/OSDEV-690) - Configure running the code quality workflow as part of the continuous integration (CI) for each commit to a pull request. Both frontend (FE) and backend (BE) tests are executed, along with their respective linters. Additionally, `shellcheck` is applied to scripts within the scripts folder.
* [OSDEV-691](https://opensupplyhub.atlassian.net/browse/OSDEV-691) - Implement parallel job running for BE, FE, and bash script code quality checks. Three new scripts were created and can be used to run the same checks during local development to verify BE, FE, and bash scripts in the ./scripts folder.
* [OSDEV-692](https://opensupplyhub.atlassian.net/browse/OSDEV-691) - Implement code coverage checks for the React and Django apps using `barecheck/code-coverage-action` and generated code coverage `lcov` files. For the React app, code coverage is based on Jest tests, and for the Django app, it is based on unittest tests. If code coverage decreases, the job fails, preventing the PR from merging.
* [OSDEV-740](https://opensupplyhub.atlassian.net/browse/OSDEV-740) - Setup module for mocking Redux store (`redux-mock-store"`)
* [OSDEV-733](https://opensupplyhub.atlassian.net/browse/OSDEV-733) - Setup React test library module (`@testing-library`)

### Bugfix
* [OSDEV-718](https://opensupplyhub.atlassian.net/browse/OSDEV-718) - Fixed issue with user profile populating to other components.
* [OSDEV-727](https://opensupplyhub.atlassian.net/browse/OSDEV-720) - Downloading facilities with for Bangladesh is working again [https://opensupplyhub.org/facilities?countries=BD&sectors=Apparel](https://opensupplyhub.org/facilities?countries=BD&sectors=Apparel)

### What's new
* [OSDEV-241](https://opensupplyhub.atlassian.net/browse/OSDEV-241) - Searches with accented characters return results for accented and non accented characters.
### Database changes

#### Migrations
* 0134_remove_sources_without_contributor.py -  Remove records from the Source table where the contributor is null and remove all data related to these records

### Release instructions
* Update code
* Run migration up to 0134


## Release 1.7.3

## Introduction
* Product name: Open Supply Hub
* Release date: January 12, 2024

### Bugfix
* [OSDEV-736](https://opensupplyhub.atlassian.net/browse/OSDEV-736) Removed logic to handle text only match response data as it already removed from matching functionality in Dedupe Hub. Previously it bring an error on response for user when potential match happened.

## Release 1.7.2

## Introduction
* Product name: Open Supply Hub
* Release date: January 09, 2024

### Bugfix
* [OSDEV-721](https://opensupplyhub.atlassian.net/browse/OSDEV-721) Fixed issue with potential match logic when get facility data of match, previously it take facility id from Facility List Item, but it's wrong for Potential Match status as there is always NULL, facility id should be taken from Facility Match record in this case of Potential Match status.

## Release 1.7.1

## Introduction
* Product name: Open Supply Hub
* Release date: December 21, 2023

### Bugfix
* Fixed issue with Facility Upload API error by covered a case when facility object didn't exist (create=false) & updated timeout value while waiting to produce kafka topic message [OSDEV-713](https://opensupplyhub.atlassian.net/browse/OSDEV-713)
* [OSDEV-714](https://opensupplyhub.atlassian.net/browse/OSDEV-714) - Users can now use the map on the search page simultaneously without missing any tiles. Before fixing this issue, if the map requested tiles that weren't cached, one user might not receive all the tiles. With the bug fixed, the tile generation logic can handle multiple requests at the same time, ensuring all users get the tiles they need for the map based on their search requests.

### Code/API changes
* [OSDEV-714](https://opensupplyhub.atlassian.net/browse/OSDEV-714) - `select_for_update` and `get_or_create` have been implemented in the `retrieve_cached_tile` function to ensure that if another thread attempts to `select_for_update()`, it will block at the `get_or_create()` until the first thread's transaction commits. The `get_tile` function, which serves as an API endpoint handler for tile generation, was implemented as an atomic transaction to facilitate the use of `select_for_update()` and maintain the lock until the end of the transaction. This approach helps to prevent crashes from parallel requests attempting to create a cache record with the same primary key, corresponding to the full URL path.
* [OSDEV-711](https://opensupplyhub.atlassian.net/browse/OSDEV-711) - Make JS code related to load testing for tile generation more universal so that they can work with the HAR file provided by the developer. For that, the `ZOOM_HAR_PATH` environment variable was introduced. More test cases for tile generation were added to test the environment close to production, focusing on densely saturated regions with facilities, such as China and India. The README.md file for the load tests was updated to reflect the changes made.


## Release 1.7.0

## Introduction
* Product name: Open Supply Hub
* Release date: December 19, 2023

### Database changes

#### Migrations
* 0130_introduce_separate_data_gathering_functions_for_the_index_table_columns.py - This migration:
    - rename `api_facilityindexnew` -> `api_facilityindex`
    - introduces separate data-gathering functions for the `api_facilityindexnew` table columns and makes the `index_facilities` and `index_facilities_by` procedures use them.
    This migration is irreversible.
* 0131_introduce_sql_triggers_instead_of_django_signals.py - This migration introduces SQL triggers instead of Django signals. The migration is revertable.
* 0132_add_moderation_mode_field.py - This migration adds the field `is_moderation_mode` to table `api_user`.
* 0133_introduce_tile_caching.py - This migration creates the TileCache table and the DynamicSetting table. This migration is reversible.

#### Schema changes
* [OSDEV-622](https://opensupplyhub.atlassian.net/browse/OSDEV-622) - Separate data-gathering functions were created for the `api_facilityindexnew` table columns to collect data independently of the main procedure. The `index_facilities` and `index_facilities_by` procedures were updated to use new separate functions for collecting data for the `api_facilityindexnew` table columns that require long SQL queries.
* [OSDEV-595](https://opensupplyhub.atlassian.net/browse/OSDEV-595) - Rename FacilityIndexNew to FacilityIndex
* [OSDEV-623](https://opensupplyhub.atlassian.net/browse/OSDEV-623), [OSDEV-624](https://opensupplyhub.atlassian.net/browse/OSDEV-624), [OSDEV-638](https://opensupplyhub.atlassian.net/browse/OSDEV-638) - New SQL triggers have been introduced to handle changes in the `api_contributor`, `api_extendedfield`, `api_facility`, `api_facilityclaim`, `api_facilitylistitem`, `api_facilitymatch`, `api_source`, and `api_facilitylist` tables at the database level. This change is essential for the future functionality of DedupeHub, which will communicate directly with the database. All the Django signals have been removed. Additionally, reindexing of the necessary columns of the index table has been transferred to these triggers, eliminating the need for the large SQL procedure previously used in conjunction with Django signals.
* [OSDEV-637](https://opensupplyhub.atlassian.net/browse/OSDEV-637) - Add field `is_moderation_mode` to table `api_user`.
* [OSDEV-687](https://opensupplyhub.atlassian.net/browse/OSDEV-687) - The TileCache table was created to store cached tiles, and the DynamicSetting table was established to dynamically control app settings, specifically the expiration time of cached tiles.

### Code/API changes
* Update copy for "example" entries for List & Description fields & Contributor list page:
    - Update copy of Facility List example to: example: **Your Organization’s Name** Facility List June 2023
    - Update copy of Facility Description example to: example: This is the **Your Organization’s Name** list of suppliers for their retail products valid from Jan 2023 to June 2023
    - Update copy of rejected message to: "This list was rejected and will not be processed."
[OSDEV-640](https://opensupplyhub.atlassian.net/browse/OSDEV-640)
* In the Facility Claim Request form the field 'Preferred method of contact' has been done not mandatory. - [OSDEV-560](https://opensupplyhub.atlassian.net/browse/OSDEV-560)
* The new parameter `is_moderation_mode` has been added to GET and POST requests of the `/user-profile/{ID}/` API endpoint. - [OSDEV-637](https://opensupplyhub.atlassian.net/browse/OSDEV-637)
* [OSDEV-687](https://opensupplyhub.atlassian.net/browse/OSDEV-687) - Implement cache logic for the get_tile view to either use a cached tile or generate a new tile for caching. When a user interacts with the map and makes a new request for a tile, the system checks if the requested tile, identified by its path, is already cached in the database. If the tile is already cached in the TileCache table, the cached tile binary data is retrieved and returned, avoiding the need to regenerate the tile for improved performance. Each cached tile has a default expiration period of 604,800 seconds (7 days). However, the admin can reconfigure this duration in the Django admin panel.
* Delete all Jenkins-related files since Jenkins is no longer in use.
* Move the maintenance page to the project repository, specifically to `src/maintenance`, to track the history of its changes.

### Architecture/Environment changes
* Remove FacilityDownloadSerializer and replace it with FacilityIndexDownloadSerializer
* Add a special Django management command, `install_db_exts`, that will install all the necessary PostgreSQL extensions for the database based on the required DB extensions for the 1.7.0 release.
* Create the `reset_database` Django management command that resets the database and repopulates it with fixture data, including facilities and matches. Update the `scripts/reset_database` shell script to include the call to this command, making it available for local development when it needs to be run inside the failed Django container for the first time. Also, rename shell scripts and affected management commands to enhance readability.

### Bugfix
* Increase amount of facilities downloaded to 100 per red and reduce time per request in 4-5 times
Fix issue with exceeding API requests. [OSDEV-557](https://opensupplyhub.atlassian.net/browse/OSDEV-442)

### What's new
* Updated copy for "example" entries for List & Description fields & Contributor list page
[OSDEV-640](https://opensupplyhub.atlassian.net/browse/OSDEV-640)
* The field 'Preferred method of contact' has been done not mandatory in the Facility Claim Request form. When the user fills this form he/she can skip this field. - [OSDEV-560](https://opensupplyhub.atlassian.net/browse/OSDEV-560)
* Data Moderator Profile. Implement the ability to activate the Merge function on the Facility Search page. - [OSDEV-637](https://opensupplyhub.atlassian.net/browse/OSDEV-637)
* [OSDEV-302](https://opensupplyhub.atlassian.net/browse/OSDEV-302), [OSDEV-667](https://opensupplyhub.atlassian.net/browse/OSDEV-667) - Enable data moderators to trigger merges from the search results screen. Checkboxes were added to the search page right before each item in the search results to allow users to select facilities for merging. A "Merge" button was also implemented to open the Merge modal window, where all the data about the selected facilities is downloaded.
* [OSDEV-684](https://opensupplyhub.atlassian.net/browse/OSDEV-684) Removed Google Translate Plug-In in the system & UI Element

### Release instructions
* apply migrations up to 0133_introduce_tile_caching.py
* apply command index_facilities_new


## Release 1.6.1

## Introduction
* Product name: Open Supply Hub
* Release date: November 8, 2023

### Database changes

#### Migrations
- 0130_facility_index_gin_index.py - implement indexes for fields on "api_facilityindexnew" table related to tile generation

#### Schema changes
* indexing fields in api_facilityindexnew
    * contrib_types
    * contributors_id
    * lists

### Architecture/Environment changes
* Reconfigure CPU resources so that every worker uses 2 cores - [OSDEV-657](https://opensupplyhub.atlassian.net/browse/OSDEV-657)
* Add Code Quality pipelines

### Bugfix
* Implement indexing of fields related to tile generation in api_facilityindexnew table [OSDEV-654](https://opensupplyhub.atlassian.net/browse/OSDEV-654)

### Release instructions
- apply migrations up to 0130_facility_index_gin_index.py


## Release 1.6.0

## Introduction
* Product name: Open Supply Hub
* Release date: November 4, 2023

### Database changes

#### Migrations
- 0126_add_tables_a_b_test.py - add tables api_facilitylistitemtemp & api_facilitymatchtemp for A/B Test purpose
- 0127_search_by_private_contributor_types.py - add contributor types from non-public lists to api_facilityindexnew table
- 0128_custom_text_implementation.py - creates custom_text SQL functions and updated index_facilities and index_facilities_by to use it
- 0129_delete_facility_index.py - removes api_facilityindex table

#### Schema changes
* introduce fields to api_facility_list_items
    * raw_json:JSON
    * raw_header:Text
* introduce table api_facilitylistitemfield - key-value storage for both mandatory and custom facility list item fields.
* introduce procedure custom_text - evaluates array required for advanced search by custom fields
* update index_facilities and index_facilities_by procedures to evaluate custom_text add custom_text_serach using custom_text from above
* introduce tables api_facilitylistitemtemp & api_facilitymatchtemp as a copy of api_facilitylistitem & api_facilitymatch for A/B Test to store match results
* remove api_facilityindex table

### Code/API changes
* Endpoint /contributor-lists/ has been deprecated
* The new endpoint /contributor-lists-sorted/ has been created: View Facility Lists that are both active and approved filtered by Contributor sorted by creation date and changed response type to list of objects.
- [OSDEV-218](https://opensupplyhub.atlassian.net/browse/OSDEV-218)
* Connect new tables (api_facilitylistitemtemp & api_facilitymatchtemp) to existing parsing & geocoding result storing
* Trigger matching process on Dedupe Hub through Kafka Producer on Django side
- [OSDEV-507](https://opensupplyhub.atlassian.net/browse/OSDEV-507)

### Architecture/Environment changes
* Update rollbar token - [OSDEV-581](https://opensupplyhub.atlassian.net/browse/OSHUB-581)
* Deployed Dedupe Hub standalone service & Kafka event streaming service for A/B Test purpose - [OSDEV-507](https://opensupplyhub.atlassian.net/browse/OSDEV-507)
* Kafka added to infrastructure (AWS MSK) - [OSDEV-428](https://opensupplyhub.atlassian.net/browse/OSDEV-428)
* Dedupe Hub service added to ECS Cluster - [OSDEV-430](https://opensupplyhub.atlassian.net/browse/OSDEV-430)
* Infrastructure environments not depended on python (django app environment) - [OSDEV-424](https://opensupplyhub.atlassian.net/browse/OSDEV-424)
* Reworked algorithm to manage DNS records - [OSDEV-414](https://opensupplyhub.atlassian.net/browse/OSDEV-414)
* Update AWS Terraform provider, move from Azavea repo & upgrade few modules for Terraform - [OSDEV-405](https://opensupplyhub.atlassian.net/browse/OSDEV-405)
* Replaced usage of FacilityIndex model by FacilityIndexNew.
* Removed FacilityIndex model
* Removed function get_custom_text
* Removed function index_custom_text from transactions
* Removed function index_extended_fields from transactions
* Removed function index_facilities from transactions
* Removed function index_sectors from transactions
* Removed get_sector_dict from transactions

### Bugfix
* Make search by non-public contributor types available [OSDEV-307](https://opensupplyhub.atlassian.net/browse/OSDEV-307)
* Make possibility to create embed map configuration for constributors with more than 2500 facilities [OSDEV-585](https://opensupplyhub.atlassian.net/browse/OSDEV-585)
* Make possibility to save data facilities even if they have no stored location [OSDEV-596](https://opensupplyhub.atlassian.net/browse/OSDEV-596)

### What's new
* Update README.md with the most recent information - [OSDEV-580](https://opensupplyhub.atlassian.net/browse/OSHUB-580)
* Update Rollbar's post_server_item tokens - [OSDEV-581](https://opensupplyhub.atlassian.net/browse/OSHUB-581)
* Contributor Lists. Order lists from a contributor by newest to oldest list - [OSDEV-218](https://opensupplyhub.atlassian.net/browse/OSDEV-218)

### Release instructions
- apply migrations up to 0124_itroduce_raw_json.py
- execute command fill_raw_json
- apply migrations up to 0129_delete_facility_index.py
- apply command index_facilities_new<|MERGE_RESOLUTION|>--- conflicted
+++ resolved
@@ -9,10 +9,6 @@
 * Product name: Open Supply Hub
 * Release date: August 23, 2025
 
-<<<<<<< HEAD
-### Bugfix
-* [OSDEV-2133](https://opensupplyhub.atlassian.net/browse/OSDEV-2133) - Implemented a fix to wrap values in double quotes to ensure correct CSV formatting for Dromo results.
-=======
 ### Database changes
 * *Describe high-level database changes.*
 
@@ -30,10 +26,10 @@
 
 ### Bugfix
 * Enhanced the `./src/anon-tools/do_restore.sh` script to use more precise filtering when looking up the bastion host, improving reliability and reducing potential for incorrect host selection. The *bastion* filter now ensures that only an instance tagged with both the correct environment and the specific "Bastion" name is selected.
+* [OSDEV-2133](https://opensupplyhub.atlassian.net/browse/OSDEV-2133) - Implemented a fix to wrap values in double quotes to ensure correct CSV formatting for Dromo results.
 
 ### What's new
 * *Describe what's new here. The changes that can impact user experience should be listed in this section.*
->>>>>>> b3d17195
 
 ### Release instructions
 * Ensure that the following commands are included in the `post_deployment` command:
