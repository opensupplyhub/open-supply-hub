# Release Notes
All notable changes to this project will be documented in this file.

This project adheres to [Semantic Versioning](http://semver.org/spec/v2.0.0.html). The format is based on the `RELEASE-NOTES-TEMPLATE.md` file.

## Release 2.3.0

## Introduction
* Product name: Open Supply Hub
* Release date: May 3, 2025

### Database changes
* *Describe high-level database changes.*

#### Migrations:
* 0168_introduce_show_additional_identifiers_switch.py - This migration introduces a new switch called `show_additional_identifiers`, which will be used on the production location profile page to show or hide additional identifiers of the production location.

#### Schema changes
* *Describe schema changes here.*

### Code/API changes
<<<<<<< HEAD
* [OSDEV-1892](https://opensupplyhub.atlassian.net/browse/OSDEV-1892) - Implemented access restrictions for the `GET /v1/moderation-events/` and `GET /v1/moderation-events/{moderation_id}` endpoints so that only the contribution owner or a moderator can access them. Updated the `Logstash` configuration for the `moderation-events` index to include the `contributor_email` field when sending data to `OpenSearch`.
=======
* [OSDEV-1926](https://opensupplyhub.atlassian.net/browse/OSDEV-1926) - Introduced support for submitting additional identifiers when uploading a new production location or modifying an existing one. Additional identifiers can now be added via the API (POST `api/facilities/`, POST a`pi/v1/production-locations/`, PATCH a`pi/v1/production-locations/{os_id}/`) or through list uploads. The system currently supports three types of identifiers: DUNS (Data Universal Numbering System), LEI (Legal Entity Identifier), and RBA Online ID. The provided identifiers are stored as standalone fields in the `api_extendedfields` table.
>>>>>>> 48759bff

### Architecture/Environment changes
* [OSDEV-1935](https://opensupplyhub.atlassian.net/browse/OSDEV-1935) - Added terraform module for creating IAM roles in production and test AWS accounts to enable integration with Vanta auditor.
* [OSDEV-1895](https://opensupplyhub.atlassian.net/browse/OSDEV-1895) - Updated the rules to send the `csrftoken` cookie with the `HttpOnly` flag to the user. Implemented logic to retrieve the `csrftoken` upon user login and save it to `localStorage`. Added functionality to set the `csrftoken` from `localStorage` in Axios headers.

### Bugfix
* [OSDEV-1943](https://opensupplyhub.atlassian.net/browse/OSDEV-1943) - Fixed flickering behavior when opening the SLC form to contribute to an existing production location by marking fields as touched if they match the fetched data, ensuring smoother UI during re-renders.
* [OSDEV-1930](https://opensupplyhub.atlassian.net/browse/OSDEV-1930) - Updated the styles of primary and secondary text in the data points UI and the location details contributor drawer on the location profile page, as well as the hash in the React error boundary component, to prevent overflow on the page or within its field location. Replaced the deprecated `word-wrap` CSS property with the supported `overflow-wrap` CSS property.
* [OSDEV-1914](https://opensupplyhub.atlassian.net/browse/OSDEV-1914) - The following changes have been made:
    * Fixed an issue with fuzzy search on fields containing long text. Replaced the `match` query with `match_phrase` (with a configurable `slop` parameter) for such cases to improve accuracy for the GET `/api/v1/production-locations/` endpoint.
    * Replaced regular text with a toast component to display server errors when fetching potential matches on the Contribution Record page of the Moderation queue dashboard.
* [OSDEV-1886](https://opensupplyhub.atlassian.net/browse/OSDEV-1886)
    * Fixed the script to run within the Destroy Environment GitHub workflow to delete the Lambda@Edge functions before destroying the infrastructure.
    * Implemented prevention of forced script termination during the deletion of Lambda@Edge functions. The exit code is now managed internally, ensuring proper handling without abrupt script termination.

### What's new
* [OSDEV-1930](https://opensupplyhub.atlassian.net/browse/OSDEV-1930) - Implemented front-end logic to display additional identifiers such as RBA, LEI, and DUNS IDs as data points on the production location profile page, once the `show_additional_identifiers` feature flag is returned with a true value from the backend.

### Release instructions:
* Ensure that the following commands are included in the `post_deployment` command:
    * `migrate`
    * `reindex_database`
* Run `[Release] Deploy` pipeline for the target environment with the flag `Clear the custom OpenSearch indexes and templates` set to true - to update the index mapping for the `moderation-events` index after adding the new field `contributor_email`. The `production-locations` will also be affected since it will clean all of our custom indexes and templates within the OpenSearch cluster.


## Release 2.2.0

## Introduction
* Product name: Open Supply Hub
* Release date: April 19, 2025

### Code/API changes
* [OSDEV-1894](https://opensupplyhub.atlassian.net/browse/OSDEV-1894) - Enabled `Secure` attribute of csrf token and session id.
* [OSDEV-1201](https://opensupplyhub.atlassian.net/browse/OSDEV-1201) - Added support of `geo_polygon` parameter for GET `v1/production-locations` endpoint.

### Architecture/Environment changes
* [OSDEV-1896](https://opensupplyhub.atlassian.net/browse/OSDEV-1896) - The session cookie is limited to 24 hours. After this period, the user session expires, and the user needs to log in again.
* [OSDEV-1897](https://opensupplyhub.atlassian.net/browse/OSDEV-1897) - A Lambda@Edge function was added to dynamically set the following response headers on the CloudFront side, depending on whether embed mode is active:
    * `X-Frame-Options: DENY`
    * `Content-Security-Policy: frame-ancestors 'none'`

### Bugfix
* [OSDEV-1893](https://opensupplyhub.atlassian.net/browse/OSDEV-1893) - Prevented sending a claim request to `/api/facilities/{os_id}/claim/` for facilities that are pending or approved. Added BE validators to handle incoming claim data.
* [OSDEV-1933](https://opensupplyhub.atlassian.net/browse/OSDEV-1933) - Fixed typo errors in the resource names of the OpenSupplyHubTest-AnonymizedDatabaseDump cluster.

### What's new
* [OSDEV-1706](https://opensupplyhub.atlassian.net/browse/OSDEV-1706) - Implemented backend error handling for SLC form submission and created the UI to display post-submit errors in a user-friendly way. Aligned SLC form validation with backend rules to ensure maximum consistency.

### Release instructions:
* Ensure that the following commands are included in the `post_deployment` command:
    * `migrate`
    * `reindex_database`


## Release 2.1.0

## Introduction
* Product name: Open Supply Hub
* Release date: April 5, 2025

### Architecture/Environment changes
* [OSDEV-1899](https://opensupplyhub.atlassian.net/browse/OSDEV-1899) - Switched from using the `latest` tags to static versions for both `bitnami/kafka` and `bitnami/zookeeper`, which resolved compatibility issues during local & CI setup. Using pinned versions ensures stability and prevents unexpected behavior from upstream image changes.

### Bugfix
* [OSDEV-1747](https://opensupplyhub.atlassian.net/browse/OSDEV-1747) - The pages `My Claimed Facilities`, `Claimed Facility Details`, `My Lists`, and `My Lists/id` are now accessible only to authorized users. Additionally, styles have been refactored, an `InputSelect` component has been moved to the separate file, and input styling on the `Claimed Facility Details` page has been fixed.
* [OSDEV-1886](https://opensupplyhub.atlassian.net/browse/OSDEV-1886) - Created the script to run within the Destroy Environment GitHub workflow to delete the Lambda@Edge function before destroying the infrastructure. This ensures that Terraform can remove the infrastructure without encountering errors related to deleting a replicated function.
* [OSDEV-1830](https://opensupplyhub.atlassian.net/browse/OSDEV-1830) - Updated implementation for `Production Location Info` page to input any values for `Location Type` and `Processing Type`, except when the sector is `Apparel` — in that case, enforce taxonomy filters.
* [OSDEV-1861](https://opensupplyhub.atlassian.net/browse/OSDEV-1861) - On the `My Claimed Facilities` page, the help text font size was increased to `21px`, and the margin for the `FIND MY PRODUCTION LOCATION` button was increased to `16px` to improve readability.
* [OSDEV-1904](https://opensupplyhub.atlassian.net/browse/OSDEV-1904) - The `step-by step` instructions link on the List upload page has been updated to `/resources/preparing-data`.

### What's new
* [OSDEV-1842](https://opensupplyhub.atlassian.net/browse/OSDEV-1842) - Removed the pre-filled information in the `Additional Information` section of the SLC `ProductionLocationInfo` page.

### Release instructions:
* Ensure that the following commands are included in the `post_deployment` command:
    * `migrate`
    * `reindex_database`


## Release 2.0.0

## Introduction
* Product name: Open Supply Hub
* Release date: March 22, 2025

### Database changes
* *Describe high-level database changes.*

#### Migrations:
* 0167_add_moderationevent_action_reason_text_fields.py - This migration adds new fields `action_reason_text_cleaned` and  `action_reason_text_raw` to the existing table `api_moderationevent`.

#### Schema changes
* [OSDEV-1782](https://opensupplyhub.atlassian.net/browse/OSDEV-1782) - Added new fields `action_reason_text_cleaned` and `action_reason_text_raw` to the `api_moderationevent` table to store text messages received when a moderator takes an action on a moderation event.

### Code/API changes
* [OSDEV-1782](https://opensupplyhub.atlassian.net/browse/OSDEV-1782) - Added additional validation for the fields `action_reason_text_cleaned` and `action_reason_text_raw` when using the `PATCH api/v1/moderation-events/{moderation_id}` endpoint. These fields are required in the request body when the status field is set to 'REJECTED'. The minimum length for the values of these fields is 30 characters.
Also was added sanitization on the server side by using the `Django-Bleach` library for the HTML content that is stored in the `action_reason_text_raw` field. The bleach filter was applied to the `action_reason_text_raw` value in the `slc_contribution_rejected_body.html` template.

### Architecture/Environment changes
* [OSDEV-1832](https://opensupplyhub.atlassian.net/browse/OSDEV-1832) - Increased the memory allocation for the `DedupeHub` container from `12GB` to `16GB` in terraform deployment configuration to address memory overload issues during facility reindexing for `Production` & `Pre-Production` environments.
* [OSDEV-899](https://opensupplyhub.atlassian.net/browse/OSDEV-899) - Splitted the Django container into two components: FE (React) and BE (Django). Requests to the frontend (React) will be processed by the CDN (CloudFront), while requests to the API will be redirected to the Django container. This approach will allow for more efficient use of ECS cluster computing resources and improve frontend performance.

  The following endpoints will be redirected to the Django container:
  * tile/*
  * api/*
  * /api-auth/*
  * /api-token-auth/*
  * /api-feature-flags/*
  * /web/environment.js
  * /admin/*
  * /health-check/*
  * /rest-auth/*
  * /user-login/*
  * /user-logout/*
  * /user-signup/*
  * /user-profile/*
  * /user-api-info/*
  * /admin
  * /static/admin/*
  * /static/django_extensions/*
  * /static/drf-yasg/*
  * /static/gis/*
  * /static/rest_framework/*
  * /static/static/*
  * /static/staticfiles.json

  All other traffic will be redirected to the React application.

### Bugfix
* [OSDEV-1806](https://opensupplyhub.atlassian.net/browse/OSDEV-1806) - Refactored the Parent Company field validation. The field is now validated as a regular character field.
* [OSDEV-1787](https://opensupplyhub.atlassian.net/browse/OSDEV-1787) - The tooltip messages for the Claim button have been removed for all statuses of moderation events on the `Contribution Record` page and changed according to the design on `Thanks for adding data for this production location` pop-up. Changed tooltip text for pending badge if existing production location has pending claim status or has been claimed already.
* [OSDEV-1789](https://opensupplyhub.atlassian.net/browse/OSDEV-1789) - Fixed an issue where the scroll position was not resetting to the top when navigating through SLC workflow pages.
* [OSDEV-1795](https://opensupplyhub.atlassian.net/browse/OSDEV-1795) - Resolved database connection issue after PostgreSQL 16.3 upgrade by upgrading pg8000 module version.
* [OSDEV-1803](https://opensupplyhub.atlassian.net/browse/OSDEV-1803) - Updated text from `Facility Type` to `Location Type` and `Facility Name` to `Location Name` on the SLC `Thank You for Your Submission` page.
* [OSDEV-1769](https://opensupplyhub.atlassian.net/browse/OSDEV-1769) - Fixed the response for potential matches for POST `api/facilities/?create=true`: applied an array of potential matches instead of returning a single potential match.
* [OSDEV-1838](https://opensupplyhub.atlassian.net/browse/OSDEV-1838) - Fixed an issue where the router redirected to an unsupported page when the OS ID contained a forward slash. The fix was implemented by encoding the OS ID value using the `encodeURIComponent()` function before passing it as a URL parameter.
* [OSDEV-1840](https://opensupplyhub.atlassian.net/browse/OSDEV-1840) - Fixed the snapshot status checking procedure. This will prevent a crash when trying to restore a database from an inaccessible snapshot.
* [OSDEV-1831](https://opensupplyhub.atlassian.net/browse/OSDEV-1831) - Updated copies of tooltips on the “Thank you for adding data” pop-up. The texts vary depending on the claim status for a particular location.
* [OSDEV-1827](https://opensupplyhub.atlassian.net/browse/OSDEV-1827) - Fixed the condition logic for the email template when approving a contribution to an existing production location that has either been claimed or has a pending claim request.
* [OSDEV-1781](https://opensupplyhub.atlassian.net/browse/OSDEV-1781) - A clear error messages for the number of workers field have been added to the SLC form and Claimed Facility Details page.
* [OSDEV-1747](https://opensupplyhub.atlassian.net/browse/OSDEV-1747) - All SLC pages have been made accessible only to authorized users.

### What's new
* [OSDEV-1814](https://opensupplyhub.atlassian.net/browse/OSDEV-1814) - Added toggle switch button for production location info page to render additional data if necessary. If toggle switch button is inactive (default behavior), additional data won't be send to the server along with name, address and country.
* [OSDEV-1782](https://opensupplyhub.atlassian.net/browse/OSDEV-1782) - Added a confirmation dialog window that appears when a user tries to reject a moderation event. The dialog includes a WYSIWYG text editor where entering a message of at least 30 characters is required to confirm the rejection. If a user does not enter the required number of characters, the 'Reject' button is disabled, and a tooltip with a clear message appears when the mouse hovers over it.
* [OSDEV-1786](https://opensupplyhub.atlassian.net/browse/OSDEV-1786) - Linked "My Claimed Facilities" page to SLC if no claimed production locations found, changed search button text.
* [OSDEV-1607](https://opensupplyhub.atlassian.net/browse/OSDEV-1607) - Enabled SLC flow.
* [OSDEV-1864](https://opensupplyhub.atlassian.net/browse/OSDEV-1864) - Disabled the 'Submit/Update' button on the SLC Production Location Information page when the `disable_list_uploading` feature flag is active.
* [OSDEV-1867](https://opensupplyhub.atlassian.net/browse/OSDEV-1867) - Updated the 'Messy Data' link on the `Contribute` page and `List Upload` page to direct users to the `Data Cleaning Service splash` page instead of the old `Preparing Data` page.

### Release instructions:
* Ensure that the following commands are included in the `post_deployment` command:
    * `migrate`
    * `reindex_database`


## Release 1.31.0

## Introduction
* Product name: Open Supply Hub
* Release date: March 8, 2025

### Bugfix
* [OSDEV-1777](https://opensupplyhub.atlassian.net/browse/OSDEV-1777) - A consistent URL style was established across all pages of the SLC workflow. After the changes, the URL begins from `/contribute/single-location/`.
* [OSDEV-1678](https://opensupplyhub.atlassian.net/browse/OSDEV-1678) - Added asterisks next to each required form field (Name, Address, and Country) on the "Production Location Information" page. Highlighted an empty field and displayed an error message if it loses focus.
* [OSDEV-1778](https://opensupplyhub.atlassian.net/browse/OSDEV-1778) - Fixed the validation for number of workers field in POST, PATCH production locations API. The min field must be less than or equal to the max field.

### What's new
* [OSDEV-1764](https://opensupplyhub.atlassian.net/browse/OSDEV-1764) - Added a new claiming email for the Moderation queue/SLC workflow, which is sent once a data moderator creates a new location based on the moderation event the customer submitted through the SLC workflow.
* [OSDEV-1721](https://opensupplyhub.atlassian.net/browse/OSDEV-1721) - Added new email templates for Moderation/SLC workflow:
    * Email #1 SLC additional contribution to existing production location - Pending moderation.
    * Email #2 SLC contribution - Moderation complete. APPROVED.
    * Email #3 SLC contribution - Moderation complete. REJECTED.
    * Email #4 SLC new production location contribution - Pending moderation.

### Release instructions:
* Ensure that the following commands are included in the `post_deployment` command:
    * `migrate`
    * `reindex_database`


## Release 1.30.0

## Introduction
* Product name: Open Supply Hub
* Release date: March 01, 2025

### Database changes
* [OSDEV-1662](https://opensupplyhub.atlassian.net/browse/OSDEV-1662) - Added a new field, `action_perform_by`, to the `api_moderationevent` table so we can handle and store moderation actions user data.

#### Migrations:
* 0166_add_moderationevent_action_perform_by.py - This migration added a new field, `action_perform_by`, to the existing table `api_moderationevent`.

### Code/API changes
* [OSDEV-1577](https://opensupplyhub.atlassian.net/browse/OSDEV-1577) - Added geo-bounding box query support to the GET `/api/v1/production-locations/` endpoint. To filter production locations whose geopoints fall within the bounding box, it is necessary to specify valid values for the parameters `geo_bounding_box[top]`, `geo_bounding_box[left]`, `geo_bounding_box[bottom]`, and `geo_bounding_box[right]`.

    The validation rules are as follows:
    * All coordinates of the geo-boundary box (top, left, bottom, right) must be provided.
    * All values must be integers.
    * The top and bottom coordinates must be between -90 and 90.
    * The left and right coordinates must be between -180 and 180.
    * The top must be greater than the bottom.
    * The right must be greater than the left.
* [OSDEV-1662](https://opensupplyhub.atlassian.net/browse/OSDEV-1662) - Updated Logstash mapping configuration to handle the new `action_perform_by` field for OpenSearch.
* [OSDEV-1748](https://opensupplyhub.atlassian.net/browse/OSDEV-1748) - Aligned SLC with current v1/production-locations validation. Removed validation for `number_of_workers` min >= max.

### Architecture/Environment changes
* [OSDEV-1515](https://opensupplyhub.atlassian.net/browse/OSDEV-1515) - Removed `rds_allow_major_version_upgrade` and `rds_apply_immediately` from the environment tfvars files (e.g., terraform-production.tfvars) to set them to `false` again, as the default values in `/deployment/terraform/variables.tf` are `false`. This is necessary to prevent unintended PostgreSQL major version upgrades since the target PostgreSQL 16.3 version has been reached.
* [OSDEV-1692](https://opensupplyhub.atlassian.net/browse/OSDEV-1692) - Update cache dependencies due to Ubuntu 20 image runner deprecation. See [link](https://github.blog/changelog/2024-12-05-notice-of-upcoming-releases-and-breaking-changes-for-github-actions/#actions-cache-v1-v2-and-actions-toolkit-cache-package-closing-down).
* [OSDEV-1580](https://opensupplyhub.atlassian.net/browse/OSDEV-1580) - The new architecture diagram of the OS Hub platform has been created in response to the penetration testing that will be conducted in February 2025. The diagram has been placed in the root of the `./doc/system_design/` folder, replacing the old diagrams that have been moved to the `./doc/system_design/archived/` folder as they are no longer valid. A new `./doc/system_design/README.md` file has also been created, with a reference to the new architecture/network diagram.
* [OSDEV-1785](https://opensupplyhub.atlassian.net/browse/OSDEV-1785) - Forked the aiokafka repository to the Open Supply Hub GitHub account, reverted to v0.8.0, and created a kafka-python-2.0.3 [branch](https://github.com/opensupplyhub/aiokafka/tree/kafka-python-2.0.3). Pinned kafka-python to v2.0.3 ([released](https://pypi.org/project/kafka-python/#history) on Feb 13, 2025) in the Dockerfile to install aiokafka from the forked repository and verified the local installation.

### Bugfix
* [OSDEV-1698](https://opensupplyhub.atlassian.net/browse/OSDEV-1698) - SLC: Refactored the "Submit Another Location" button link to direct users to the search-by-name-and-address form at /contribute/single-location?tab=name-address.
* [OSDEV-1700](https://opensupplyhub.atlassian.net/browse/OSDEV-1700) - SLC: Keep only one previous OS ID in the search result if it matches the search query.
* [OSDEV-1697](https://opensupplyhub.atlassian.net/browse/OSDEV-1697) - Added a redirect to the main page upon closing the SLC modal window to prevent the creation of multiple moderation events.
* [OSDEV-1695](https://opensupplyhub.atlassian.net/browse/OSDEV-1695) - [SLC] Enabled the claim button for updated production locations when a moderation event has a pending status. Disabled claim button explicitly if production location has pending claim status.
* [OSDEV-1701](https://opensupplyhub.atlassian.net/browse/OSDEV-1701) - Refactored "Go Back" button in production location info page.
* [OSDEV-1672](https://opensupplyhub.atlassian.net/browse/OSDEV-1672) - SLC. Implement collecting contribution data page (FE) - All Multi-Selects on the page have been fixed. They resize based on the number of items selected.
* [OSDEV-1549](https://opensupplyhub.atlassian.net/browse/OSDEV-1549) - Added Django serialization check for all fields from the request body based on [the API specification](https://opensupplyhub.github.io/open-supply-hub-api-docs/) for POST and PATCH v1/production-locations endpoint, and appropriate errors return according to the request body schema in the API spec.
* [OSDEV-1696](https://opensupplyhub.atlassian.net/browse/OSDEV-1696) - Added loader on single production location fetch; added error handling; added cleanup hook to clear production location data on component unmount.
* [OSDEV-1653](https://opensupplyhub.atlassian.net/browse/OSDEV-1653) - Added asterisks next to each required form field (Name, Address, and Country) on the "Search by Name and Address" tab. Highlighted an empty field and displayed an error message if it loses focus. Added proper styles for the error messages.
* [OSDEV-1699](https://opensupplyhub.atlassian.net/browse/OSDEV-1699) - The scroll position has been fixed from the bottom to the top after navigating from the bottom of the `Search results` page (press the `Select` button) to `Product Location Information`.
* [OSDEV-1589](https://opensupplyhub.atlassian.net/browse/OSDEV-1589) - Fixed layout issue on new `contribute` page.
* [OSDEV-1739](https://opensupplyhub.atlassian.net/browse/OSDEV-1739) - Applied state cleanup on modal unmount to prevent the same dialog from appearing when clicking on a different production location.
* [OSDEV-1744](https://opensupplyhub.atlassian.net/browse/OSDEV-1744) - Fixed the issue where the text `by user ID:` appeared even when `user_id` was `null` in Contribution Record page.
* [OSDEV-1779](https://opensupplyhub.atlassian.net/browse/OSDEV-1779) - SLC. Made Parent Company field as regular text field and apply snake_case keys to standard keys (e.g. `location_type`, `number_of_workers`, `parent_company`, `processing_type` and `product_type`) in request payload from production location info page to conform API specs.
* [OSDEV-1745](https://opensupplyhub.atlassian.net/browse/OSDEV-1745) - The `Search by Name and Address` tab was defined as default on the Production Location Search page.

### What's new
* [OSDEV-1662](https://opensupplyhub.atlassian.net/browse/OSDEV-1662) - Added a new field, `action_perform_by`, to the moderation event. This data appears on the Contribution Record page when a moderator perform any actions like `APPROVED` or `REJECTED`.

### Release instructions:
* Ensure that the following commands are included in the `post_deployment` command:
    * `migrate`
    * `reindex_database`
* Run `[Release] Deploy` pipeline for the target environment with the flag `Clear the custom OpenSearch indexes and templates` set to true - to update the index mapping for the `moderation-events` index after adding the new field `action_perform_by`. The `production-locations` will also be affected since it will clean all of our custom indexes and templates within the OpenSearch cluster.


## Release 1.29.0

## Introduction
* Product name: Open Supply Hub
* Release date: February 8, 2025

### Database changes
* [OSDEV-1515](https://opensupplyhub.atlassian.net/browse/OSDEV-1515) - Upgraded the PostgreSQL version from 13 to 16 for the database used in local development, DB anonymization, DB restore setup, and environments in the AWS cloud. Additionally, the pg_trgm extension has been upgraded to version 1.6 based on the available extension version for PostgreSQL 16.3 in AWS RDS. For more information, see [Extensions supported for RDS for PostgreSQL 16](https://docs.aws.amazon.com/AmazonRDS/latest/PostgreSQLReleaseNotes/postgresql-extensions.html#postgresql-extensions-16x).
* [OSDEV-1558](https://opensupplyhub.atlassian.net/browse/OSDEV-1558) - Added a new field, `action_type`, to the `api_moderationevent` table so we can handle and store moderation actions.

#### Migrations:
* 0163_refresh_pg_statistic_and_upgrade_postgres_extensions.py - Updated the SQL script within the migration that upgrades the DB extension versions to handle previously failure cases when a higher version is available for upgrade or when the extension is not installed. This is primarily useful for local development or DB resets in the Development environment, where migrations are applied from scratch, one by one. This fix will not negatively affect other environments, as the migration has already been applied and will not be reapplied. Additionally, the changes are backward compatible.
* 0164_refresh_pg_statistic_and_upgrade_postgres_extensions_after_db_upgrade_to_postgres_16.py - This migration refreshes the `pg_statistic` table after the upgrade to PostgreSQL 16 and upgrades the pg_trgm extension to version 1.6. The SQL script within the migration that upgrades the DB extension versions handles previously failure cases where a higher version is available for upgrade or where the extension is not installed.
* 0165_add_moderationevent_action_type.py - This migration added a new field, `action_type`, to the existing table `api_moderationevent`.

### Code/API changes
* [OSDEV-1581](https://opensupplyhub.atlassian.net/browse/OSDEV-1581) - Added support for Geohex grid aggregation to the GET `/api/v1/production-locations/` endpoint. To receive the Geohex grid aggregation list in the response, it is necessary to pass the `aggregation` parameter with a value of `geohex_grid` and optionally specify `geohex_grid_precision` with an integer between 0 and 15. If `geohex_grid_precision` is not defined, the default value of 5 will be used.
* [OSDEV-1558](https://opensupplyhub.atlassian.net/browse/OSDEV-1558) - Updated Logstash mapping configuration to handle the new `action_type` field for OpenSearch.

### Bugfix
* Some of the resources related to the Development AWS environment still have the `stg` prefix, which can be confusing since we also have a Staging environment with the same prefix. To clarify the resource names, including the database instance, the prefix has been updated from `stg` to `dev` for the development environment.

### What's new
* [OSDEV-1374](https://opensupplyhub.atlassian.net/browse/OSDEV-1374) - Implemented integration for the `Search results` page to show results of searching by name and address (`/contribute/production-location/search`):
    - Connected GET `v1/production-locations`.
    - Routing between pages `Production Location Search`,`Search returned no results`, `Production Location Information`, `Search results`, and `I don't see my Location` pop-up is configured.
    - Max result limit set to 100.
* [OSDEV-1365](https://opensupplyhub.atlassian.net/browse/OSDEV-1365) - SLC: Integrate collecting contribution data page.
* [OSDEV-1370](https://opensupplyhub.atlassian.net/browse/OSDEV-1370) - SLC: Connect Backend API submission with "Thank for Submitting" screen
    - Integrated `POST /v1/production-locations/` in `/contribute/production-location/info/` page.
    - Integrated `PATCH /v1/production-locations/` in `/contribute/production-location/{os_id}/info/` page.
    - Production location info page is now rendered using two routes: /contribute/production-location/info/ and /contribute/production-location/{os_id}/info/. First route for creating new production location, second is for updating existing one.
    - Implemented error popup on error response for `PATCH | POST /v1/production-locations/`.
    - Implemented error popup on error response for `GET /v1/moderation-events/{moderation_id}`.
    - Integrated "Thank for Submitting" modal dialog. When popup is appeared, path parameter `{moderation-id}` will be attached to `/contribute/production-location/{os_id}/info/` or `/contribute/production-location/info/`.
    - Implemented temporary saving of moderation events in local storage for a seamless user experience.
    - Created separate mobile and desktop layouts for "Thank for Submitting" modal dialog.
    - Created link to claim from "Thank for Submitting" modal dialog only if production location is available for claim and moderation event is not pending.
    - Implemented serializing and validation production location fields before passing to the "Thank for Submitting" modal dialog.
    - Refactored routing between search results page and production location info page. Search parameters are now stored in the Redux state, so the 'Go Back' button in production location info page will lead to the previous search.
* [OSDEV-1558](https://opensupplyhub.atlassian.net/browse/OSDEV-1558) - Added a new field, `action_type`, to the moderation event. This data appears on the Contribution Record page when a moderator creates a new location or matches it to an existing one.

### Release instructions:
* Ensure that the following commands are included in the `post_deployment` command:
    * `migrate`
    * `reindex_database`
* Run `[Release] Deploy` pipeline for the target environment with the flag `Clear the custom OpenSearch indexes and templates` set to true - to update the index mapping for the `moderation-events` index after adding the new field `action_type`. The `production-locations` will also be affected since it will clean all of our custom indexes and templates within the OpenSearch cluster.
* This release will upgrade PostgreSQL from version 13 to version 16.
    * The upgrade will be performed automatically by Terrafrom and AWS, but some steps need to be completed **before** and **after** the upgrade. Please refer to [the Confluence article](https://opensupplyhub.atlassian.net/wiki/spaces/SD/pages/640155649/PostgreSQL+database+upgrade+from+version+13+to+version+16) for detailed instructions.
    * Steps to be completed before the upgrade are marked with the statement: "**This should be done before deploying the upgraded database.**". Post-upgrade tasks can be found under the [After the PostgreSQL major version upgrade](https://opensupplyhub.atlassian.net/wiki/spaces/SD/pages/640155649/PostgreSQL+database+upgrade+from+version+13+to+version+16#After-the-PostgreSQL-major-version-upgrade) section.
    * In case of an unsuccessful release along with the database upgrade, follow the instructions under the [Guide for rolling back the PostgreSQL major version upgrade](https://opensupplyhub.atlassian.net/wiki/spaces/SD/pages/640155649/PostgreSQL+database+upgrade+from+version+13+to+version+16#Guide-for-rolling-back-the-PostgreSQL-major-version-upgrade) section.


## Release 1.28.1

## Introduction
* Product name: Open Supply Hub
* Release date: January 31, 2025

### Bugfix
* [OSDEV-1626](https://opensupplyhub.atlassian.net/browse/OSDEV-1626) - Temporarily hid the new contribution page `Add Location Data` and re-enabled the old navigation to the `List Upload` page via the `/contribute` path.


## Release 1.28.0

## Introduction
* Product name: Open Supply Hub
* Release date: January 25, 2025

### Database changes
* [OSDEV-1514](https://opensupplyhub.atlassian.net/browse/OSDEV-1514) - Upgraded the PostgreSQL version from 12 to 13 for the database used in local development, DB anonymization, DB restore setup, and environments in the AWS cloud. Additionally, the postgis and pg_trgm extensions have been upgraded to versions 3.4.2 and 1.5, respectively, based on the available extension versions for PostgreSQL 13.15 in AWS RDS. For more information, see [Extensions supported for RDS for PostgreSQL 13](https://docs.aws.amazon.com/AmazonRDS/latest/PostgreSQLReleaseNotes/postgresql-extensions.html#postgresql-extensions-13x). Allowed major version upgrades and activated the `apply immediately` flag to perform the PostgreSQL major version upgrade in AWS.

#### Migrations:
* 0163_refresh_pg_statistic_and_upgrade_postgres_extensions.py - This migration refreshes the `pg_statistic` table after the upgrade to PostgreSQL 13 and upgrades the postgis and pg_trgm extensions to versions 3.4.2 and 1.5, respectively.

### Code/API changes
* [OSDEV-1514](https://opensupplyhub.atlassian.net/browse/OSDEV-1514) - Corrected spelling mistakes in the `src/anon-tools/do_dump.sh` file and in the name of the folder `database_anonymizer_sheduled_task`. Removed the unused `src/anon-tools/anon.sql` file and the redundant `src/anon-tools/initdb.sql` file. Removed commented-out code in the `src/anon-tools/Dockerfile.dump` and `deployment/terraform/database_anonymizer_scheduled_task/docker/database_anonymizer.py` files.
* [OSDEV-1523](https://opensupplyhub.atlassian.net/browse/OSDEV-1523) - Updated `export_csv.py` to enable uploading to Google Drive and implemented cursor-based pagination for the export.

### Architecture/Environment changes
* [OSDEV-1514](https://opensupplyhub.atlassian.net/browse/OSDEV-1514) - Introduced `rds_allow_major_version_upgrade` and `rds_apply_immediately` Terraform variables to enable or disable major version upgrades and the `apply immediately` flag, depending on the environment.
* [OSDEV-1523](https://opensupplyhub.atlassian.net/browse/OSDEV-1523) - Added a new batch job that triggers the export_csv.py command on the first day of each month to upload bulk data of production locations to Google Drive.

### What's new
* [OSDEV-40](https://opensupplyhub.atlassian.net/browse/OSDEV-40) - Created new page for `/contribute` to choose between multiple & single location upload. Replaced current multiple list upload to `/contribute/multiple-locations`. Changed `Upload Data` to `Add Data` text.
* [OSDEV-1117](https://opensupplyhub.atlassian.net/browse/OSDEV-1117) - Implemented integration of Contribution Record Page (`/dashboard/moderation-queue/contribution-record/{moderation_id}`):
    - Connected GET `api/v1/moderation-events/{moderation_id}/`.
    - Connected GET `api/v1/production-locations?name={productionLocationName}&country={countryCode}&address={address}` to get potential matches using OpenSearch engine.
    - Connected PATCH `/v1/moderation-events/{moderation_id}/` (for Reject button).
    - Connected POST `/v1/moderation-events/{moderation_id}/production-locations/` (for Create New Location button).
    - Connected PATCH `/v1/moderation-events/{moderation_id}/production-locations/{os_id}/` (for Confirm potential match button).
    - UI improvements:
        - Added a toast component to display notifications during moderation event updates.
        - Introduced a backdrop to prevent accidental clicks on other buttons during the update process.
    - Applied Django Signal for moderation-events OpenSearch index.
* [OSDEV-1524](https://opensupplyhub.atlassian.net/browse/OSDEV-1524) - Updated salutations in automated emails to ensure a consistent and professional experience of communication from OS Hub.
* [OSDEV-1129](https://opensupplyhub.atlassian.net/browse/OSDEV-1129) - The UI for the results page for name and address search was implemented. It includes the following screens:
    * Successful Search: If the search is successful, the results screen displays a list of production locations. Each item includes the following information about the production location: name, OS ID, address, and country name. Users can either select a specific production location or press the "I don’t see my Location" button, which triggers a confirmation dialog window.
    * Confirmation Dialog Window: In this window, users can confirm that no correct location was found using the provided search parameters. They can either proceed to create a new production location or return to the search.
    * Unsuccessful Search: If the search is unsuccessful, an explanation is provided along with two options: return to the search or add a new production location.
* [OSDEV-1579](https://opensupplyhub.atlassian.net/browse/OSDEV-1579) - Updated the API limit automated email to remove an outdated link referring to OAR and improve the languate for clarity. With this update the contributor will be informed of the correct process to follow if they have reached their API calls limit.

### Release instructions:
* Ensure that the following commands are included in the `post_deployment` command:
    * `migrate`
    * `reindex_database`
* This release will upgrade PostgreSQL from version 12 to version 13.
    * The upgrade will be performed automatically by Terrafrom and AWS, but some steps need to be completed **before** and **after** the upgrade. Please refer to [the Confluence article](https://opensupplyhub.atlassian.net/wiki/spaces/SD/pages/620134402/PostgreSQL+database+upgrade+from+version+12+to+version+13) for detailed instructions.
    * Steps to be completed before the upgrade are marked with the statement: "**This should be done before deploying the upgraded database.**". Post-upgrade tasks can be found under the [After the PostgreSQL major version upgrade](https://opensupplyhub.atlassian.net/wiki/spaces/SD/pages/620134402/PostgreSQL+database+upgrade+from+version+12+to+version+13#After-the-PostgreSQL-major-version-upgrade) section.
    * In case of an unsuccessful release along with the database upgrade, follow the instructions under the [Guide for rolling back the PostgreSQL major version upgrade](https://opensupplyhub.atlassian.net/wiki/spaces/SD/pages/620134402/PostgreSQL+database+upgrade+from+version+12+to+version+13#Guide-for-rolling-back-the-PostgreSQL-major-version-upgrade) section.


## Release 1.27.0

## Introduction
* Product name: Open Supply Hub
* Release date: January 11, 2025

### Database changes
#### Migrations:

#### Schema changes

### Code/API changes
* [OSDEV-1409](https://opensupplyhub.atlassian.net/browse/OSDEV-1409) - Introduced a new PATCH `/api/v1/moderation-events/{moderation_id}/production-locations/{os_id}/` endpoint. This endpoint allows the creation of a new contribution for an existing production location based on the provided moderation event.
* [OSDEV-1336](https://opensupplyhub.atlassian.net/browse/OSDEV-1336) - Introduced a new PATCH `/api/v1/production-locations/{os_id}/` endpoint based on the API v1 specification. This endpoint allows the creation of a new moderation event for updating the production location with the given details. Basically, the endpoint can be used to contribute to an existing location.
* [OSDEV-1336](https://opensupplyhub.atlassian.net/browse/OSDEV-1336) - Dynamic mapping for the new fields in the `moderation-events` index has been disabled for those that don't have an explicit mapping defined. This change helps avoid indexing conflicts, such as when a field is initially indexed with one data type (e.g., long), but later an entry with a different data type for the same field is indexed, causing the entire entry to fail indexing. After this change, fields with an explicit mapping will be indexed, while other fields will not be indexed or searchable, but will still be displayed in the document.

### Architecture/Environment changes

### Bugfix
* [OSDEV-1492](https://opensupplyhub.atlassian.net/browse/OSDEV-1492) - Fixed an issue where invalid manually entered dates were not validated on the UI, resulting in API errors with message “The request query is invalid.” on `Moderation Queue` page. Invalid dates are now trimmed and properly handled.
* [OSDEV-1493](https://opensupplyhub.atlassian.net/browse/OSDEV-1493) - Fixed an issue where the backend sorts countries not by `name` but by their `alpha-2 codes` in `GET /api/v1/moderation-events/` endpoint.
* [OSDEV-1532](https://opensupplyhub.atlassian.net/browse/OSDEV-1532) - Fixed the date range picker on the `Moderation Queue` page. A Data Moderator can change the Before date even if an Error message is displayed.
* [OSDEV-1533](https://opensupplyhub.atlassian.net/browse/OSDEV-1533) - The presentation of the `Moderation Decision Date` in the `Moderation Queue` table has been corrected. If the "status_change_date" is missing in the object, it now displays as "N/A".
* [OSDEV-1196](https://opensupplyhub.atlassian.net/browse/OSDEV-1196) - The `?sort_by=contributors_desc` query parameter is only appended to URLs on the `/facilities` page and is excluded from all other pages. The error caused by the property type that occurred during local test execution has been resolved.
* [OSDEV-1397](https://opensupplyhub.atlassian.net/browse/OSDEV-1397) - GET `/api/parent-companies/` request has been removed from the Open Supply Hub page and ClaimFacility component. Parent Company Select is a regular input field that allows the creation of multiple parent company names for filter on this page.
* [OSDEV-1556](https://opensupplyhub.atlassian.net/browse/OSDEV-1556) - Fixed validation of `os_id` for PATCH `/api/v1/moderation-events/{moderation_id}/production-locations/{os_id}/` endpoint.
* [OSDEV-1563](https://opensupplyhub.atlassian.net/browse/OSDEV-1563) - Fixed updating of the moderation decision date after moderation event approval.

### What's new
* [OSDEV-1376](https://opensupplyhub.atlassian.net/browse/OSDEV-1376) - Updated automated emails for closure reports (report_result) to remove the term "Rejected" for an improved user experience. Added link to Closure Policy and instructions for submitting a Reopening Report to make the process easier to understand for users.
* [OSDEV-1383](https://opensupplyhub.atlassian.net/browse/OSDEV-1383) - Edited text of the automated email that notifies a contributor when one of their facilities has been claimed. The new text provides more information to the contributor to understand the claim process and how they can encourage more of their facilities to claim their profile.
* [OSDEV-1474](https://opensupplyhub.atlassian.net/browse/OSDEV-1474) - Added contributor type value to response of `/api/contributors/` endpoint.
* [OSDEV-1130](https://opensupplyhub.atlassian.net/browse/OSDEV-1130) A new page, `Production Location Information`, has been implemented. It includes the following inputs:
    * Required and pre-fillable fields:
        - Name
        - Address
        - Country
    * Additional information section: Fields for optional contributions from the owner or manager of the production location, including sector(s), product type(s), location type(s), processing type(s), number of workers, and parent company.
The page also features `Go Back` and `Submit` buttons for navigation and form submission.

### Release instructions:
* Ensure that the following commands are included in the `post_deployment` command:
    * `migrate`
    * `reindex_database`
* Run `[Release] Deploy` pipeline for the target environment with the flag `Clear the custom OpenSearch indexes and templates` set to true - to refresh the index mappings for the `moderation-events` index after disabling dynamic mapping for the new fields that don't have an explicit mapping defined. The `production-locations` will also be affected since it will clean all of our custom indexes and templates within the OpenSearch cluster


## Release 1.26.0

## Introduction
* Product name: Open Supply Hub
* Release date: December 14, 2024

### Database changes
#### Migrations:
* 0162_update_moderationevent_table_fields.py - This migration updates the ModerationEvent table and its constraints.

#### Schema changes
* [OSDEV-1158](https://opensupplyhub.atlassian.net/browse/OSDEV-1158) - The following updates to the ModerationEvent table have been made:
    1. Set `uuid` as the primary key.
    2. Make `geocode_result` field optional. It can be blank if lat and lng
    have been provided by user.
    3. Remove redundant `blank=False` and `null=False` constraints, as these are
    the default values for model fields in Django and do not need to be
    explicitly set.
    4. Make `contributor` field non-nullable, as the field should not be left
    empty. It is required to have information about the contributor.
    5. Allow `claim` field to be blank. This change reflects the fact that
    a moderation event may not always be related to a claim, so the field can
    be left empty.

### Code/API changes
* [OSDEV-1453](https://opensupplyhub.atlassian.net/browse/OSDEV-1453) - The `detail` keyword instead of `message` has been applied in error response objects for V1 endpoints.
* [OSDEV-1346](https://opensupplyhub.atlassian.net/browse/OSDEV-1346) - Disabled null values from the response of the OpenSearch. Disabled possible null `os_id`, `claim_id` and `source` from `PATCH /api/v1/moderation-events/{moderation_id}/` response.
* [OSDEV-1410](https://opensupplyhub.atlassian.net/browse/OSDEV-1410) - Introduced a new POST `/api/v1/moderation-events/{moderation_id}/production-locations/` endpoint
* [OSDEV-1449](https://opensupplyhub.atlassian.net/browse/OSDEV-1449) - **Breaking changes** to the following endpoints:
  - GET `v1/moderation-events/`
  - GET `v1/production-locations/`

  **Changes include:**
  - Refactored `sort_by` parameter to improve sorting functionality.
  - Split `search_after` parameter into `search_after_value` and `search_after_id` for better pagination control.

* [OSDEV-1158](https://opensupplyhub.atlassian.net/browse/OSDEV-1158) - The following features and improvements have been made:
    1. Introduced a new POST `/api/v1/production-locations/` endpoint based on the API v1 specification. This endpoint allows the creation of a new moderation event for the production location creation with the given details.
    2. Removed redundant redefinition of paths via the `as_view` method for all the v1 API endpoints since they are already defined via `DefaultRouter`.
* [OSDEV-1468](https://opensupplyhub.atlassian.net/browse/OSDEV-1468) - Limit the `page` parameter to `100` for the GET `/api/facilities/` endpoint. This will help prevent system downtimes, as larger pages (OFFSET) make it harder for the database to retrieve data, especially considering the large amount of data we have.

### Architecture/Environment changes
* [OSDEV-1170](https://opensupplyhub.atlassian.net/browse/OSDEV-1170) - Added the ability to automatically create a dump from the latest shared snapshot of the anonymized database from Production environment for use in the Test and Pre-Prod environments.
* In light of recent instances(on 12/03/2024 UTC and 12/04/2024 UTC) where the current RDS disk storage space limit was reached in Production, the RDS storage size has been increased to `256 GB` in the Production, Test, and Pre-prod environments to accommodate the processing of larger volumes of data. The configurations for the Test and Pre-prod environments have also been updated to maintain parity with the Production environment.
* Right-sized the resources for Django containers across all environments and the RDS instance in the Production and Preprod environments. This will result in a savings of approximately $2,481. The following changes have been made:
    - Production:
        - RDS instance type was changed from `db.m6in.8xlarge` to `db.m6in.4xlarge`.
        - ECS tasks for Django containers: the number was reduced from `12` to `10`, and memory was reduced from `8GB` to `4GB`.
    - Preprod:
        - RDS instance type was changed from `db.m6in.8xlarge` to `db.m6in.4xlarge`.
        - ECS tasks for Django containers: the number was reduced from `12` to `10`, and memory was reduced from `8GB` to `4GB`.
        - These changes were made to maintain parity with the Production environment, as it is a copy of that environment.
    - Staging:
        - ECS tasks for Django containers: memory was reduced from `8GB` to `2GB`.
    - Test:
        - ECS tasks for Django containers: memory was reduced from `8GB` to `4GB`.
    - Development:
        - ECS tasks for Django containers: memory was reduced from `8GB` to `1GB`, and CPU was reduced from `1 vCPU` to `0.5 vCPU`.

### Bugfix
* [OSDEV-1388](https://opensupplyhub.atlassian.net/browse/OSDEV-1388) - The waiter from boto3 cannot wait more than half an hour so we replaced it with our own.
* It was found that clearing OpenSearch indexes didn’t work properly because the templates weren’t cleared. After updating the index mappings within the index template files, the index template remained unchanged because only the indexes were deleted during deployment, not both the indexes and their templates. This caused conflicts and prevented developers' updates from being applied to the OpenSearch indexes.
This issue has been fixed by adding additional requests to delete the appropriate index templates to the `clear_opensearch.sh.tpl` script, which is triggered when clearing OpenSearch during deployment to any environment.
* [OSDEV-1482](https://opensupplyhub.atlassian.net/browse/OSDEV-1482) - The `GET api/v1/moderation-events/{moderation_id}` endpoint returns a single response instead of an array containing one item.
* [OSDEV-1511](https://opensupplyhub.atlassian.net/browse/OSDEV-1511) - Updated google maps api version to 3.57 for ReactLeafletGoogleLayer component (3.51 not supported).

### What's new
* [OSDEV-1132](https://opensupplyhub.atlassian.net/browse/OSDEV-1132) - Added FE for the "thanks for submitting" screen when user submits production location's data.
* [OSDEV-1373](https://opensupplyhub.atlassian.net/browse/OSDEV-1373) - The tab `Search by Name and Address.` on the Production Location Search screen has been implemented. There are three required properties (name, address, country). The "Search" button becomes clickable after filling out inputs, creates a link with parameters, and allows users to proceed to the results screen.
* [OSDEV-1175](https://opensupplyhub.atlassian.net/browse/OSDEV-1175) - New Moderation Queue Page was integrated with `GET api/v1/moderation-events/` endpoint that include pagination, sorting and filtering.

### Release instructions:
* Ensure that the following commands are included in the `post_deployment` command:
    * `migrate`
    * `reindex_database`
* Run `[Release] Deploy` pipeline for the target environment with the flag `Clear the custom OpenSearch indexes and templates` set to true - to refresh the index mappings for the `production-locations` and `moderation-events` indexes after fixing the process of clearing the custom OpenSearch indexes. It will clean all of our custom indexes and templates within the OpenSearch cluster.


## Release 1.25.0

## Introduction
* Product name: Open Supply Hub
* Release date: November 30, 2024

### Database changes
#### Migrations:
* 0159_alter_status_of_moderation_events_table.py - This migration alters status of api_moderationevent table.
* 0160_allow_null_parsing_errors_in_facilitylist.py - This migration allows empty parsing_errors in api_facilitylist.
* 0161_create_disable_list_uploading_switch.py - This migration creates disable_list_uploading switch in the Django admin panel and record in the waffle_switch table.

#### Schema changes
* [OSDEV-1346](https://opensupplyhub.atlassian.net/browse/OSDEV-1346) - Alter status options for api_moderationevent table.
* [OSDEV-1411](https://opensupplyhub.atlassian.net/browse/OSDEV-1411) - Allows empty parsing_errors in api_facilitylist.

### Code/API changes
* [OSDEV-1346](https://opensupplyhub.atlassian.net/browse/OSDEV-1346) - Create GET request for `v1/moderation-events` endpoint.
* [OSDEV-1429](https://opensupplyhub.atlassian.net/browse/OSDEV-1429) - The list upload switcher has been created to disable the `Submit` button on the List Contribute page through the Switch page in the Django admin panel during the release process. Implemented a check on the list upload endpoint.
* [OSDEV-1332](https://opensupplyhub.atlassian.net/browse/OSDEV-1332) - Introduced new `PATCH api/v1/moderation-events/{moderation_id}` endpoint
to modify moderation event `status`.
* [OSDEV-1347](https://opensupplyhub.atlassian.net/browse/OSDEV-1347) - Create GET request for `v1/moderation-events/{moderation_id}` endpoint.
* Update `/v1/production-locations/{os_id}` endpoint to return a single object instead of multiple objects. Also, add unit tests for the `ProductionLocationsViewSet`.
* The RDS instance has been upgraded as follows: for `production` and `preprod`, it is now `db.m6in.8xlarge`, and for `test`, it has been upgraded to `db.t3.xlarge`.
* [OSDEV-1467](https://opensupplyhub.atlassian.net/browse/OSDEV-1467) - Implemented disabling endpoint `POST /api/facilities/` during the release process. It is raising an error message with status code 503.

### Architecture/Environment changes
* Increased the memory for the Dedupe Hub instance from 8GB to 12GB in the `production` and `pre-prod` environments to reduce the risk of container overload and minimize the need for reindexing in the future.

### Bugfix
* [OSDEV-1448](https://opensupplyhub.atlassian.net/browse/OSDEV-1448) - The map on the production location’s profile and the production location marker have been fixed. Improved the handling of SQL query parameters for better execution accuracy.
* [OSDEV-1411](https://opensupplyhub.atlassian.net/browse/OSDEV-1411) - Django Admin: Fixed an issue when updating the facility list with an empty array in the `parsing errors` field.

### Release instructions:
* Ensure that the following commands are included in the `post_deployment` command:
    * `migrate`
    * `reindex_database`


## Release 1.24.0

## Introduction
* Product name: Open Supply Hub
* Release date: November 16, 2024

### Code/API changes
* [OSDEV-1335](https://opensupplyhub.atlassian.net/browse/OSDEV-1335) - Explicitly set the number of shards and the number of replicas for the "production locations" and "moderation events" OpenSearch indexes. Based on the OpenSearch documentation, a storage size of 10–30 GB is preferred for workloads that prioritize low search latency. Additionally, having too many small shards can unnecessarily exhaust memory by storing excessive metadata. Currently, the "production locations" index utilizes 651.9 MB, including replicas, while the "moderation events" index is empty. This indicates that one shard and one replica should be sufficient for the "production locations" and "moderation events" indexes.
* Moved all the files related to the OpenSearch service to the existing `src/django/api/services/opensearch` folder within the `api` app of the Django application. This should make it easier to navigate through the files and clarify the location of all OpenSearch service-related files in one place within the `api` app in Django.

### Architecture/Environment changes
* The OpenSearch version has been increased to 2.15.
* [OSDEV-1335](https://opensupplyhub.atlassian.net/browse/OSDEV-1335) - The new "moderation events" Logstash pipeline has been configured and implemented to collect moderation event data from the current PostgreSQL database and save it to OpenSearch. This setup allows for fast searches on the moderation events data.
* [OSDEV-1387](https://opensupplyhub.atlassian.net/browse/OSDEV-1387) - The SQL query for generating tiles from PostgreSQL+PostGIS has been reimplemented to avoid using the JOIN + GROUP BY clause. This change reduces the number of subqueries and their asymptotic complexity. Additionally, an option to set an upper limit on facility counts in the 'count' clause has been introduced, capped at 100, which doubles the query's performance. Throttling has been removed for tile generation endpoints.
* [OSDEV-1171](https://opensupplyhub.atlassian.net/browse/OSDEV-1171) - RDS instances for `staging` and `test` have beed decreased to `db.t3.large`
* Playwright has been introduced as the main framework for end-to-end testing:
    * Added a new Playwright testing service to the Docker configuration
    * Implemented initial test cases to verify core functionality
    * Integrated Playwright tests into the CI pipeline via GitHub Actions
    * Added necessary configuration files and dependencies for the e2e testing project
* The RDS instance for `production` has been upgraded to `db.m6in.4xlarge` and configured to operate in a single Availability Zone.

### Bugfix
* [OSDEV-1335](https://opensupplyhub.atlassian.net/browse/OSDEV-1335) - Fixed the assertion in the test for the `country.rb` filter of the "production locations" Logstash pipeline. The main issue was with the evaluation of statements in the Ruby block. Since only the last statement is evaluated in a Ruby block, all the checks were grouped into one chain of logical statements and returned as a `result` variable at the end.

### What's new
* [OSDEV-1116](https://opensupplyhub.atlassian.net/browse/OSDEV-1116) - A new Contribution Record Page has been developed to enable quick identification and moderation of contributions. This page includes two main sections: Moderation Event Data and Potential Matches, along with a set of buttons designed to facilitate the moderation process.
* [OSDEV-1120](https://opensupplyhub.atlassian.net/browse/OSDEV-1120) - A new Moderation Queue Dashboard page has been introduced, featuring three essential components:
    * Moderation Events Table: Allows users to view and manage moderation events more effectively.
    * Filtering Options: Multiple filter fields enable users to customize the displayed events based on different criteria, making it easier to find specific events.
    * Download Excel Button: Provides the ability to export the list of displayed moderation events as an XLSX file for offline analysis and record-keeping.

### Release instructions:
* The following steps should be completed while deploying to Staging or Production:
    1. Run the `[Release] Deploy` pipeline for these environments with the flag 'Clear OpenSearch indexes' set to true. This will allow Logstash to refill OpenSearch since the OpenSearch instance will be recreated due to the version increase. It is also necessary due to changes in the OpenSearch index settings.
    2. Open the triggered `Deploy to AWS` workflow and ensure that the `apply` job is completed. **Right after** finishing the `apply` job, follow these instructions, which should be the last steps in setting up the recreated OpenSearch instance:
        - Copy the ARN of the `terraform_ci` user from the AWS IAM console.
            - Navigate to the AWS console's search input, type "IAM", and open the IAM console.
            - In the IAM console, find and click on the "Users" tab.
            - In the list of available users, locate the `terraform_ci` user, click on it, and on that page, you will find its ARN.
        - After copying this value, go to the AWS OpenSearch console in the same way you accessed the IAM console.
        - Open the available domains and locate the domain for the corresponding environment. Open it, then navigate to the security configuration and click "Edit".
        - Find the section titled "Fine-grained access control", and under this section, you will find an "IAM ARN" input field. Paste the copied ARN into this field and save the changes. It may take several minutes to apply. Make sure that the "Configuration change status" field has green status.
    3. Then, return to the running `Deploy to AWS` workflow and ensure that the logs for `clear_opensearch` job do not contain errors related to access for deleting the OpenSearch index or lock files in EFS storage. In case of **an access error**, simply rerun the `Deploy to AWS` workflow manually from the appropriate release Git tag.


## Release 1.23.0

## Introduction
* Product name: Open Supply Hub
* Release date: November 02, 2024

### Database changes
#### Migrations:
* 0158_create_moderation_events_table.py - This migration creates api_moderationevent table for Moderation Queue.

#### Schema changes
* [OSDEV-1229](https://opensupplyhub.atlassian.net/browse/OSDEV-1229) - Created Moderation Events Postgres table to track moderation events in the database.

### Code/API changes
* Throttling has been introduced for tiles/* endpoints, limiting requests to 300 per minute.
* [OSDEV-1328](https://opensupplyhub.atlassian.net/browse/OSDEV-1328) The OpenSearch tokenizer has been changed to `lowercase` to get better search results when querying the GET /v1/production-locations/ endpoint.

### Architecture/Environment changes
* Resource allocation has been optimized for the staging environment. The number of ECS tasks for the Django app has been reduced from 6 to 4, while maintaining system stability.

### Release instructions:
* Ensure that the following commands are included in the `post_deployment` command:
    * `migrate`
* Run `[Release] Deploy` pipeline for an existing environment with the flag 'Clear OpenSearch indexes' set to true - to let the tokenizer parse full text into words with new configurations.


## Release 1.22.0

## Introduction
* Product name: Open Supply Hub
* Release date: October 19, 2024

### Database changes
#### Migrations:
* 0156_introduce_list_level_parsing_errors - This migration introduces the parsing_errors field for the FacilityList model to collect list-level and internal errors logged during the background parsing of the list.
* 0157_delete_endpoint_switcher_for_list_uploads - This migration deletes the `use_old_upload_list_endpoint` switcher that was necessary to toggle between the old and new list upload endpoints.

#### Schema changes
* [OSDEV-1039](https://opensupplyhub.atlassian.net/browse/OSDEV-1039) - Since the `use_old_upload_list_endpoint` switcher is no longer necessary for the list upload, it has been deleted from the DB. Additionally, the `parsing_errors` field has been added to the FacilityList model.

### Code/API changes
* [OSDEV-1102](https://opensupplyhub.atlassian.net/browse/OSDEV-1102) - API. Propagate production location updates to OpenSearch data source via refreshing `updated_at` field in `api_facility` table. Triggered updated_at field in such actions: transfer to alternate facility, claim facility, approve, reject and deny claim, claim details, merge facilities, match facility (promote, split).
* [OSDEV-1039](https://opensupplyhub.atlassian.net/browse/OSDEV-1039) - Deleted the `facility_list_items.json` fixture from the Django app since it is no longer needed, having been replaced with real CSV files. Additionally, other important changes have been implemented in the Django app and deployment:
    * Adjusted all code that used the `facility_list_items.json` fixture and removed the unused matching logic from the Django app, as it is no longer necessary and was connected to that fixture.
    * Updated the reset database step in the `restore_database` job of the Deploy to AWS GitHub workflow to upload CSV location list files to S3 for parsing during the DB reset.

### Architecture/Environment changes
* [OSDEV-1325](https://opensupplyhub.atlassian.net/browse/OSDEV-1325)
  * __Deploy to AWS__ pipeline will init from __[Release] Deploy__ pipeline and get deployment parameters, such as cleaning OpenSearch indexes, by trigger.
* [OSDEV-1372](https://opensupplyhub.atlassian.net/browse/OSDEV-1372)
  * Changed the base image in the Django app Dockerfile to use a Debian 11 instead of Debian 10 as the PostgreSQL 13 repository support for Debian 10 has been ended.
  * Always build a docker image for the amd64 platform so that the image in the local environment fully corresponds to the one in production.
* [OSDEV-1172](https://opensupplyhub.atlassian.net/browse/OSDEV-1172)
  * Added the ability to restore a database from a snapshot.
* [OSDEV-1388](https://opensupplyhub.atlassian.net/browse/OSDEV-1388)
  * Increased timeout to wait for copying anonymized shared snapshot.

### Bugfix
* Fixed a bug related to environment variable management:
    * Removed the `py_environment` Terraform variable, as it appeared to be a duplicate of the `environment` variable.
    * Passed the correct environment values to the ECS task definition for the Django containers in all environments, especially in the Preprod and Development environments, to avoid misunderstandings and incorrect interpretations of the values previously passed via `py_environment`.
    * Introduced a *Local* environment specifically for local development to avoid duplicating variable values with the AWS-hosted *Development* environment.
* [OSDEV-1039](https://opensupplyhub.atlassian.net/browse/OSDEV-1039) - Made the list parsing asynchronous and increased the list upload limit to 10,000 facilities per list to reduce manual work for moderators when they split large lists into smaller ones. The following architectural and code changes have been made:
    1. Renamed the previously copied `api/facility-lists/createlist` POST endpoint to the `api/facility-lists` POST endpoint. Deleted the old implementation of the `api/facility-lists` POST endpoint along with the `use_old_upload_list_endpoint` switcher that was necessary to toggle between the old and new list upload endpoints.
    2. Removed the triggering of ContriCleaner from the `api/facility-lists` POST endpoint and moved it to the async parse AWS batch job to reduce the load on the endpoint. Introduced a `parsing_errors` field for the FacilityList model to collect list-level and internal errors logged during the background parsing of the list.
    3. Established a connection between the EC2 instance within the AWS batch job and the S3 bucket where all the uploaded list files are saved. This is necessary because the parse job retrieves a particular list from the S3 bucket via Django.
    4. Deleted redundant code from the previous implementation of the list item parsing.
    5. Adjusted Django, ContriCleaner, and integration tests. Regarding integration tests, the `facility_list_items.json` fixture was converted to concrete CSV lists, which were connected to the `facility_lists.json` fixture to upload them to the DB while creating the test DB for the integration tests. This is necessary because the parsing function that triggers ContriCleaner can only work with real files, not facility list items as it did previously.
    6. Refactored the ContributeForm component in the front-end app.
    7. The list page has been adjusted to work with asynchronous parsing, and a new dialog window has been added to notify users about the list parsing process, indicating that they need to wait.
    8. Introduced a UI to display list parsing errors on the list page after the page refresh.

### What's new
* [OSDEV-1127](https://opensupplyhub.atlassian.net/browse/OSDEV-1127) - It was implemented the Production Location Search screen that has two tabs: "Search by OS ID" and "Search by Name and Address." Each tab adds a query parameter (`?tab=os-id` and `?tab=name-address`) to the URL when active, allowing for redirection to the selected tab. On the "Search by OS ID" tab, users see an input field where they can enter an OS ID. After entering the full OS ID (15 characters), the "Search By ID" button becomes clickable, allowing users to proceed to the results screen. There are two possible outcomes:
    * Successful Search: If the search is successful, the results screen displays information about the production location, including its name, OS ID, previous OS ID (If they exist), address, and country name. Users can then choose to either return to the search by name and address or add data and claim the location.
    * Unsuccessful Search: If the search is unsuccessful, an explanation is provided, along with two options: return to the search by name and address or search for another OS ID.

    Each results screen also includes a "Back to ID search" button at the top.

### Release instructions:
* Before deploying to an existing environment, clear OpenSearch to ensure it can receive any missed changes and properly start the update process.
* Ensure that the `migrate` command is included in the `post_deployment` command.


## Release 1.21.0

## Introduction
* Product name: Open Supply Hub
* Release date: September 21, 2024

### Code/API changes
* [OSDEV-1126](https://opensupplyhub.atlassian.net/browse/OSDEV-1126) - Added the `historical_os_id` field to the response from the `v1/production-locations` endpoint if the searched production location contains this data. Modified the search query for `os_id` so that the search is conducted in both the `os_id` and `historical_os_id` fields in the OpenSearch production-locations index.
To make this possible, the `sync_production_locations.sql` script, which generates data for the production-locations index, was modified to include the selection of `historical_os_id_value` from the `api_facilityalias` table.
Additionally, a `historical_os_id` filter was added to the `sync_production_locations.conf`, ensuring that the `historical_os_id` is included in the index document only when the `historical_os_id_value` is not empty.

### Architecture/Environment changes
* [OSDEV-1177](https://opensupplyhub.atlassian.net/browse/OSDEV-1177)
  * Improved OpenSearch indexes cleanup step in the `Deploy to AWS` and `DB - Apply Anonymized DB` pipelines to use script templates so that changes can be made in one place rather than in each pipeline separately
  * Stop/start Logstash and clearing OpenSearch indexes moved to separate jobs of `Deploy to AWS` and `DB - Apply Anonymized DB` pipelines.
  * Stop/start Logstash and clearing OpenSearch indexes now runs on ubuntu-latest runner.
  * The automated deployment to AWS after creating tags for `sandbox` and `production` was temporarily prevented (until the implementation of [OSDEV-1325](https://opensupplyhub.atlassian.net/browse/OSDEV-1325)).

### Bugfix
* [OSDEV-1177](https://opensupplyhub.atlassian.net/browse/OSDEV-1177) - The following changes have been made:
    * Removed the if clause in the DB. Apply the Anonymized DB workflow to activate stopping Logstash.
    * Corrected grammar mistakes in the description of the job steps for stopping Logstash and clearing OpenSearch for the `DB - Apply Anonymized DB` and `Deploy to AWS` GitHub workflows.

### What's new
* [OSDEV-1225](https://opensupplyhub.atlassian.net/browse/OSDEV-1225) - The auto email responses for `Approved` and `Rejected` statuses have been updated to improve user experience. A user receives an email updating them on the status of their list and the next steps they need to take.

### Release instructions:
* Ensure that the following commands are included in the `post_deployment` command:
    * `migrate`
* After running the `Release [Deploy]` workflow for both the `sandbox` and `production` environments, the responsible person must manually run the `Deploy to AWS` workflow, ensuring that the `Clear OpenSearch indexes` option is checked for each environment.
Note: This instruction updates item 3 of the ['Release to Production and Sandbox'](https://github.com/opensupplyhub/open-supply-hub/blob/main/doc/release/RELEASE-PROTOCOL.md#release-to-production-and-sandbox) section of the RELEASE-PROTOCOL.


## Release 1.20.0

## Introduction
* Product name: Open Supply Hub
* Release date: September 7, 2024

### Database changes
#### Migrations:
* 0155_remove_verification_method_column_from_facility_claim - This migration replaces the old `index_approved_claim` function with a new one that does not index the `verification_method` and `phone_number` fields. Additionally, it removes the `verification_method` and `phone_number` fields from the FacilityClaim model and the respective history table.

#### Schema changes
* [OSDEV-1092](https://opensupplyhub.atlassian.net/browse/OSDEV-1092) - Since the `verification_method` and `phone_number` fields are no longer necessary for the claim form and aren't used anywhere in the codebase, they have been deleted from the FacilityClaim model and the respective history table.

### Code/API changes
* [OSDEV-1045](https://opensupplyhub.atlassian.net/browse/OSDEV-1045) - Added flag `highlightBackground` to the DashboardFacilityCard component to highlight background for claimed facilities only on the Merge moderation screen. Added the `get_is_claimed` method to the `FacilityIndexDetailsSerializer` that returns a boolean value depending on whether the facility has an approved claim or not.
* [OSDEV-1167](https://opensupplyhub.atlassian.net/browse/OSDEV-1167) - Search. Update field names in Open Search. The following parameter/field names in the API schema for GET api/v1/production-locations has been changed:
    - `name_local` -> `local_name`
    - `url` -> `business_url`
    - `lon` -> `lng`
* [OSDEV-1025](https://opensupplyhub.atlassian.net/browse/OSDEV-1025) - Added the `get_is_claimed` method to the `FacilityMatchSerializer` that returns a boolean value depending on whether the matched facility has an approved claim or not.
* [OSDEV-1092](https://opensupplyhub.atlassian.net/browse/OSDEV-1092) - Modified the serialized output of the `FacilityClaimDetailsSerializer`:
    * Removed the `verification_method` and `phone_number` fields.
    * Added `facility_website`, `sector`, `facility_workers_count`, and `facility_name_native_language`.
* [OSDEV-1101](https://opensupplyhub.atlassian.net/browse/OSDEV-1101) - API v1/production-locations. Extend the country object to include alpha-3 code, numeric code, and country name.

### Architecture/Environment changes
* [OSDEV-1153](https://opensupplyhub.atlassian.net/browse/OSDEV-1153) - Created integration tests for the OpenSearch and for new `/api/v1/production-locations/` API endpoint.
* [OSDEV-1177](https://opensupplyhub.atlassian.net/browse/OSDEV-1177) - Implemented clearing OpenSearch and stopping Logstash during Postgres DB restore/reset in pre-prod/test/dev environments to freshly populate OpenSearch with data from the restored or reset Postgres DB.

### What's new
* [OSDEV-1045](https://opensupplyhub.atlassian.net/browse/OSDEV-1045) - The color of the facility panel for claimed facilities in the Merge moderation screen has been changed to green.
* [OSDEV-1025](https://opensupplyhub.atlassian.net/browse/OSDEV-1025) - Added the claim badge to the facility details on the C/R moderation screen when the facility has an approved claim.
* [OSDEV-1092](https://opensupplyhub.atlassian.net/browse/OSDEV-1092) - On the Facility Claims Details page, fields have been updated to show only those that could be uploaded as part of the claim form:
    * Removed deprecated fields: Phone Number, Company Name, Facility Parent Company / Supplier Group, Facility Description, and Verification Method.
    * Added new fields: Sector(s), Production Location's Website, Number of Workers, and Local Language Name.
    * Renamed fields:
        * 'Facility' to 'Location Name',
        * 'Claim Contributor' to 'Claimant Account',
        * 'Job Title' to 'Claimant Title',
        * 'Email' to 'Account Email',
        * 'Website' to 'Claimant's Website',
        * 'LinkedIn Profile' to 'Production Location's LinkedIn'.

### Release instructions:
* Before deploying to an existing environment, manually delete the related EFS storage, OpenSearch domain, and stop all tasks of the Logstash service in the appropriate ECS cluster. This is necessary to apply the new mapping for the production-locations OpenSearch index.

* Ensure that the following commands are included in the `post_deployment` command:
    * `migrate`
    * `index_facilities_new`


## Release 1.19.0

## Introduction
* Product name: Open Supply Hub
* Release date: August 24, 2024

### Code/API changes
* [OSDEV-1006](https://opensupplyhub.atlassian.net/browse/OSDEV-1006) - Create new "api/v1/production-locations" endpoint.
* [OSDEV-633](https://opensupplyhub.atlassian.net/browse/OSDEV-633) - Modified the `sectors` endpoint to return either a list of sectors or sectors grouped by their sector groups, depending on the query parameters passed to the request. Possible parameters include:
    * `embed` (optional): If present, returns a flat list of sectors submitted by a specific contributor.
    * `contributor` (optional): If embed is provided, this parameter must be included to filter sectors submitted by a specific contributor.
    * `grouped` (optional): If present, returns sectors grouped by their sector groups.
* [OSDEV-1184](https://opensupplyhub.atlassian.net/browse/OSDEV-1184) - Handle validation errors for size, sort_by and order_by parameters of "api/v1/production-locations" endpoint.
* [OSDEV-982](https://opensupplyhub.atlassian.net/browse/OSDEV-982) - Search, API. Add OS ID query parameter to v1/production-locations. Implement "api/v1/production-locations/{os_id}" endpoint.
* [OSDEV-1103](https://opensupplyhub.atlassian.net/browse/OSDEV-1103) - Enabled accent-insensitive search for `name` and `address` fields of production location by designing the index mapping to do ASCII folding for search tokens. Additionally, there were changed query_type for the `name` and `name_local` fields from `terms` to `match`.

### Architecture/Environment changes
* [OSDEV-1165](https://opensupplyhub.atlassian.net/browse/OSDEV-1165) - Updated the release protocol to include information about quick fixes and how to perform them. Additionally, updated the GitFlow diagram to visually depict this process.
* Updated the `RELEASE-PROTOCOL.md` file to include information about OpenSearch and Logstash, stating that their functionality should also be checked after deployment.
* [OSDEV-1169](https://opensupplyhub.atlassian.net/browse/OSDEV-1169) - Activated deployment database-anonymizer to production.
* [OSDEV-1197](https://opensupplyhub.atlassian.net/browse/OSDEV-1197) - Upgrade Kafka tools to version 3.8.0

### Bugfix
* [OSDEV-1048](https://opensupplyhub.atlassian.net/browse/OSDEV-1048) - Fixed error "User Cannot read properties of undefined (reading 'length')".
* [OSDEV-1180](https://opensupplyhub.atlassian.net/browse/OSDEV-1180) - Introduced a 10,000-download limit check on the api/facilities-downloads API endpoint to prevent non-API users from downloading more than 10,000 production locations.
* [OSDEV-1178](https://opensupplyhub.atlassian.net/browse/OSDEV-1178) - Added null check for claimStatuses array that fixes JS error on Dashboard/Facility Claims page.

### What's new
* [OSDEV-633](https://opensupplyhub.atlassian.net/browse/OSDEV-633) - Added a nested select to the Sectors filter. The main selection is the group name of related sectors. By pressing the header, a user can select all related sectors from this group. To view the list of related sectors, it's necessary to press the "carrot" icon next to the group heading. This action allows a user to choose a single sector from the grouped list. Additionally, entering text into the search filter displays only the filtered sectors within the opened groups.

### Release instructions:
* Before deploying to an existing environment, manually delete the related EFS storage, OpenSearch domain, and stop all tasks of the Logstash service in the appropriate ECS cluster. This is necessary to apply the new mapping for the production-locations OpenSearch index.


## Release 1.18.0

## Introduction
* Product name: Open Supply Hub
* Release date: August 10, 2024

### Database changes
#### Migrations:
* 0152_delete_tilecache_and_dynamicsetting - removed unused `api_tilecache` and `api_dynamicsetting` tables.
* 0153_add_sector_group_table - creates the `SectorGroup` model and populates it with the sector groups names.
* 0154_associate_sectors_with_groups - associates sectors with sector groups.

#### Schema changes
* [OSDEV-1142](https://opensupplyhub.atlassian.net/browse/OSDEV-1142) - Technical Debt. Remove unused `api_tilecache` and `api_dynamicsetting` tables. Migration has been created, removed related data in the code base.
* [OSDEV-360](https://opensupplyhub.atlassian.net/browse/OSDEV-360) - The following changes have been implemented:
    * A new table, `api_sectorgroup`, has been introduced and populated with sector group names.
    * A new field named `groups` has been added to the `Sector` model to establish a many-to-many relationship between the `api_sector` and the `api_sectorgroup` tables.

### Code/API changes
* [OSDEV-1005](https://opensupplyhub.atlassian.net/browse/OSDEV-1005) - Disconnect location deletion propagation to the OpenSearch cluster while the Django tests are running, as it is outside the scope of Django unit testing.

### Architecture/Environment changes
* [OSDEV-1005](https://opensupplyhub.atlassian.net/browse/OSDEV-1005) - Enable deployment of the Logstash and OpenSearch infra to AWS environments.
* [OSDEV-1156](https://opensupplyhub.atlassian.net/browse/OSDEV-1156) - The following changes have been made:
    * Defined memory and CPU configurations for Logstash and instance types for OpenSearch in each AWS environment. The memory and CPU configurations for Logstash have been set uniformly across all environments. After an investigation, it was found that the minimally sufficient requirements are 0.25 CPU and 2 GB of memory for proper Logstash operation, even with the production database. [This documentation](https://www.elastic.co/guide/en/logstash/current/jvm-settings.html) about JVM settings in the Logstash app was used to determine the appropriate resource settings. Regarding OpenSearch, the least powerful instance type was used for the Dev, Staging, and Test environments since high OpenSearch performance is not required there. For the Prod and Pre-prod environments, the minimally recommended general-purpose instance type, `m6g.large.search`, was selected. Research showed that it can process document deletions in 0.04 seconds, which is relatively fast compared to the 0.1-0.2 seconds on the `t3.small.search` instance type used for Dev, Staging, and Test. This decision was based on [this AWS Blog article](https://aws.amazon.com/blogs/aws-cloud-financial-management/better-together-graviton-2-and-gp3-with-amazon-opensearch-service/).
    * The OpenSearch instance type was parameterized.
    * The JVM direct memory consumption in the Logstash app was decreased to 512 MB to fit into two gigabytes of memory, which is the maximum available for 0.25 CPU. Total memory usage was calculated based on the formula in [this section](https://www.elastic.co/guide/en/logstash/current/jvm-settings.html#memory-size-calculation) of the Logstash JVM settings documentation.
* Updated the OpenSearch domain name to the environment-dependent Terraform (TF) local variable in the resources of the OpenSearch access policy. Utilized the `aws_opensearch_domain_policy` resource since the `access_policies` parameter on `aws_opensearch_domain` does not validate the policy correctly after its updates. See [the discussion on GitHub](https://github.com/hashicorp/terraform-provider-aws/issues/26433).

### Bugfix
* Ensure that the OpenSearch domain name is unique for each environment to avoid conflicts when provisioning domains across different environments.
* [OSDEV-1176](https://opensupplyhub.atlassian.net/browse/OSDEV-1176) - Fixed a spelling mistake in the label for the password field on the LogIn page. After the fix, the label reads "Password".
* [OSDEV-1178](https://opensupplyhub.atlassian.net/browse/OSDEV-1178) - Fixed error "Something went wrong" error after clicking on Dashboard -> View Facility Claims.

### What's new
* [OSDEV-1144](https://opensupplyhub.atlassian.net/browse/OSDEV-1144) - Claims emails. Updated text for approval, revocation, and denial emails.
* [OSDEV-360](https://opensupplyhub.atlassian.net/browse/OSDEV-360) - On the admin dashboard, functionality has been added to allow Admins to add, remove, or modify sector groups. In the `Sectors` tab, Admins can now adjust the related sector groups for each sector. Each sector must be associated with at least one group.
* [OSDEV-1005](https://opensupplyhub.atlassian.net/browse/OSDEV-1005) - Implement the propagation of production location deletions from the PostgreSQL database to the OpenSearch cluster. After this fix, the locations that were deleted will be excluded from the response of the `v1/production-location` GET API endpoint.

### Release instructions:
* Ensure that the following commands are included in the `post_deployment` command:
    * `migrate`


## Release 1.17.0

## Introduction
* Product name: Open Supply Hub
* Release date: July 27, 2024

### Database changes
#### Migrations:
* 0151_replace_index_number_of_workers - replace function `index_number_of_workers` to use one source of truth for both`number_of_workers` & `extended_fields`.

### Bugfix
* [OSDEV-1145](https://opensupplyhub.atlassian.net/browse/OSDEV-1145) - Error message appearing as red dot with no context. Error display has been fixed. Simplified displaying logic of errors. Changed error property type.
* [OSDEV-576](https://opensupplyhub.atlassian.net/browse/OSDEV-576) - Implemented one source of truth to Search query source & Production Location Details page source for field `number_of_workers`.
* [OSDEV-1146](https://opensupplyhub.atlassian.net/browse/OSDEV-1146) - Fixed issue with missed header & data for Claim Decision column while downloaded Facility Claims data in xlsx format.

### What's new
* [OSDEV-1090](https://opensupplyhub.atlassian.net/browse/OSDEV-1090) - Claims. Remove extra product type field on Claimed Facility Details page.
* [OSDEV-273](https://opensupplyhub.atlassian.net/browse/OSDEV-273) - Facility Claims. Implement filtering by Country and Status. Set 'pending' claim status as a default filter.
* [OSDEV-1083](https://opensupplyhub.atlassian.net/browse/OSDEV-1083) - Implemented a 'toggle password visibility' feature in the login, registration, reset password and user profile forms.
* The legacy `_template` API endpoint was disabled via the configuration file in favor of the new `_index_template` API endpoint, since the composable index template is used for OpenSearch. The `legacy_template` was set to `false` to start using the defined composable index template in the `production_locations.json` file. This change is necessary to avoid omitting the `production_locations.json` index template for the `production-locations` index defined in the Logstash app and to enforce the OpenSearch cluster to use the explicit mapping for the `production-locations` index.

### Release instructions:
* Ensure that the following commands are included in the `post_deployment` command:
    * `migrate`
    * `index_facilities_new`


## Release 1.16.0

## Introduction
* Product name: Open Supply Hub
* Release date: July 13, 2024

### Code/API changes
* [OSDEV-1100](https://opensupplyhub.atlassian.net/browse/OSDEV-1100) - Replaced all mentions of "facility" and "facilities" with the new production location naming in the Logstash app. Renamed `location` field in the production locations index to `coordinates`.
* [OSDEV-705](https://opensupplyhub.atlassian.net/browse/OSDEV-705) - Created an additional `RowCoordinatesSerializer` in the ContriCleaner to handle coordinate values ("lat" and "lng"). Moved the conversion of "lat" and "lng" into float point numbers from `FacilityListViewSet` to this serializer.
* Introduced a general format for all Python logs by updating the Django `LOGGING` constant. Disabled propagation for the `django` logger to the `root` logger to avoid log duplication. Removed unnecessary calls to the `basicConfig` method since only the configuration defined in the `LOGGING` constant in the settings.py file is considered valid by the current Django app.

### Bugfix
* [OSDEV-705](https://opensupplyhub.atlassian.net/browse/OSDEV-705) - Fixed the error “could not convert string to float” that occurred when a list contained columns for “lat” and “lng” and only some of the rows in these columns had data. As a result, rows are processed regardless of whether the values for “lat” and “lng” are present and valid, invalid, or empty.

### What's new
* [OSDEV-981](https://opensupplyhub.atlassian.net/browse/OSDEV-981) Reporting. History of contributor uploads. Created a new report with details about the contributor:
    * including name, ID, contributor type;
    * first upload, including date of the first upload and time since the first upload in days;
    * most recent (or “last”) upload, including date of the last upload and time since the last upload in days;
    * total (or “lifetime”) uploads and a calculation for uploads per year (= lifetime uploads = total uploads / (current year - first upload year); if “first upload year” = “current year”, then use 1 in denominator). This data is ordered based on the “date of last upload” column so that contributors who have recently contributed data are at the top of the report.
* [OSDEV-1105](https://opensupplyhub.atlassian.net/browse/OSDEV-1105) - Contribution. Allow commas in list name and update error message.
* [OSDEV-272](https://opensupplyhub.atlassian.net/browse/OSDEV-272) - Facility Claims Page. Implement ascending/descending and alphabetic sort on FE. Applied proper sorting for lower case/upper case/accented strings.
* [OSDEV-1036](https://opensupplyhub.atlassian.net/browse/OSDEV-1036) - Claims. Add a sortable "claim decision" column to claims admin page.
* [OSDEV-1053](https://opensupplyhub.atlassian.net/browse/OSDEV-1053) - Updated email notification about the claim submission.


## Release 1.15.0

## Introduction
* Product name: Open Supply Hub
* Release date: June 29, 2024

### Database changes
#### Migrations:
* 0150_introduce_function_formatting_number_to_percent - adds add_percent_to_number to DB and drop
drop_calc_column_func.

### Code/API changes
* [OSDEV-1004](https://opensupplyhub.atlassian.net/browse/OSDEV-1004) - The following changes have been made to the Logstash and OpenSearch services:
    * Prepared the SQL script to collect all the necessary data for the `v1/facilities` API endpoint according to the new API specification. Agreed upon and established a prioritization scale for gathering data related to the name, address, sector, parent_company, product_type, facility_type, processing_type, number_of_workers and location fields as follows:
        * Data from the approved claim.
        * Promoted matches (considered as promoted facility list items).
        * The most recently contributed data.
    * For the country field, the same prioritization scale has been utilized except for 'Data from the approved claims' because the claimant cannot update the country in any way.
    * Introduced a new set of Ruby scripts to filter and reorganize the incoming data at the Logstash app level, avoiding complex database queries that could lead to high database load.
    * Updated the `facilities` index template for OpenSearch to define how new fields within the facility documents are stored and indexed by OpenSearch.
    * Set up the main Logstash pipeline to run every 15 minutes.
    * Introduced ingress and egress rules for the Opensearch and Logstash.
    * Parameterized database credentials for the logstash configs input.
    * Parameterized OpenSearch domain for the logstash configs output.
    * Specified the ARN of an IAM role to be used as the master user for the OpenSearch domain.
    * Set EFS access point permissions for logstash:root user.
    * Utilized environment variables to disable authentication for OpenSearch during local development, as the authentication isn't necessary.

    All changes have been made to meet the API specification requirements for `v1/facilities` API endpoint as closely as possible.

### Architecture/Environment changes
* For the job `clean_ecr_repositories` of Destroy Environment action, it was added a new line to the script responsible for deleting ECR repositories, specifically targeting the `opensupplyhub-logstash` repository.
* The `reindex_database` and `index_facilities_new` commands have been removed from the `post_deployment` command.

### Bugfix
* [OSDEV-1098](https://opensupplyhub.atlassian.net/browse/OSDEV-1098) Reporting. A columns values in the report "Contributor type by %" are not cumulative. The SQL for the report has been rewritten in such a way that first calculates the monthly counts, then computes the cumulative counts for each month, and finally applies the add_percent_to_number function to get the desired percentages. This gives us the accumulated values for each month.

### What's new
* [OSDEV-1071](https://opensupplyhub.atlassian.net/browse/OSDEV-1071)  Replaced the term "facility" with "production location" in the claims banners
* [OSDEV-933](https://opensupplyhub.atlassian.net/browse/OSDEV-933) Facility Claims. Add "what is claims" screen. `What is claims` page with radio buttons has been added that explains more about the claim. Updated title and link text for not logged in user who wants to claim a production location.
* [OSDEV-1088](https://opensupplyhub.atlassian.net/browse/OSDEV-1088) - Collecting users' public IP addresses in the Rollbar error tracker has been disabled to meet GDPR compliance.

### Release instructions:
* Update code.


## Release 1.14.0

## Introduction
* Product name: Open Supply Hub
* Release date: June 15, 2024

### Database changes
#### Migrations:
* 0146_add_facility_workers_count_new_field_to_facilityclaim - adds the facility_workers_count_new field to the FacilityClaim model.
* 0147_copy_facility_workers_count_to_facility_workers_count_new - copies the data from the facility_workers_count field to the facility_workers_count_new field.
* 0148_remove_facility_workers_count_field_from_facilityclaim - removes the facility_workers_count field from the FacilityClaim model.
* 0149_rename_facility_workers_count_new_to_facility_workers_count - renames the facility_workers_count_new field to facility_workers_count.

#### Schema changes
* [OSDEV-1084](https://opensupplyhub.atlassian.net/browse/OSDEV-1084) - To enable adding a range for the number of workers during the claiming process, the type of the `facility_workers_count` field in the `FacilityClaim` table was changed from `IntegerField` to `CharField`.

### Architecture/Environment changes
* [OSDEV-1069](https://opensupplyhub.atlassian.net/browse/OSDEV-1069) - The following changes have been made:
    * Changed the Postgres Docker image for the database to use the official one and make the local database setup platform-agnostic, so it doesn't depend on the processor architecture.
    * Built the PostGIS program from source and installed it to avoid LLVM-related errors inside the database Docker container during local development.
* [OSDEV-1072](https://opensupplyhub.atlassian.net/browse/OSDEV-1072) - The following changes have been made:
    * Added building database-anonymizer container to the pipeline.
    * Pushing the database-anonymizer container to the repo is turned off until the database anonymizing scheduled task will be deployed to the production.
* [OSDEV-1089](https://opensupplyhub.atlassian.net/browse/OSDEV-1089) Change format gunicurn logs not pass IP address to AWS CloudWatch.
* Added command `reindex_database`
* [OSDEV-1075](https://opensupplyhub.atlassian.net/browse/OSDEV-1075) - The following changes have been made:
    * All resources created via batch job will be tagged
* [OSDEV-1089](https://opensupplyhub.atlassian.net/browse/OSDEV-1089) Change format gunicurn logs not pass IP address to AWS CloudWatch.
* Make tile generation endpoint transaction-less and remove `CREATE TEMP TABLE` statement.
* Added command `reindex_database`.
* [OSDEV-1089](https://opensupplyhub.atlassian.net/browse/OSDEV-1089) Change format gunicurn logs not pass IP address to AWS CloudWatch.
* Removed calling command `clean_facilitylistitems` from the `post_deployment` command.
* Added calling command `reindex_database` from the `post_deployment` command.
* Added calling command `index_facilities_new` from the `post_deployment` command.
* An additional loop was added to the `run_cli_task` script that repeatedly checks the status of an AWS ECS task, waiting for it to stop.

### Bugfix
* [OSDEV-1019](https://opensupplyhub.atlassian.net/browse/OSDEV-1019) - Fixed an error message to 'Your account is not verified. Check your email for a confirmation link.' when a user tries to log in with an uppercase letter in the email address and their account has not been activated through the confirmation link.
* Added the `--if-exists` flag to all calls of the `pg_restore` command to eliminate spam errors when it tries to delete resources that don't exist just because the DB can be empty. Improved the section of the README about applying the database dump locally. Specifically, SQL queries have been added to delete all the tables and recreate an empty database schema to avoid conflicts during the database dump restore.

### What's new
* [OSDEV-1030](https://opensupplyhub.atlassian.net/browse/OSDEV-1030) - The following changes have been made:
    * Replaced the "Donate" button with a "Blog" button in the header
    * Added links to the "Blog" and "Careers" pages in the footer
* [OSDEV-939](https://opensupplyhub.atlassian.net/browse/OSDEV-939) - The following changes have been made:
    * Created new steps `Supporting Documentation` & `Additional Data` for `Facility Claim Request` page.
    * Added popup for successfully submitted claim.
* [OSDEV-1084](https://opensupplyhub.atlassian.net/browse/OSDEV-1084) - Enable adding a range for the number of workers during the claiming process, either after pressing the “I want to claim this production location” link or on the Claimed Facility Details page.

### Release instructions:
* Update code.


## Release 1.13.0

## Introduction
* Product name: Open Supply Hub
* Release date: June 01, 2024

### Database changes
#### Migrations:
* 0145_new_functions_for_clean_facilitylistitems_command - introduced new sql functions for `clean_facilitylistitems` command:
    - drop_table_triggers
    - remove_items_where_facility_id_is_null
    - remove_old_pending_matches
    - remove_items_without_matches_and_related_facilities

### Code/API changes
* [OSDEV-994](https://opensupplyhub.atlassian.net/browse/OSDEV-994) API. Update to pass all merge events to user based on contrib id. A non-admin API user makes:
- a GET call to /moderation-events/merge/
and receives information about merges that have occurred for all contributors.
- a GET call to /moderation-events/merge/?contributors=<id_number_x>&contributors=<id_number_y>&contributors=<id_number_z>
and receives information about merges that have occurred for the contributors with the specified IDs.

### Architecture/Environment changes
* [OSDEV-1003](https://opensupplyhub.atlassian.net/browse/OSDEV-1003) - Added automatic building for the Logstash Docker image in the `Deploy to AWS` workflow. Refactored the `Deploy to AWS` workflow to remove redundant setting values for `build-args` of the `docker/build-push-action` action in cases where the values are not used.
* [OSDEV-1004](https://opensupplyhub.atlassian.net/browse/OSDEV-1004) - Prepared the local environment setup for the Logstash and OpenSearch services to enable local development. Created a script to start the project from scratch with a database populated with sample data.
* [OSDEV-1054](https://opensupplyhub.atlassian.net/browse/OSDEV-1054) - Added a Django command `clean_facilitylistitems` that make next steps:
    - drop table triggers;
    - remove facilitylistitems where facility_id is null;
    - remove facilitylistitems with potential match status more than thirty days;
    - remove facilitylistitems without matches and related facilities;
    - create table triggers;
    - run indexing facilities
* [OSDEV-878](https://opensupplyhub.atlassian.net/browse/OSDEV-878) - Added a Django command `post_deployment` that runs Django migrations during the deployment process. This command can be expanded to include other post-deployment tasks. Used the `post_deployment` command in the `post_deploy` job of the Deploy to AWS workflow.

### Bugfix
* [OSDEV-1056](https://opensupplyhub.atlassian.net/browse/OSDEV-1056) - Refactor OS Hub member's email anonymization.
* [OSDEV-1022](https://opensupplyhub.atlassian.net/browse/OSDEV-1022) - Fix updating facility claim for user. Bring the format of extended field values to the same format as for List / API upload during processing. This has been done because extending fields processing is happening both for List / API uploading and claim update.
* [OSDEV-788](https://opensupplyhub.atlassian.net/browse/OSDEV-788) - Re-written logic for New_Facility/Automatic_Match/Potential_Match when we collect & save data for FacilityListItemTemp/FacilityMatchTemp. That fixed issue with option `create` equal `False` for API requests.
* [OSDEV-1027](https://opensupplyhub.atlassian.net/browse/OSDEV-1027) - Fix rendering of the Average Lead Time section

### What's new
* [OSDEV-1049](https://opensupplyhub.atlassian.net/browse/OSDEV-1049) Update Release protocol.
* [OSDEV-922](https://opensupplyhub.atlassian.net/browse/OSDEV-922) Consent Message. Update wording of consent opt in message on Open Supply Hub. A user who verifies Open Supply Hub for the first time can see the updated message.
* [OSDEV-1068](https://opensupplyhub.atlassian.net/browse/OSDEV-1068) - Created report that shows the number of records from the api_facilitymatch table for contributors: 2060, 1045, 685, 3356

### Release instructions:
* Update code.
* Apply DB migrations up to the latest one.


## Release 1.12.0

## Introduction
* Product name: Open Supply Hub
* Release date: May 18, 2024

### Database changes
#### Migrations:
* 0143_create_facility_claim_attachment_table.py - create api_facilityclaimattachments table to store claimant attachments per facility claim
* 0144_remove_unnecessary_columns_from_facility_claim.py - This migration replaces the old `index_approved_claim` function with a similar one that does not index the `preferred_contact_method` field. Additionally, the migration removes `email` and `preferred_contact_method` from the `FacilityClaim` model and the respective history table.

#### Schema changes
* [OSDEV-931](https://opensupplyhub.atlassian.net/browse/OSDEV-931) - Since `email` and `preferred_contact_method` are no longer necessary for the claim form, they have been removed from the `FacilityClaim` model and the respective history table. Additionally, the old `index_approved_claim` function has been replaced with a similar one that does not index the `preferred_contact_method` field.

### Code/API changes
* [OSDEV-1021](https://opensupplyhub.atlassian.net/browse/OSDEV-1021) Update the release protocol. The release protocol has been updated with the recent changes. Has been added the section about reloading DedupeHub and QA notification.
* [OSDEV-997](https://opensupplyhub.atlassian.net/browse/OSDEV-997) - A new method, `message_claimant`, was added to the `FacilityClaimViewSet` for handling a POST request on the url-path `message-claimant` for messages to the claimant.
Mail templates for the message to the claimant and the claims team signature were also added.

### Architecture/Environment changes
* [OSDEV-897](https://opensupplyhub.atlassian.net/browse/OSDEV-897) FE(React) app. An appropriate local Docker environment is configured for the application. A local Docker environment has been created for the React application. Renamed the `app` folder to `react` to be clearer in the project. Replaced name in the code base. Removed unnecessary commands.
* [OSDEV-862](https://opensupplyhub.atlassian.net/browse/OSDEV-862) Fix `DB - Save Anonymized DB` / `DB - Apply Anonymized DB` workflows:
  - run actions on self-hosted runners to eliminate `lack of storage` issue that happens on github's runners.
  - use the `Test` environment for  `DB - Save Anonymized DB` action
* [OSDEV-989](https://opensupplyhub.atlassian.net/browse/OSDEV-989) - The Strategy pattern was utilized to consolidate the processing of new facilities received from both API requests and list uploads. The code responsible for executing this processing was refactored, and new classes were implemented:
    * ProcessingFacility - abstract class for facility processing
    * ProcessingFacilityList - class to process a facility list
    * ProcessingFacilityAPI - class to process a facility from an API request
    * ProcessingFacilityExecutor - class defines which interface to execute for the processing of a facility
* Resource allocation has been optimized for the Test environment. The number of ECS tasks in the Test environment has been reduced from 4 to 2, while maintaining system stability.
* [OSDEV-870](https://opensupplyhub.atlassian.net/browse/OSDEV-870) - In `docker-compose` for the `api-app`  added dependency that helps to fix connection with the database during tests pipelines for Dedupe-Hub:
* [OSDEV-1001](https://opensupplyhub.atlassian.net/browse/OSDEV-1001) - Deploy OpenSearch service to OS Hub infrastructure.
```
database:
    condition: service_healthy
```
* [OSDEV-1024](https://opensupplyhub.atlassian.net/browse/OSDEV-1024) - Dedupe Hub. Revise service configurations and refine gazetteer retraining. Remove option `--reload` & decrease number of workers in Dedupe Hub service configuration. Refactor initial rebuilding of gazetteer.
* [OSDEV-885](https://opensupplyhub.atlassian.net/browse/OSDEV-885) - Implement option to reset database for `Dev`, `Test` and `Pre-prod` environmet to `Deploy to AWS` pipleine
* [OSDEV-1002](https://opensupplyhub.atlassian.net/browse/OSDEV-1002) - The following changes have been done:
    * Prepared initial AWS infrastructure via Terraform for the Logstash service, including configuring AWS EFS storage to save the pointer of the last run for the jdbc plugin. Essentially, after deploying updated Terraform code to an environment, ECS task definition, ECR repository, ECS service, along with EFS storage, will be set up for Logstash to function.
    * Moved the PoC solution of the Logstash + Elasticsearch setup to the repository to avoid losing it. Further work is needed as the solution requires development and is not functioning smoothly.
* In response to recent stability observations of the staging environment, resource allocation has been optimized by reducing the number of ECS tasks from 8 to 6 for the Django app instances, thus maintaining system stability.

### Bugfix
* [OSDEV-870](https://opensupplyhub.atlassian.net/browse/OSDEV-870) - The returning confirm/reject URLs were fixed when a facility has been matched. Changes were made to the Dedupe-Hub to prevent adding rows with empty fields to the `api_facilitymatch` and `api_facilitymatchtemp` tables when the count of matches is more than one.
* [OSDEV-744](https://opensupplyhub.atlassian.net/browse/OSDEV-744) - API. When user want to confirm/reject potential_match it didn't found a match through `id`, was fixed by provided valid `id` from `api_facilitymatch` table.
* [OSDEV-1052](https://opensupplyhub.atlassian.net/browse/OSDEV-1052) - Replace data@opensupplyhub by claims@opensupplyhub in the Frontend

### What's new
* [OSDEV-975](https://opensupplyhub.atlassian.net/browse/OSDEV-975) Reporting. Number of facilities with at least one extended field.`Facilities with Extended Field Data` report has been rewritten from Django ORM to SQL to optimize and speed up time of the report generation. Added two columns `With At Least 1 Extended Field` and `Sector`.
* [OSDEV-945](https://opensupplyhub.atlassian.net/browse/OSDEV-945) - Facility Claim. Update text of claim link on profile to "I want to claim this production location".
* [OSDEV-745](https://opensupplyhub.atlassian.net/browse/OSDEV-745) - New "Portuguese" translated resources option added to international menu.
* [OSDEV-944](https://opensupplyhub.atlassian.net/browse/OSDEV-944) - Facility claims. Short-term new screen for claim documentation.
* [OSDEV-931](https://opensupplyhub.atlassian.net/browse/OSDEV-931) - The following features have been implemented:
    * Made the Email field in the claim form uneditable, setting the claimer's email as the default value for this field.
    * Removed the _Preferred method of contact_ field from both the claim form and the claim details page in the admin dashboard.
    * Implemented redirecting a user to the claim page after navigating to the login page via the CTA link on the claim page for unauthorized users and successful login.
* [OSDEV-997](https://opensupplyhub.atlassian.net/browse/OSDEV-997) - Facility Claims. A new button, 'Message Claimant' has been added to the update status controls on the Facility Claim Details page. After successfully sending a message, the message text is recorded in the Claim Review Notes.

### Release instructions:
* Update code.
* Apply DB migrations up to the latest one.
* Run the index_facilities_new management command.


## Release 1.11.0

## Introduction
* Product name: Open Supply Hub
* Release date: April 20, 2024

### Code/API changes
* [OSDEV-923](https://opensupplyhub.atlassian.net/browse/OSDEV-923) [Uptime] Added more logs around API/List uploads & Dedupe Hub match processing
* [OSDEV-606](https://opensupplyhub.atlassian.net/browse/OSDEV-606) Contributor Sort: Allow for ascending sort of contributors on the Map page. The sort_by parameter submits type of sorting order for facilities. Default sorting will be primary by public contributors count descending and secondary by name ascending/descending and contributors count ascending.

### Architecture/Environment changes
* [OSDEV-990](https://opensupplyhub.atlassian.net/browse/OSDEV-990) - Implement a ContriCleaner facade class to simplify interaction with client code. With this change, the client code only needs to instantiate the ContriCleaner class, pass the input data, and then call the `process_data` method without the need to define strategies or other details. This abstraction helps streamline the process and encapsulate complexity.
* [OSDEV-991](https://opensupplyhub.atlassian.net/browse/OSDEV-991) - Implement a chain of pre-validation and serialization handlers in the ContriCleaner to streamline data processing. Additionally, refactor the CompositeRowSerializer to set up leaf serializers using a specialized method, ensuring loose coupling between the CompositeRowSerializer and leaf serializers. Lastly, separate serialization and validation tasks from parsing in the ContriCleaner library for improved modularity and maintainability.
* [OSDEV-1000](https://opensupplyhub.atlassian.net/browse/OSDEV-1000) - A new class `ProcessingFacility` was created that will be responsible for managing the processing of new facilities from both API requests and list uploads. The functionality of processing a new facility received from an API request, which was previously in `facilities_view_set.py`, has been moved to `processing_facility.py`.
* [OSDEV-1007](https://opensupplyhub.atlassian.net/browse/OSDEV-1007) - The functionality of processing a new facility received from list uploads, which was previously in `facility_list_view_set.py`, has been moved to `create_facility.py`.
* [OSDEV-927](https://opensupplyhub.atlassian.net/browse/OSDEV-927) - Reduce resources allocated for bastions to t3.nano.
* [OSDEV-805](https://opensupplyhub.atlassian.net/browse/OSDEV-805) - Make Environment and project tag to be applied to all resources by defaul.
* [OSDEV-862](https://opensupplyhub.atlassian.net/browse/OSDEV-862) - Add `Save Anonymized DB` and `Apply Anonymized DB` actions that provde possibility to save anonymized dump to S3 bucket and then resotre Test or Pre-Prod environment from dump stored on S3.
* [OSDEV-859](https://opensupplyhub.atlassian.net/browse/OSDEV-859) - Creates task-definitation for scheduled task that
  * creates temporary postgresdb instance from latest production snaphsot in the `test` AWS account
  * run anonymization query
  * saves anonymized snapshot and removes the instance
* In response to recent stability observations, resource allocation has been optimized, reducing the number of ECS tasks in both production and pre-production environments from 16 to 12, maintaining system stability.

### Bugfix
* [OSDEV-996](https://opensupplyhub.atlassian.net/browse/OSDEV-996) The default sorting order for embedded maps was broken (changed to Descending by # Contributors). The default sorting order for embedded maps has been fixed (changed it back to Ascending by Name).
* [OSDEV-857](https://opensupplyhub.atlassian.net/browse/OSDEV-857) [Bug] Pre-prod isn't deleted by the 'terraform destroy' script. Command for destroying repositories on AWS pre-prod has been added.
* [OSDEV-888](https://opensupplyhub.atlassian.net/browse/OSDEV-888) - Facility Profile. An error occurs when trying to open a facility from the Status Reports page. The error occurred due to activity reports with the status `pending` containing fields with `null` values and these values pass to the `format_date` function as an argument. Modified the `get_activity_reports` method in the `FacilityIndexDetailsSerializer` to prevent passing a falsy `date` argument into the `format_date` function.
* [OSDEV-984](https://opensupplyhub.atlassian.net/browse/OSDEV-984) - Facility list upload. Header validation is failing, even though all the required columns and data are filled. Prepared basic implementation for ContriCleaner to validate headers (required fields) on early stage.
* [OSDEV-660](https://opensupplyhub.atlassian.net/browse/OSDEV-660) - Remove punctuation issues with duplicated commas and double quotes while facility list uploading.
* [OSDEV-986](https://opensupplyhub.atlassian.net/browse/OSDEV-986) - Fix the population of the custom data points uploaded via lists. Ensure that the full list header is saved in the database, and that the raw data for each facility list item is saved as a string of strings, with each value separated by a comma. This way, it helps maintain backward compatibility with the functionality responsible for displaying custom data points on the embedded maps. Also, revert to the previous default logic, which saves the sector as `Unspecified` when sector, sector_product_type, or product_type have empty values.
* [OSDEV-966](https://opensupplyhub.atlassian.net/browse/OSDEV-966) - Character limit validation has been implemented in the ContriCleaner library for name, address, and sector values. It enforces a maximum length of 200 characters for both the name and address values, and restricts sector values to 50 characters each. This fix addresses the issue where user uploads containing such invalid data caused requests to fail with unexpected errors.

### What's new
* [OSDEV-974](https://opensupplyhub.atlassian.net/browse/OSDEV-974) Reporting. Contributor type by %. Admin sees in the report data for the percent of data contributors on the platform by type (this should be in percent format with two decimal places shown), only accounts that have contributed data, the data should be ordered by most recent to oldest month and display mid-month values.
* [OSDEV-912](https://opensupplyhub.atlassian.net/browse/OSDEV-912) Facility Claim. Disable editing of name and address. The Facility name (English language) & Address fields of the claim details page have been removed and cannot be edited by the claimant.
* [OSDEV-571](https://opensupplyhub.atlassian.net/browse/OSDEV-571) Claimed Facility Details. Make the "Sector" field a dropdown instead of free text field. The `Sector` field became a dropdown that is pre-populated with the platform’s sector list from Django.
* [OSDEV-962](https://opensupplyhub.atlassian.net/browse/OSDEV-962) Update Release protocol. The Release protocol has been updated after the automatization of manual processes such as creating a release branch, restoring DB, deploy to AWS.
* [OSDEV-972](https://opensupplyhub.atlassian.net/browse/OSDEV-972) Reporting. Updating "Facility Uploads" report. Joined one table from two reports and added columns.New table with such columns:
`month`, `Total # of list uploads` in a given month (these are uploads that come from external contributors, NOT OS Hub team members), `# of public list uploads` in a given month (these are uploads that come from OS Hub team members AND have “[Public List]” in the contributor name), `Total facility listItems` uploaded in a given month, `# of Facilities` from Public Lists, `Total Facilities w/ status = new facility`, `# Public List Facilities w/ status = new facility`. Data is ordered from most recent to oldest
* [OSDEV-913](https://opensupplyhub.atlassian.net/browse/OSDEV-913) Claim. Updated the submitted claim auto-reply message for email template.
* [OSDEV-914](https://opensupplyhub.atlassian.net/browse/OSDEV-914) Claim. Updated the approved claim auto-reply message for email template

### Release instructions:
* Update code.


## Release 1.10.0

## Introduction
* Product name: Open Supply Hub
* Release date: March 23, 2024

### Database changes
#### Migrations:
* 0141_delete_contributor_webhooks.py - deletes `ContributorWebhook` model
* 0142_introduce_temporary_endpoint_switcher_for_list_uploads.py - This migration introduces a temporary API endpoint switcher for list uploads.

#### Schema changes
* [OSDEV-893](https://opensupplyhub.atlassian.net/browse/OSDEV-893) - Introduce a temporary API endpoint switcher for list uploads to enable switching to the old list upload API endpoint if the new endpoint affects production uptime.

### Code/API changes
* [OSDEV-832](https://opensupplyhub.atlassian.net/browse/OSDEV-832) API. Provide admins with a way to retrieve a user's call count in real time. Admin can see the report `API requests by user` with the number of successful and unsuccessful requests a user has made up to the current date.
* [OSDEV-831](https://opensupplyhub.atlassian.net/browse/OSDEV-831) - API. Handle Geocode errors w/ system error code when upload facility using endpoint.

### Architecture/Environment changes
* [OSDEV-693](https://opensupplyhub.atlassian.net/browse/OSDEV-693) Implement a GitHub action that applies migrations on given environment. Run migrations for `Test` environment via CLI command.
* [OSDEV-910](https://opensupplyhub.atlassian.net/browse/OSDEV-910) Add separated code quality pipelines for contricleaner, countries, django-api and frontend. After checking, it creates a code coverage report showing each particular app's code coverage. Add separated code quality jobs for code formatters.
* [OSDEV-702](https://opensupplyhub.atlassian.net/browse/OSDEV-702) Integrate a new module named `contricleaner` separately, designed to parse and validate data from various sources such as json, csv, and xls.
Move `countries` to a separate module so that it becomes possible to use both `django` and `contricleaner`.
* [OSDEV-893](https://opensupplyhub.atlassian.net/browse/OSDEV-893) - Implement CSV and XLSX file parser strategies in the ContriCleaner library, and incorporate preliminary cleanup during parsing.
* [OSDEV-915](https://opensupplyhub.atlassian.net/browse/OSDEV-915) Upgrade Kafka tools to version 3.5.2
* [OSDEV-877](https://opensupplyhub.atlassian.net/browse/OSDEV-877) Make migration run as part of "Deploy to AWS" workflow
* [OSDEV-851](https://opensupplyhub.atlassian.net/browse/OSDEV-851) Place 'terraform.tfvar' files to repository and move sensitive info to private repository opensupplyhub/ci-deployment/
* [OSDEV-938](https://opensupplyhub.atlassian.net/browse/OSDEV-938) Move cleanup helper functions to the serializer
* [OSDEV-851](https://opensupplyhub.atlassian.net/browse/OSDEV-851) Place 'terraform.tfvar' files to repository and move sensitive info to private repository opensupplyhub/ci-deployment
* [OSDEV-894](https://opensupplyhub.atlassian.net/browse/OSDEV-894) Implement Contricleaner library into create facility API endpoint (`facilities_view_set.py`)
* [OSDEV-536](https://opensupplyhub.atlassian.net/browse/OSDEV-536) In the Contricleaner library, implement parsing of fields `sector_product_type`, `sector`, and `product_type` based on commas and vertical bars.
* [OSDEV-760](https://opensupplyhub.atlassian.net/browse/OSDEV-760) In the Contricleaner library, implement parsing of fields `facility_type_processing_type`, `facility_type`, and `processing_type` based on commas and vertical bars.
* [OSDEV-893](https://opensupplyhub.atlassian.net/browse/OSDEV-893) - Implement the ContriCleaner parser for parsing facility lists immediately after list upload.

### Bugfix
* [OSDEV-549](https://opensupplyhub.atlassian.net/browse/OSDEV-549) Facility Search. Search button overlaps dropdown items. Dropdown items in search were made not to overlapping with button and containers in `Potential matches table` and `Find facility` search. The `isSideBarSearch` flag has been added to all search components to render properly regarding the place where the select is rendering.
* [OSDEV-943](https://opensupplyhub.atlassian.net/browse/OSDEV-943) Verified badges. The claim/verified icon on profiles is cut off at the bottom. The icons have been fixed and show properly.
* [OSDEV-716](https://opensupplyhub.atlassian.net/browse/OSDEV-716) Search. Lost refresh icon. The refresh icon has been made visible.
* [OSDEV-918](https://opensupplyhub.atlassian.net/browse/OSDEV-918) - ContriBot. New lists are not populating in Monday board and are not sent to slack. Added validation to throw an error for users who upload a facility list with `|` in the description field.
* [OSDEV-644](https://opensupplyhub.atlassian.net/browse/OSDEV-644) Error when trying to delete a facility with only one contributor in case that logic to clear FacilityClaimReviewNote table records missed.

### What's new
*  [OSDEV-861](https://opensupplyhub.atlassian.net/browse/OSDEV-861) API. The `API Notifications` tab has been removed so that users do not get confused about what it is, since the functionality does not exist for them. `Token:` as a header has been added above the API key on the `API` tab.
* [OSDEV-917](https://opensupplyhub.atlassian.net/browse/OSDEV-917) My Account Menu. Update order of the settings tabs. `NON-admin` user sees: My Facility / My Lists / Settings / Logout and `Admin` user sees: Dashboard / My Facility / My Lists / Settings / Logout
* [OSDEV-728](https://opensupplyhub.atlassian.net/browse/OSDEV-728) - Include `sector` data in the response of the `api/facilities/` API endpoint for the GET request, similar to what is provided in the `api/facilities/{id}` API endpoint.
* [OSDEV-802](https://opensupplyhub.atlassian.net/browse/OSDEV-802) - Distinguish API user and contributor id in the error message that pass to the Rollbar.

### Release instructions:
* Update code.
* Apply DB migrations up to the latest one.


## Release 1.9.0

## Introduction
* Product name: Open Supply Hub
* Release date: February 24, 2024

### Database changes
#### Migrations:
* 0135_disable_duplicates_and_lowercase_all_emails.py - implementing all emails to lowercase and disables duplicates
* 0136_remove_indexing_unnecessary_emails.py - This migration replaces the old `index_activity_reports_info` and `index_approved_claim` functions with similar ones that do not index emails.
* 0137_add_renewal_period_field.py - add new field to api_apilimit table & rename existing one.
Updated existing users api_apilimit records renewal_period value.
* 0138_remove_ppe_fields.py - This migration removes the PPE fields from the Facility, FacilityIndex, FacilityListItem, FacilityListItemTemp, HistoricalFacility models.
* 0139_remove_ppe_switch.py - This migration removes the ppe switch.
* 0140_remove_indexing_ppe_fields.py - This migration updates indexing functions to not index PPE fields.

#### Schema changes
* [OSDEV-835](https://opensupplyhub.atlassian.net/browse/OSDEV-835) - Since the FacilityIndex model is primarily used to store cached facility data and display it publicly via the `/facilities/{id}` API endpoint, only public data can be shown. Therefore, caching emails to the FacilityIndex model was removed from the PostgreSQL indexing functions. All instances where emails are publicly displayed have been removed. The only remaining field is `ppe_contact_email`, but all functionality and code related to PPE will be deleted in this [OSDEV-562](https://opensupplyhub.atlassian.net/browse/OSDEV-562) ticket.
* [OSDEV-562](https://opensupplyhub.atlassian.net/browse/OSDEV-562) - Remove PPE fields (ppe_product_types, ppe_contact_email, ppe_contact_phone, ppe_website, ppe) from the `api_facility`, `api_facilityindex`, `api_facilitylistitem`, `api_facilitylistitemtemp`, `api_historicalfacility`. Remove this fields from indexing processes.

### Code/API changes
* [OSDEV-562](https://opensupplyhub.atlassian.net/browse/OSDEV-562) - Remove code related to PPE (ppe_product_types, ppe_contact_email, ppe_contact_phone, ppe_website, ppe) field from `/src/app`
* [OSDEV-562](https://opensupplyhub.atlassian.net/browse/OSDEV-562) - Remove code related to PPE (ppe_product_types, ppe_contact_email, ppe_contact_phone, ppe_website, ppe) field from `/src/dedupe-hub`
* [OSDEV 562](https://opensupplyhub.atlassian.net/browse/OSDEV-562) Remove code related to PPE (ppe_product_types, ppe_contact_email, ppe_contact_phone, ppe_website, ppe) from `/src/django`

### Architecture/Environment changes
* [OSDEV-829](https://opensupplyhub.atlassian.net/browse/OSDEV-673) Makes `minimum-ratio: 1` It allows to push code with less than 1% diff from main.

### Bugfix
* [OSDEV-848](https://opensupplyhub.atlassian.net/browse/OSDEV-848) When a user tries to create an account with an email that exists in the DB but with a different case of letters, the system returns "An error prevented signing up". Has been fixed to "A user with that email already exists."
* [OSDEV-673](https://opensupplyhub.atlassian.net/browse/OSDEV-673) When a user calls the endpoint `facility/id/history`, instead of a response, receives the error "TypeError: the JSON object must be str, bytes or bytearray, not list", in particular, this happened with the PK20190913BBJ2Y facility. A list with one element (a dictionary) was passed to the function, so an error occurred when trying to index the list with a string. Fixed.

### What's new
* API. Include token and call info on API settings tab.[OSDEV-752](https://opensupplyhub.atlassian.net/browse/OSDEV-752). Users can access a tab called `API` in account settings.From this tab, they can generate/retrieve their token and see their `API call allowance`, `current call count` and their `renewal period`.
* Make login non-case sensitive. [OSDEV-628](https://opensupplyhub.atlassian.net/browse/OSDEV-628). When the user creates an account email saving in lowercase. User  could login with any variations of casing as long as the characters are the same.
* API. Enable token generation based on API permissions in Django. [OSDEV-729](https://opensupplyhub.atlassian.net/browse/OSDEV-729). Updated Settings page to show/hide token tab by user groups. Forbid access to generate token for API if user didn't have permission groups.
* [OSDEV-219](https://opensupplyhub.atlassian.net/browse/OSDEV-219). Data moderator can merge potential match facilities from Confirm / Reject screen.
* [OSDEV-835](https://opensupplyhub.atlassian.net/browse/OSDEV-835) - Remove the display of emails in the `activity_reports` section of the `facilities/{id}` API endpoint, as email information is private.
* [OSDEV-525](https://opensupplyhub.atlassian.net/browse/OSDEV-525). Add Latitude and Longitude labels on facility page.
* API. Add a flag on API Limit page to indicate if package renews monthly or yearly. [OSDEV-781](https://opensupplyhub.atlassian.net/browse/OSDEV-781) Updated logic to support montly & yearly limitation count reset for API calls.

### Release instructions:
* Update code.
* Apply DB migrations up to the latest one.
* Run the index_facilities_new management command.


## Release 1.8.0

## Introduction
* Product name: Open Supply Hub
* Release date: January 27, 2024

### Code/API changes
* [OSDEV-690](https://opensupplyhub.atlassian.net/browse/OSDEV-690) - Correct all existing lint errors to ensure that code quality checks pass successfully via GitHub Actions and can detect new linting errors but not the old ones.
* [OSDEV-719](https://opensupplyhub.atlassian.net/browse/OSDEV-719) Introduce FacilityDownloadSerializerEmbedMode FacilityDownloadSerializer, replace FacilityIndexDownloadSerializer with combination of FacilityDownloadSerializerEmbedMode and FacilityDownloadSerializer
* [OSDEV-732](https://opensupplyhub.atlassian.net/browse/OSDEV-732) Fix issue with circular dependencies between `util.js` and `constants.jsx` modules in React app

### Architecture/Environment changes
* [OSDEV-690](https://opensupplyhub.atlassian.net/browse/OSDEV-690) - Configure running the code quality workflow as part of the continuous integration (CI) for each commit to a pull request. Both frontend (FE) and backend (BE) tests are executed, along with their respective linters. Additionally, `shellcheck` is applied to scripts within the scripts folder.
* [OSDEV-691](https://opensupplyhub.atlassian.net/browse/OSDEV-691) - Implement parallel job running for BE, FE, and bash script code quality checks. Three new scripts were created and can be used to run the same checks during local development to verify BE, FE, and bash scripts in the ./scripts folder.
* [OSDEV-692](https://opensupplyhub.atlassian.net/browse/OSDEV-691) - Implement code coverage checks for the React and Django apps using `barecheck/code-coverage-action` and generated code coverage `lcov` files. For the React app, code coverage is based on Jest tests, and for the Django app, it is based on unittest tests. If code coverage decreases, the job fails, preventing the PR from merging.
* [OSDEV-740](https://opensupplyhub.atlassian.net/browse/OSDEV-740) - Setup module for mocking Redux store (`redux-mock-store"`)
* [OSDEV-733](https://opensupplyhub.atlassian.net/browse/OSDEV-733) - Setup React test library module (`@testing-library`)

### Bugfix
* [OSDEV-718](https://opensupplyhub.atlassian.net/browse/OSDEV-718) - Fixed issue with user profile populating to other components.
* [OSDEV-727](https://opensupplyhub.atlassian.net/browse/OSDEV-720) - Downloading facilities with for Bangladesh is working again [https://opensupplyhub.org/facilities?countries=BD&sectors=Apparel](https://opensupplyhub.org/facilities?countries=BD&sectors=Apparel)

### What's new
* [OSDEV-241](https://opensupplyhub.atlassian.net/browse/OSDEV-241) - Searches with accented characters return results for accented and non accented characters.

### Database changes
#### Migrations:
* 0134_remove_sources_without_contributor -  Remove records from the Source table where the contributor is null and remove all data related to these records

### Release instructions:
* Update code
* Run migration up to 0134


## Release 1.7.3

## Introduction
* Product name: Open Supply Hub
* Release date: January 12, 2024

### Bugfix
* [OSDEV-736](https://opensupplyhub.atlassian.net/browse/OSDEV-736) Removed logic to handle text only match response data as it already removed from matching functionality in Dedupe Hub. Previously it bring an error on response for user when potential match happened.

## Release 1.7.2

## Introduction
* Product name: Open Supply Hub
* Release date: January 09, 2024

### Bugfix
* [OSDEV-721](https://opensupplyhub.atlassian.net/browse/OSDEV-721) Fixed issue with potential match logic when get facility data of match, previously it take facility id from Facility List Item, but it's wrong for Potential Match status as there is always NULL, facility id should be taken from Facility Match record in this case of Potential Match status.

## Release 1.7.1

## Introduction
* Product name: Open Supply Hub
* Release date: December 21, 2023

### Bugfix
* Fixed issue with Facility Upload API error by covered a case when facility object didn't exist (create=false) & updated timeout value while waiting to produce kafka topic message [OSDEV-713](https://opensupplyhub.atlassian.net/browse/OSDEV-713)
* [OSDEV-714](https://opensupplyhub.atlassian.net/browse/OSDEV-714) - Users can now use the map on the search page simultaneously without missing any tiles. Before fixing this issue, if the map requested tiles that weren't cached, one user might not receive all the tiles. With the bug fixed, the tile generation logic can handle multiple requests at the same time, ensuring all users get the tiles they need for the map based on their search requests.

### Code/API changes
* [OSDEV-714](https://opensupplyhub.atlassian.net/browse/OSDEV-714) - `select_for_update` and `get_or_create` have been implemented in the `retrieve_cached_tile` function to ensure that if another thread attempts to `select_for_update()`, it will block at the `get_or_create()` until the first thread's transaction commits. The `get_tile` function, which serves as an API endpoint handler for tile generation, was implemented as an atomic transaction to facilitate the use of `select_for_update()` and maintain the lock until the end of the transaction. This approach helps to prevent crashes from parallel requests attempting to create a cache record with the same primary key, corresponding to the full URL path.
* [OSDEV-711](https://opensupplyhub.atlassian.net/browse/OSDEV-711) - Make JS code related to load testing for tile generation more universal so that they can work with the HAR file provided by the developer. For that, the `ZOOM_HAR_PATH` environment variable was introduced. More test cases for tile generation were added to test the environment close to production, focusing on densely saturated regions with facilities, such as China and India. The README.md file for the load tests was updated to reflect the changes made.


## Release 1.7.0

## Introduction
* Product name: Open Supply Hub
* Release date: December 19, 2023

### Database changes
#### Migrations:
* 0130_introduce_separate_data_gathering_functions_for_the_index_table_columns - This migration:
    - rename `api_facilityindexnew` -> `api_facilityindex`
    - introduces separate data-gathering functions for the `api_facilityindexnew` table columns and makes the `index_facilities` and `index_facilities_by` procedures use them.
    This migration is irreversible.
* 0131_introduce_sql_triggers_instead_of_django_signals - This migration introduces SQL triggers instead of Django signals. The migration is revertable.
* 0132_add_moderation_mode_field - This migration adds the field `is_moderation_mode` to table `api_user`.
* 0133_introduce_tile_caching - This migration creates the TileCache table and the DynamicSetting table. This migration is reversible.

#### Schema changes
* [OSDEV-622](https://opensupplyhub.atlassian.net/browse/OSDEV-622) - Separate data-gathering functions were created for the `api_facilityindexnew` table columns to collect data independently of the main procedure. The `index_facilities` and `index_facilities_by` procedures were updated to use new separate functions for collecting data for the `api_facilityindexnew` table columns that require long SQL queries.
* [OSDEV-595](https://opensupplyhub.atlassian.net/browse/OSDEV-595) - Rename FacilityIndexNew to FacilityIndex
* [OSDEV-623](https://opensupplyhub.atlassian.net/browse/OSDEV-623), [OSDEV-624](https://opensupplyhub.atlassian.net/browse/OSDEV-624), [OSDEV-638](https://opensupplyhub.atlassian.net/browse/OSDEV-638) - New SQL triggers have been introduced to handle changes in the `api_contributor`, `api_extendedfield`, `api_facility`, `api_facilityclaim`, `api_facilitylistitem`, `api_facilitymatch`, `api_source`, and `api_facilitylist` tables at the database level. This change is essential for the future functionality of DedupeHub, which will communicate directly with the database. All the Django signals have been removed. Additionally, reindexing of the necessary columns of the index table has been transferred to these triggers, eliminating the need for the large SQL procedure previously used in conjunction with Django signals.
* [OSDEV-637](https://opensupplyhub.atlassian.net/browse/OSDEV-637) - Add field `is_moderation_mode` to table `api_user`.
* [OSDEV-687](https://opensupplyhub.atlassian.net/browse/OSDEV-687) - The TileCache table was created to store cached tiles, and the DynamicSetting table was established to dynamically control app settings, specifically the expiration time of cached tiles.

### Code/API changes
* Update copy for "example" entries for List & Description fields & Contributor list page:
    - Update copy of Facility List example to: example: **Your Organization’s Name** Facility List June 2023
    - Update copy of Facility Description example to: example: This is the **Your Organization’s Name** list of suppliers for their retail products valid from Jan 2023 to June 2023
    - Update copy of rejected message to: "This list was rejected and will not be processed."
[OSDEV-640](https://opensupplyhub.atlassian.net/browse/OSDEV-640)
* In the Facility Claim Request form the field 'Preferred method of contact' has been done not mandatory. - [OSDEV-560](https://opensupplyhub.atlassian.net/browse/OSDEV-560)
* The new parameter `is_moderation_mode` has been added to GET and POST requests of the `/user-profile/{ID}/` API endpoint. - [OSDEV-637](https://opensupplyhub.atlassian.net/browse/OSDEV-637)
* [OSDEV-687](https://opensupplyhub.atlassian.net/browse/OSDEV-687) - Implement cache logic for the get_tile view to either use a cached tile or generate a new tile for caching. When a user interacts with the map and makes a new request for a tile, the system checks if the requested tile, identified by its path, is already cached in the database. If the tile is already cached in the TileCache table, the cached tile binary data is retrieved and returned, avoiding the need to regenerate the tile for improved performance. Each cached tile has a default expiration period of 604,800 seconds (7 days). However, the admin can reconfigure this duration in the Django admin panel.
* Delete all Jenkins-related files since Jenkins is no longer in use.
* Move the maintenance page to the project repository, specifically to `src/maintenance`, to track the history of its changes.

### Architecture/Environment changes
* Remove FacilityDownloadSerializer and replace it with FacilityIndexDownloadSerializer
* Add a special Django management command, `install_db_exts`, that will install all the necessary PostgreSQL extensions for the database based on the required DB extensions for the 1.7.0 release.
* Create the `reset_database` Django management command that resets the database and repopulates it with fixture data, including facilities and matches. Update the `scripts/reset_database` shell script to include the call to this command, making it available for local development when it needs to be run inside the failed Django container for the first time. Also, rename shell scripts and affected management commands to enhance readability.

### Bugfix
* Increase amount of facilities downloaded to 100 per red and reduce time per request in 4-5 times
Fix issue with exceeding API requests. [OSDEV-557](https://opensupplyhub.atlassian.net/browse/OSDEV-442)

### What's new
* Updated copy for "example" entries for List & Description fields & Contributor list page
[OSDEV-640](https://opensupplyhub.atlassian.net/browse/OSDEV-640)
* The field 'Preferred method of contact' has been done not mandatory in the Facility Claim Request form. When the user fills this form he/she can skip this field. - [OSDEV-560](https://opensupplyhub.atlassian.net/browse/OSDEV-560)
* Data Moderator Profile. Implement the ability to activate the Merge function on the Facility Search page. - [OSDEV-637](https://opensupplyhub.atlassian.net/browse/OSDEV-637)
* [OSDEV-302](https://opensupplyhub.atlassian.net/browse/OSDEV-302), [OSDEV-667](https://opensupplyhub.atlassian.net/browse/OSDEV-667) - Enable data moderators to trigger merges from the search results screen. Checkboxes were added to the search page right before each item in the search results to allow users to select facilities for merging. A "Merge" button was also implemented to open the Merge modal window, where all the data about the selected facilities is downloaded.
* [OSDEV-684](https://opensupplyhub.atlassian.net/browse/OSDEV-684) Removed Google Translate Plug-In in the system & UI Element

### Release instructions:
* apply migrations up to 0133_introduce_tile_caching
* apply command index_facilities_new


## Release 1.6.1

## Introduction
* Product name: Open Supply Hub
* Release date: November 8, 2023

### Database changes
#### Migrations:
- 0130_facility_index_gin_index - implement indexes for fields on "api_facilityindexnew" table related to tile generation

#### Schema changes
* indexing fields in api_facilityindexnew
    * contrib_types
    * contributors_id
    * lists

### Architecture/Environment changes
* Reconfigure CPU resources so that every worker uses 2 cores - [OSDEV-657](https://opensupplyhub.atlassian.net/browse/OSDEV-657)
* Add Code Quality pipelines

### Bugfix
* Implement indexing of fields related to tile generation in api_facilityindexnew table [OSDEV-654](https://opensupplyhub.atlassian.net/browse/OSDEV-654)

### Release instructions:
- apply migrations up to 0130_facility_index_gin_index


## Release 1.6.0

## Introduction
* Product name: Open Supply Hub
* Release date: November 4, 2023

### Database changes
#### Migrations:
- 0126_add_tables_a_b_test - add tables api_facilitylistitemtemp & api_facilitymatchtemp for A/B Test purpose
- 0127_search_by_private_contributor_types - add contributor types from non-public lists to api_facilityindexnew table
- 0128_custom_text_implementation - creates custom_text SQL functions and updated index_facilities and index_facilities_by to use it
- 0129_delete_facility_index - removes api_facilityindex table

#### Schema changes
* introduce fields to api_facility_list_items
    * raw_json:JSON
    * raw_header:Text
* introduce table api_facilitylistitemfield - key-value storage for both mandatory and custom facility list item fields.
* introduce procedure custom_text - evaluates array required for advanced search by custom fields
* update index_facilities and index_facilities_by procedures to evaluate custom_text add custom_text_serach using custom_text from above
* introduce tables api_facilitylistitemtemp & api_facilitymatchtemp as a copy of api_facilitylistitem & api_facilitymatch for A/B Test to store match results
* remove api_facilityindex table

### Code/API changes
* Endpoint /contributor-lists/ has been deprecated
* The new endpoint /contributor-lists-sorted/ has been created: View Facility Lists that are both active and approved filtered by Contributor sorted by creation date and changed response type to list of objects.
- [OSDEV-218](https://opensupplyhub.atlassian.net/browse/OSDEV-218)
* Connect new tables (api_facilitylistitemtemp & api_facilitymatchtemp) to existing parsing & geocoding result storing
* Trigger matching process on Dedupe Hub through Kafka Producer on Django side
- [OSDEV-507](https://opensupplyhub.atlassian.net/browse/OSDEV-507)

### Architecture/Environment changes
* Update rollbar token - [OSDEV-581](https://opensupplyhub.atlassian.net/browse/OSHUB-581)
* Deployed Dedupe Hub standalone service & Kafka event streaming service for A/B Test purpose - [OSDEV-507](https://opensupplyhub.atlassian.net/browse/OSDEV-507)
* Kafka added to infrastructure (AWS MSK) - [OSDEV-428](https://opensupplyhub.atlassian.net/browse/OSDEV-428)
* Dedupe Hub service added to ECS Cluster - [OSDEV-430](https://opensupplyhub.atlassian.net/browse/OSDEV-430)
* Infrastructure environments not depended on python (django app environment) - [OSDEV-424](https://opensupplyhub.atlassian.net/browse/OSDEV-424)
* Reworked algorithm to manage DNS records - [OSDEV-414](https://opensupplyhub.atlassian.net/browse/OSDEV-414)
* Update AWS Terraform provider, move from Azavea repo & upgrade few modules for Terraform - [OSDEV-405](https://opensupplyhub.atlassian.net/browse/OSDEV-405)
* Replaced usage of FacilityIndex model by FacilityIndexNew.
* Removed FacilityIndex model
* Removed function get_custom_text
* Removed function index_custom_text from transactions
* Removed function index_extended_fields from transactions
* Removed function index_facilities from transactions
* Removed function index_sectors from transactions
* Removed get_sector_dict from transactions

### Bugfix
* Make search by non-public contributor types available [OSDEV-307](https://opensupplyhub.atlassian.net/browse/OSDEV-307)
* Make possibility to create embed map configuration for constributors with more than 2500 facilities [OSDEV-585](https://opensupplyhub.atlassian.net/browse/OSDEV-585)
* Make possibility to save data facilities even if they have no stored location [OSDEV-596](https://opensupplyhub.atlassian.net/browse/OSDEV-596)

### What's new
* Update README.md with the most recent information - [OSDEV-580](https://opensupplyhub.atlassian.net/browse/OSHUB-580)
* Update Rollbar's post_server_item tokens - [OSDEV-581](https://opensupplyhub.atlassian.net/browse/OSHUB-581)
* Contributor Lists. Order lists from a contributor by newest to oldest list - [OSDEV-218](https://opensupplyhub.atlassian.net/browse/OSDEV-218)

### Release instructions:
- apply migrations up to 0124_itroduce_raw_json
- execute command fill_raw_json
- apply migrations up to 0129_delete_facility_index
- apply command index_facilities_new<|MERGE_RESOLUTION|>--- conflicted
+++ resolved
@@ -19,11 +19,8 @@
 * *Describe schema changes here.*
 
 ### Code/API changes
-<<<<<<< HEAD
+* [OSDEV-1926](https://opensupplyhub.atlassian.net/browse/OSDEV-1926) - Introduced support for submitting additional identifiers when uploading a new production location or modifying an existing one. Additional identifiers can now be added via the API (POST `api/facilities/`, POST a`pi/v1/production-locations/`, PATCH a`pi/v1/production-locations/{os_id}/`) or through list uploads. The system currently supports three types of identifiers: DUNS (Data Universal Numbering System), LEI (Legal Entity Identifier), and RBA Online ID. The provided identifiers are stored as standalone fields in the `api_extendedfields` table.
 * [OSDEV-1892](https://opensupplyhub.atlassian.net/browse/OSDEV-1892) - Implemented access restrictions for the `GET /v1/moderation-events/` and `GET /v1/moderation-events/{moderation_id}` endpoints so that only the contribution owner or a moderator can access them. Updated the `Logstash` configuration for the `moderation-events` index to include the `contributor_email` field when sending data to `OpenSearch`.
-=======
-* [OSDEV-1926](https://opensupplyhub.atlassian.net/browse/OSDEV-1926) - Introduced support for submitting additional identifiers when uploading a new production location or modifying an existing one. Additional identifiers can now be added via the API (POST `api/facilities/`, POST a`pi/v1/production-locations/`, PATCH a`pi/v1/production-locations/{os_id}/`) or through list uploads. The system currently supports three types of identifiers: DUNS (Data Universal Numbering System), LEI (Legal Entity Identifier), and RBA Online ID. The provided identifiers are stored as standalone fields in the `api_extendedfields` table.
->>>>>>> 48759bff
 
 ### Architecture/Environment changes
 * [OSDEV-1935](https://opensupplyhub.atlassian.net/browse/OSDEV-1935) - Added terraform module for creating IAM roles in production and test AWS accounts to enable integration with Vanta auditor.
