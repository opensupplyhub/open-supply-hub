--- conflicted
+++ resolved
@@ -12,8 +12,7 @@
 ### Database changes
 * *Describe high-level database changes.*
 
-<<<<<<< HEAD
-#### Migrations:
+#### Migrations
 * 0172_add_facility_download_limit - This migration introduces the `api_facilitydownloadlimit` table for the `FacilityDownloadLimit` model to collect facility downloads data for a user.
 * 0173_create_download_location_success_payment_table - This migration introduces a new `DownloadLocationPayment` model in the `api` app. This model stores information about successful payments made for purchasing of additional records for downloading production locations data.
 * 0174_create_private_instance_switch - This migration introduces a new `PRIVATE_INSTANCE` feature flag that allowed to downloads unlimited amount of records but only 5000 records or less per action.
@@ -34,39 +33,19 @@
 * [OSDEV-1919](https://opensupplyhub.atlassian.net/browse/OSDEV-1919) - Added the following endpoints to support Stripe payments for downloading additional production location records:
     * `POST api/v1/download-locations-checkout-session/` - Creates a Stripe Checkout session for purchasing additional download records.
     * `POST api/v1/download-locations-checkout-webhook/`- Handles Stripe webhook events for successful payments.
-=======
-#### Migrations
-* *Describe migrations here.*
-
-#### Schema changes
-* *Describe schema changes here.*
-
-### Code/API changes
-* *Describe code/API changes here.*
->>>>>>> d25df1a1
 
 ### Architecture/Environment changes
 * *Describe architecture/environment changes here.*
 
 ### Bugfix
-<<<<<<< HEAD
-* *Describe bugfix here.*
-
-### What's new
-* [OSDEV-1865](https://opensupplyhub.atlassian.net/browse/OSDEV-1865) - 5000 facility records for download annually have been added for a registered free user.
-* [OSDEV-1879](https://opensupplyhub.atlassian.net/browse/OSDEV-1879) - Added Stripe-powered upgrade workflow allowing registered users to purchase additional 5,000 record download packages.
-
-### Release instructions:
-* Ensure that the following commands are included in the `post_deployment` command:
-    * `migrate`
-    * `reindex_database`
-=======
 * Removed the unnecessary duplicate assignment of the `origin_source` field for `Contributor`, `ExtendedField`, `Facility`, `FacilityActivityReport`, `FacilityAlias`, `FacilityClaim`, `FacilityList`, `FacilityListItem`, `FacilityMatch`, `Source`, `FacilityLocation`, and `User` via the custom `default_origin_source` Django management command — and removed the command itself. The `origin_source` field will be set by Django fixtures when deploying the local environment via the `start_local_dev` script and during test runs, which include executing the `start_code_quality_dev` bash script. For models like `FacilityListItem`, `ExtendedField`, and others, it will also be set during list processing triggered by the `reset_database` custom Django management command in the `start_local_dev` and `start_code_quality_dev` bash scripts.
 * [OSDEV-2032](https://opensupplyhub.atlassian.net/browse/OSDEV-2032) - The following bugs have been fixed as part of this ticket:
     * Fixed the incorrect indexing of the location type in the production locations OpenSearch index. Previously, it was incorrectly taking the processing type value as the location type — using the fourth item in the `matched_values` array instead of the third, which contains the location type. Also, updated the Logstash filters for both processing type and location type to return only unique values and write them to the production locations OpenSearch index.
     * Adjusted the post-submit popup. Instead of displaying the cleaned and transformed data from ContriCleaner, we now show only the raw input submitted by the usered
 
 ### What's new
+* [OSDEV-1865](https://opensupplyhub.atlassian.net/browse/OSDEV-1865) - 5000 facility records for download annually have been added for a registered free user.
+* [OSDEV-1879](https://opensupplyhub.atlassian.net/browse/OSDEV-1879) - Added Stripe-powered upgrade workflow allowing registered users to purchase additional 5,000 record download packages.
 * [OSDEV-2023](https://opensupplyhub.atlassian.net/browse/OSDEV-2023) - The `Recruitment Agency` has been added to facility type and processing type. So a user can filter production locations on the `/facilities` page, can add this type on the `/contribute/single-location/info/` and `/claimed/:id/` pages.
 
 ### Release instructions
@@ -74,7 +53,6 @@
     * `migrate`
     * `reindex_database`
 * Run `[Release] Deploy` pipeline for the target environment with the flag `Clear the custom OpenSearch indexes and templates` set to true - to update the index mapping for the `production-locations` index after changing the Logstash filters for the `location_type` and `processing_type` fields.
->>>>>>> d25df1a1
 
 
 ## Release 2.7.0
