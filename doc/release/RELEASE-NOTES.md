--- conflicted
+++ resolved
@@ -33,11 +33,8 @@
 * [OSDEV-1933](https://opensupplyhub.atlassian.net/browse/OSDEV-1933) - Fixed typo errors in the resource names of the OpenSupplyHubTest-AnonymizedDatabaseDump cluster.
 
 ### What's new
-<<<<<<< HEAD
 * [OSDEV-1865](https://opensupplyhub.atlassian.net/browse/OSDEV-1865) - 1000 records per download + 10 downloads of facility data per month has been added for a registered free user.
-=======
 * [OSDEV-1706](https://opensupplyhub.atlassian.net/browse/OSDEV-1706) - Implemented backend error handling for SLC form submission and created the UI to display post-submit errors in a user-friendly way. Aligned SLC form validation with backend rules to ensure maximum consistency.
->>>>>>> aa7fffe5
 
 ### Release instructions:
 * Ensure that the following commands are included in the `post_deployment` command:
