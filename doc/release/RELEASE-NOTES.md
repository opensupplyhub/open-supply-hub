--- conflicted
+++ resolved
@@ -22,13 +22,10 @@
 * [OSDEV-990](https://opensupplyhub.atlassian.net/browse/OSDEV-990) - Implement a ContriCleaner facade class to simplify interaction with client code. With this change, the client code only needs to instantiate the ContriCleaner class, pass the input data, and then call the `process_data` method without the need to define strategies or other details. This abstraction helps streamline the process and encapsulate complexity.
 * [OSDEV-991](https://opensupplyhub.atlassian.net/browse/OSDEV-991) - Implement a chain of pre-validation and serialization handlers in the ContriCleaner to streamline data processing. Additionally, refactor the CompositeRowSerializer to set up leaf serializers using a specialized method, ensuring loose coupling between the CompositeRowSerializer and leaf serializers. Lastly, separate serialization and validation tasks from parsing in the ContriCleaner library for improved modularity and maintainability.
 * [OSDEV-1000](https://opensupplyhub.atlassian.net/browse/OSDEV-1000) - A new class `ProcessingFacility` was created that will be responsible for managing the processing of new facilities from both API requests and list uploads. The functionality of processing a new facility received from an API request, which was previously in `facilities_view_set.py`, has been moved to `processing_facility.py`.
-<<<<<<< HEAD
 * [OSDEV-1007](https://opensupplyhub.atlassian.net/browse/OSDEV-1007) - The functionality of processing a new facility received from list uploads, which was previously in `facility_list_view_set.py`, has been moved to `create_facility.py`.
-=======
 * [OSDEV-927](https://opensupplyhub.atlassian.net/browse/OSDEV-927) - Reduce resources allocated for bastions to t3.nano.
 * [OSDEV-805](https://opensupplyhub.atlassian.net/browse/OSDEV-805) - Make Environment and project tag to be applied to all resources by defaul.
 * [OSDEV-862](https://opensupplyhub.atlassian.net/browse/OSDEV-862) - Add `Save Anonymized DB` and `Apply Anonymized DB` actions that provde possibility to save anonymized dump to S3 bucket and then resotre Test or Pre-Prod environment from dump stored on S3.
->>>>>>> fe3f0513
 
 ### Bugfix
 * [OSDEV-996](https://opensupplyhub.atlassian.net/browse/OSDEV-996) The default sorting order for embedded maps was broken (changed to Descending by # Contributors). The default sorting order for embedded maps has been fixed (changed it back to Ascending by Name).
