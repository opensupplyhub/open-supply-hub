# Release Notes
All notable changes to this project will be documented in this file.

This project adheres to [Semantic Versioning](http://semver.org/spec/v2.0.0.html). The format is based on the `RELEASE-NOTES-TEMPLATE.md` file.

## Release 1.13.0

## Introduction
* Product name: Open Supply Hub
* Release date: June 01, 2024

### Database changes
#### Migrations:
* *Describe migrations here.*

#### Scheme changes
* *Describe scheme changes here.*

### Code/API changes
* [OSDEV-994](https://opensupplyhub.atlassian.net/browse/OSDEV-994) API. Update to pass all merge events to user based on contrib id. A non-admin API user makes:
- a GET call to /moderation-events/merge/
and receives information about merges that have occurred for all contributors.
- a GET call to /moderation-events/merge/?contributors=<id_number_x>&contributors=<id_number_y>&contributors=<id_number_z>
and receives information about merges that have occurred for the contributors with the specified IDs.

### Architecture/Environment changes
* [OSDEV-1003](https://opensupplyhub.atlassian.net/browse/OSDEV-1003) - Added automatic building for the Logstash Docker image in the `Deploy to AWS` workflow. Refactored the `Deploy to AWS` workflow to remove redundant setting values for `build-args` of the `docker/build-push-action` action in cases where the values are not used.

### Bugfix
* [OSDEV-1056](https://opensupplyhub.atlassian.net/browse/OSDEV-1056) - Refactor OS Hub member's email anonymization.

### What's new
<<<<<<< HEAD
* [OSDEV-1049](https://opensupplyhub.atlassian.net/browse/OSDEV-1049) Update Release protocol.
=======
* [OSDEV-922](https://opensupplyhub.atlassian.net/browse/OSDEV-922) Consent Message. Update wording of consent opt in message on Open Supply Hub. A user who verifies Open Supply Hub for the first time can see the updated message.
>>>>>>> 3d319eae

### Release instructions:
* Update code.

## Release 1.12.0

## Introduction
* Product name: Open Supply Hub
* Release date: May 18, 2024

### Database changes
#### Migrations:
* 0143_create_facility_claim_attachment_table.py - create api_facilityclaimattachments table to store claimant attachments per facility claim
* 0144_remove_unnecessary_columns_from_facility_claim.py - This migration replaces the old `index_approved_claim` function with a similar one that does not index the `preferred_contact_method` field. Additionally, the migration removes `email` and `preferred_contact_method` from the `FacilityClaim` model and the respective history table.

#### Scheme changes
* [OSDEV-931](https://opensupplyhub.atlassian.net/browse/OSDEV-931) - Since `email` and `preferred_contact_method` are no longer necessary for the claim form, they have been removed from the `FacilityClaim` model and the respective history table. Additionally, the old `index_approved_claim` function has been replaced with a similar one that does not index the `preferred_contact_method` field.

### Code/API changes
* [OSDEV-1021](https://opensupplyhub.atlassian.net/browse/OSDEV-1021) Update the release protocol. The release protocol has been updated with the recent changes. Has been added the section about reloading DedupeHub and QA notification.
* [OSDEV-997](https://opensupplyhub.atlassian.net/browse/OSDEV-997) - A new method, `message_claimant`, was added to the `FacilityClaimViewSet` for handling a POST request on the url-path `message-claimant` for messages to the claimant.
Mail templates for the message to the claimant and the claims team signature were also added.

### Architecture/Environment changes
* [OSDEV-897](https://opensupplyhub.atlassian.net/browse/OSDEV-897) FE(React) app. An appropriate local Docker environment is configured for the application. A local Docker environment has been created for the React application. Renamed the `app` folder to `react` to be clearer in the project. Replaced name in the code base. Removed unnecessary commands.
* [OSDEV-862](https://opensupplyhub.atlassian.net/browse/OSDEV-862) Fix `DB - Save Anonymized DB` / `DB - Apply Anonymized DB` workflows:
  - run actions on self-hosted runners to eliminate `lack of storage` issue that happens on github's runners.
  - use the `Test` environment for  `DB - Save Anonymized DB` action
* [OSDEV-989](https://opensupplyhub.atlassian.net/browse/OSDEV-989) - The Strategy pattern was utilized to consolidate the processing of new facilities received from both API requests and list uploads. The code responsible for executing this processing was refactored, and new classes were implemented:
    * ProcessingFacility - abstract class for facility processing
    * ProcessingFacilityList - class to process a facility list
    * ProcessingFacilityAPI - class to process a facility from an API request
    * ProcessingFacilityExecutor - class defines which interface to execute for the processing of a facility
* Resource allocation has been optimized for the Test environment. The number of ECS tasks in the Test environment has been reduced from 4 to 2, while maintaining system stability.
* [OSDEV-870](https://opensupplyhub.atlassian.net/browse/OSDEV-870) - In `docker-compose` for the `api-app`  added dependency that helps to fix connection with the database during tests pipelines for Dedupe-Hub:
* [OSDEV-1001](https://opensupplyhub.atlassian.net/browse/OSDEV-1001) - Deploy OpenSearch service to OS Hub infrastructure.
```
database:
    condition: service_healthy
```
* [OSDEV-1024](https://opensupplyhub.atlassian.net/browse/OSDEV-1024) - Dedupe Hub. Revise service configurations and refine gazetteer retraining. Remove option `--reload` & decrease number of workers in Dedupe Hub service configuration. Refactor initial rebuilding of gazetteer.
* [OSDEV-885](https://opensupplyhub.atlassian.net/browse/OSDEV-885) - Implement option to reset database for `Dev`, `Test` and `Pre-prod` environmet to `Deploy to AWS` pipleine
* [OSDEV-1002](https://opensupplyhub.atlassian.net/browse/OSDEV-1002) - The following changes have been done:
    * Prepared initial AWS infrastructure via Terraform for the Logstash service, including configuring AWS EFS storage to save the pointer of the last run for the jdbc plugin. Essentially, after deploying updated Terraform code to an environment, ECS task definition, ECR repository, ECS service, along with EFS storage, will be set up for Logstash to function.
    * Moved the PoC solution of the Logstash + Elasticsearch setup to the repository to avoid losing it. Further work is needed as the solution requires development and is not functioning smoothly.
* In response to recent stability observations of the staging environment, resource allocation has been optimized by reducing the number of ECS tasks from 8 to 6 for the Django app instances, thus maintaining system stability.


### Bugfix
* [OSDEV-870](https://opensupplyhub.atlassian.net/browse/OSDEV-870) - The returning confirm/reject URLs were fixed when a facility has been matched. Changes were made to the Dedupe-Hub to prevent adding rows with empty fields to the `api_facilitymatch` and `api_facilitymatchtemp` tables when the count of matches is more than one.
* [OSDEV-744](https://opensupplyhub.atlassian.net/browse/OSDEV-744) - API. When user want to confirm/reject potential_match it didn't found a match through `id`, was fixed by provided valid `id` from `api_facilitymatch` table.
* [OSDEV-1052](https://opensupplyhub.atlassian.net/browse/OSDEV-1052) - Replace data@opensupplyhub by claims@opensupplyhub in the Frontend

### What's new
* [OSDEV-975](https://opensupplyhub.atlassian.net/browse/OSDEV-975) Reporting. Number of facilities with at least one extended field.`Facilities with Extended Field Data` report has been rewritten from Django ORM to SQL to optimize and speed up time of the report generation. Added two columns `With At Least 1 Extended Field` and `Sector`.
* [OSDEV-945](https://opensupplyhub.atlassian.net/browse/OSDEV-945) - Facility Claim. Update text of claim link on profile to "I want to claim this production location".
* [OSDEV-745](https://opensupplyhub.atlassian.net/browse/OSDEV-745) - New "Portuguese" translated resources option added to international menu.
* [OSDEV-944](https://opensupplyhub.atlassian.net/browse/OSDEV-944) - Facility claims. Short-term new screen for claim documentation.
* [OSDEV-931](https://opensupplyhub.atlassian.net/browse/OSDEV-931) - The following features have been implemented:
    * Made the Email field in the claim form uneditable, setting the claimer's email as the default value for this field.
    * Removed the _Preferred method of contact_ field from both the claim form and the claim details page in the admin dashboard.
    * Implemented redirecting a user to the claim page after navigating to the login page via the CTA link on the claim page for unauthorized users and successful login.
* [OSDEV-997](https://opensupplyhub.atlassian.net/browse/OSDEV-997) - Facility Claims. A new button, 'Message Claimant' has been added to the update status controls on the Facility Claim Details page. After successfully sending a message, the message text is recorded in the Claim Review Notes.

### Release instructions:
* Update code.
* Apply DB migrations up to the latest one.
* Run the index_facilities_new management command.


## Release 1.11.0

## Introduction
* Product name: Open Supply Hub
* Release date: April 20, 2024

### Code/API changes
* [OSDEV-923](https://opensupplyhub.atlassian.net/browse/OSDEV-923) [Uptime] Added more logs around API/List uploads & Dedupe Hub match processing
* [OSDEV-606](https://opensupplyhub.atlassian.net/browse/OSDEV-606) Contributor Sort: Allow for ascending sort of contributors on the Map page. The sort_by parameter submits type of sorting order for facilities. Default sorting will be primary by public contributors count descending and secondary by name ascending/descending and contributors count ascending.

### Architecture/Environment changes
* [OSDEV-990](https://opensupplyhub.atlassian.net/browse/OSDEV-990) - Implement a ContriCleaner facade class to simplify interaction with client code. With this change, the client code only needs to instantiate the ContriCleaner class, pass the input data, and then call the `process_data` method without the need to define strategies or other details. This abstraction helps streamline the process and encapsulate complexity.
* [OSDEV-991](https://opensupplyhub.atlassian.net/browse/OSDEV-991) - Implement a chain of pre-validation and serialization handlers in the ContriCleaner to streamline data processing. Additionally, refactor the CompositeRowSerializer to set up leaf serializers using a specialized method, ensuring loose coupling between the CompositeRowSerializer and leaf serializers. Lastly, separate serialization and validation tasks from parsing in the ContriCleaner library for improved modularity and maintainability.
* [OSDEV-1000](https://opensupplyhub.atlassian.net/browse/OSDEV-1000) - A new class `ProcessingFacility` was created that will be responsible for managing the processing of new facilities from both API requests and list uploads. The functionality of processing a new facility received from an API request, which was previously in `facilities_view_set.py`, has been moved to `processing_facility.py`.
* [OSDEV-1007](https://opensupplyhub.atlassian.net/browse/OSDEV-1007) - The functionality of processing a new facility received from list uploads, which was previously in `facility_list_view_set.py`, has been moved to `create_facility.py`.
* [OSDEV-927](https://opensupplyhub.atlassian.net/browse/OSDEV-927) - Reduce resources allocated for bastions to t3.nano.
* [OSDEV-805](https://opensupplyhub.atlassian.net/browse/OSDEV-805) - Make Environment and project tag to be applied to all resources by defaul.
* [OSDEV-862](https://opensupplyhub.atlassian.net/browse/OSDEV-862) - Add `Save Anonymized DB` and `Apply Anonymized DB` actions that provde possibility to save anonymized dump to S3 bucket and then resotre Test or Pre-Prod environment from dump stored on S3.
* [OSDEV-859](https://opensupplyhub.atlassian.net/browse/OSDEV-859) - Creates task-definitation for scheduled task that
  * creates temporary postgresdb instance from latest production snaphsot in the `test` AWS account
  * run anonymization query
  * saves anonymized snapshot and removes the instance
* In response to recent stability observations, resource allocation has been optimized, reducing the number of ECS tasks in both production and pre-production environments from 16 to 12, maintaining system stability.

### Bugfix
* [OSDEV-996](https://opensupplyhub.atlassian.net/browse/OSDEV-996) The default sorting order for embedded maps was broken (changed to Descending by # Contributors). The default sorting order for embedded maps has been fixed (changed it back to Ascending by Name).
* [OSDEV-857](https://opensupplyhub.atlassian.net/browse/OSDEV-857) [Bug] Pre-prod isn't deleted by the 'terraform destroy' script. Command for destroying repositories on AWS pre-prod has been added.
* [OSDEV-888](https://opensupplyhub.atlassian.net/browse/OSDEV-888) - Facility Profile. An error occurs when trying to open a facility from the Status Reports page. The error occurred due to activity reports with the status `pending` containing fields with `null` values and these values pass to the `format_date` function as an argument. Modified the `get_activity_reports` method in the `FacilityIndexDetailsSerializer` to prevent passing a falsy `date` argument into the `format_date` function.
* [OSDEV-984](https://opensupplyhub.atlassian.net/browse/OSDEV-984) - Facility list upload. Header validation is failing, even though all the required columns and data are filled. Prepared basic implementation for ContriCleaner to validate headers (required fields) on early stage.
* [OSDEV-660](https://opensupplyhub.atlassian.net/browse/OSDEV-660) - Remove punctuation issues with duplicated commas and double quotes while facility list uploading.
* [OSDEV-986](https://opensupplyhub.atlassian.net/browse/OSDEV-986) - Fix the population of the custom data points uploaded via lists. Ensure that the full list header is saved in the database, and that the raw data for each facility list item is saved as a string of strings, with each value separated by a comma. This way, it helps maintain backward compatibility with the functionality responsible for displaying custom data points on the embedded maps. Also, revert to the previous default logic, which saves the sector as `Unspecified` when sector, sector_product_type, or product_type have empty values.
* [OSDEV-966](https://opensupplyhub.atlassian.net/browse/OSDEV-966) - Character limit validation has been implemented in the ContriCleaner library for name, address, and sector values. It enforces a maximum length of 200 characters for both the name and address values, and restricts sector values to 50 characters each. This fix addresses the issue where user uploads containing such invalid data caused requests to fail with unexpected errors.

### What's new
* [OSDEV-974](https://opensupplyhub.atlassian.net/browse/OSDEV-974) Reporting. Contributor type by %. Admin sees in the report data for the percent of data contributors on the platform by type (this should be in percent format with two decimal places shown), only accounts that have contributed data, the data should be ordered by most recent to oldest month and display mid-month values.
* [OSDEV-912](https://opensupplyhub.atlassian.net/browse/OSDEV-912) Facility Claim. Disable editing of name and address. The Facility name (English language) & Address fields of the claim details page have been removed and cannot be edited by the claimant.
* [OSDEV-571](https://opensupplyhub.atlassian.net/browse/OSDEV-571) Claimed Facility Details. Make the "Sector" field a dropdown instead of free text field. The `Sector` field became a dropdown that is pre-populated with the platform’s sector list from Django.
* [OSDEV-962](https://opensupplyhub.atlassian.net/browse/OSDEV-962) Update Release protocol. The Release protocol has been updated after the automatization of manual processes such as creating a release branch, restoring DB, deploy to AWS.
* [OSDEV-972](https://opensupplyhub.atlassian.net/browse/OSDEV-972) Reporting. Updating "Facility Uploads" report. Joined one table from two reports and added columns.New table with such columns:
`month`, `Total # of list uploads` in a given month (these are uploads that come from external contributors, NOT OS Hub team members), `# of public list uploads` in a given month (these are uploads that come from OS Hub team members AND have “[Public List]” in the contributor name), `Total facility listItems` uploaded in a given month, `# of Facilities` from Public Lists, `Total Facilities w/ status = new facility`, `# Public List Facilities w/ status = new facility`. Data is ordered from most recent to oldest
* [OSDEV-913](https://opensupplyhub.atlassian.net/browse/OSDEV-913) Claim. Updated the submitted claim auto-reply message for email template.
* [OSDEV-914](https://opensupplyhub.atlassian.net/browse/OSDEV-914) Claim. Updated the approved claim auto-reply message for email template

### Release instructions:
* Update code.


## Release 1.10.0

## Introduction
* Product name: Open Supply Hub
* Release date: March 23, 2024

### Database changes
#### Migrations:
* 0141_delete_contributor_webhooks.py - deletes `ContributorWebhook` model
* 0142_introduce_temporary_endpoint_switcher_for_list_uploads.py - This migration introduces a temporary API endpoint switcher for list uploads.

#### Scheme changes
* [OSDEV-893](https://opensupplyhub.atlassian.net/browse/OSDEV-893) - Introduce a temporary API endpoint switcher for list uploads to enable switching to the old list upload API endpoint if the new endpoint affects production uptime.

### Code/API changes
* [OSDEV-832](https://opensupplyhub.atlassian.net/browse/OSDEV-832) API. Provide admins with a way to retrieve a user's call count in real time. Admin can see the report `API requests by user` with the number of successful and unsuccessful requests a user has made up to the current date.
* [OSDEV-831](https://opensupplyhub.atlassian.net/browse/OSDEV-831) - API. Handle Geocode errors w/ system error code when upload facility using endpoint.

### Architecture/Environment changes
* [OSDEV-693](https://opensupplyhub.atlassian.net/browse/OSDEV-693) Implement a GitHub action that applies migrations on given environment. Run migrations for `Test` environment via CLI command.
* [OSDEV-910](https://opensupplyhub.atlassian.net/browse/OSDEV-910) Add separated code quality pipelines for contricleaner, countries, django-api and frontend. After checking, it creates a code coverage report showing each particular app's code coverage. Add separated code quality jobs for code formatters.
* [OSDEV-702](https://opensupplyhub.atlassian.net/browse/OSDEV-702) Integrate a new module named `contricleaner` separately, designed to parse and validate data from various sources such as json, csv, and xls.
Move `countries` to a separate module so that it becomes possible to use both `django` and `contricleaner`.
* [OSDEV-893](https://opensupplyhub.atlassian.net/browse/OSDEV-893) - Implement CSV and XLSX file parser strategies in the ContriCleaner library, and incorporate preliminary cleanup during parsing.
* [OSDEV-915](https://opensupplyhub.atlassian.net/browse/OSDEV-915) Upgrade Kafka tools to version 3.5.2
* [OSDEV-877](https://opensupplyhub.atlassian.net/browse/OSDEV-877) Make migration run as part of "Deploy to AWS" workflow
* [OSDEV-851](https://opensupplyhub.atlassian.net/browse/OSDEV-851) Place 'terraform.tfvar' files to repository and move sensitive info to private repository opensupplyhub/ci-deployment/
* [OSDEV-938](https://opensupplyhub.atlassian.net/browse/OSDEV-938) Move cleanup helper functions to the serializer
* [OSDEV-851](https://opensupplyhub.atlassian.net/browse/OSDEV-851) Place 'terraform.tfvar' files to repository and move sensitive info to private repository opensupplyhub/ci-deployment
* [OSDEV-894](https://opensupplyhub.atlassian.net/browse/OSDEV-894) Implement Contricleaner library into create facility API endpoint (`facilities_view_set.py`)
* [OSDEV-536](https://opensupplyhub.atlassian.net/browse/OSDEV-536) In the Contricleaner library, implement parsing of fields `sector_product_type`, `sector`, and `product_type` based on commas and vertical bars.
* [OSDEV-760](https://opensupplyhub.atlassian.net/browse/OSDEV-760) In the Contricleaner library, implement parsing of fields `facility_type_processing_type`, `facility_type`, and `processing_type` based on commas and vertical bars.
* [OSDEV-893](https://opensupplyhub.atlassian.net/browse/OSDEV-893) - Implement the ContriCleaner parser for parsing facility lists immediately after list upload.

### Bugfix
* [OSDEV-549](https://opensupplyhub.atlassian.net/browse/OSDEV-549) Facility Search. Search button overlaps dropdown items. Dropdown items in search were made not to overlapping with button and containers in `Potential matches table` and `Find facility` search. The `isSideBarSearch` flag has been added to all search components to render properly regarding the place where the select is rendering.
* [OSDEV-943](https://opensupplyhub.atlassian.net/browse/OSDEV-943) Verified badges. The claim/verified icon on profiles is cut off at the bottom. The icons have been fixed and show properly.
* [OSDEV-716](https://opensupplyhub.atlassian.net/browse/OSDEV-716) Search. Lost refresh icon. The refresh icon has been made visible.
* [OSDEV-918](https://opensupplyhub.atlassian.net/browse/OSDEV-918) - ContriBot. New lists are not populating in Monday board and are not sent to slack. Added validation to throw an error for users who upload a facility list with `|` in the description field.
* [OSDEV-644](https://opensupplyhub.atlassian.net/browse/OSDEV-644) Error when trying to delete a facility with only one contributor in case that logic to clear FacilityClaimReviewNote table records missed.

### What's new
*  [OSDEV-861](https://opensupplyhub.atlassian.net/browse/OSDEV-861) API. The `API Notifications` tab has been removed so that users do not get confused about what it is, since the functionality does not exist for them. `Token:` as a header has been added above the API key on the `API` tab.
* [OSDEV-917](https://opensupplyhub.atlassian.net/browse/OSDEV-917) My Account Menu. Update order of the settings tabs. `NON-admin` user sees: My Facility / My Lists / Settings / Logout and `Admin` user sees: Dashboard / My Facility / My Lists / Settings / Logout
* [OSDEV-728](https://opensupplyhub.atlassian.net/browse/OSDEV-728) - Include `sector` data in the response of the `api/facilities/` API endpoint for the GET request, similar to what is provided in the `api/facilities/{id}` API endpoint.
* [OSDEV-802](https://opensupplyhub.atlassian.net/browse/OSDEV-802) - Distinguish API user and contributor id in the error message that pass to the Rollbar.

### Release instructions:
* Update code.
* Apply DB migrations up to the latest one.


## Release 1.9.0

## Introduction
* Product name: Open Supply Hub
* Release date: February 24, 2024

### Database changes
#### Migrations:
* 0135_disable_duplicates_and_lowercase_all_emails.py - implementing all emails to lowercase and disables duplicates
* 0136_remove_indexing_unnecessary_emails.py - This migration replaces the old `index_activity_reports_info` and `index_approved_claim` functions with similar ones that do not index emails.
* 0137_add_renewal_period_field.py - add new field to api_apilimit table & rename existing one.
Updated existing users api_apilimit records renewal_period value.
* 0138_remove_ppe_fields.py - This migration removes the PPE fields from the Facility, FacilityIndex, FacilityListItem, FacilityListItemTemp, HistoricalFacility models.
* 0139_remove_ppe_switch.py - This migration removes the ppe switch.
* 0140_remove_indexing_ppe_fields.py - This migration updates indexing functions to not index PPE fields.

#### Scheme changes
* [OSDEV-835](https://opensupplyhub.atlassian.net/browse/OSDEV-835) - Since the FacilityIndex model is primarily used to store cached facility data and display it publicly via the `/facilities/{id}` API endpoint, only public data can be shown. Therefore, caching emails to the FacilityIndex model was removed from the PostgreSQL indexing functions. All instances where emails are publicly displayed have been removed. The only remaining field is `ppe_contact_email`, but all functionality and code related to PPE will be deleted in this [OSDEV-562](https://opensupplyhub.atlassian.net/browse/OSDEV-562) ticket.
* [OSDEV-562](https://opensupplyhub.atlassian.net/browse/OSDEV-562) - Remove PPE fields (ppe_product_types, ppe_contact_email, ppe_contact_phone, ppe_website, ppe) from the `api_facility`, `api_facilityindex`, `api_facilitylistitem`, `api_facilitylistitemtemp`, `api_historicalfacility`. Remove this fields from indexing processes.

### Code/API changes
* [OSDEV-562](https://opensupplyhub.atlassian.net/browse/OSDEV-562) - Remove code related to PPE (ppe_product_types, ppe_contact_email, ppe_contact_phone, ppe_website, ppe) field from `/src/app`
* [OSDEV-562](https://opensupplyhub.atlassian.net/browse/OSDEV-562) - Remove code related to PPE (ppe_product_types, ppe_contact_email, ppe_contact_phone, ppe_website, ppe) field from `/src/dedupe-hub`
* [OSDEV 562](https://opensupplyhub.atlassian.net/browse/OSDEV-562) Remove code related to PPE (ppe_product_types, ppe_contact_email, ppe_contact_phone, ppe_website, ppe) from `/src/django`

### Architecture/Environment changes
* [OSDEV-829](https://opensupplyhub.atlassian.net/browse/OSDEV-673) Makes `minimum-ratio: 1` It allows to push code with less than 1% diff from main.

### Bugfix
* [OSDEV-848](https://opensupplyhub.atlassian.net/browse/OSDEV-848) When a user tries to create an account with an email that exists in the DB but with a different case of letters, the system returns "An error prevented signing up". Has been fixed to "A user with that email already exists."
* [OSDEV-673](https://opensupplyhub.atlassian.net/browse/OSDEV-673) When a user calls the endpoint `facility/id/history`, instead of a response, receives the error "TypeError: the JSON object must be str, bytes or bytearray, not list", in particular, this happened with the PK20190913BBJ2Y facility. A list with one element (a dictionary) was passed to the function, so an error occurred when trying to index the list with a string. Fixed.

### What's new
* API. Include token and call info on API settings tab.[OSDEV-752](https://opensupplyhub.atlassian.net/browse/OSDEV-752). Users can access a tab called `API` in account settings.From this tab, they can generate/retrieve their token and see their `API call allowance`, `current call count` and their `renewal period`.
* Make login non-case sensitive. [OSDEV-628](https://opensupplyhub.atlassian.net/browse/OSDEV-628). When the user creates an account email saving in lowercase. User  could login with any variations of casing as long as the characters are the same.
* API. Enable token generation based on API permissions in Django. [OSDEV-729](https://opensupplyhub.atlassian.net/browse/OSDEV-729). Updated Settings page to show/hide token tab by user groups. Forbid access to generate token for API if user didn't have permission groups.
* [OSDEV-219](https://opensupplyhub.atlassian.net/browse/OSDEV-219). Data moderator can merge potential match facilities from Confirm / Reject screen.
* [OSDEV-835](https://opensupplyhub.atlassian.net/browse/OSDEV-835) - Remove the display of emails in the `activity_reports` section of the `facilities/{id}` API endpoint, as email information is private.
* [OSDEV-525](https://opensupplyhub.atlassian.net/browse/OSDEV-525). Add Latitude and Longitude labels on facility page.
* API. Add a flag on API Limit page to indicate if package renews monthly or yearly. [OSDEV-781](https://opensupplyhub.atlassian.net/browse/OSDEV-781) Updated logic to support montly & yearly limitation count reset for API calls.

### Release instructions:
* Update code.
* Apply DB migrations up to the latest one.
* Run the index_facilities_new management command.


## Release 1.8.0

## Introduction
* Product name: Open Supply Hub
* Release date: January 27, 2024

### Code/API changes
* [OSDEV-690](https://opensupplyhub.atlassian.net/browse/OSDEV-690) - Correct all existing lint errors to ensure that code quality checks pass successfully via GitHub Actions and can detect new linting errors but not the old ones.
* [OSDEV-719](https://opensupplyhub.atlassian.net/browse/OSDEV-719) Introduce FacilityDownloadSerializerEmbedMode FacilityDownloadSerializer, replace FacilityIndexDownloadSerializer with combination of FacilityDownloadSerializerEmbedMode and FacilityDownloadSerializer
* [OSDEV-732](https://opensupplyhub.atlassian.net/browse/OSDEV-732) Fix issue with circular dependencies between `util.js` and `constants.jsx` modules in React app

### Architecture/Environment changes
* [OSDEV-690](https://opensupplyhub.atlassian.net/browse/OSDEV-690) - Configure running the code quality workflow as part of the continuous integration (CI) for each commit to a pull request. Both frontend (FE) and backend (BE) tests are executed, along with their respective linters. Additionally, `shellcheck` is applied to scripts within the scripts folder.
* [OSDEV-691](https://opensupplyhub.atlassian.net/browse/OSDEV-691) - Implement parallel job running for BE, FE, and bash script code quality checks. Three new scripts were created and can be used to run the same checks during local development to verify BE, FE, and bash scripts in the ./scripts folder.
* [OSDEV-692](https://opensupplyhub.atlassian.net/browse/OSDEV-691) - Implement code coverage checks for the React and Django apps using `barecheck/code-coverage-action` and generated code coverage `lcov` files. For the React app, code coverage is based on Jest tests, and for the Django app, it is based on unittest tests. If code coverage decreases, the job fails, preventing the PR from merging.
* [OSDEV-740](https://opensupplyhub.atlassian.net/browse/OSDEV-740) - Setup module for mocking Redux store (`redux-mock-store"`)
* [OSDEV-733](https://opensupplyhub.atlassian.net/browse/OSDEV-733) - Setup React test library module (`@testing-library`)

### Bugfix
* [OSDEV-718](https://opensupplyhub.atlassian.net/browse/OSDEV-718) - Fixed issue with user profile populating to other components.
* [OSDEV-727](https://opensupplyhub.atlassian.net/browse/OSDEV-720) - Downloading facilities with for Bangladesh is working again [https://opensupplyhub.org/facilities?countries=BD&sectors=Apparel](https://opensupplyhub.org/facilities?countries=BD&sectors=Apparel)

### What's new
* [OSDEV-241](https://opensupplyhub.atlassian.net/browse/OSDEV-241) - Searches with accented characters return results for accented and non accented characters.

### Database changes
#### Migrations:
* 0134_remove_sources_without_contributor -  Remove records from the Source table where the contributor is null and remove all data related to these records

### Release instructions:
* Update code
* Run migration up to 0134


## Release 1.7.3

## Introduction
* Product name: Open Supply Hub
* Release date: January 12, 2024

### Bugfix
* [OSDEV-736](https://opensupplyhub.atlassian.net/browse/OSDEV-736) Removed logic to handle text only match response data as it already removed from matching functionality in Dedupe Hub. Previously it bring an error on response for user when potential match happened.

## Release 1.7.2

## Introduction
* Product name: Open Supply Hub
* Release date: January 09, 2024

### Bugfix
* [OSDEV-721](https://opensupplyhub.atlassian.net/browse/OSDEV-721) Fixed issue with potential match logic when get facility data of match, previously it take facility id from Facility List Item, but it's wrong for Potential Match status as there is always NULL, facility id should be taken from Facility Match record in this case of Potential Match status.

## Release 1.7.1

## Introduction
* Product name: Open Supply Hub
* Release date: December 21, 2023

### Bugfix
* Fixed issue with Facility Upload API error by covered a case when facility object didn't exist (create=false) & updated timeout value while waiting to produce kafka topic message [OSDEV-713](https://opensupplyhub.atlassian.net/browse/OSDEV-713)
* [OSDEV-714](https://opensupplyhub.atlassian.net/browse/OSDEV-714) - Users can now use the map on the search page simultaneously without missing any tiles. Before fixing this issue, if the map requested tiles that weren't cached, one user might not receive all the tiles. With the bug fixed, the tile generation logic can handle multiple requests at the same time, ensuring all users get the tiles they need for the map based on their search requests.

### Code/API changes
* [OSDEV-714](https://opensupplyhub.atlassian.net/browse/OSDEV-714) - `select_for_update` and `get_or_create` have been implemented in the `retrieve_cached_tile` function to ensure that if another thread attempts to `select_for_update()`, it will block at the `get_or_create()` until the first thread's transaction commits. The `get_tile` function, which serves as an API endpoint handler for tile generation, was implemented as an atomic transaction to facilitate the use of `select_for_update()` and maintain the lock until the end of the transaction. This approach helps to prevent crashes from parallel requests attempting to create a cache record with the same primary key, corresponding to the full URL path.
* [OSDEV-711](https://opensupplyhub.atlassian.net/browse/OSDEV-711) - Make JS code related to load testing for tile generation more universal so that they can work with the HAR file provided by the developer. For that, the `ZOOM_HAR_PATH` environment variable was introduced. More test cases for tile generation were added to test the environment close to production, focusing on densely saturated regions with facilities, such as China and India. The README.md file for the load tests was updated to reflect the changes made.

## Release 1.7.0

## Introduction
* Product name: Open Supply Hub
* Release date: December 19, 2023

### Database changes
#### Migrations:
* 0130_introduce_separate_data_gathering_functions_for_the_index_table_columns - This migration:
    - rename `api_facilityindexnew` -> `api_facilityindex`
    - introduces separate data-gathering functions for the `api_facilityindexnew` table columns and makes the `index_facilities` and `index_facilities_by` procedures use them.
    This migration is irreversible.
* 0131_introduce_sql_triggers_instead_of_django_signals - This migration introduces SQL triggers instead of Django signals. The migration is revertable.
* 0132_add_moderation_mode_field - This migration adds the field `is_moderation_mode` to table `api_user`.
* 0133_introduce_tile_caching - This migration creates the TileCache table and the DynamicSetting table. This migration is reversible.

#### Scheme changes
* [OSDEV-622](https://opensupplyhub.atlassian.net/browse/OSDEV-622) - Separate data-gathering functions were created for the `api_facilityindexnew` table columns to collect data independently of the main procedure. The `index_facilities` and `index_facilities_by` procedures were updated to use new separate functions for collecting data for the `api_facilityindexnew` table columns that require long SQL queries.
* [OSDEV-595](https://opensupplyhub.atlassian.net/browse/OSDEV-595) - Rename FacilityIndexNew to FacilityIndex
* [OSDEV-623](https://opensupplyhub.atlassian.net/browse/OSDEV-623), [OSDEV-624](https://opensupplyhub.atlassian.net/browse/OSDEV-624), [OSDEV-638](https://opensupplyhub.atlassian.net/browse/OSDEV-638) - New SQL triggers have been introduced to handle changes in the `api_contributor`, `api_extendedfield`, `api_facility`, `api_facilityclaim`, `api_facilitylistitem`, `api_facilitymatch`, `api_source`, and `api_facilitylist` tables at the database level. This change is essential for the future functionality of DedupeHub, which will communicate directly with the database. All the Django signals have been removed. Additionally, reindexing of the necessary columns of the index table has been transferred to these triggers, eliminating the need for the large SQL procedure previously used in conjunction with Django signals.
* [OSDEV-637](https://opensupplyhub.atlassian.net/browse/OSDEV-637) - Add field `is_moderation_mode` to table `api_user`.
* [OSDEV-687](https://opensupplyhub.atlassian.net/browse/OSDEV-687) - The TileCache table was created to store cached tiles, and the DynamicSetting table was established to dynamically control app settings, specifically the expiration time of cached tiles.

### Code/API changes
* Update copy for "example" entries for List & Description fields & Contributor list page:
    - Update copy of Facility List example to: example: **Your Organization’s Name** Facility List June 2023
    - Update copy of Facility Description example to: example: This is the **Your Organization’s Name** list of suppliers for their retail products valid from Jan 2023 to June 2023
    - Update copy of rejected message to: "This list was rejected and will not be processed."
[OSDEV-640](https://opensupplyhub.atlassian.net/browse/OSDEV-640)
* In the Facility Claim Request form the field 'Preferred method of contact' has been done not mandatory. - [OSDEV-560](https://opensupplyhub.atlassian.net/browse/OSDEV-560)
* The new parameter `is_moderation_mode` has been added to GET and POST requests of the `/user-profile/{ID}/` API endpoint. - [OSDEV-637](https://opensupplyhub.atlassian.net/browse/OSDEV-637)
* [OSDEV-687](https://opensupplyhub.atlassian.net/browse/OSDEV-687) - Implement cache logic for the get_tile view to either use a cached tile or generate a new tile for caching. When a user interacts with the map and makes a new request for a tile, the system checks if the requested tile, identified by its path, is already cached in the database. If the tile is already cached in the TileCache table, the cached tile binary data is retrieved and returned, avoiding the need to regenerate the tile for improved performance. Each cached tile has a default expiration period of 604,800 seconds (7 days). However, the admin can reconfigure this duration in the Django admin panel.
* Delete all Jenkins-related files since Jenkins is no longer in use.
* Move the maintenance page to the project repository, specifically to `src/maintenance`, to track the history of its changes.

### Architecture/Environment changes
* Remove FacilityDownloadSerializer and replace it with FacilityIndexDownloadSerializer
* Add a special Django management command, `install_db_exts`, that will install all the necessary PostgreSQL extensions for the database based on the required DB extensions for the 1.7.0 release.
* Create the `reset_database` Django management command that resets the database and repopulates it with fixture data, including facilities and matches. Update the `scripts/reset_database` shell script to include the call to this command, making it available for local development when it needs to be run inside the failed Django container for the first time. Also, rename shell scripts and affected management commands to enhance readability.

### Bugfix
* Increase amount of facilities downloaded to 100 per red and reduce time per request in 4-5 times
Fix issue with exceeding API requests. [OSDEV-557](https://opensupplyhub.atlassian.net/browse/OSDEV-442)

### What's new
* Updated copy for "example" entries for List & Description fields & Contributor list page
[OSDEV-640](https://opensupplyhub.atlassian.net/browse/OSDEV-640)
* The field 'Preferred method of contact' has been done not mandatory in the Facility Claim Request form. When the user fills this form he/she can skip this field. - [OSDEV-560](https://opensupplyhub.atlassian.net/browse/OSDEV-560)
* Data Moderator Profile. Implement the ability to activate the Merge function on the Facility Search page. - [OSDEV-637](https://opensupplyhub.atlassian.net/browse/OSDEV-637)
* [OSDEV-302](https://opensupplyhub.atlassian.net/browse/OSDEV-302), [OSDEV-667](https://opensupplyhub.atlassian.net/browse/OSDEV-667) - Enable data moderators to trigger merges from the search results screen. Checkboxes were added to the search page right before each item in the search results to allow users to select facilities for merging. A "Merge" button was also implemented to open the Merge modal window, where all the data about the selected facilities is downloaded.
* [OSDEV-684](https://opensupplyhub.atlassian.net/browse/OSDEV-684) Removed Google Translate Plug-In in the system & UI Element

### Release instructions:
* apply migrations up to 0133_introduce_tile_caching
* apply command index_facilities_new


## Release 1.6.1

## Introduction
* Product name: Open Supply Hub
* Release date: November 8, 2023

### Database changes
#### Migrations:
- 0130_facility_index_gin_index - implement indexes for fields on "api_facilityindexnew" table related to tile generation

#### Scheme changes
* indexing fields in api_facilityindexnew
    * contrib_types
    * contributors_id
    * lists

### Architecture/Environment changes
* Reconfigure CPU resources so that every worker uses 2 cores - [OSDEV-657](https://opensupplyhub.atlassian.net/browse/OSDEV-657)
* Add Code Quality pipelines

### Bugfix
* Implement indexing of fields related to tile generation in api_facilityindexnew table [OSDEV-654](https://opensupplyhub.atlassian.net/browse/OSDEV-654)

### Release instructions:
- apply migrations up to 0130_facility_index_gin_index


## Release 1.6.0

## Introduction
* Product name: Open Supply Hub
* Release date: November 4, 2023

### Database changes
#### Migrations:
- 0126_add_tables_a_b_test - add tables api_facilitylistitemtemp & api_facilitymatchtemp for A/B Test purpose
- 0127_search_by_private_contributor_types - add contributor types from non-public lists to api_facilityindexnew table
- 0128_custom_text_implementation - creates custom_text SQL functions and updated index_facilities and index_facilities_by to use it
- 0129_delete_facility_index - removes api_facilityindex table

#### Scheme changes
* introduce fields to api_facility_list_items
    * raw_json:JSON
    * raw_header:Text
* introduce table api_facilitylistitemfield - key-value storage for both mandatory and custom facility list item fields.
* introduce procedure custom_text - evaluates array required for advanced search by custom fields
* update index_facilities and index_facilities_by procedures to evaluate custom_text add custom_text_serach using custom_text from above
* introduce tables api_facilitylistitemtemp & api_facilitymatchtemp as a copy of api_facilitylistitem & api_facilitymatch for A/B Test to store match results
* remove api_facilityindex table

### Code/API changes
* Endpoint /contributor-lists/ has been deprecated
* The new endpoint /contributor-lists-sorted/ has been created: View Facility Lists that are both active and approved filtered by Contributor sorted by creation date and changed response type to list of objects.
- [OSDEV-218](https://opensupplyhub.atlassian.net/browse/OSDEV-218)
* Connect new tables (api_facilitylistitemtemp & api_facilitymatchtemp) to existing parsing & geocoding result storing
* Trigger matching process on Dedupe Hub through Kafka Producer on Django side
- [OSDEV-507](https://opensupplyhub.atlassian.net/browse/OSDEV-507)

### Architecture/Environment changes
* Update rollbar token - [OSDEV-581](https://opensupplyhub.atlassian.net/browse/OSHUB-581)
* Deployed Dedupe Hub standalone service & Kafka event streaming service for A/B Test purpose - [OSDEV-507](https://opensupplyhub.atlassian.net/browse/OSDEV-507)
* Kafka added to infrastructure (AWS MSK) - [OSDEV-428](https://opensupplyhub.atlassian.net/browse/OSDEV-428)
* Dedupe Hub service added to ECS Cluster - [OSDEV-430](https://opensupplyhub.atlassian.net/browse/OSDEV-430)
* Infrastructure environments not depended on python (django app environment) - [OSDEV-424](https://opensupplyhub.atlassian.net/browse/OSDEV-424)
* Reworked algorithm to manage DNS records - [OSDEV-414](https://opensupplyhub.atlassian.net/browse/OSDEV-414)
* Update AWS Terraform provider, move from Azavea repo & upgrade few modules for Terraform - [OSDEV-405](https://opensupplyhub.atlassian.net/browse/OSDEV-405)
* Replaced usage of FacilityIndex model by FacilityIndexNew.
* Removed FacilityIndex model
* Removed function get_custom_text
* Removed function index_custom_text from transactions
* Removed function index_extended_fields from transactions
* Removed function index_facilities from transactions
* Removed function index_sectors from transactions
* Removed get_sector_dict from transactions

### Bugfix
* Make search by non-public contributor types available [OSDEV-307](https://opensupplyhub.atlassian.net/browse/OSDEV-307)
* Make possibility to create embed map configuration for constributors with more than 2500 facilities [OSDEV-585](https://opensupplyhub.atlassian.net/browse/OSDEV-585)
* Make possibility to save data facilities even if they have no stored location [OSDEV-596](https://opensupplyhub.atlassian.net/browse/OSDEV-596)

### What's new
* Update README.md with the most recent information - [OSDEV-580](https://opensupplyhub.atlassian.net/browse/OSHUB-580)
* Update Rollbar's post_server_item tokens - [OSDEV-581](https://opensupplyhub.atlassian.net/browse/OSHUB-581)
* Contributor Lists. Order lists from a contributor by newest to oldest list - [OSDEV-218](https://opensupplyhub.atlassian.net/browse/OSDEV-218)

### Release instructions:
- apply migrations up to 0124_itroduce_raw_json
- execute command fill_raw_json
- apply migrations up to 0129_delete_facility_index
- apply command index_facilities_new<|MERGE_RESOLUTION|>--- conflicted
+++ resolved
@@ -30,11 +30,8 @@
 * [OSDEV-1056](https://opensupplyhub.atlassian.net/browse/OSDEV-1056) - Refactor OS Hub member's email anonymization.
 
 ### What's new
-<<<<<<< HEAD
 * [OSDEV-1049](https://opensupplyhub.atlassian.net/browse/OSDEV-1049) Update Release protocol.
-=======
 * [OSDEV-922](https://opensupplyhub.atlassian.net/browse/OSDEV-922) Consent Message. Update wording of consent opt in message on Open Supply Hub. A user who verifies Open Supply Hub for the first time can see the updated message.
->>>>>>> 3d319eae
 
 ### Release instructions:
 * Update code.
