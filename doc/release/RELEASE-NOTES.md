# Release Notes
All notable changes to this project will be documented in this file.

This project adheres to [Semantic Versioning](http://semver.org/spec/v2.0.0.html). The format is based on the `RELEASE-NOTES-TEMPLATE.md` file.

## Release 2.2.0

## Introduction
* Product name: Open Supply Hub
* Release date: April 19, 2025

### Database changes
* *Describe high-level database changes.*

#### Migrations:
* *Describe migrations here.*

#### Schema changes
* *Describe schema changes here.*

### Code/API changes
* [OSDEV-1894](https://opensupplyhub.atlassian.net/browse/OSDEV-1894) - Enabled `Secure` attribute of csrf token and session id.
* [OSDEV-1201](https://opensupplyhub.atlassian.net/browse/OSDEV-1201) - Added support of `geo_polygon` parameter for GET `v1/production-locations` endpoint.

### Architecture/Environment changes
* [OSDEV-1896](https://opensupplyhub.atlassian.net/browse/OSDEV-1896) - The session cookie is limited to 24 hours. After this period, the user session expires, and the user needs to log in again.

### Bugfix
* *Describe bugfix changes here.*

### What's new
* *Describe what's new changes here.*

### Release instructions:
* Ensure that the following commands are included in the `post_deployment` command:
    * `migrate`
    * `reindex_database`


## Release 2.1.0

## Introduction
* Product name: Open Supply Hub
* Release date: April 5, 2025

<<<<<<< HEAD
### Database changes
* *Describe high-level database changes.*

#### Migrations:
* 0168_add_facility_download_limit - This migration introduces the `api_facilitydownloadlimit` table for the `FacilityDownloadLimit` model to collect facility downloads data for a user.

#### Schema changes
* [OSDEV-1865](https://opensupplyhub.atlassian.net/browse/OSDEV-1865) - The `FacilityDownloadLimit` model has been created. This model includes such fields: id, user_id, last_download_time, allowed_downloads, allowed_records_number, and download_count.

### Code/API changes
* *Describe code/API changes here.*

=======
>>>>>>> 0ee11798
### Architecture/Environment changes
* [OSDEV-1899](https://opensupplyhub.atlassian.net/browse/OSDEV-1899) - Switched from using the `latest` tags to static versions for both `bitnami/kafka` and `bitnami/zookeeper`, which resolved compatibility issues during local & CI setup. Using pinned versions ensures stability and prevents unexpected behavior from upstream image changes.

### Bugfix
* [OSDEV-1747](https://opensupplyhub.atlassian.net/browse/OSDEV-1747) - The pages `My Claimed Facilities`, `Claimed Facility Details`, `My Lists`, and `My Lists/id` are now accessible only to authorized users. Additionally, styles have been refactored, an `InputSelect` component has been moved to the separate file, and input styling on the `Claimed Facility Details` page has been fixed.
* [OSDEV-1886](https://opensupplyhub.atlassian.net/browse/OSDEV-1886) - Created the script to run within the Destroy Environment GitHub workflow to delete the Lambda@Edge function before destroying the infrastructure. This ensures that Terraform can remove the infrastructure without encountering errors related to deleting a replicated function.
* [OSDEV-1830](https://opensupplyhub.atlassian.net/browse/OSDEV-1830) - Updated implementation for `Production Location Info` page to input any values for `Location Type` and `Processing Type`, except when the sector is `Apparel` — in that case, enforce taxonomy filters.
* [OSDEV-1861](https://opensupplyhub.atlassian.net/browse/OSDEV-1861) - On the `My Claimed Facilities` page, the help text font size was increased to `21px`, and the margin for the `FIND MY PRODUCTION LOCATION` button was increased to `16px` to improve readability.
* [OSDEV-1904](https://opensupplyhub.atlassian.net/browse/OSDEV-1904) - The `step-by step` instructions link on the List upload page has been updated to `/resources/preparing-data`.

### What's new
* [OSDEV-1842](https://opensupplyhub.atlassian.net/browse/OSDEV-1842) - Removed the pre-filled information in the `Additional Information` section of the SLC `ProductionLocationInfo` page.
* [OSDEV-1865](https://opensupplyhub.atlassian.net/browse/OSDEV-1865) - 1000 records per download + 10 downloads of facility data per month has been added for a registered free user.

### Release instructions:
* Ensure that the following commands are included in the `post_deployment` command:
    * `migrate`
    * `reindex_database`


## Release 2.0.0

## Introduction
* Product name: Open Supply Hub
* Release date: March 22, 2025

### Database changes
* *Describe high-level database changes.*

#### Migrations:
* 0167_add_moderationevent_action_reason_text_fields.py - This migration adds new fields `action_reason_text_cleaned` and  `action_reason_text_raw` to the existing table `api_moderationevent`.

#### Schema changes
* [OSDEV-1782](https://opensupplyhub.atlassian.net/browse/OSDEV-1782) - Added new fields `action_reason_text_cleaned` and `action_reason_text_raw` to the `api_moderationevent` table to store text messages received when a moderator takes an action on a moderation event.

### Code/API changes
* [OSDEV-1782](https://opensupplyhub.atlassian.net/browse/OSDEV-1782) - Added additional validation for the fields `action_reason_text_cleaned` and `action_reason_text_raw` when using the `PATCH api/v1/moderation-events/{moderation_id}` endpoint. These fields are required in the request body when the status field is set to 'REJECTED'. The minimum length for the values of these fields is 30 characters.
Also was added sanitization on the server side by using the `Django-Bleach` library for the HTML content that is stored in the `action_reason_text_raw` field. The bleach filter was applied to the `action_reason_text_raw` value in the `slc_contribution_rejected_body.html` template.

### Architecture/Environment changes
* [OSDEV-1832](https://opensupplyhub.atlassian.net/browse/OSDEV-1832) - Increased the memory allocation for the `DedupeHub` container from `12GB` to `16GB` in terraform deployment configuration to address memory overload issues during facility reindexing for `Production` & `Pre-Production` environments.
* [OSDEV-899](https://opensupplyhub.atlassian.net/browse/OSDEV-899) - Splitted the Django container into two components: FE (React) and BE (Django). Requests to the frontend (React) will be processed by the CDN (CloudFront), while requests to the API will be redirected to the Django container. This approach will allow for more efficient use of ECS cluster computing resources and improve frontend performance.

  The following endpoints will be redirected to the Django container:
  * tile/*
  * api/*
  * /api-auth/*
  * /api-token-auth/*
  * /api-feature-flags/*
  * /web/environment.js
  * /admin/*
  * /health-check/*
  * /rest-auth/*
  * /user-login/*
  * /user-logout/*
  * /user-signup/*
  * /user-profile/*
  * /user-api-info/*
  * /admin
  * /static/admin/*
  * /static/django_extensions/*
  * /static/drf-yasg/*
  * /static/gis/*
  * /static/rest_framework/*
  * /static/static/*
  * /static/staticfiles.json

  All other traffic will be redirected to the React application.

### Bugfix
* [OSDEV-1806](https://opensupplyhub.atlassian.net/browse/OSDEV-1806) - Refactored the Parent Company field validation. The field is now validated as a regular character field.
* [OSDEV-1787](https://opensupplyhub.atlassian.net/browse/OSDEV-1787) - The tooltip messages for the Claim button have been removed for all statuses of moderation events on the `Contribution Record` page and changed according to the design on `Thanks for adding data for this production location` pop-up. Changed tooltip text for pending badge if existing production location has pending claim status or has been claimed already.
* [OSDEV-1789](https://opensupplyhub.atlassian.net/browse/OSDEV-1789) - Fixed an issue where the scroll position was not resetting to the top when navigating through SLC workflow pages.
* [OSDEV-1795](https://opensupplyhub.atlassian.net/browse/OSDEV-1795) - Resolved database connection issue after PostgreSQL 16.3 upgrade by upgrading pg8000 module version.
* [OSDEV-1803](https://opensupplyhub.atlassian.net/browse/OSDEV-1803) - Updated text from `Facility Type` to `Location Type` and `Facility Name` to `Location Name` on the SLC `Thank You for Your Submission` page.
* [OSDEV-1769](https://opensupplyhub.atlassian.net/browse/OSDEV-1769) - Fixed the response for potential matches for POST `api/facilities/?create=true`: applied an array of potential matches instead of returning a single potential match.
* [OSDEV-1838](https://opensupplyhub.atlassian.net/browse/OSDEV-1838) - Fixed an issue where the router redirected to an unsupported page when the OS ID contained a forward slash. The fix was implemented by encoding the OS ID value using the `encodeURIComponent()` function before passing it as a URL parameter.
* [OSDEV-1840](https://opensupplyhub.atlassian.net/browse/OSDEV-1840) - Fixed the snapshot status checking procedure. This will prevent a crash when trying to restore a database from an inaccessible snapshot.
* [OSDEV-1831](https://opensupplyhub.atlassian.net/browse/OSDEV-1831) - Updated copies of tooltips on the “Thank you for adding data” pop-up. The texts vary depending on the claim status for a particular location.
* [OSDEV-1827](https://opensupplyhub.atlassian.net/browse/OSDEV-1827) - Fixed the condition logic for the email template when approving a contribution to an existing production location that has either been claimed or has a pending claim request.
* [OSDEV-1781](https://opensupplyhub.atlassian.net/browse/OSDEV-1781) - A clear error messages for the number of workers field have been added to the SLC form and Claimed Facility Details page.
* [OSDEV-1747](https://opensupplyhub.atlassian.net/browse/OSDEV-1747) - All SLC pages have been made accessible only to authorized users.

### What's new
* [OSDEV-1814](https://opensupplyhub.atlassian.net/browse/OSDEV-1814) - Added toggle switch button for production location info page to render additional data if necessary. If toggle switch button is inactive (default behavior), additional data won't be send to the server along with name, address and country.
* [OSDEV-1782](https://opensupplyhub.atlassian.net/browse/OSDEV-1782) - Added a confirmation dialog window that appears when a user tries to reject a moderation event. The dialog includes a WYSIWYG text editor where entering a message of at least 30 characters is required to confirm the rejection. If a user does not enter the required number of characters, the 'Reject' button is disabled, and a tooltip with a clear message appears when the mouse hovers over it.
* [OSDEV-1786](https://opensupplyhub.atlassian.net/browse/OSDEV-1786) - Linked "My Claimed Facilities" page to SLC if no claimed production locations found, changed search button text.
* [OSDEV-1607](https://opensupplyhub.atlassian.net/browse/OSDEV-1607) - Enabled SLC flow.
* [OSDEV-1864](https://opensupplyhub.atlassian.net/browse/OSDEV-1864) - Disabled the 'Submit/Update' button on the SLC Production Location Information page when the `disable_list_uploading` feature flag is active.
* [OSDEV-1867](https://opensupplyhub.atlassian.net/browse/OSDEV-1867) - Updated the 'Messy Data' link on the `Contribute` page and `List Upload` page to direct users to the `Data Cleaning Service splash` page instead of the old `Preparing Data` page.

### Release instructions:
* Ensure that the following commands are included in the `post_deployment` command:
    * `migrate`
    * `reindex_database`


## Release 1.31.0

## Introduction
* Product name: Open Supply Hub
* Release date: March 8, 2025

### Database changes
* *Describe high-level database changes.*

#### Migrations:
* *Describe migrations here.*

#### Schema changes
* *Describe schema changes here.*

### Code/API changes
* *Describe code/API changes here.*

### Architecture/Environment changes
* *Describe architecture/environment changes here.*

### Bugfix
* [OSDEV-1777](https://opensupplyhub.atlassian.net/browse/OSDEV-1777) - A consistent URL style was established across all pages of the SLC workflow. After the changes, the URL begins from `/contribute/single-location/`.
* [OSDEV-1678](https://opensupplyhub.atlassian.net/browse/OSDEV-1678) - Added asterisks next to each required form field (Name, Address, and Country) on the "Production Location Information" page. Highlighted an empty field and displayed an error message if it loses focus.
* [OSDEV-1778](https://opensupplyhub.atlassian.net/browse/OSDEV-1778) - Fixed the validation for number of workers field in POST, PATCH production locations API. The min field must be less than or equal to the max field.

### What's new
* [OSDEV-1764](https://opensupplyhub.atlassian.net/browse/OSDEV-1764) - Added a new claiming email for the Moderation queue/SLC workflow, which is sent once a data moderator creates a new location based on the moderation event the customer submitted through the SLC workflow.
* [OSDEV-1721](https://opensupplyhub.atlassian.net/browse/OSDEV-1721) - Added new email templates for Moderation/SLC workflow:
    * Email #1 SLC additional contribution to existing production location - Pending moderation.
    * Email #2 SLC contribution - Moderation complete. APPROVED.
    * Email #3 SLC contribution - Moderation complete. REJECTED.
    * Email #4 SLC new production location contribution - Pending moderation.

### Release instructions:
* Ensure that the following commands are included in the `post_deployment` command:
    * `migrate`
    * `reindex_database`


## Release 1.30.0

## Introduction
* Product name: Open Supply Hub
* Release date: March 01, 2025

### Database changes
* [OSDEV-1662](https://opensupplyhub.atlassian.net/browse/OSDEV-1662) - Added a new field, `action_perform_by`, to the `api_moderationevent` table so we can handle and store moderation actions user data.

#### Migrations:
* 0166_add_moderationevent_action_perform_by.py - This migration added a new field, `action_perform_by`, to the existing table `api_moderationevent`.

### Code/API changes
* [OSDEV-1577](https://opensupplyhub.atlassian.net/browse/OSDEV-1577) - Added geo-bounding box query support to the GET `/api/v1/production-locations/` endpoint. To filter production locations whose geopoints fall within the bounding box, it is necessary to specify valid values for the parameters `geo_bounding_box[top]`, `geo_bounding_box[left]`, `geo_bounding_box[bottom]`, and `geo_bounding_box[right]`.

    The validation rules are as follows:
    * All coordinates of the geo-boundary box (top, left, bottom, right) must be provided.
    * All values must be integers.
    * The top and bottom coordinates must be between -90 and 90.
    * The left and right coordinates must be between -180 and 180.
    * The top must be greater than the bottom.
    * The right must be greater than the left.
* [OSDEV-1662](https://opensupplyhub.atlassian.net/browse/OSDEV-1662) - Updated Logstash mapping configuration to handle the new `action_perform_by` field for OpenSearch.
* [OSDEV-1748](https://opensupplyhub.atlassian.net/browse/OSDEV-1748) - Aligned SLC with current v1/production-locations validation. Removed validation for `number_of_workers` min >= max.

### Architecture/Environment changes
* [OSDEV-1515](https://opensupplyhub.atlassian.net/browse/OSDEV-1515) - Removed `rds_allow_major_version_upgrade` and `rds_apply_immediately` from the environment tfvars files (e.g., terraform-production.tfvars) to set them to `false` again, as the default values in `/deployment/terraform/variables.tf` are `false`. This is necessary to prevent unintended PostgreSQL major version upgrades since the target PostgreSQL 16.3 version has been reached.
* [OSDEV-1692](https://opensupplyhub.atlassian.net/browse/OSDEV-1692) - Update cache dependencies due to Ubuntu 20 image runner deprecation. See [link](https://github.blog/changelog/2024-12-05-notice-of-upcoming-releases-and-breaking-changes-for-github-actions/#actions-cache-v1-v2-and-actions-toolkit-cache-package-closing-down).
* [OSDEV-1580](https://opensupplyhub.atlassian.net/browse/OSDEV-1580) - The new architecture diagram of the OS Hub platform has been created in response to the penetration testing that will be conducted in February 2025. The diagram has been placed in the root of the `./doc/system_design/` folder, replacing the old diagrams that have been moved to the `./doc/system_design/archived/` folder as they are no longer valid. A new `./doc/system_design/README.md` file has also been created, with a reference to the new architecture/network diagram.
* [OSDEV-1785](https://opensupplyhub.atlassian.net/browse/OSDEV-1785) - Forked the aiokafka repository to the Open Supply Hub GitHub account, reverted to v0.8.0, and created a kafka-python-2.0.3 [branch](https://github.com/opensupplyhub/aiokafka/tree/kafka-python-2.0.3). Pinned kafka-python to v2.0.3 ([released](https://pypi.org/project/kafka-python/#history) on Feb 13, 2025) in the Dockerfile to install aiokafka from the forked repository and verified the local installation.

### Bugfix
* [OSDEV-1698](https://opensupplyhub.atlassian.net/browse/OSDEV-1698) - SLC: Refactored the "Submit Another Location" button link to direct users to the search-by-name-and-address form at /contribute/single-location?tab=name-address.
* [OSDEV-1700](https://opensupplyhub.atlassian.net/browse/OSDEV-1700) - SLC: Keep only one previous OS ID in the search result if it matches the search query.
* [OSDEV-1697](https://opensupplyhub.atlassian.net/browse/OSDEV-1697) - Added a redirect to the main page upon closing the SLC modal window to prevent the creation of multiple moderation events.
* [OSDEV-1695](https://opensupplyhub.atlassian.net/browse/OSDEV-1695) - [SLC] Enabled the claim button for updated production locations when a moderation event has a pending status. Disabled claim button explicitly if production location has pending claim status.
* [OSDEV-1701](https://opensupplyhub.atlassian.net/browse/OSDEV-1701) - Refactored "Go Back" button in production location info page.
* [OSDEV-1672](https://opensupplyhub.atlassian.net/browse/OSDEV-1672) - SLC. Implement collecting contribution data page (FE) - All Multi-Selects on the page have been fixed. They resize based on the number of items selected.
* [OSDEV-1549](https://opensupplyhub.atlassian.net/browse/OSDEV-1549) - Added Django serialization check for all fields from the request body based on [the API specification](https://opensupplyhub.github.io/open-supply-hub-api-docs/) for POST and PATCH v1/production-locations endpoint, and appropriate errors return according to the request body schema in the API spec.
* [OSDEV-1696](https://opensupplyhub.atlassian.net/browse/OSDEV-1696) - Added loader on single production location fetch; added error handling; added cleanup hook to clear production location data on component unmount.
* [OSDEV-1653](https://opensupplyhub.atlassian.net/browse/OSDEV-1653) - Added asterisks next to each required form field (Name, Address, and Country) on the "Search by Name and Address" tab. Highlighted an empty field and displayed an error message if it loses focus. Added proper styles for the error messages.
* [OSDEV-1699](https://opensupplyhub.atlassian.net/browse/OSDEV-1699) - The scroll position has been fixed from the bottom to the top after navigating from the bottom of the `Search results` page (press the `Select` button) to `Product Location Information`.
* [OSDEV-1589](https://opensupplyhub.atlassian.net/browse/OSDEV-1589) - Fixed layout issue on new `contribute` page.
* [OSDEV-1739](https://opensupplyhub.atlassian.net/browse/OSDEV-1739) - Applied state cleanup on modal unmount to prevent the same dialog from appearing when clicking on a different production location.
* [OSDEV-1744](https://opensupplyhub.atlassian.net/browse/OSDEV-1744) - Fixed the issue where the text `by user ID:` appeared even when `user_id` was `null` in Contribution Record page.
* [OSDEV-1779](https://opensupplyhub.atlassian.net/browse/OSDEV-1779) - SLC. Made Parent Company field as regular text field and apply snake_case keys to standard keys (e.g. `location_type`, `number_of_workers`, `parent_company`, `processing_type` and `product_type`) in request payload from production location info page to conform API specs.
* [OSDEV-1745](https://opensupplyhub.atlassian.net/browse/OSDEV-1745) - The `Search by Name and Address` tab was defined as default on the Production Location Search page.

### What's new
* [OSDEV-1662](https://opensupplyhub.atlassian.net/browse/OSDEV-1662) - Added a new field, `action_perform_by`, to the moderation event. This data appears on the Contribution Record page when a moderator perform any actions like `APPROVED` or `REJECTED`.

### Release instructions:
* Ensure that the following commands are included in the `post_deployment` command:
    * `migrate`
    * `reindex_database`
* Run `[Release] Deploy` pipeline for the target environment with the flag `Clear the custom OpenSearch indexes and templates` set to true - to update the index mapping for the `moderation-events` index after adding the new field `action_perform_by`. The `production-locations` will also be affected since it will clean all of our custom indexes and templates within the OpenSearch cluster.


## Release 1.29.0

## Introduction
* Product name: Open Supply Hub
* Release date: February 8, 2025

### Database changes
* [OSDEV-1515](https://opensupplyhub.atlassian.net/browse/OSDEV-1515) - Upgraded the PostgreSQL version from 13 to 16 for the database used in local development, DB anonymization, DB restore setup, and environments in the AWS cloud. Additionally, the pg_trgm extension has been upgraded to version 1.6 based on the available extension version for PostgreSQL 16.3 in AWS RDS. For more information, see [Extensions supported for RDS for PostgreSQL 16](https://docs.aws.amazon.com/AmazonRDS/latest/PostgreSQLReleaseNotes/postgresql-extensions.html#postgresql-extensions-16x).
* [OSDEV-1558](https://opensupplyhub.atlassian.net/browse/OSDEV-1558) - Added a new field, `action_type`, to the `api_moderationevent` table so we can handle and store moderation actions.

#### Migrations:
* 0163_refresh_pg_statistic_and_upgrade_postgres_extensions.py - Updated the SQL script within the migration that upgrades the DB extension versions to handle previously failure cases when a higher version is available for upgrade or when the extension is not installed. This is primarily useful for local development or DB resets in the Development environment, where migrations are applied from scratch, one by one. This fix will not negatively affect other environments, as the migration has already been applied and will not be reapplied. Additionally, the changes are backward compatible.
* 0164_refresh_pg_statistic_and_upgrade_postgres_extensions_after_db_upgrade_to_postgres_16.py - This migration refreshes the `pg_statistic` table after the upgrade to PostgreSQL 16 and upgrades the pg_trgm extension to version 1.6. The SQL script within the migration that upgrades the DB extension versions handles previously failure cases where a higher version is available for upgrade or where the extension is not installed.
* 0165_add_moderationevent_action_type.py - This migration added a new field, `action_type`, to the existing table `api_moderationevent`.

### Code/API changes
* [OSDEV-1581](https://opensupplyhub.atlassian.net/browse/OSDEV-1581) - Added support for Geohex grid aggregation to the GET `/api/v1/production-locations/` endpoint. To receive the Geohex grid aggregation list in the response, it is necessary to pass the `aggregation` parameter with a value of `geohex_grid` and optionally specify `geohex_grid_precision` with an integer between 0 and 15. If `geohex_grid_precision` is not defined, the default value of 5 will be used.
* [OSDEV-1558](https://opensupplyhub.atlassian.net/browse/OSDEV-1558) - Updated Logstash mapping configuration to handle the new `action_type` field for OpenSearch.

### Bugfix
* Some of the resources related to the Development AWS environment still have the `stg` prefix, which can be confusing since we also have a Staging environment with the same prefix. To clarify the resource names, including the database instance, the prefix has been updated from `stg` to `dev` for the development environment.

### What's new
* [OSDEV-1374](https://opensupplyhub.atlassian.net/browse/OSDEV-1374) - Implemented integration for the `Search results` page to show results of searching by name and address (`/contribute/production-location/search`):
    - Connected GET `v1/production-locations`.
    - Routing between pages `Production Location Search`,`Search returned no results`, `Production Location Information`, `Search results`, and `I don't see my Location` pop-up is configured.
    - Max result limit set to 100.
* [OSDEV-1365](https://opensupplyhub.atlassian.net/browse/OSDEV-1365) - SLC: Integrate collecting contribution data page.
* [OSDEV-1370](https://opensupplyhub.atlassian.net/browse/OSDEV-1370) - SLC: Connect Backend API submission with "Thank for Submitting" screen
    - Integrated `POST /v1/production-locations/` in `/contribute/production-location/info/` page.
    - Integrated `PATCH /v1/production-locations/` in `/contribute/production-location/{os_id}/info/` page.
    - Production location info page is now rendered using two routes: /contribute/production-location/info/ and /contribute/production-location/{os_id}/info/. First route for creating new production location, second is for updating existing one.
    - Implemented error popup on error response for `PATCH | POST /v1/production-locations/`.
    - Implemented error popup on error response for `GET /v1/moderation-events/{moderation_id}`.
    - Integrated "Thank for Submitting" modal dialog. When popup is appeared, path parameter `{moderation-id}` will be attached to `/contribute/production-location/{os_id}/info/` or `/contribute/production-location/info/`.
    - Implemented temporary saving of moderation events in local storage for a seamless user experience.
    - Created separate mobile and desktop layouts for "Thank for Submitting" modal dialog.
    - Created link to claim from "Thank for Submitting" modal dialog only if production location is available for claim and moderation event is not pending.
    - Implemented serializing and validation production location fields before passing to the "Thank for Submitting" modal dialog.
    - Refactored routing between search results page and production location info page. Search parameters are now stored in the Redux state, so the 'Go Back' button in production location info page will lead to the previous search.
* [OSDEV-1558](https://opensupplyhub.atlassian.net/browse/OSDEV-1558) - Added a new field, `action_type`, to the moderation event. This data appears on the Contribution Record page when a moderator creates a new location or matches it to an existing one.

### Release instructions:
* Ensure that the following commands are included in the `post_deployment` command:
    * `migrate`
    * `reindex_database`
* Run `[Release] Deploy` pipeline for the target environment with the flag `Clear the custom OpenSearch indexes and templates` set to true - to update the index mapping for the `moderation-events` index after adding the new field `action_type`. The `production-locations` will also be affected since it will clean all of our custom indexes and templates within the OpenSearch cluster.
* This release will upgrade PostgreSQL from version 13 to version 16.
    * The upgrade will be performed automatically by Terrafrom and AWS, but some steps need to be completed **before** and **after** the upgrade. Please refer to [the Confluence article](https://opensupplyhub.atlassian.net/wiki/spaces/SD/pages/640155649/PostgreSQL+database+upgrade+from+version+13+to+version+16) for detailed instructions.
    * Steps to be completed before the upgrade are marked with the statement: "**This should be done before deploying the upgraded database.**". Post-upgrade tasks can be found under the [After the PostgreSQL major version upgrade](https://opensupplyhub.atlassian.net/wiki/spaces/SD/pages/640155649/PostgreSQL+database+upgrade+from+version+13+to+version+16#After-the-PostgreSQL-major-version-upgrade) section.
    * In case of an unsuccessful release along with the database upgrade, follow the instructions under the [Guide for rolling back the PostgreSQL major version upgrade](https://opensupplyhub.atlassian.net/wiki/spaces/SD/pages/640155649/PostgreSQL+database+upgrade+from+version+13+to+version+16#Guide-for-rolling-back-the-PostgreSQL-major-version-upgrade) section.


## Release 1.28.1

## Introduction
* Product name: Open Supply Hub
* Release date: January 31, 2025

### Bugfix
* [OSDEV-1626](https://opensupplyhub.atlassian.net/browse/OSDEV-1626) - Temporarily hid the new contribution page `Add Location Data` and re-enabled the old navigation to the `List Upload` page via the `/contribute` path.


## Release 1.28.0

## Introduction
* Product name: Open Supply Hub
* Release date: January 25, 2025

### Database changes
* [OSDEV-1514](https://opensupplyhub.atlassian.net/browse/OSDEV-1514) - Upgraded the PostgreSQL version from 12 to 13 for the database used in local development, DB anonymization, DB restore setup, and environments in the AWS cloud. Additionally, the postgis and pg_trgm extensions have been upgraded to versions 3.4.2 and 1.5, respectively, based on the available extension versions for PostgreSQL 13.15 in AWS RDS. For more information, see [Extensions supported for RDS for PostgreSQL 13](https://docs.aws.amazon.com/AmazonRDS/latest/PostgreSQLReleaseNotes/postgresql-extensions.html#postgresql-extensions-13x). Allowed major version upgrades and activated the `apply immediately` flag to perform the PostgreSQL major version upgrade in AWS.

#### Migrations:
* 0163_refresh_pg_statistic_and_upgrade_postgres_extensions.py - This migration refreshes the `pg_statistic` table after the upgrade to PostgreSQL 13 and upgrades the postgis and pg_trgm extensions to versions 3.4.2 and 1.5, respectively.

### Code/API changes
* [OSDEV-1514](https://opensupplyhub.atlassian.net/browse/OSDEV-1514) - Corrected spelling mistakes in the `src/anon-tools/do_dump.sh` file and in the name of the folder `database_anonymizer_sheduled_task`. Removed the unused `src/anon-tools/anon.sql` file and the redundant `src/anon-tools/initdb.sql` file. Removed commented-out code in the `src/anon-tools/Dockerfile.dump` and `deployment/terraform/database_anonymizer_scheduled_task/docker/database_anonymizer.py` files.
* [OSDEV-1523](https://opensupplyhub.atlassian.net/browse/OSDEV-1523) - Updated `export_csv.py` to enable uploading to Google Drive and implemented cursor-based pagination for the export.

### Architecture/Environment changes
* [OSDEV-1514](https://opensupplyhub.atlassian.net/browse/OSDEV-1514) - Introduced `rds_allow_major_version_upgrade` and `rds_apply_immediately` Terraform variables to enable or disable major version upgrades and the `apply immediately` flag, depending on the environment.
* [OSDEV-1523](https://opensupplyhub.atlassian.net/browse/OSDEV-1523) - Added a new batch job that triggers the export_csv.py command on the first day of each month to upload bulk data of production locations to Google Drive.

### What's new
* [OSDEV-40](https://opensupplyhub.atlassian.net/browse/OSDEV-40) - Created new page for `/contribute` to choose between multiple & single location upload. Replaced current multiple list upload to `/contribute/multiple-locations`. Changed `Upload Data` to `Add Data` text.
* [OSDEV-1117](https://opensupplyhub.atlassian.net/browse/OSDEV-1117) - Implemented integration of Contribution Record Page (`/dashboard/moderation-queue/contribution-record/{moderation_id}`):
    - Connected GET `api/v1/moderation-events/{moderation_id}/`.
    - Connected GET `api/v1/production-locations?name={productionLocationName}&country={countryCode}&address={address}` to get potential matches using OpenSearch engine.
    - Connected PATCH `/v1/moderation-events/{moderation_id}/` (for Reject button).
    - Connected POST `/v1/moderation-events/{moderation_id}/production-locations/` (for Create New Location button).
    - Connected PATCH `/v1/moderation-events/{moderation_id}/production-locations/{os_id}/` (for Confirm potential match button).
    - UI improvements:
        - Added a toast component to display notifications during moderation event updates.
        - Introduced a backdrop to prevent accidental clicks on other buttons during the update process.
    - Applied Django Signal for moderation-events OpenSearch index.
* [OSDEV-1524](https://opensupplyhub.atlassian.net/browse/OSDEV-1524) - Updated salutations in automated emails to ensure a consistent and professional experience of communication from OS Hub.
* [OSDEV-1129](https://opensupplyhub.atlassian.net/browse/OSDEV-1129) - The UI for the results page for name and address search was implemented. It includes the following screens:
    * Successful Search: If the search is successful, the results screen displays a list of production locations. Each item includes the following information about the production location: name, OS ID, address, and country name. Users can either select a specific production location or press the "I don’t see my Location" button, which triggers a confirmation dialog window.
    * Confirmation Dialog Window: In this window, users can confirm that no correct location was found using the provided search parameters. They can either proceed to create a new production location or return to the search.
    * Unsuccessful Search: If the search is unsuccessful, an explanation is provided along with two options: return to the search or add a new production location.
* [OSDEV-1579](https://opensupplyhub.atlassian.net/browse/OSDEV-1579) - Updated the API limit automated email to remove an outdated link referring to OAR and improve the languate for clarity. With this update the contributor will be informed of the correct process to follow if they have reached their API calls limit.

### Release instructions:
* Ensure that the following commands are included in the `post_deployment` command:
    * `migrate`
    * `reindex_database`
* This release will upgrade PostgreSQL from version 12 to version 13.
    * The upgrade will be performed automatically by Terrafrom and AWS, but some steps need to be completed **before** and **after** the upgrade. Please refer to [the Confluence article](https://opensupplyhub.atlassian.net/wiki/spaces/SD/pages/620134402/PostgreSQL+database+upgrade+from+version+12+to+version+13) for detailed instructions.
    * Steps to be completed before the upgrade are marked with the statement: "**This should be done before deploying the upgraded database.**". Post-upgrade tasks can be found under the [After the PostgreSQL major version upgrade](https://opensupplyhub.atlassian.net/wiki/spaces/SD/pages/620134402/PostgreSQL+database+upgrade+from+version+12+to+version+13#After-the-PostgreSQL-major-version-upgrade) section.
    * In case of an unsuccessful release along with the database upgrade, follow the instructions under the [Guide for rolling back the PostgreSQL major version upgrade](https://opensupplyhub.atlassian.net/wiki/spaces/SD/pages/620134402/PostgreSQL+database+upgrade+from+version+12+to+version+13#Guide-for-rolling-back-the-PostgreSQL-major-version-upgrade) section.


## Release 1.27.0

## Introduction
* Product name: Open Supply Hub
* Release date: January 11, 2025

### Database changes
#### Migrations:

#### Schema changes

### Code/API changes
* [OSDEV-1409](https://opensupplyhub.atlassian.net/browse/OSDEV-1409) - Introduced a new PATCH `/api/v1/moderation-events/{moderation_id}/production-locations/{os_id}/` endpoint. This endpoint allows the creation of a new contribution for an existing production location based on the provided moderation event.
* [OSDEV-1336](https://opensupplyhub.atlassian.net/browse/OSDEV-1336) - Introduced a new PATCH `/api/v1/production-locations/{os_id}/` endpoint based on the API v1 specification. This endpoint allows the creation of a new moderation event for updating the production location with the given details. Basically, the endpoint can be used to contribute to an existing location.
* [OSDEV-1336](https://opensupplyhub.atlassian.net/browse/OSDEV-1336) - Dynamic mapping for the new fields in the `moderation-events` index has been disabled for those that don't have an explicit mapping defined. This change helps avoid indexing conflicts, such as when a field is initially indexed with one data type (e.g., long), but later an entry with a different data type for the same field is indexed, causing the entire entry to fail indexing. After this change, fields with an explicit mapping will be indexed, while other fields will not be indexed or searchable, but will still be displayed in the document.

### Architecture/Environment changes

### Bugfix
* [OSDEV-1492](https://opensupplyhub.atlassian.net/browse/OSDEV-1492) - Fixed an issue where invalid manually entered dates were not validated on the UI, resulting in API errors with message “The request query is invalid.” on `Moderation Queue` page. Invalid dates are now trimmed and properly handled.
* [OSDEV-1493](https://opensupplyhub.atlassian.net/browse/OSDEV-1493) - Fixed an issue where the backend sorts countries not by `name` but by their `alpha-2 codes` in `GET /api/v1/moderation-events/` endpoint.
* [OSDEV-1532](https://opensupplyhub.atlassian.net/browse/OSDEV-1532) - Fixed the date range picker on the `Moderation Queue` page. A Data Moderator can change the Before date even if an Error message is displayed.
* [OSDEV-1533](https://opensupplyhub.atlassian.net/browse/OSDEV-1533) - The presentation of the `Moderation Decision Date` in the `Moderation Queue` table has been corrected. If the "status_change_date" is missing in the object, it now displays as "N/A".
* [OSDEV-1196](https://opensupplyhub.atlassian.net/browse/OSDEV-1196) - The `?sort_by=contributors_desc` query parameter is only appended to URLs on the `/facilities` page and is excluded from all other pages. The error caused by the property type that occurred during local test execution has been resolved.
* [OSDEV-1397](https://opensupplyhub.atlassian.net/browse/OSDEV-1397) - GET `/api/parent-companies/` request has been removed from the Open Supply Hub page and ClaimFacility component. Parent Company Select is a regular input field that allows the creation of multiple parent company names for filter on this page.
* [OSDEV-1556](https://opensupplyhub.atlassian.net/browse/OSDEV-1556) - Fixed validation of `os_id` for PATCH `/api/v1/moderation-events/{moderation_id}/production-locations/{os_id}/` endpoint.
* [OSDEV-1563](https://opensupplyhub.atlassian.net/browse/OSDEV-1563) - Fixed updating of the moderation decision date after moderation event approval.

### What's new
* [OSDEV-1376](https://opensupplyhub.atlassian.net/browse/OSDEV-1376) - Updated automated emails for closure reports (report_result) to remove the term "Rejected" for an improved user experience. Added link to Closure Policy and instructions for submitting a Reopening Report to make the process easier to understand for users.
* [OSDEV-1383](https://opensupplyhub.atlassian.net/browse/OSDEV-1383) - Edited text of the automated email that notifies a contributor when one of their facilities has been claimed. The new text provides more information to the contributor to understand the claim process and how they can encourage more of their facilities to claim their profile.
* [OSDEV-1474](https://opensupplyhub.atlassian.net/browse/OSDEV-1474) - Added contributor type value to response of `/api/contributors/` endpoint.
* [OSDEV-1130](https://opensupplyhub.atlassian.net/browse/OSDEV-1130) A new page, `Production Location Information`, has been implemented. It includes the following inputs:
    * Required and pre-fillable fields:
        - Name
        - Address
        - Country
    * Additional information section: Fields for optional contributions from the owner or manager of the production location, including sector(s), product type(s), location type(s), processing type(s), number of workers, and parent company.
The page also features `Go Back` and `Submit` buttons for navigation and form submission.

### Release instructions:
* Ensure that the following commands are included in the `post_deployment` command:
    * `migrate`
    * `reindex_database`
* Run `[Release] Deploy` pipeline for the target environment with the flag `Clear the custom OpenSearch indexes and templates` set to true - to refresh the index mappings for the `moderation-events` index after disabling dynamic mapping for the new fields that don't have an explicit mapping defined. The `production-locations` will also be affected since it will clean all of our custom indexes and templates within the OpenSearch cluster


## Release 1.26.0

## Introduction
* Product name: Open Supply Hub
* Release date: December 14, 2024

### Database changes
#### Migrations:
* 0162_update_moderationevent_table_fields.py - This migration updates the ModerationEvent table and its constraints.

#### Schema changes
* [OSDEV-1158](https://opensupplyhub.atlassian.net/browse/OSDEV-1158) - The following updates to the ModerationEvent table have been made:
    1. Set `uuid` as the primary key.
    2. Make `geocode_result` field optional. It can be blank if lat and lng
    have been provided by user.
    3. Remove redundant `blank=False` and `null=False` constraints, as these are
    the default values for model fields in Django and do not need to be
    explicitly set.
    4. Make `contributor` field non-nullable, as the field should not be left
    empty. It is required to have information about the contributor.
    5. Allow `claim` field to be blank. This change reflects the fact that
    a moderation event may not always be related to a claim, so the field can
    be left empty.

### Code/API changes
* [OSDEV-1453](https://opensupplyhub.atlassian.net/browse/OSDEV-1453) - The `detail` keyword instead of `message` has been applied in error response objects for V1 endpoints.
* [OSDEV-1346](https://opensupplyhub.atlassian.net/browse/OSDEV-1346) - Disabled null values from the response of the OpenSearch. Disabled possible null `os_id`, `claim_id` and `source` from `PATCH /api/v1/moderation-events/{moderation_id}/` response.
* [OSDEV-1410](https://opensupplyhub.atlassian.net/browse/OSDEV-1410) - Introduced a new POST `/api/v1/moderation-events/{moderation_id}/production-locations/` endpoint
* [OSDEV-1449](https://opensupplyhub.atlassian.net/browse/OSDEV-1449) - **Breaking changes** to the following endpoints:
  - GET `v1/moderation-events/`
  - GET `v1/production-locations/`

  **Changes include:**
  - Refactored `sort_by` parameter to improve sorting functionality.
  - Split `search_after` parameter into `search_after_value` and `search_after_id` for better pagination control.

* [OSDEV-1158](https://opensupplyhub.atlassian.net/browse/OSDEV-1158) - The following features and improvements have been made:
    1. Introduced a new POST `/api/v1/production-locations/` endpoint based on the API v1 specification. This endpoint allows the creation of a new moderation event for the production location creation with the given details.
    2. Removed redundant redefinition of paths via the `as_view` method for all the v1 API endpoints since they are already defined via `DefaultRouter`.
* [OSDEV-1468](https://opensupplyhub.atlassian.net/browse/OSDEV-1468) - Limit the `page` parameter to `100` for the GET `/api/facilities/` endpoint. This will help prevent system downtimes, as larger pages (OFFSET) make it harder for the database to retrieve data, especially considering the large amount of data we have.

### Architecture/Environment changes
* [OSDEV-1170](https://opensupplyhub.atlassian.net/browse/OSDEV-1170) - Added the ability to automatically create a dump from the latest shared snapshot of the anonymized database from Production environment for use in the Test and Pre-Prod environments.
* In light of recent instances(on 12/03/2024 UTC and 12/04/2024 UTC) where the current RDS disk storage space limit was reached in Production, the RDS storage size has been increased to `256 GB` in the Production, Test, and Pre-prod environments to accommodate the processing of larger volumes of data. The configurations for the Test and Pre-prod environments have also been updated to maintain parity with the Production environment.
* Right-sized the resources for Django containers across all environments and the RDS instance in the Production and Preprod environments. This will result in a savings of approximately $2,481. The following changes have been made:
    - Production:
        - RDS instance type was changed from `db.m6in.8xlarge` to `db.m6in.4xlarge`.
        - ECS tasks for Django containers: the number was reduced from `12` to `10`, and memory was reduced from `8GB` to `4GB`.
    - Preprod:
        - RDS instance type was changed from `db.m6in.8xlarge` to `db.m6in.4xlarge`.
        - ECS tasks for Django containers: the number was reduced from `12` to `10`, and memory was reduced from `8GB` to `4GB`.
        - These changes were made to maintain parity with the Production environment, as it is a copy of that environment.
    - Staging:
        - ECS tasks for Django containers: memory was reduced from `8GB` to `2GB`.
    - Test:
        - ECS tasks for Django containers: memory was reduced from `8GB` to `4GB`.
    - Development:
        - ECS tasks for Django containers: memory was reduced from `8GB` to `1GB`, and CPU was reduced from `1 vCPU` to `0.5 vCPU`.

### Bugfix
* [OSDEV-1388](https://opensupplyhub.atlassian.net/browse/OSDEV-1388) - The waiter from boto3 cannot wait more than half an hour so we replaced it with our own.
* It was found that clearing OpenSearch indexes didn’t work properly because the templates weren’t cleared. After updating the index mappings within the index template files, the index template remained unchanged because only the indexes were deleted during deployment, not both the indexes and their templates. This caused conflicts and prevented developers' updates from being applied to the OpenSearch indexes.
This issue has been fixed by adding additional requests to delete the appropriate index templates to the `clear_opensearch.sh.tpl` script, which is triggered when clearing OpenSearch during deployment to any environment.
* [OSDEV-1482](https://opensupplyhub.atlassian.net/browse/OSDEV-1482) - The `GET api/v1/moderation-events/{moderation_id}` endpoint returns a single response instead of an array containing one item.
* [OSDEV-1511](https://opensupplyhub.atlassian.net/browse/OSDEV-1511) - Updated google maps api version to 3.57 for ReactLeafletGoogleLayer component (3.51 not supported).

### What's new
* [OSDEV-1132](https://opensupplyhub.atlassian.net/browse/OSDEV-1132) - Added FE for the "thanks for submitting" screen when user submits production location's data.
* [OSDEV-1373](https://opensupplyhub.atlassian.net/browse/OSDEV-1373) - The tab `Search by Name and Address.` on the Production Location Search screen has been implemented. There are three required properties (name, address, country). The "Search" button becomes clickable after filling out inputs, creates a link with parameters, and allows users to proceed to the results screen.
* [OSDEV-1175](https://opensupplyhub.atlassian.net/browse/OSDEV-1175) - New Moderation Queue Page was integrated with `GET api/v1/moderation-events/` endpoint that include pagination, sorting and filtering.

### Release instructions:
* Ensure that the following commands are included in the `post_deployment` command:
    * `migrate`
    * `reindex_database`
* Run `[Release] Deploy` pipeline for the target environment with the flag `Clear the custom OpenSearch indexes and templates` set to true - to refresh the index mappings for the `production-locations` and `moderation-events` indexes after fixing the process of clearing the custom OpenSearch indexes. It will clean all of our custom indexes and templates within the OpenSearch cluster.


## Release 1.25.0

## Introduction
* Product name: Open Supply Hub
* Release date: November 30, 2024

### Database changes
#### Migrations:
* 0159_alter_status_of_moderation_events_table.py - This migration alters status of api_moderationevent table.
* 0160_allow_null_parsing_errors_in_facilitylist.py - This migration allows empty parsing_errors in api_facilitylist.
* 0161_create_disable_list_uploading_switch.py - This migration creates disable_list_uploading switch in the Django admin panel and record in the waffle_switch table.

#### Schema changes
* [OSDEV-1346](https://opensupplyhub.atlassian.net/browse/OSDEV-1346) - Alter status options for api_moderationevent table.
* [OSDEV-1411](https://opensupplyhub.atlassian.net/browse/OSDEV-1411) - Allows empty parsing_errors in api_facilitylist.

### Code/API changes
* [OSDEV-1346](https://opensupplyhub.atlassian.net/browse/OSDEV-1346) - Create GET request for `v1/moderation-events` endpoint.
* [OSDEV-1429](https://opensupplyhub.atlassian.net/browse/OSDEV-1429) - The list upload switcher has been created to disable the `Submit` button on the List Contribute page through the Switch page in the Django admin panel during the release process. Implemented a check on the list upload endpoint.
* [OSDEV-1332](https://opensupplyhub.atlassian.net/browse/OSDEV-1332) - Introduced new `PATCH api/v1/moderation-events/{moderation_id}` endpoint
to modify moderation event `status`.
* [OSDEV-1347](https://opensupplyhub.atlassian.net/browse/OSDEV-1347) - Create GET request for `v1/moderation-events/{moderation_id}` endpoint.
* Update `/v1/production-locations/{os_id}` endpoint to return a single object instead of multiple objects. Also, add unit tests for the `ProductionLocationsViewSet`.
* The RDS instance has been upgraded as follows: for `production` and `preprod`, it is now `db.m6in.8xlarge`, and for `test`, it has been upgraded to `db.t3.xlarge`.
* [OSDEV-1467](https://opensupplyhub.atlassian.net/browse/OSDEV-1467) - Implemented disabling endpoint `POST /api/facilities/` during the release process. It is raising an error message with status code 503.

### Architecture/Environment changes
* Increased the memory for the Dedupe Hub instance from 8GB to 12GB in the `production` and `pre-prod` environments to reduce the risk of container overload and minimize the need for reindexing in the future.

### Bugfix
* [OSDEV-1448](https://opensupplyhub.atlassian.net/browse/OSDEV-1448) - The map on the production location’s profile and the production location marker have been fixed. Improved the handling of SQL query parameters for better execution accuracy.
* [OSDEV-1411](https://opensupplyhub.atlassian.net/browse/OSDEV-1411) - Django Admin: Fixed an issue when updating the facility list with an empty array in the `parsing errors` field.

### Release instructions:
* Ensure that the following commands are included in the `post_deployment` command:
    * `migrate`
    * `reindex_database`


## Release 1.24.0

## Introduction
* Product name: Open Supply Hub
* Release date: November 16, 2024

### Code/API changes
* [OSDEV-1335](https://opensupplyhub.atlassian.net/browse/OSDEV-1335) - Explicitly set the number of shards and the number of replicas for the "production locations" and "moderation events" OpenSearch indexes. Based on the OpenSearch documentation, a storage size of 10–30 GB is preferred for workloads that prioritize low search latency. Additionally, having too many small shards can unnecessarily exhaust memory by storing excessive metadata. Currently, the "production locations" index utilizes 651.9 MB, including replicas, while the "moderation events" index is empty. This indicates that one shard and one replica should be sufficient for the "production locations" and "moderation events" indexes.
* Moved all the files related to the OpenSearch service to the existing `src/django/api/services/opensearch` folder within the `api` app of the Django application. This should make it easier to navigate through the files and clarify the location of all OpenSearch service-related files in one place within the `api` app in Django.

### Architecture/Environment changes
* The OpenSearch version has been increased to 2.15.
* [OSDEV-1335](https://opensupplyhub.atlassian.net/browse/OSDEV-1335) - The new "moderation events" Logstash pipeline has been configured and implemented to collect moderation event data from the current PostgreSQL database and save it to OpenSearch. This setup allows for fast searches on the moderation events data.
* [OSDEV-1387](https://opensupplyhub.atlassian.net/browse/OSDEV-1387) - The SQL query for generating tiles from PostgreSQL+PostGIS has been reimplemented to avoid using the JOIN + GROUP BY clause. This change reduces the number of subqueries and their asymptotic complexity. Additionally, an option to set an upper limit on facility counts in the 'count' clause has been introduced, capped at 100, which doubles the query's performance. Throttling has been removed for tile generation endpoints.
* [OSDEV-1171](https://opensupplyhub.atlassian.net/browse/OSDEV-1171) - RDS instances for `staging` and `test` have beed decreased to `db.t3.large`
* Playwright has been introduced as the main framework for end-to-end testing:
    * Added a new Playwright testing service to the Docker configuration
    * Implemented initial test cases to verify core functionality
    * Integrated Playwright tests into the CI pipeline via GitHub Actions
    * Added necessary configuration files and dependencies for the e2e testing project
* The RDS instance for `production` has been upgraded to `db.m6in.4xlarge` and configured to operate in a single Availability Zone.

### Bugfix
* [OSDEV-1335](https://opensupplyhub.atlassian.net/browse/OSDEV-1335) - Fixed the assertion in the test for the `country.rb` filter of the "production locations" Logstash pipeline. The main issue was with the evaluation of statements in the Ruby block. Since only the last statement is evaluated in a Ruby block, all the checks were grouped into one chain of logical statements and returned as a `result` variable at the end.

### What's new
* [OSDEV-1116](https://opensupplyhub.atlassian.net/browse/OSDEV-1116) - A new Contribution Record Page has been developed to enable quick identification and moderation of contributions. This page includes two main sections: Moderation Event Data and Potential Matches, along with a set of buttons designed to facilitate the moderation process.
* [OSDEV-1120](https://opensupplyhub.atlassian.net/browse/OSDEV-1120) - A new Moderation Queue Dashboard page has been introduced, featuring three essential components:
    * Moderation Events Table: Allows users to view and manage moderation events more effectively.
    * Filtering Options: Multiple filter fields enable users to customize the displayed events based on different criteria, making it easier to find specific events.
    * Download Excel Button: Provides the ability to export the list of displayed moderation events as an XLSX file for offline analysis and record-keeping.

### Release instructions:
* The following steps should be completed while deploying to Staging or Production:
    1. Run the `[Release] Deploy` pipeline for these environments with the flag 'Clear OpenSearch indexes' set to true. This will allow Logstash to refill OpenSearch since the OpenSearch instance will be recreated due to the version increase. It is also necessary due to changes in the OpenSearch index settings.
    2. Open the triggered `Deploy to AWS` workflow and ensure that the `apply` job is completed. **Right after** finishing the `apply` job, follow these instructions, which should be the last steps in setting up the recreated OpenSearch instance:
        - Copy the ARN of the `terraform_ci` user from the AWS IAM console.
            - Navigate to the AWS console's search input, type "IAM", and open the IAM console.
            - In the IAM console, find and click on the "Users" tab.
            - In the list of available users, locate the `terraform_ci` user, click on it, and on that page, you will find its ARN.
        - After copying this value, go to the AWS OpenSearch console in the same way you accessed the IAM console.
        - Open the available domains and locate the domain for the corresponding environment. Open it, then navigate to the security configuration and click "Edit".
        - Find the section titled "Fine-grained access control", and under this section, you will find an "IAM ARN" input field. Paste the copied ARN into this field and save the changes. It may take several minutes to apply. Make sure that the "Configuration change status" field has green status.
    3. Then, return to the running `Deploy to AWS` workflow and ensure that the logs for `clear_opensearch` job do not contain errors related to access for deleting the OpenSearch index or lock files in EFS storage. In case of **an access error**, simply rerun the `Deploy to AWS` workflow manually from the appropriate release Git tag.


## Release 1.23.0

## Introduction
* Product name: Open Supply Hub
* Release date: November 02, 2024

### Database changes
#### Migrations:
* 0158_create_moderation_events_table.py - This migration creates api_moderationevent table for Moderation Queue.

#### Schema changes
* [OSDEV-1229](https://opensupplyhub.atlassian.net/browse/OSDEV-1229) - Created Moderation Events Postgres table to track moderation events in the database.

### Code/API changes
* Throttling has been introduced for tiles/* endpoints, limiting requests to 300 per minute.
* [OSDEV-1328](https://opensupplyhub.atlassian.net/browse/OSDEV-1328) The OpenSearch tokenizer has been changed to `lowercase` to get better search results when querying the GET /v1/production-locations/ endpoint.

### Architecture/Environment changes
* Resource allocation has been optimized for the staging environment. The number of ECS tasks for the Django app has been reduced from 6 to 4, while maintaining system stability.

### Release instructions:
* Ensure that the following commands are included in the `post_deployment` command:
    * `migrate`
* Run `[Release] Deploy` pipeline for an existing environment with the flag 'Clear OpenSearch indexes' set to true - to let the tokenizer parse full text into words with new configurations.


## Release 1.22.0

## Introduction
* Product name: Open Supply Hub
* Release date: October 19, 2024

### Database changes
#### Migrations:
* 0156_introduce_list_level_parsing_errors - This migration introduces the parsing_errors field for the FacilityList model to collect list-level and internal errors logged during the background parsing of the list.
* 0157_delete_endpoint_switcher_for_list_uploads - This migration deletes the `use_old_upload_list_endpoint` switcher that was necessary to toggle between the old and new list upload endpoints.

#### Schema changes
* [OSDEV-1039](https://opensupplyhub.atlassian.net/browse/OSDEV-1039) - Since the `use_old_upload_list_endpoint` switcher is no longer necessary for the list upload, it has been deleted from the DB. Additionally, the `parsing_errors` field has been added to the FacilityList model.

### Code/API changes
* [OSDEV-1102](https://opensupplyhub.atlassian.net/browse/OSDEV-1102) - API. Propagate production location updates to OpenSearch data source via refreshing `updated_at` field in `api_facility` table. Triggered updated_at field in such actions: transfer to alternate facility, claim facility, approve, reject and deny claim, claim details, merge facilities, match facility (promote, split).
* [OSDEV-1039](https://opensupplyhub.atlassian.net/browse/OSDEV-1039) - Deleted the `facility_list_items.json` fixture from the Django app since it is no longer needed, having been replaced with real CSV files. Additionally, other important changes have been implemented in the Django app and deployment:
    * Adjusted all code that used the `facility_list_items.json` fixture and removed the unused matching logic from the Django app, as it is no longer necessary and was connected to that fixture.
    * Updated the reset database step in the `restore_database` job of the Deploy to AWS GitHub workflow to upload CSV location list files to S3 for parsing during the DB reset.

### Architecture/Environment changes
* [OSDEV-1325](https://opensupplyhub.atlassian.net/browse/OSDEV-1325)
  * __Deploy to AWS__ pipeline will init from __[Release] Deploy__ pipeline and get deployment parameters, such as cleaning OpenSearch indexes, by trigger.
* [OSDEV-1372](https://opensupplyhub.atlassian.net/browse/OSDEV-1372)
  * Changed the base image in the Django app Dockerfile to use a Debian 11 instead of Debian 10 as the PostgreSQL 13 repository support for Debian 10 has been ended.
  * Always build a docker image for the amd64 platform so that the image in the local environment fully corresponds to the one in production.
* [OSDEV-1172](https://opensupplyhub.atlassian.net/browse/OSDEV-1172)
  * Added the ability to restore a database from a snapshot.
* [OSDEV-1388](https://opensupplyhub.atlassian.net/browse/OSDEV-1388)
  * Increased timeout to wait for copying anonymized shared snapshot.

### Bugfix
* Fixed a bug related to environment variable management:
    * Removed the `py_environment` Terraform variable, as it appeared to be a duplicate of the `environment` variable.
    * Passed the correct environment values to the ECS task definition for the Django containers in all environments, especially in the Preprod and Development environments, to avoid misunderstandings and incorrect interpretations of the values previously passed via `py_environment`.
    * Introduced a *Local* environment specifically for local development to avoid duplicating variable values with the AWS-hosted *Development* environment.
* [OSDEV-1039](https://opensupplyhub.atlassian.net/browse/OSDEV-1039) - Made the list parsing asynchronous and increased the list upload limit to 10,000 facilities per list to reduce manual work for moderators when they split large lists into smaller ones. The following architectural and code changes have been made:
    1. Renamed the previously copied `api/facility-lists/createlist` POST endpoint to the `api/facility-lists` POST endpoint. Deleted the old implementation of the `api/facility-lists` POST endpoint along with the `use_old_upload_list_endpoint` switcher that was necessary to toggle between the old and new list upload endpoints.
    2. Removed the triggering of ContriCleaner from the `api/facility-lists` POST endpoint and moved it to the async parse AWS batch job to reduce the load on the endpoint. Introduced a `parsing_errors` field for the FacilityList model to collect list-level and internal errors logged during the background parsing of the list.
    3. Established a connection between the EC2 instance within the AWS batch job and the S3 bucket where all the uploaded list files are saved. This is necessary because the parse job retrieves a particular list from the S3 bucket via Django.
    4. Deleted redundant code from the previous implementation of the list item parsing.
    5. Adjusted Django, ContriCleaner, and integration tests. Regarding integration tests, the `facility_list_items.json` fixture was converted to concrete CSV lists, which were connected to the `facility_lists.json` fixture to upload them to the DB while creating the test DB for the integration tests. This is necessary because the parsing function that triggers ContriCleaner can only work with real files, not facility list items as it did previously.
    6. Refactored the ContributeForm component in the front-end app.
    7. The list page has been adjusted to work with asynchronous parsing, and a new dialog window has been added to notify users about the list parsing process, indicating that they need to wait.
    8. Introduced a UI to display list parsing errors on the list page after the page refresh.

### What's new
* [OSDEV-1127](https://opensupplyhub.atlassian.net/browse/OSDEV-1127) - It was implemented the Production Location Search screen that has two tabs: "Search by OS ID" and "Search by Name and Address." Each tab adds a query parameter (`?tab=os-id` and `?tab=name-address`) to the URL when active, allowing for redirection to the selected tab. On the "Search by OS ID" tab, users see an input field where they can enter an OS ID. After entering the full OS ID (15 characters), the "Search By ID" button becomes clickable, allowing users to proceed to the results screen. There are two possible outcomes:
    * Successful Search: If the search is successful, the results screen displays information about the production location, including its name, OS ID, previous OS ID (If they exist), address, and country name. Users can then choose to either return to the search by name and address or add data and claim the location.
    * Unsuccessful Search: If the search is unsuccessful, an explanation is provided, along with two options: return to the search by name and address or search for another OS ID.

    Each results screen also includes a "Back to ID search" button at the top.

### Release instructions:
* Before deploying to an existing environment, clear OpenSearch to ensure it can receive any missed changes and properly start the update process.
* Ensure that the `migrate` command is included in the `post_deployment` command.


## Release 1.21.0

## Introduction
* Product name: Open Supply Hub
* Release date: September 21, 2024

### Code/API changes
* [OSDEV-1126](https://opensupplyhub.atlassian.net/browse/OSDEV-1126) - Added the `historical_os_id` field to the response from the `v1/production-locations` endpoint if the searched production location contains this data. Modified the search query for `os_id` so that the search is conducted in both the `os_id` and `historical_os_id` fields in the OpenSearch production-locations index.
To make this possible, the `sync_production_locations.sql` script, which generates data for the production-locations index, was modified to include the selection of `historical_os_id_value` from the `api_facilityalias` table.
Additionally, a `historical_os_id` filter was added to the `sync_production_locations.conf`, ensuring that the `historical_os_id` is included in the index document only when the `historical_os_id_value` is not empty.

### Architecture/Environment changes
* [OSDEV-1177](https://opensupplyhub.atlassian.net/browse/OSDEV-1177)
  * Improved OpenSearch indexes cleanup step in the `Deploy to AWS` and `DB - Apply Anonymized DB` pipelines to use script templates so that changes can be made in one place rather than in each pipeline separately
  * Stop/start Logstash and clearing OpenSearch indexes moved to separate jobs of `Deploy to AWS` and `DB - Apply Anonymized DB` pipelines.
  * Stop/start Logstash and clearing OpenSearch indexes now runs on ubuntu-latest runner.
  * The automated deployment to AWS after creating tags for `sandbox` and `production` was temporarily prevented (until the implementation of [OSDEV-1325](https://opensupplyhub.atlassian.net/browse/OSDEV-1325)).

### Bugfix
* [OSDEV-1177](https://opensupplyhub.atlassian.net/browse/OSDEV-1177) - The following changes have been made:
    * Removed the if clause in the DB. Apply the Anonymized DB workflow to activate stopping Logstash.
    * Corrected grammar mistakes in the description of the job steps for stopping Logstash and clearing OpenSearch for the `DB - Apply Anonymized DB` and `Deploy to AWS` GitHub workflows.

### What's new
* [OSDEV-1225](https://opensupplyhub.atlassian.net/browse/OSDEV-1225) - The auto email responses for `Approved` and `Rejected` statuses have been updated to improve user experience. A user receives an email updating them on the status of their list and the next steps they need to take.

### Release instructions:
* Ensure that the following commands are included in the `post_deployment` command:
    * `migrate`
* After running the `Release [Deploy]` workflow for both the `sandbox` and `production` environments, the responsible person must manually run the `Deploy to AWS` workflow, ensuring that the `Clear OpenSearch indexes` option is checked for each environment.
Note: This instruction updates item 3 of the ['Release to Production and Sandbox'](https://github.com/opensupplyhub/open-supply-hub/blob/main/doc/release/RELEASE-PROTOCOL.md#release-to-production-and-sandbox) section of the RELEASE-PROTOCOL.


## Release 1.20.0

## Introduction
* Product name: Open Supply Hub
* Release date: September 7, 2024

### Database changes
#### Migrations:
* 0155_remove_verification_method_column_from_facility_claim - This migration replaces the old `index_approved_claim` function with a new one that does not index the `verification_method` and `phone_number` fields. Additionally, it removes the `verification_method` and `phone_number` fields from the FacilityClaim model and the respective history table.

#### Schema changes
* [OSDEV-1092](https://opensupplyhub.atlassian.net/browse/OSDEV-1092) - Since the `verification_method` and `phone_number` fields are no longer necessary for the claim form and aren't used anywhere in the codebase, they have been deleted from the FacilityClaim model and the respective history table.

### Code/API changes
* [OSDEV-1045](https://opensupplyhub.atlassian.net/browse/OSDEV-1045) - Added flag `highlightBackground` to the DashboardFacilityCard component to highlight background for claimed facilities only on the Merge moderation screen. Added the `get_is_claimed` method to the `FacilityIndexDetailsSerializer` that returns a boolean value depending on whether the facility has an approved claim or not.
* [OSDEV-1167](https://opensupplyhub.atlassian.net/browse/OSDEV-1167) - Search. Update field names in Open Search. The following parameter/field names in the API schema for GET api/v1/production-locations has been changed:
    - `name_local` -> `local_name`
    - `url` -> `business_url`
    - `lon` -> `lng`
* [OSDEV-1025](https://opensupplyhub.atlassian.net/browse/OSDEV-1025) - Added the `get_is_claimed` method to the `FacilityMatchSerializer` that returns a boolean value depending on whether the matched facility has an approved claim or not.
* [OSDEV-1092](https://opensupplyhub.atlassian.net/browse/OSDEV-1092) - Modified the serialized output of the `FacilityClaimDetailsSerializer`:
    * Removed the `verification_method` and `phone_number` fields.
    * Added `facility_website`, `sector`, `facility_workers_count`, and `facility_name_native_language`.
* [OSDEV-1101](https://opensupplyhub.atlassian.net/browse/OSDEV-1101) - API v1/production-locations. Extend the country object to include alpha-3 code, numeric code, and country name.

### Architecture/Environment changes
* [OSDEV-1153](https://opensupplyhub.atlassian.net/browse/OSDEV-1153) - Created integration tests for the OpenSearch and for new `/api/v1/production-locations/` API endpoint.
* [OSDEV-1177](https://opensupplyhub.atlassian.net/browse/OSDEV-1177) - Implemented clearing OpenSearch and stopping Logstash during Postgres DB restore/reset in pre-prod/test/dev environments to freshly populate OpenSearch with data from the restored or reset Postgres DB.

### What's new
* [OSDEV-1045](https://opensupplyhub.atlassian.net/browse/OSDEV-1045) - The color of the facility panel for claimed facilities in the Merge moderation screen has been changed to green.
* [OSDEV-1025](https://opensupplyhub.atlassian.net/browse/OSDEV-1025) - Added the claim badge to the facility details on the C/R moderation screen when the facility has an approved claim.
* [OSDEV-1092](https://opensupplyhub.atlassian.net/browse/OSDEV-1092) - On the Facility Claims Details page, fields have been updated to show only those that could be uploaded as part of the claim form:
    * Removed deprecated fields: Phone Number, Company Name, Facility Parent Company / Supplier Group, Facility Description, and Verification Method.
    * Added new fields: Sector(s), Production Location's Website, Number of Workers, and Local Language Name.
    * Renamed fields:
        * 'Facility' to 'Location Name',
        * 'Claim Contributor' to 'Claimant Account',
        * 'Job Title' to 'Claimant Title',
        * 'Email' to 'Account Email',
        * 'Website' to 'Claimant's Website',
        * 'LinkedIn Profile' to 'Production Location's LinkedIn'.

### Release instructions:
* Before deploying to an existing environment, manually delete the related EFS storage, OpenSearch domain, and stop all tasks of the Logstash service in the appropriate ECS cluster. This is necessary to apply the new mapping for the production-locations OpenSearch index.

* Ensure that the following commands are included in the `post_deployment` command:
    * `migrate`
    * `index_facilities_new`


## Release 1.19.0

## Introduction
* Product name: Open Supply Hub
* Release date: August 24, 2024

### Code/API changes
* [OSDEV-1006](https://opensupplyhub.atlassian.net/browse/OSDEV-1006) - Create new "api/v1/production-locations" endpoint.
* [OSDEV-633](https://opensupplyhub.atlassian.net/browse/OSDEV-633) - Modified the `sectors` endpoint to return either a list of sectors or sectors grouped by their sector groups, depending on the query parameters passed to the request. Possible parameters include:
    * `embed` (optional): If present, returns a flat list of sectors submitted by a specific contributor.
    * `contributor` (optional): If embed is provided, this parameter must be included to filter sectors submitted by a specific contributor.
    * `grouped` (optional): If present, returns sectors grouped by their sector groups.
* [OSDEV-1184](https://opensupplyhub.atlassian.net/browse/OSDEV-1184) - Handle validation errors for size, sort_by and order_by parameters of "api/v1/production-locations" endpoint.
* [OSDEV-982](https://opensupplyhub.atlassian.net/browse/OSDEV-982) - Search, API. Add OS ID query parameter to v1/production-locations. Implement "api/v1/production-locations/{os_id}" endpoint.
* [OSDEV-1103](https://opensupplyhub.atlassian.net/browse/OSDEV-1103) - Enabled accent-insensitive search for `name` and `address` fields of production location by designing the index mapping to do ASCII folding for search tokens. Additionally, there were changed query_type for the `name` and `name_local` fields from `terms` to `match`.

### Architecture/Environment changes
* [OSDEV-1165](https://opensupplyhub.atlassian.net/browse/OSDEV-1165) - Updated the release protocol to include information about quick fixes and how to perform them. Additionally, updated the GitFlow diagram to visually depict this process.
* Updated the `RELEASE-PROTOCOL.md` file to include information about OpenSearch and Logstash, stating that their functionality should also be checked after deployment.
* [OSDEV-1169](https://opensupplyhub.atlassian.net/browse/OSDEV-1169) - Activated deployment database-anonymizer to production.
* [OSDEV-1197](https://opensupplyhub.atlassian.net/browse/OSDEV-1197) - Upgrade Kafka tools to version 3.8.0

### Bugfix
* [OSDEV-1048](https://opensupplyhub.atlassian.net/browse/OSDEV-1048) - Fixed error "User Cannot read properties of undefined (reading 'length')".
* [OSDEV-1180](https://opensupplyhub.atlassian.net/browse/OSDEV-1180) - Introduced a 10,000-download limit check on the api/facilities-downloads API endpoint to prevent non-API users from downloading more than 10,000 production locations.
* [OSDEV-1178](https://opensupplyhub.atlassian.net/browse/OSDEV-1178) - Added null check for claimStatuses array that fixes JS error on Dashboard/Facility Claims page.

### What's new
* [OSDEV-633](https://opensupplyhub.atlassian.net/browse/OSDEV-633) - Added a nested select to the Sectors filter. The main selection is the group name of related sectors. By pressing the header, a user can select all related sectors from this group. To view the list of related sectors, it's necessary to press the "carrot" icon next to the group heading. This action allows a user to choose a single sector from the grouped list. Additionally, entering text into the search filter displays only the filtered sectors within the opened groups.

### Release instructions:
* Before deploying to an existing environment, manually delete the related EFS storage, OpenSearch domain, and stop all tasks of the Logstash service in the appropriate ECS cluster. This is necessary to apply the new mapping for the production-locations OpenSearch index.


## Release 1.18.0

## Introduction
* Product name: Open Supply Hub
* Release date: August 10, 2024

### Database changes
#### Migrations:
* 0152_delete_tilecache_and_dynamicsetting - removed unused `api_tilecache` and `api_dynamicsetting` tables.
* 0153_add_sector_group_table - creates the `SectorGroup` model and populates it with the sector groups names.
* 0154_associate_sectors_with_groups - associates sectors with sector groups.

#### Schema changes
* [OSDEV-1142](https://opensupplyhub.atlassian.net/browse/OSDEV-1142) - Technical Debt. Remove unused `api_tilecache` and `api_dynamicsetting` tables. Migration has been created, removed related data in the code base.
* [OSDEV-360](https://opensupplyhub.atlassian.net/browse/OSDEV-360) - The following changes have been implemented:
    * A new table, `api_sectorgroup`, has been introduced and populated with sector group names.
    * A new field named `groups` has been added to the `Sector` model to establish a many-to-many relationship between the `api_sector` and the `api_sectorgroup` tables.

### Code/API changes
* [OSDEV-1005](https://opensupplyhub.atlassian.net/browse/OSDEV-1005) - Disconnect location deletion propagation to the OpenSearch cluster while the Django tests are running, as it is outside the scope of Django unit testing.

### Architecture/Environment changes
* [OSDEV-1005](https://opensupplyhub.atlassian.net/browse/OSDEV-1005) - Enable deployment of the Logstash and OpenSearch infra to AWS environments.
* [OSDEV-1156](https://opensupplyhub.atlassian.net/browse/OSDEV-1156) - The following changes have been made:
    * Defined memory and CPU configurations for Logstash and instance types for OpenSearch in each AWS environment. The memory and CPU configurations for Logstash have been set uniformly across all environments. After an investigation, it was found that the minimally sufficient requirements are 0.25 CPU and 2 GB of memory for proper Logstash operation, even with the production database. [This documentation](https://www.elastic.co/guide/en/logstash/current/jvm-settings.html) about JVM settings in the Logstash app was used to determine the appropriate resource settings. Regarding OpenSearch, the least powerful instance type was used for the Dev, Staging, and Test environments since high OpenSearch performance is not required there. For the Prod and Pre-prod environments, the minimally recommended general-purpose instance type, `m6g.large.search`, was selected. Research showed that it can process document deletions in 0.04 seconds, which is relatively fast compared to the 0.1-0.2 seconds on the `t3.small.search` instance type used for Dev, Staging, and Test. This decision was based on [this AWS Blog article](https://aws.amazon.com/blogs/aws-cloud-financial-management/better-together-graviton-2-and-gp3-with-amazon-opensearch-service/).
    * The OpenSearch instance type was parameterized.
    * The JVM direct memory consumption in the Logstash app was decreased to 512 MB to fit into two gigabytes of memory, which is the maximum available for 0.25 CPU. Total memory usage was calculated based on the formula in [this section](https://www.elastic.co/guide/en/logstash/current/jvm-settings.html#memory-size-calculation) of the Logstash JVM settings documentation.
* Updated the OpenSearch domain name to the environment-dependent Terraform (TF) local variable in the resources of the OpenSearch access policy. Utilized the `aws_opensearch_domain_policy` resource since the `access_policies` parameter on `aws_opensearch_domain` does not validate the policy correctly after its updates. See [the discussion on GitHub](https://github.com/hashicorp/terraform-provider-aws/issues/26433).

### Bugfix
* Ensure that the OpenSearch domain name is unique for each environment to avoid conflicts when provisioning domains across different environments.
* [OSDEV-1176](https://opensupplyhub.atlassian.net/browse/OSDEV-1176) - Fixed a spelling mistake in the label for the password field on the LogIn page. After the fix, the label reads "Password".
* [OSDEV-1178](https://opensupplyhub.atlassian.net/browse/OSDEV-1178) - Fixed error "Something went wrong" error after clicking on Dashboard -> View Facility Claims.

### What's new
* [OSDEV-1144](https://opensupplyhub.atlassian.net/browse/OSDEV-1144) - Claims emails. Updated text for approval, revocation, and denial emails.
* [OSDEV-360](https://opensupplyhub.atlassian.net/browse/OSDEV-360) - On the admin dashboard, functionality has been added to allow Admins to add, remove, or modify sector groups. In the `Sectors` tab, Admins can now adjust the related sector groups for each sector. Each sector must be associated with at least one group.
* [OSDEV-1005](https://opensupplyhub.atlassian.net/browse/OSDEV-1005) - Implement the propagation of production location deletions from the PostgreSQL database to the OpenSearch cluster. After this fix, the locations that were deleted will be excluded from the response of the `v1/production-location` GET API endpoint.

### Release instructions:
* Ensure that the following commands are included in the `post_deployment` command:
    * `migrate`


## Release 1.17.0

## Introduction
* Product name: Open Supply Hub
* Release date: July 27, 2024

### Database changes
#### Migrations:
* 0151_replace_index_number_of_workers - replace function `index_number_of_workers` to use one source of truth for both`number_of_workers` & `extended_fields`.

### Bugfix
* [OSDEV-1145](https://opensupplyhub.atlassian.net/browse/OSDEV-1145) - Error message appearing as red dot with no context. Error display has been fixed. Simplified displaying logic of errors. Changed error property type.
* [OSDEV-576](https://opensupplyhub.atlassian.net/browse/OSDEV-576) - Implemented one source of truth to Search query source & Production Location Details page source for field `number_of_workers`.
* [OSDEV-1146](https://opensupplyhub.atlassian.net/browse/OSDEV-1146) - Fixed issue with missed header & data for Claim Decision column while downloaded Facility Claims data in xlsx format.

### What's new
* [OSDEV-1090](https://opensupplyhub.atlassian.net/browse/OSDEV-1090) - Claims. Remove extra product type field on Claimed Facility Details page.
* [OSDEV-273](https://opensupplyhub.atlassian.net/browse/OSDEV-273) - Facility Claims. Implement filtering by Country and Status. Set 'pending' claim status as a default filter.
* [OSDEV-1083](https://opensupplyhub.atlassian.net/browse/OSDEV-1083) - Implemented a 'toggle password visibility' feature in the login, registration, reset password and user profile forms.
* The legacy `_template` API endpoint was disabled via the configuration file in favor of the new `_index_template` API endpoint, since the composable index template is used for OpenSearch. The `legacy_template` was set to `false` to start using the defined composable index template in the `production_locations.json` file. This change is necessary to avoid omitting the `production_locations.json` index template for the `production-locations` index defined in the Logstash app and to enforce the OpenSearch cluster to use the explicit mapping for the `production-locations` index.

### Release instructions:
* Ensure that the following commands are included in the `post_deployment` command:
    * `migrate`
    * `index_facilities_new`


## Release 1.16.0

## Introduction
* Product name: Open Supply Hub
* Release date: July 13, 2024

### Code/API changes
* [OSDEV-1100](https://opensupplyhub.atlassian.net/browse/OSDEV-1100) - Replaced all mentions of "facility" and "facilities" with the new production location naming in the Logstash app. Renamed `location` field in the production locations index to `coordinates`.
* [OSDEV-705](https://opensupplyhub.atlassian.net/browse/OSDEV-705) - Created an additional `RowCoordinatesSerializer` in the ContriCleaner to handle coordinate values ("lat" and "lng"). Moved the conversion of "lat" and "lng" into float point numbers from `FacilityListViewSet` to this serializer.
* Introduced a general format for all Python logs by updating the Django `LOGGING` constant. Disabled propagation for the `django` logger to the `root` logger to avoid log duplication. Removed unnecessary calls to the `basicConfig` method since only the configuration defined in the `LOGGING` constant in the settings.py file is considered valid by the current Django app.

### Bugfix
* [OSDEV-705](https://opensupplyhub.atlassian.net/browse/OSDEV-705) - Fixed the error “could not convert string to float” that occurred when a list contained columns for “lat” and “lng” and only some of the rows in these columns had data. As a result, rows are processed regardless of whether the values for “lat” and “lng” are present and valid, invalid, or empty.

### What's new
* [OSDEV-981](https://opensupplyhub.atlassian.net/browse/OSDEV-981) Reporting. History of contributor uploads. Created a new report with details about the contributor:
    * including name, ID, contributor type;
    * first upload, including date of the first upload and time since the first upload in days;
    * most recent (or “last”) upload, including date of the last upload and time since the last upload in days;
    * total (or “lifetime”) uploads and a calculation for uploads per year (= lifetime uploads = total uploads / (current year - first upload year); if “first upload year” = “current year”, then use 1 in denominator). This data is ordered based on the “date of last upload” column so that contributors who have recently contributed data are at the top of the report.
* [OSDEV-1105](https://opensupplyhub.atlassian.net/browse/OSDEV-1105) - Contribution. Allow commas in list name and update error message.
* [OSDEV-272](https://opensupplyhub.atlassian.net/browse/OSDEV-272) - Facility Claims Page. Implement ascending/descending and alphabetic sort on FE. Applied proper sorting for lower case/upper case/accented strings.
* [OSDEV-1036](https://opensupplyhub.atlassian.net/browse/OSDEV-1036) - Claims. Add a sortable "claim decision" column to claims admin page.
* [OSDEV-1053](https://opensupplyhub.atlassian.net/browse/OSDEV-1053) - Updated email notification about the claim submission.


## Release 1.15.0

## Introduction
* Product name: Open Supply Hub
* Release date: June 29, 2024

### Database changes
#### Migrations:
* 0150_introduce_function_formatting_number_to_percent - adds add_percent_to_number to DB and drop
drop_calc_column_func.

### Code/API changes
* [OSDEV-1004](https://opensupplyhub.atlassian.net/browse/OSDEV-1004) - The following changes have been made to the Logstash and OpenSearch services:
    * Prepared the SQL script to collect all the necessary data for the `v1/facilities` API endpoint according to the new API specification. Agreed upon and established a prioritization scale for gathering data related to the name, address, sector, parent_company, product_type, facility_type, processing_type, number_of_workers and location fields as follows:
        * Data from the approved claim.
        * Promoted matches (considered as promoted facility list items).
        * The most recently contributed data.
    * For the country field, the same prioritization scale has been utilized except for 'Data from the approved claims' because the claimant cannot update the country in any way.
    * Introduced a new set of Ruby scripts to filter and reorganize the incoming data at the Logstash app level, avoiding complex database queries that could lead to high database load.
    * Updated the `facilities` index template for OpenSearch to define how new fields within the facility documents are stored and indexed by OpenSearch.
    * Set up the main Logstash pipeline to run every 15 minutes.
    * Introduced ingress and egress rules for the Opensearch and Logstash.
    * Parameterized database credentials for the logstash configs input.
    * Parameterized OpenSearch domain for the logstash configs output.
    * Specified the ARN of an IAM role to be used as the master user for the OpenSearch domain.
    * Set EFS access point permissions for logstash:root user.
    * Utilized environment variables to disable authentication for OpenSearch during local development, as the authentication isn't necessary.

    All changes have been made to meet the API specification requirements for `v1/facilities` API endpoint as closely as possible.

### Architecture/Environment changes
* For the job `clean_ecr_repositories` of Destroy Environment action, it was added a new line to the script responsible for deleting ECR repositories, specifically targeting the `opensupplyhub-logstash` repository.
* The `reindex_database` and `index_facilities_new` commands have been removed from the `post_deployment` command.

### Bugfix
* [OSDEV-1098](https://opensupplyhub.atlassian.net/browse/OSDEV-1098) Reporting. A columns values in the report "Contributor type by %" are not cumulative. The SQL for the report has been rewritten in such a way that first calculates the monthly counts, then computes the cumulative counts for each month, and finally applies the add_percent_to_number function to get the desired percentages. This gives us the accumulated values for each month.

### What's new
* [OSDEV-1071](https://opensupplyhub.atlassian.net/browse/OSDEV-1071)  Replaced the term "facility" with "production location" in the claims banners
* [OSDEV-933](https://opensupplyhub.atlassian.net/browse/OSDEV-933) Facility Claims. Add "what is claims" screen. `What is claims` page with radio buttons has been added that explains more about the claim. Updated title and link text for not logged in user who wants to claim a production location.
* [OSDEV-1088](https://opensupplyhub.atlassian.net/browse/OSDEV-1088) - Collecting users' public IP addresses in the Rollbar error tracker has been disabled to meet GDPR compliance.

### Release instructions:
* Update code.


## Release 1.14.0

## Introduction
* Product name: Open Supply Hub
* Release date: June 15, 2024

### Database changes
#### Migrations:
* 0146_add_facility_workers_count_new_field_to_facilityclaim - adds the facility_workers_count_new field to the FacilityClaim model.
* 0147_copy_facility_workers_count_to_facility_workers_count_new - copies the data from the facility_workers_count field to the facility_workers_count_new field.
* 0148_remove_facility_workers_count_field_from_facilityclaim - removes the facility_workers_count field from the FacilityClaim model.
* 0149_rename_facility_workers_count_new_to_facility_workers_count - renames the facility_workers_count_new field to facility_workers_count.

#### Schema changes
* [OSDEV-1084](https://opensupplyhub.atlassian.net/browse/OSDEV-1084) - To enable adding a range for the number of workers during the claiming process, the type of the `facility_workers_count` field in the `FacilityClaim` table was changed from `IntegerField` to `CharField`.

### Architecture/Environment changes
* [OSDEV-1069](https://opensupplyhub.atlassian.net/browse/OSDEV-1069) - The following changes have been made:
    * Changed the Postgres Docker image for the database to use the official one and make the local database setup platform-agnostic, so it doesn't depend on the processor architecture.
    * Built the PostGIS program from source and installed it to avoid LLVM-related errors inside the database Docker container during local development.
* [OSDEV-1072](https://opensupplyhub.atlassian.net/browse/OSDEV-1072) - The following changes have been made:
    * Added building database-anonymizer container to the pipeline.
    * Pushing the database-anonymizer container to the repo is turned off until the database anonymizing scheduled task will be deployed to the production.
* [OSDEV-1089](https://opensupplyhub.atlassian.net/browse/OSDEV-1089) Change format gunicurn logs not pass IP address to AWS CloudWatch.
* Added command `reindex_database`
* [OSDEV-1075](https://opensupplyhub.atlassian.net/browse/OSDEV-1075) - The following changes have been made:
    * All resources created via batch job will be tagged
* [OSDEV-1089](https://opensupplyhub.atlassian.net/browse/OSDEV-1089) Change format gunicurn logs not pass IP address to AWS CloudWatch.
* Make tile generation endpoint transaction-less and remove `CREATE TEMP TABLE` statement.
* Added command `reindex_database`.
* [OSDEV-1089](https://opensupplyhub.atlassian.net/browse/OSDEV-1089) Change format gunicurn logs not pass IP address to AWS CloudWatch.
* Removed calling command `clean_facilitylistitems` from the `post_deployment` command.
* Added calling command `reindex_database` from the `post_deployment` command.
* Added calling command `index_facilities_new` from the `post_deployment` command.
* An additional loop was added to the `run_cli_task` script that repeatedly checks the status of an AWS ECS task, waiting for it to stop.

### Bugfix
* [OSDEV-1019](https://opensupplyhub.atlassian.net/browse/OSDEV-1019) - Fixed an error message to 'Your account is not verified. Check your email for a confirmation link.' when a user tries to log in with an uppercase letter in the email address and their account has not been activated through the confirmation link.
* Added the `--if-exists` flag to all calls of the `pg_restore` command to eliminate spam errors when it tries to delete resources that don't exist just because the DB can be empty. Improved the section of the README about applying the database dump locally. Specifically, SQL queries have been added to delete all the tables and recreate an empty database schema to avoid conflicts during the database dump restore.

### What's new
* [OSDEV-1030](https://opensupplyhub.atlassian.net/browse/OSDEV-1030) - The following changes have been made:
    * Replaced the "Donate" button with a "Blog" button in the header
    * Added links to the "Blog" and "Careers" pages in the footer
* [OSDEV-939](https://opensupplyhub.atlassian.net/browse/OSDEV-939) - The following changes have been made:
    * Created new steps `Supporting Documentation` & `Additional Data` for `Facility Claim Request` page.
    * Added popup for successfully submitted claim.
* [OSDEV-1084](https://opensupplyhub.atlassian.net/browse/OSDEV-1084) - Enable adding a range for the number of workers during the claiming process, either after pressing the “I want to claim this production location” link or on the Claimed Facility Details page.

### Release instructions:
* Update code.


## Release 1.13.0

## Introduction
* Product name: Open Supply Hub
* Release date: June 01, 2024

### Database changes
#### Migrations:
* 0145_new_functions_for_clean_facilitylistitems_command - introduced new sql functions for `clean_facilitylistitems` command:
    - drop_table_triggers
    - remove_items_where_facility_id_is_null
    - remove_old_pending_matches
    - remove_items_without_matches_and_related_facilities

### Code/API changes
* [OSDEV-994](https://opensupplyhub.atlassian.net/browse/OSDEV-994) API. Update to pass all merge events to user based on contrib id. A non-admin API user makes:
- a GET call to /moderation-events/merge/
and receives information about merges that have occurred for all contributors.
- a GET call to /moderation-events/merge/?contributors=<id_number_x>&contributors=<id_number_y>&contributors=<id_number_z>
and receives information about merges that have occurred for the contributors with the specified IDs.

### Architecture/Environment changes
* [OSDEV-1003](https://opensupplyhub.atlassian.net/browse/OSDEV-1003) - Added automatic building for the Logstash Docker image in the `Deploy to AWS` workflow. Refactored the `Deploy to AWS` workflow to remove redundant setting values for `build-args` of the `docker/build-push-action` action in cases where the values are not used.
* [OSDEV-1004](https://opensupplyhub.atlassian.net/browse/OSDEV-1004) - Prepared the local environment setup for the Logstash and OpenSearch services to enable local development. Created a script to start the project from scratch with a database populated with sample data.
* [OSDEV-1054](https://opensupplyhub.atlassian.net/browse/OSDEV-1054) - Added a Django command `clean_facilitylistitems` that make next steps:
    - drop table triggers;
    - remove facilitylistitems where facility_id is null;
    - remove facilitylistitems with potential match status more than thirty days;
    - remove facilitylistitems without matches and related facilities;
    - create table triggers;
    - run indexing facilities
* [OSDEV-878](https://opensupplyhub.atlassian.net/browse/OSDEV-878) - Added a Django command `post_deployment` that runs Django migrations during the deployment process. This command can be expanded to include other post-deployment tasks. Used the `post_deployment` command in the `post_deploy` job of the Deploy to AWS workflow.

### Bugfix
* [OSDEV-1056](https://opensupplyhub.atlassian.net/browse/OSDEV-1056) - Refactor OS Hub member's email anonymization.
* [OSDEV-1022](https://opensupplyhub.atlassian.net/browse/OSDEV-1022) - Fix updating facility claim for user. Bring the format of extended field values to the same format as for List / API upload during processing. This has been done because extending fields processing is happening both for List / API uploading and claim update.
* [OSDEV-788](https://opensupplyhub.atlassian.net/browse/OSDEV-788) - Re-written logic for New_Facility/Automatic_Match/Potential_Match when we collect & save data for FacilityListItemTemp/FacilityMatchTemp. That fixed issue with option `create` equal `False` for API requests.
* [OSDEV-1027](https://opensupplyhub.atlassian.net/browse/OSDEV-1027) - Fix rendering of the Average Lead Time section

### What's new
* [OSDEV-1049](https://opensupplyhub.atlassian.net/browse/OSDEV-1049) Update Release protocol.
* [OSDEV-922](https://opensupplyhub.atlassian.net/browse/OSDEV-922) Consent Message. Update wording of consent opt in message on Open Supply Hub. A user who verifies Open Supply Hub for the first time can see the updated message.
* [OSDEV-1068](https://opensupplyhub.atlassian.net/browse/OSDEV-1068) - Created report that shows the number of records from the api_facilitymatch table for contributors: 2060, 1045, 685, 3356

### Release instructions:
* Update code.
* Apply DB migrations up to the latest one.


## Release 1.12.0

## Introduction
* Product name: Open Supply Hub
* Release date: May 18, 2024

### Database changes
#### Migrations:
* 0143_create_facility_claim_attachment_table.py - create api_facilityclaimattachments table to store claimant attachments per facility claim
* 0144_remove_unnecessary_columns_from_facility_claim.py - This migration replaces the old `index_approved_claim` function with a similar one that does not index the `preferred_contact_method` field. Additionally, the migration removes `email` and `preferred_contact_method` from the `FacilityClaim` model and the respective history table.

#### Schema changes
* [OSDEV-931](https://opensupplyhub.atlassian.net/browse/OSDEV-931) - Since `email` and `preferred_contact_method` are no longer necessary for the claim form, they have been removed from the `FacilityClaim` model and the respective history table. Additionally, the old `index_approved_claim` function has been replaced with a similar one that does not index the `preferred_contact_method` field.

### Code/API changes
* [OSDEV-1021](https://opensupplyhub.atlassian.net/browse/OSDEV-1021) Update the release protocol. The release protocol has been updated with the recent changes. Has been added the section about reloading DedupeHub and QA notification.
* [OSDEV-997](https://opensupplyhub.atlassian.net/browse/OSDEV-997) - A new method, `message_claimant`, was added to the `FacilityClaimViewSet` for handling a POST request on the url-path `message-claimant` for messages to the claimant.
Mail templates for the message to the claimant and the claims team signature were also added.

### Architecture/Environment changes
* [OSDEV-897](https://opensupplyhub.atlassian.net/browse/OSDEV-897) FE(React) app. An appropriate local Docker environment is configured for the application. A local Docker environment has been created for the React application. Renamed the `app` folder to `react` to be clearer in the project. Replaced name in the code base. Removed unnecessary commands.
* [OSDEV-862](https://opensupplyhub.atlassian.net/browse/OSDEV-862) Fix `DB - Save Anonymized DB` / `DB - Apply Anonymized DB` workflows:
  - run actions on self-hosted runners to eliminate `lack of storage` issue that happens on github's runners.
  - use the `Test` environment for  `DB - Save Anonymized DB` action
* [OSDEV-989](https://opensupplyhub.atlassian.net/browse/OSDEV-989) - The Strategy pattern was utilized to consolidate the processing of new facilities received from both API requests and list uploads. The code responsible for executing this processing was refactored, and new classes were implemented:
    * ProcessingFacility - abstract class for facility processing
    * ProcessingFacilityList - class to process a facility list
    * ProcessingFacilityAPI - class to process a facility from an API request
    * ProcessingFacilityExecutor - class defines which interface to execute for the processing of a facility
* Resource allocation has been optimized for the Test environment. The number of ECS tasks in the Test environment has been reduced from 4 to 2, while maintaining system stability.
* [OSDEV-870](https://opensupplyhub.atlassian.net/browse/OSDEV-870) - In `docker-compose` for the `api-app`  added dependency that helps to fix connection with the database during tests pipelines for Dedupe-Hub:
* [OSDEV-1001](https://opensupplyhub.atlassian.net/browse/OSDEV-1001) - Deploy OpenSearch service to OS Hub infrastructure.
```
database:
    condition: service_healthy
```
* [OSDEV-1024](https://opensupplyhub.atlassian.net/browse/OSDEV-1024) - Dedupe Hub. Revise service configurations and refine gazetteer retraining. Remove option `--reload` & decrease number of workers in Dedupe Hub service configuration. Refactor initial rebuilding of gazetteer.
* [OSDEV-885](https://opensupplyhub.atlassian.net/browse/OSDEV-885) - Implement option to reset database for `Dev`, `Test` and `Pre-prod` environmet to `Deploy to AWS` pipleine
* [OSDEV-1002](https://opensupplyhub.atlassian.net/browse/OSDEV-1002) - The following changes have been done:
    * Prepared initial AWS infrastructure via Terraform for the Logstash service, including configuring AWS EFS storage to save the pointer of the last run for the jdbc plugin. Essentially, after deploying updated Terraform code to an environment, ECS task definition, ECR repository, ECS service, along with EFS storage, will be set up for Logstash to function.
    * Moved the PoC solution of the Logstash + Elasticsearch setup to the repository to avoid losing it. Further work is needed as the solution requires development and is not functioning smoothly.
* In response to recent stability observations of the staging environment, resource allocation has been optimized by reducing the number of ECS tasks from 8 to 6 for the Django app instances, thus maintaining system stability.

### Bugfix
* [OSDEV-870](https://opensupplyhub.atlassian.net/browse/OSDEV-870) - The returning confirm/reject URLs were fixed when a facility has been matched. Changes were made to the Dedupe-Hub to prevent adding rows with empty fields to the `api_facilitymatch` and `api_facilitymatchtemp` tables when the count of matches is more than one.
* [OSDEV-744](https://opensupplyhub.atlassian.net/browse/OSDEV-744) - API. When user want to confirm/reject potential_match it didn't found a match through `id`, was fixed by provided valid `id` from `api_facilitymatch` table.
* [OSDEV-1052](https://opensupplyhub.atlassian.net/browse/OSDEV-1052) - Replace data@opensupplyhub by claims@opensupplyhub in the Frontend

### What's new
* [OSDEV-975](https://opensupplyhub.atlassian.net/browse/OSDEV-975) Reporting. Number of facilities with at least one extended field.`Facilities with Extended Field Data` report has been rewritten from Django ORM to SQL to optimize and speed up time of the report generation. Added two columns `With At Least 1 Extended Field` and `Sector`.
* [OSDEV-945](https://opensupplyhub.atlassian.net/browse/OSDEV-945) - Facility Claim. Update text of claim link on profile to "I want to claim this production location".
* [OSDEV-745](https://opensupplyhub.atlassian.net/browse/OSDEV-745) - New "Portuguese" translated resources option added to international menu.
* [OSDEV-944](https://opensupplyhub.atlassian.net/browse/OSDEV-944) - Facility claims. Short-term new screen for claim documentation.
* [OSDEV-931](https://opensupplyhub.atlassian.net/browse/OSDEV-931) - The following features have been implemented:
    * Made the Email field in the claim form uneditable, setting the claimer's email as the default value for this field.
    * Removed the _Preferred method of contact_ field from both the claim form and the claim details page in the admin dashboard.
    * Implemented redirecting a user to the claim page after navigating to the login page via the CTA link on the claim page for unauthorized users and successful login.
* [OSDEV-997](https://opensupplyhub.atlassian.net/browse/OSDEV-997) - Facility Claims. A new button, 'Message Claimant' has been added to the update status controls on the Facility Claim Details page. After successfully sending a message, the message text is recorded in the Claim Review Notes.

### Release instructions:
* Update code.
* Apply DB migrations up to the latest one.
* Run the index_facilities_new management command.


## Release 1.11.0

## Introduction
* Product name: Open Supply Hub
* Release date: April 20, 2024

### Code/API changes
* [OSDEV-923](https://opensupplyhub.atlassian.net/browse/OSDEV-923) [Uptime] Added more logs around API/List uploads & Dedupe Hub match processing
* [OSDEV-606](https://opensupplyhub.atlassian.net/browse/OSDEV-606) Contributor Sort: Allow for ascending sort of contributors on the Map page. The sort_by parameter submits type of sorting order for facilities. Default sorting will be primary by public contributors count descending and secondary by name ascending/descending and contributors count ascending.

### Architecture/Environment changes
* [OSDEV-990](https://opensupplyhub.atlassian.net/browse/OSDEV-990) - Implement a ContriCleaner facade class to simplify interaction with client code. With this change, the client code only needs to instantiate the ContriCleaner class, pass the input data, and then call the `process_data` method without the need to define strategies or other details. This abstraction helps streamline the process and encapsulate complexity.
* [OSDEV-991](https://opensupplyhub.atlassian.net/browse/OSDEV-991) - Implement a chain of pre-validation and serialization handlers in the ContriCleaner to streamline data processing. Additionally, refactor the CompositeRowSerializer to set up leaf serializers using a specialized method, ensuring loose coupling between the CompositeRowSerializer and leaf serializers. Lastly, separate serialization and validation tasks from parsing in the ContriCleaner library for improved modularity and maintainability.
* [OSDEV-1000](https://opensupplyhub.atlassian.net/browse/OSDEV-1000) - A new class `ProcessingFacility` was created that will be responsible for managing the processing of new facilities from both API requests and list uploads. The functionality of processing a new facility received from an API request, which was previously in `facilities_view_set.py`, has been moved to `processing_facility.py`.
* [OSDEV-1007](https://opensupplyhub.atlassian.net/browse/OSDEV-1007) - The functionality of processing a new facility received from list uploads, which was previously in `facility_list_view_set.py`, has been moved to `create_facility.py`.
* [OSDEV-927](https://opensupplyhub.atlassian.net/browse/OSDEV-927) - Reduce resources allocated for bastions to t3.nano.
* [OSDEV-805](https://opensupplyhub.atlassian.net/browse/OSDEV-805) - Make Environment and project tag to be applied to all resources by defaul.
* [OSDEV-862](https://opensupplyhub.atlassian.net/browse/OSDEV-862) - Add `Save Anonymized DB` and `Apply Anonymized DB` actions that provde possibility to save anonymized dump to S3 bucket and then resotre Test or Pre-Prod environment from dump stored on S3.
* [OSDEV-859](https://opensupplyhub.atlassian.net/browse/OSDEV-859) - Creates task-definitation for scheduled task that
  * creates temporary postgresdb instance from latest production snaphsot in the `test` AWS account
  * run anonymization query
  * saves anonymized snapshot and removes the instance
* In response to recent stability observations, resource allocation has been optimized, reducing the number of ECS tasks in both production and pre-production environments from 16 to 12, maintaining system stability.

### Bugfix
* [OSDEV-996](https://opensupplyhub.atlassian.net/browse/OSDEV-996) The default sorting order for embedded maps was broken (changed to Descending by # Contributors). The default sorting order for embedded maps has been fixed (changed it back to Ascending by Name).
* [OSDEV-857](https://opensupplyhub.atlassian.net/browse/OSDEV-857) [Bug] Pre-prod isn't deleted by the 'terraform destroy' script. Command for destroying repositories on AWS pre-prod has been added.
* [OSDEV-888](https://opensupplyhub.atlassian.net/browse/OSDEV-888) - Facility Profile. An error occurs when trying to open a facility from the Status Reports page. The error occurred due to activity reports with the status `pending` containing fields with `null` values and these values pass to the `format_date` function as an argument. Modified the `get_activity_reports` method in the `FacilityIndexDetailsSerializer` to prevent passing a falsy `date` argument into the `format_date` function.
* [OSDEV-984](https://opensupplyhub.atlassian.net/browse/OSDEV-984) - Facility list upload. Header validation is failing, even though all the required columns and data are filled. Prepared basic implementation for ContriCleaner to validate headers (required fields) on early stage.
* [OSDEV-660](https://opensupplyhub.atlassian.net/browse/OSDEV-660) - Remove punctuation issues with duplicated commas and double quotes while facility list uploading.
* [OSDEV-986](https://opensupplyhub.atlassian.net/browse/OSDEV-986) - Fix the population of the custom data points uploaded via lists. Ensure that the full list header is saved in the database, and that the raw data for each facility list item is saved as a string of strings, with each value separated by a comma. This way, it helps maintain backward compatibility with the functionality responsible for displaying custom data points on the embedded maps. Also, revert to the previous default logic, which saves the sector as `Unspecified` when sector, sector_product_type, or product_type have empty values.
* [OSDEV-966](https://opensupplyhub.atlassian.net/browse/OSDEV-966) - Character limit validation has been implemented in the ContriCleaner library for name, address, and sector values. It enforces a maximum length of 200 characters for both the name and address values, and restricts sector values to 50 characters each. This fix addresses the issue where user uploads containing such invalid data caused requests to fail with unexpected errors.

### What's new
* [OSDEV-974](https://opensupplyhub.atlassian.net/browse/OSDEV-974) Reporting. Contributor type by %. Admin sees in the report data for the percent of data contributors on the platform by type (this should be in percent format with two decimal places shown), only accounts that have contributed data, the data should be ordered by most recent to oldest month and display mid-month values.
* [OSDEV-912](https://opensupplyhub.atlassian.net/browse/OSDEV-912) Facility Claim. Disable editing of name and address. The Facility name (English language) & Address fields of the claim details page have been removed and cannot be edited by the claimant.
* [OSDEV-571](https://opensupplyhub.atlassian.net/browse/OSDEV-571) Claimed Facility Details. Make the "Sector" field a dropdown instead of free text field. The `Sector` field became a dropdown that is pre-populated with the platform’s sector list from Django.
* [OSDEV-962](https://opensupplyhub.atlassian.net/browse/OSDEV-962) Update Release protocol. The Release protocol has been updated after the automatization of manual processes such as creating a release branch, restoring DB, deploy to AWS.
* [OSDEV-972](https://opensupplyhub.atlassian.net/browse/OSDEV-972) Reporting. Updating "Facility Uploads" report. Joined one table from two reports and added columns.New table with such columns:
`month`, `Total # of list uploads` in a given month (these are uploads that come from external contributors, NOT OS Hub team members), `# of public list uploads` in a given month (these are uploads that come from OS Hub team members AND have “[Public List]” in the contributor name), `Total facility listItems` uploaded in a given month, `# of Facilities` from Public Lists, `Total Facilities w/ status = new facility`, `# Public List Facilities w/ status = new facility`. Data is ordered from most recent to oldest
* [OSDEV-913](https://opensupplyhub.atlassian.net/browse/OSDEV-913) Claim. Updated the submitted claim auto-reply message for email template.
* [OSDEV-914](https://opensupplyhub.atlassian.net/browse/OSDEV-914) Claim. Updated the approved claim auto-reply message for email template

### Release instructions:
* Update code.


## Release 1.10.0

## Introduction
* Product name: Open Supply Hub
* Release date: March 23, 2024

### Database changes
#### Migrations:
* 0141_delete_contributor_webhooks.py - deletes `ContributorWebhook` model
* 0142_introduce_temporary_endpoint_switcher_for_list_uploads.py - This migration introduces a temporary API endpoint switcher for list uploads.

#### Schema changes
* [OSDEV-893](https://opensupplyhub.atlassian.net/browse/OSDEV-893) - Introduce a temporary API endpoint switcher for list uploads to enable switching to the old list upload API endpoint if the new endpoint affects production uptime.

### Code/API changes
* [OSDEV-832](https://opensupplyhub.atlassian.net/browse/OSDEV-832) API. Provide admins with a way to retrieve a user's call count in real time. Admin can see the report `API requests by user` with the number of successful and unsuccessful requests a user has made up to the current date.
* [OSDEV-831](https://opensupplyhub.atlassian.net/browse/OSDEV-831) - API. Handle Geocode errors w/ system error code when upload facility using endpoint.

### Architecture/Environment changes
* [OSDEV-693](https://opensupplyhub.atlassian.net/browse/OSDEV-693) Implement a GitHub action that applies migrations on given environment. Run migrations for `Test` environment via CLI command.
* [OSDEV-910](https://opensupplyhub.atlassian.net/browse/OSDEV-910) Add separated code quality pipelines for contricleaner, countries, django-api and frontend. After checking, it creates a code coverage report showing each particular app's code coverage. Add separated code quality jobs for code formatters.
* [OSDEV-702](https://opensupplyhub.atlassian.net/browse/OSDEV-702) Integrate a new module named `contricleaner` separately, designed to parse and validate data from various sources such as json, csv, and xls.
Move `countries` to a separate module so that it becomes possible to use both `django` and `contricleaner`.
* [OSDEV-893](https://opensupplyhub.atlassian.net/browse/OSDEV-893) - Implement CSV and XLSX file parser strategies in the ContriCleaner library, and incorporate preliminary cleanup during parsing.
* [OSDEV-915](https://opensupplyhub.atlassian.net/browse/OSDEV-915) Upgrade Kafka tools to version 3.5.2
* [OSDEV-877](https://opensupplyhub.atlassian.net/browse/OSDEV-877) Make migration run as part of "Deploy to AWS" workflow
* [OSDEV-851](https://opensupplyhub.atlassian.net/browse/OSDEV-851) Place 'terraform.tfvar' files to repository and move sensitive info to private repository opensupplyhub/ci-deployment/
* [OSDEV-938](https://opensupplyhub.atlassian.net/browse/OSDEV-938) Move cleanup helper functions to the serializer
* [OSDEV-851](https://opensupplyhub.atlassian.net/browse/OSDEV-851) Place 'terraform.tfvar' files to repository and move sensitive info to private repository opensupplyhub/ci-deployment
* [OSDEV-894](https://opensupplyhub.atlassian.net/browse/OSDEV-894) Implement Contricleaner library into create facility API endpoint (`facilities_view_set.py`)
* [OSDEV-536](https://opensupplyhub.atlassian.net/browse/OSDEV-536) In the Contricleaner library, implement parsing of fields `sector_product_type`, `sector`, and `product_type` based on commas and vertical bars.
* [OSDEV-760](https://opensupplyhub.atlassian.net/browse/OSDEV-760) In the Contricleaner library, implement parsing of fields `facility_type_processing_type`, `facility_type`, and `processing_type` based on commas and vertical bars.
* [OSDEV-893](https://opensupplyhub.atlassian.net/browse/OSDEV-893) - Implement the ContriCleaner parser for parsing facility lists immediately after list upload.

### Bugfix
* [OSDEV-549](https://opensupplyhub.atlassian.net/browse/OSDEV-549) Facility Search. Search button overlaps dropdown items. Dropdown items in search were made not to overlapping with button and containers in `Potential matches table` and `Find facility` search. The `isSideBarSearch` flag has been added to all search components to render properly regarding the place where the select is rendering.
* [OSDEV-943](https://opensupplyhub.atlassian.net/browse/OSDEV-943) Verified badges. The claim/verified icon on profiles is cut off at the bottom. The icons have been fixed and show properly.
* [OSDEV-716](https://opensupplyhub.atlassian.net/browse/OSDEV-716) Search. Lost refresh icon. The refresh icon has been made visible.
* [OSDEV-918](https://opensupplyhub.atlassian.net/browse/OSDEV-918) - ContriBot. New lists are not populating in Monday board and are not sent to slack. Added validation to throw an error for users who upload a facility list with `|` in the description field.
* [OSDEV-644](https://opensupplyhub.atlassian.net/browse/OSDEV-644) Error when trying to delete a facility with only one contributor in case that logic to clear FacilityClaimReviewNote table records missed.

### What's new
*  [OSDEV-861](https://opensupplyhub.atlassian.net/browse/OSDEV-861) API. The `API Notifications` tab has been removed so that users do not get confused about what it is, since the functionality does not exist for them. `Token:` as a header has been added above the API key on the `API` tab.
* [OSDEV-917](https://opensupplyhub.atlassian.net/browse/OSDEV-917) My Account Menu. Update order of the settings tabs. `NON-admin` user sees: My Facility / My Lists / Settings / Logout and `Admin` user sees: Dashboard / My Facility / My Lists / Settings / Logout
* [OSDEV-728](https://opensupplyhub.atlassian.net/browse/OSDEV-728) - Include `sector` data in the response of the `api/facilities/` API endpoint for the GET request, similar to what is provided in the `api/facilities/{id}` API endpoint.
* [OSDEV-802](https://opensupplyhub.atlassian.net/browse/OSDEV-802) - Distinguish API user and contributor id in the error message that pass to the Rollbar.

### Release instructions:
* Update code.
* Apply DB migrations up to the latest one.


## Release 1.9.0

## Introduction
* Product name: Open Supply Hub
* Release date: February 24, 2024

### Database changes
#### Migrations:
* 0135_disable_duplicates_and_lowercase_all_emails.py - implementing all emails to lowercase and disables duplicates
* 0136_remove_indexing_unnecessary_emails.py - This migration replaces the old `index_activity_reports_info` and `index_approved_claim` functions with similar ones that do not index emails.
* 0137_add_renewal_period_field.py - add new field to api_apilimit table & rename existing one.
Updated existing users api_apilimit records renewal_period value.
* 0138_remove_ppe_fields.py - This migration removes the PPE fields from the Facility, FacilityIndex, FacilityListItem, FacilityListItemTemp, HistoricalFacility models.
* 0139_remove_ppe_switch.py - This migration removes the ppe switch.
* 0140_remove_indexing_ppe_fields.py - This migration updates indexing functions to not index PPE fields.

#### Schema changes
* [OSDEV-835](https://opensupplyhub.atlassian.net/browse/OSDEV-835) - Since the FacilityIndex model is primarily used to store cached facility data and display it publicly via the `/facilities/{id}` API endpoint, only public data can be shown. Therefore, caching emails to the FacilityIndex model was removed from the PostgreSQL indexing functions. All instances where emails are publicly displayed have been removed. The only remaining field is `ppe_contact_email`, but all functionality and code related to PPE will be deleted in this [OSDEV-562](https://opensupplyhub.atlassian.net/browse/OSDEV-562) ticket.
* [OSDEV-562](https://opensupplyhub.atlassian.net/browse/OSDEV-562) - Remove PPE fields (ppe_product_types, ppe_contact_email, ppe_contact_phone, ppe_website, ppe) from the `api_facility`, `api_facilityindex`, `api_facilitylistitem`, `api_facilitylistitemtemp`, `api_historicalfacility`. Remove this fields from indexing processes.

### Code/API changes
* [OSDEV-562](https://opensupplyhub.atlassian.net/browse/OSDEV-562) - Remove code related to PPE (ppe_product_types, ppe_contact_email, ppe_contact_phone, ppe_website, ppe) field from `/src/app`
* [OSDEV-562](https://opensupplyhub.atlassian.net/browse/OSDEV-562) - Remove code related to PPE (ppe_product_types, ppe_contact_email, ppe_contact_phone, ppe_website, ppe) field from `/src/dedupe-hub`
* [OSDEV 562](https://opensupplyhub.atlassian.net/browse/OSDEV-562) Remove code related to PPE (ppe_product_types, ppe_contact_email, ppe_contact_phone, ppe_website, ppe) from `/src/django`

### Architecture/Environment changes
* [OSDEV-829](https://opensupplyhub.atlassian.net/browse/OSDEV-673) Makes `minimum-ratio: 1` It allows to push code with less than 1% diff from main.

### Bugfix
* [OSDEV-848](https://opensupplyhub.atlassian.net/browse/OSDEV-848) When a user tries to create an account with an email that exists in the DB but with a different case of letters, the system returns "An error prevented signing up". Has been fixed to "A user with that email already exists."
* [OSDEV-673](https://opensupplyhub.atlassian.net/browse/OSDEV-673) When a user calls the endpoint `facility/id/history`, instead of a response, receives the error "TypeError: the JSON object must be str, bytes or bytearray, not list", in particular, this happened with the PK20190913BBJ2Y facility. A list with one element (a dictionary) was passed to the function, so an error occurred when trying to index the list with a string. Fixed.

### What's new
* API. Include token and call info on API settings tab.[OSDEV-752](https://opensupplyhub.atlassian.net/browse/OSDEV-752). Users can access a tab called `API` in account settings.From this tab, they can generate/retrieve their token and see their `API call allowance`, `current call count` and their `renewal period`.
* Make login non-case sensitive. [OSDEV-628](https://opensupplyhub.atlassian.net/browse/OSDEV-628). When the user creates an account email saving in lowercase. User  could login with any variations of casing as long as the characters are the same.
* API. Enable token generation based on API permissions in Django. [OSDEV-729](https://opensupplyhub.atlassian.net/browse/OSDEV-729). Updated Settings page to show/hide token tab by user groups. Forbid access to generate token for API if user didn't have permission groups.
* [OSDEV-219](https://opensupplyhub.atlassian.net/browse/OSDEV-219). Data moderator can merge potential match facilities from Confirm / Reject screen.
* [OSDEV-835](https://opensupplyhub.atlassian.net/browse/OSDEV-835) - Remove the display of emails in the `activity_reports` section of the `facilities/{id}` API endpoint, as email information is private.
* [OSDEV-525](https://opensupplyhub.atlassian.net/browse/OSDEV-525). Add Latitude and Longitude labels on facility page.
* API. Add a flag on API Limit page to indicate if package renews monthly or yearly. [OSDEV-781](https://opensupplyhub.atlassian.net/browse/OSDEV-781) Updated logic to support montly & yearly limitation count reset for API calls.

### Release instructions:
* Update code.
* Apply DB migrations up to the latest one.
* Run the index_facilities_new management command.


## Release 1.8.0

## Introduction
* Product name: Open Supply Hub
* Release date: January 27, 2024

### Code/API changes
* [OSDEV-690](https://opensupplyhub.atlassian.net/browse/OSDEV-690) - Correct all existing lint errors to ensure that code quality checks pass successfully via GitHub Actions and can detect new linting errors but not the old ones.
* [OSDEV-719](https://opensupplyhub.atlassian.net/browse/OSDEV-719) Introduce FacilityDownloadSerializerEmbedMode FacilityDownloadSerializer, replace FacilityIndexDownloadSerializer with combination of FacilityDownloadSerializerEmbedMode and FacilityDownloadSerializer
* [OSDEV-732](https://opensupplyhub.atlassian.net/browse/OSDEV-732) Fix issue with circular dependencies between `util.js` and `constants.jsx` modules in React app

### Architecture/Environment changes
* [OSDEV-690](https://opensupplyhub.atlassian.net/browse/OSDEV-690) - Configure running the code quality workflow as part of the continuous integration (CI) for each commit to a pull request. Both frontend (FE) and backend (BE) tests are executed, along with their respective linters. Additionally, `shellcheck` is applied to scripts within the scripts folder.
* [OSDEV-691](https://opensupplyhub.atlassian.net/browse/OSDEV-691) - Implement parallel job running for BE, FE, and bash script code quality checks. Three new scripts were created and can be used to run the same checks during local development to verify BE, FE, and bash scripts in the ./scripts folder.
* [OSDEV-692](https://opensupplyhub.atlassian.net/browse/OSDEV-691) - Implement code coverage checks for the React and Django apps using `barecheck/code-coverage-action` and generated code coverage `lcov` files. For the React app, code coverage is based on Jest tests, and for the Django app, it is based on unittest tests. If code coverage decreases, the job fails, preventing the PR from merging.
* [OSDEV-740](https://opensupplyhub.atlassian.net/browse/OSDEV-740) - Setup module for mocking Redux store (`redux-mock-store"`)
* [OSDEV-733](https://opensupplyhub.atlassian.net/browse/OSDEV-733) - Setup React test library module (`@testing-library`)

### Bugfix
* [OSDEV-718](https://opensupplyhub.atlassian.net/browse/OSDEV-718) - Fixed issue with user profile populating to other components.
* [OSDEV-727](https://opensupplyhub.atlassian.net/browse/OSDEV-720) - Downloading facilities with for Bangladesh is working again [https://opensupplyhub.org/facilities?countries=BD&sectors=Apparel](https://opensupplyhub.org/facilities?countries=BD&sectors=Apparel)

### What's new
* [OSDEV-241](https://opensupplyhub.atlassian.net/browse/OSDEV-241) - Searches with accented characters return results for accented and non accented characters.

### Database changes
#### Migrations:
* 0134_remove_sources_without_contributor -  Remove records from the Source table where the contributor is null and remove all data related to these records

### Release instructions:
* Update code
* Run migration up to 0134


## Release 1.7.3

## Introduction
* Product name: Open Supply Hub
* Release date: January 12, 2024

### Bugfix
* [OSDEV-736](https://opensupplyhub.atlassian.net/browse/OSDEV-736) Removed logic to handle text only match response data as it already removed from matching functionality in Dedupe Hub. Previously it bring an error on response for user when potential match happened.

## Release 1.7.2

## Introduction
* Product name: Open Supply Hub
* Release date: January 09, 2024

### Bugfix
* [OSDEV-721](https://opensupplyhub.atlassian.net/browse/OSDEV-721) Fixed issue with potential match logic when get facility data of match, previously it take facility id from Facility List Item, but it's wrong for Potential Match status as there is always NULL, facility id should be taken from Facility Match record in this case of Potential Match status.

## Release 1.7.1

## Introduction
* Product name: Open Supply Hub
* Release date: December 21, 2023

### Bugfix
* Fixed issue with Facility Upload API error by covered a case when facility object didn't exist (create=false) & updated timeout value while waiting to produce kafka topic message [OSDEV-713](https://opensupplyhub.atlassian.net/browse/OSDEV-713)
* [OSDEV-714](https://opensupplyhub.atlassian.net/browse/OSDEV-714) - Users can now use the map on the search page simultaneously without missing any tiles. Before fixing this issue, if the map requested tiles that weren't cached, one user might not receive all the tiles. With the bug fixed, the tile generation logic can handle multiple requests at the same time, ensuring all users get the tiles they need for the map based on their search requests.

### Code/API changes
* [OSDEV-714](https://opensupplyhub.atlassian.net/browse/OSDEV-714) - `select_for_update` and `get_or_create` have been implemented in the `retrieve_cached_tile` function to ensure that if another thread attempts to `select_for_update()`, it will block at the `get_or_create()` until the first thread's transaction commits. The `get_tile` function, which serves as an API endpoint handler for tile generation, was implemented as an atomic transaction to facilitate the use of `select_for_update()` and maintain the lock until the end of the transaction. This approach helps to prevent crashes from parallel requests attempting to create a cache record with the same primary key, corresponding to the full URL path.
* [OSDEV-711](https://opensupplyhub.atlassian.net/browse/OSDEV-711) - Make JS code related to load testing for tile generation more universal so that they can work with the HAR file provided by the developer. For that, the `ZOOM_HAR_PATH` environment variable was introduced. More test cases for tile generation were added to test the environment close to production, focusing on densely saturated regions with facilities, such as China and India. The README.md file for the load tests was updated to reflect the changes made.


## Release 1.7.0

## Introduction
* Product name: Open Supply Hub
* Release date: December 19, 2023

### Database changes
#### Migrations:
* 0130_introduce_separate_data_gathering_functions_for_the_index_table_columns - This migration:
    - rename `api_facilityindexnew` -> `api_facilityindex`
    - introduces separate data-gathering functions for the `api_facilityindexnew` table columns and makes the `index_facilities` and `index_facilities_by` procedures use them.
    This migration is irreversible.
* 0131_introduce_sql_triggers_instead_of_django_signals - This migration introduces SQL triggers instead of Django signals. The migration is revertable.
* 0132_add_moderation_mode_field - This migration adds the field `is_moderation_mode` to table `api_user`.
* 0133_introduce_tile_caching - This migration creates the TileCache table and the DynamicSetting table. This migration is reversible.

#### Schema changes
* [OSDEV-622](https://opensupplyhub.atlassian.net/browse/OSDEV-622) - Separate data-gathering functions were created for the `api_facilityindexnew` table columns to collect data independently of the main procedure. The `index_facilities` and `index_facilities_by` procedures were updated to use new separate functions for collecting data for the `api_facilityindexnew` table columns that require long SQL queries.
* [OSDEV-595](https://opensupplyhub.atlassian.net/browse/OSDEV-595) - Rename FacilityIndexNew to FacilityIndex
* [OSDEV-623](https://opensupplyhub.atlassian.net/browse/OSDEV-623), [OSDEV-624](https://opensupplyhub.atlassian.net/browse/OSDEV-624), [OSDEV-638](https://opensupplyhub.atlassian.net/browse/OSDEV-638) - New SQL triggers have been introduced to handle changes in the `api_contributor`, `api_extendedfield`, `api_facility`, `api_facilityclaim`, `api_facilitylistitem`, `api_facilitymatch`, `api_source`, and `api_facilitylist` tables at the database level. This change is essential for the future functionality of DedupeHub, which will communicate directly with the database. All the Django signals have been removed. Additionally, reindexing of the necessary columns of the index table has been transferred to these triggers, eliminating the need for the large SQL procedure previously used in conjunction with Django signals.
* [OSDEV-637](https://opensupplyhub.atlassian.net/browse/OSDEV-637) - Add field `is_moderation_mode` to table `api_user`.
* [OSDEV-687](https://opensupplyhub.atlassian.net/browse/OSDEV-687) - The TileCache table was created to store cached tiles, and the DynamicSetting table was established to dynamically control app settings, specifically the expiration time of cached tiles.

### Code/API changes
* Update copy for "example" entries for List & Description fields & Contributor list page:
    - Update copy of Facility List example to: example: **Your Organization’s Name** Facility List June 2023
    - Update copy of Facility Description example to: example: This is the **Your Organization’s Name** list of suppliers for their retail products valid from Jan 2023 to June 2023
    - Update copy of rejected message to: "This list was rejected and will not be processed."
[OSDEV-640](https://opensupplyhub.atlassian.net/browse/OSDEV-640)
* In the Facility Claim Request form the field 'Preferred method of contact' has been done not mandatory. - [OSDEV-560](https://opensupplyhub.atlassian.net/browse/OSDEV-560)
* The new parameter `is_moderation_mode` has been added to GET and POST requests of the `/user-profile/{ID}/` API endpoint. - [OSDEV-637](https://opensupplyhub.atlassian.net/browse/OSDEV-637)
* [OSDEV-687](https://opensupplyhub.atlassian.net/browse/OSDEV-687) - Implement cache logic for the get_tile view to either use a cached tile or generate a new tile for caching. When a user interacts with the map and makes a new request for a tile, the system checks if the requested tile, identified by its path, is already cached in the database. If the tile is already cached in the TileCache table, the cached tile binary data is retrieved and returned, avoiding the need to regenerate the tile for improved performance. Each cached tile has a default expiration period of 604,800 seconds (7 days). However, the admin can reconfigure this duration in the Django admin panel.
* Delete all Jenkins-related files since Jenkins is no longer in use.
* Move the maintenance page to the project repository, specifically to `src/maintenance`, to track the history of its changes.

### Architecture/Environment changes
* Remove FacilityDownloadSerializer and replace it with FacilityIndexDownloadSerializer
* Add a special Django management command, `install_db_exts`, that will install all the necessary PostgreSQL extensions for the database based on the required DB extensions for the 1.7.0 release.
* Create the `reset_database` Django management command that resets the database and repopulates it with fixture data, including facilities and matches. Update the `scripts/reset_database` shell script to include the call to this command, making it available for local development when it needs to be run inside the failed Django container for the first time. Also, rename shell scripts and affected management commands to enhance readability.

### Bugfix
* Increase amount of facilities downloaded to 100 per red and reduce time per request in 4-5 times
Fix issue with exceeding API requests. [OSDEV-557](https://opensupplyhub.atlassian.net/browse/OSDEV-442)

### What's new
* Updated copy for "example" entries for List & Description fields & Contributor list page
[OSDEV-640](https://opensupplyhub.atlassian.net/browse/OSDEV-640)
* The field 'Preferred method of contact' has been done not mandatory in the Facility Claim Request form. When the user fills this form he/she can skip this field. - [OSDEV-560](https://opensupplyhub.atlassian.net/browse/OSDEV-560)
* Data Moderator Profile. Implement the ability to activate the Merge function on the Facility Search page. - [OSDEV-637](https://opensupplyhub.atlassian.net/browse/OSDEV-637)
* [OSDEV-302](https://opensupplyhub.atlassian.net/browse/OSDEV-302), [OSDEV-667](https://opensupplyhub.atlassian.net/browse/OSDEV-667) - Enable data moderators to trigger merges from the search results screen. Checkboxes were added to the search page right before each item in the search results to allow users to select facilities for merging. A "Merge" button was also implemented to open the Merge modal window, where all the data about the selected facilities is downloaded.
* [OSDEV-684](https://opensupplyhub.atlassian.net/browse/OSDEV-684) Removed Google Translate Plug-In in the system & UI Element

### Release instructions:
* apply migrations up to 0133_introduce_tile_caching
* apply command index_facilities_new


## Release 1.6.1

## Introduction
* Product name: Open Supply Hub
* Release date: November 8, 2023

### Database changes
#### Migrations:
- 0130_facility_index_gin_index - implement indexes for fields on "api_facilityindexnew" table related to tile generation

#### Schema changes
* indexing fields in api_facilityindexnew
    * contrib_types
    * contributors_id
    * lists

### Architecture/Environment changes
* Reconfigure CPU resources so that every worker uses 2 cores - [OSDEV-657](https://opensupplyhub.atlassian.net/browse/OSDEV-657)
* Add Code Quality pipelines

### Bugfix
* Implement indexing of fields related to tile generation in api_facilityindexnew table [OSDEV-654](https://opensupplyhub.atlassian.net/browse/OSDEV-654)

### Release instructions:
- apply migrations up to 0130_facility_index_gin_index


## Release 1.6.0

## Introduction
* Product name: Open Supply Hub
* Release date: November 4, 2023

### Database changes
#### Migrations:
- 0126_add_tables_a_b_test - add tables api_facilitylistitemtemp & api_facilitymatchtemp for A/B Test purpose
- 0127_search_by_private_contributor_types - add contributor types from non-public lists to api_facilityindexnew table
- 0128_custom_text_implementation - creates custom_text SQL functions and updated index_facilities and index_facilities_by to use it
- 0129_delete_facility_index - removes api_facilityindex table

#### Schema changes
* introduce fields to api_facility_list_items
    * raw_json:JSON
    * raw_header:Text
* introduce table api_facilitylistitemfield - key-value storage for both mandatory and custom facility list item fields.
* introduce procedure custom_text - evaluates array required for advanced search by custom fields
* update index_facilities and index_facilities_by procedures to evaluate custom_text add custom_text_serach using custom_text from above
* introduce tables api_facilitylistitemtemp & api_facilitymatchtemp as a copy of api_facilitylistitem & api_facilitymatch for A/B Test to store match results
* remove api_facilityindex table

### Code/API changes
* Endpoint /contributor-lists/ has been deprecated
* The new endpoint /contributor-lists-sorted/ has been created: View Facility Lists that are both active and approved filtered by Contributor sorted by creation date and changed response type to list of objects.
- [OSDEV-218](https://opensupplyhub.atlassian.net/browse/OSDEV-218)
* Connect new tables (api_facilitylistitemtemp & api_facilitymatchtemp) to existing parsing & geocoding result storing
* Trigger matching process on Dedupe Hub through Kafka Producer on Django side
- [OSDEV-507](https://opensupplyhub.atlassian.net/browse/OSDEV-507)

### Architecture/Environment changes
* Update rollbar token - [OSDEV-581](https://opensupplyhub.atlassian.net/browse/OSHUB-581)
* Deployed Dedupe Hub standalone service & Kafka event streaming service for A/B Test purpose - [OSDEV-507](https://opensupplyhub.atlassian.net/browse/OSDEV-507)
* Kafka added to infrastructure (AWS MSK) - [OSDEV-428](https://opensupplyhub.atlassian.net/browse/OSDEV-428)
* Dedupe Hub service added to ECS Cluster - [OSDEV-430](https://opensupplyhub.atlassian.net/browse/OSDEV-430)
* Infrastructure environments not depended on python (django app environment) - [OSDEV-424](https://opensupplyhub.atlassian.net/browse/OSDEV-424)
* Reworked algorithm to manage DNS records - [OSDEV-414](https://opensupplyhub.atlassian.net/browse/OSDEV-414)
* Update AWS Terraform provider, move from Azavea repo & upgrade few modules for Terraform - [OSDEV-405](https://opensupplyhub.atlassian.net/browse/OSDEV-405)
* Replaced usage of FacilityIndex model by FacilityIndexNew.
* Removed FacilityIndex model
* Removed function get_custom_text
* Removed function index_custom_text from transactions
* Removed function index_extended_fields from transactions
* Removed function index_facilities from transactions
* Removed function index_sectors from transactions
* Removed get_sector_dict from transactions

### Bugfix
* Make search by non-public contributor types available [OSDEV-307](https://opensupplyhub.atlassian.net/browse/OSDEV-307)
* Make possibility to create embed map configuration for constributors with more than 2500 facilities [OSDEV-585](https://opensupplyhub.atlassian.net/browse/OSDEV-585)
* Make possibility to save data facilities even if they have no stored location [OSDEV-596](https://opensupplyhub.atlassian.net/browse/OSDEV-596)

### What's new
* Update README.md with the most recent information - [OSDEV-580](https://opensupplyhub.atlassian.net/browse/OSHUB-580)
* Update Rollbar's post_server_item tokens - [OSDEV-581](https://opensupplyhub.atlassian.net/browse/OSHUB-581)
* Contributor Lists. Order lists from a contributor by newest to oldest list - [OSDEV-218](https://opensupplyhub.atlassian.net/browse/OSDEV-218)

### Release instructions:
- apply migrations up to 0124_itroduce_raw_json
- execute command fill_raw_json
- apply migrations up to 0129_delete_facility_index
- apply command index_facilities_new<|MERGE_RESOLUTION|>--- conflicted
+++ resolved
@@ -13,10 +13,10 @@
 * *Describe high-level database changes.*
 
 #### Migrations:
-* *Describe migrations here.*
-
-#### Schema changes
-* *Describe schema changes here.*
+* 0168_add_facility_download_limit - This migration introduces the `api_facilitydownloadlimit` table for the `FacilityDownloadLimit` model to collect facility downloads data for a user.
+
+#### Schema changes
+* [OSDEV-1865](https://opensupplyhub.atlassian.net/browse/OSDEV-1865) - The `FacilityDownloadLimit` model has been created. This model includes such fields: id, user_id, last
 
 ### Code/API changes
 * [OSDEV-1894](https://opensupplyhub.atlassian.net/browse/OSDEV-1894) - Enabled `Secure` attribute of csrf token and session id.
@@ -29,7 +29,7 @@
 * *Describe bugfix changes here.*
 
 ### What's new
-* *Describe what's new changes here.*
+* [OSDEV-1865](https://opensupplyhub.atlassian.net/browse/OSDEV-1865) - 1000 records per download + 10 downloads of facility data per month has been added for a registered free user.
 
 ### Release instructions:
 * Ensure that the following commands are included in the `post_deployment` command:
@@ -43,21 +43,6 @@
 * Product name: Open Supply Hub
 * Release date: April 5, 2025
 
-<<<<<<< HEAD
-### Database changes
-* *Describe high-level database changes.*
-
-#### Migrations:
-* 0168_add_facility_download_limit - This migration introduces the `api_facilitydownloadlimit` table for the `FacilityDownloadLimit` model to collect facility downloads data for a user.
-
-#### Schema changes
-* [OSDEV-1865](https://opensupplyhub.atlassian.net/browse/OSDEV-1865) - The `FacilityDownloadLimit` model has been created. This model includes such fields: id, user_id, last_download_time, allowed_downloads, allowed_records_number, and download_count.
-
-### Code/API changes
-* *Describe code/API changes here.*
-
-=======
->>>>>>> 0ee11798
 ### Architecture/Environment changes
 * [OSDEV-1899](https://opensupplyhub.atlassian.net/browse/OSDEV-1899) - Switched from using the `latest` tags to static versions for both `bitnami/kafka` and `bitnami/zookeeper`, which resolved compatibility issues during local & CI setup. Using pinned versions ensures stability and prevents unexpected behavior from upstream image changes.
 
@@ -70,7 +55,6 @@
 
 ### What's new
 * [OSDEV-1842](https://opensupplyhub.atlassian.net/browse/OSDEV-1842) - Removed the pre-filled information in the `Additional Information` section of the SLC `ProductionLocationInfo` page.
-* [OSDEV-1865](https://opensupplyhub.atlassian.net/browse/OSDEV-1865) - 1000 records per download + 10 downloads of facility data per month has been added for a registered free user.
 
 ### Release instructions:
 * Ensure that the following commands are included in the `post_deployment` command:
