--- conflicted
+++ resolved
@@ -20,10 +20,7 @@
 
 ### What's new
 * [OSDEV-2280](https://opensupplyhub.atlassian.net/browse/OSDEV-2280) - Added prominent PII (Personally Identifiable Information) warning notes at file upload stages throughout the new claim flow to inform users that they should NOT submit documents containing personal information, home addresses, personal utility bills, or personal phone numbers, enhancing data security and user privacy protection.
-<<<<<<< HEAD
 * [OSDEV-2269](https://opensupplyhub.atlassian.net/browse/OSDEV-2269) - Added URI format support for partner fields with JSON schema. Properties defined with `"format": "uri"` are rendered as clickable links on production location profile pages.
-=======
->>>>>>> 58b2d108
 
 ### Release instructions
 * Ensure that the following commands are included in the `post_deployment` command:
