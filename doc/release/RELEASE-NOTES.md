# Release Notes
All notable changes to this project will be documented in this file.

This project adheres to [Semantic Versioning](http://semver.org/spec/v2.0.0.html). The format is based on the `RELEASE-NOTES-TEMPLATE.md` file.

## Release 1.13.0

## Introduction
* Product name: Open Supply Hub
* Release date: June 01, 2024

### Database changes
#### Migrations:
* *Describe migrations here.*

#### Scheme changes
* *Describe scheme changes here.*

### Code/API changes
* [OSDEV-994](https://opensupplyhub.atlassian.net/browse/OSDEV-994) API. Update to pass all merge events to user based on contrib id. A non-admin API user makes:
- a GET call to /moderation-events/merge/
and receives information about merges that have occurred for all contributors.
- a GET call to /moderation-events/merge/?contributors=<id_number_x>&contributors=<id_number_y>&contributors=<id_number_z>
and receives information about merges that have occurred for the contributors with the specified IDs.

### Architecture/Environment changes
* [OSDEV-1003](https://opensupplyhub.atlassian.net/browse/OSDEV-1003) - Added automatic building for the Logstash Docker image in the `Deploy to AWS` workflow. Refactored the `Deploy to AWS` workflow to remove redundant setting values for `build-args` of the `docker/build-push-action` action in cases where the values are not used.
* [OSDEV-1004](https://opensupplyhub.atlassian.net/browse/OSDEV-1004) - Prepared the local environment setup for the Logstash and OpenSearch services to enable local development. Created a script to start the project from scratch with a database populated with sample data.

### Bugfix
* [OSDEV-1056](https://opensupplyhub.atlassian.net/browse/OSDEV-1056) - Refactor OS Hub member's email anonymization.
<<<<<<< HEAD
* [OSDEV-788](https://opensupplyhub.atlassian.net/browse/OSDEV-788) - Re-written logic for New_Facility/Automatic_Match/Potential_Match when we collect & save data for FacilityListItemTemp/FacilityMatchTemp. That fixed issue with option `create` equal `False` for API requests.
=======
* [OSDEV-1022](https://opensupplyhub.atlassian.net/browse/OSDEV-1022) - Fix updating facility claim for user. Bring the format of extended field values to the same format as for List / API upload during processing. This has been done because extending fields processing is happening both for List / API uploading and claim update.
>>>>>>> 90358245

### What's new
* [OSDEV-1049](https://opensupplyhub.atlassian.net/browse/OSDEV-1049) Update Release protocol.
* [OSDEV-922](https://opensupplyhub.atlassian.net/browse/OSDEV-922) Consent Message. Update wording of consent opt in message on Open Supply Hub. A user who verifies Open Supply Hub for the first time can see the updated message.

### Release instructions:
* Update code.

## Release 1.12.0

## Introduction
* Product name: Open Supply Hub
* Release date: May 18, 2024

### Database changes
#### Migrations:
* 0143_create_facility_claim_attachment_table.py - create api_facilityclaimattachments table to store claimant attachments per facility claim
* 0144_remove_unnecessary_columns_from_facility_claim.py - This migration replaces the old `index_approved_claim` function with a similar one that does not index the `preferred_contact_method` field. Additionally, the migration removes `email` and `preferred_contact_method` from the `FacilityClaim` model and the respective history table.

#### Scheme changes
* [OSDEV-931](https://opensupplyhub.atlassian.net/browse/OSDEV-931) - Since `email` and `preferred_contact_method` are no longer necessary for the claim form, they have been removed from the `FacilityClaim` model and the respective history table. Additionally, the old `index_approved_claim` function has been replaced with a similar one that does not index the `preferred_contact_method` field.

### Code/API changes
* [OSDEV-1021](https://opensupplyhub.atlassian.net/browse/OSDEV-1021) Update the release protocol. The release protocol has been updated with the recent changes. Has been added the section about reloading DedupeHub and QA notification.
* [OSDEV-997](https://opensupplyhub.atlassian.net/browse/OSDEV-997) - A new method, `message_claimant`, was added to the `FacilityClaimViewSet` for handling a POST request on the url-path `message-claimant` for messages to the claimant.
Mail templates for the message to the claimant and the claims team signature were also added.

### Architecture/Environment changes
* [OSDEV-897](https://opensupplyhub.atlassian.net/browse/OSDEV-897) FE(React) app. An appropriate local Docker environment is configured for the application. A local Docker environment has been created for the React application. Renamed the `app` folder to `react` to be clearer in the project. Replaced name in the code base. Removed unnecessary commands.
* [OSDEV-862](https://opensupplyhub.atlassian.net/browse/OSDEV-862) Fix `DB - Save Anonymized DB` / `DB - Apply Anonymized DB` workflows:
  - run actions on self-hosted runners to eliminate `lack of storage` issue that happens on github's runners.
  - use the `Test` environment for  `DB - Save Anonymized DB` action
* [OSDEV-989](https://opensupplyhub.atlassian.net/browse/OSDEV-989) - The Strategy pattern was utilized to consolidate the processing of new facilities received from both API requests and list uploads. The code responsible for executing this processing was refactored, and new classes were implemented:
    * ProcessingFacility - abstract class for facility processing
    * ProcessingFacilityList - class to process a facility list
    * ProcessingFacilityAPI - class to process a facility from an API request
    * ProcessingFacilityExecutor - class defines which interface to execute for the processing of a facility
* Resource allocation has been optimized for the Test environment. The number of ECS tasks in the Test environment has been reduced from 4 to 2, while maintaining system stability.
* [OSDEV-870](https://opensupplyhub.atlassian.net/browse/OSDEV-870) - In `docker-compose` for the `api-app`  added dependency that helps to fix connection with the database during tests pipelines for Dedupe-Hub:
* [OSDEV-1001](https://opensupplyhub.atlassian.net/browse/OSDEV-1001) - Deploy OpenSearch service to OS Hub infrastructure.
```
database:
    condition: service_healthy
```
* [OSDEV-1024](https://opensupplyhub.atlassian.net/browse/OSDEV-1024) - Dedupe Hub. Revise service configurations and refine gazetteer retraining. Remove option `--reload` & decrease number of workers in Dedupe Hub service configuration. Refactor initial rebuilding of gazetteer.
* [OSDEV-885](https://opensupplyhub.atlassian.net/browse/OSDEV-885) - Implement option to reset database for `Dev`, `Test` and `Pre-prod` environmet to `Deploy to AWS` pipleine
* [OSDEV-1002](https://opensupplyhub.atlassian.net/browse/OSDEV-1002) - The following changes have been done:
    * Prepared initial AWS infrastructure via Terraform for the Logstash service, including configuring AWS EFS storage to save the pointer of the last run for the jdbc plugin. Essentially, after deploying updated Terraform code to an environment, ECS task definition, ECR repository, ECS service, along with EFS storage, will be set up for Logstash to function.
    * Moved the PoC solution of the Logstash + Elasticsearch setup to the repository to avoid losing it. Further work is needed as the solution requires development and is not functioning smoothly.
* In response to recent stability observations of the staging environment, resource allocation has been optimized by reducing the number of ECS tasks from 8 to 6 for the Django app instances, thus maintaining system stability.


### Bugfix
* [OSDEV-870](https://opensupplyhub.atlassian.net/browse/OSDEV-870) - The returning confirm/reject URLs were fixed when a facility has been matched. Changes were made to the Dedupe-Hub to prevent adding rows with empty fields to the `api_facilitymatch` and `api_facilitymatchtemp` tables when the count of matches is more than one.
* [OSDEV-744](https://opensupplyhub.atlassian.net/browse/OSDEV-744) - API. When user want to confirm/reject potential_match it didn't found a match through `id`, was fixed by provided valid `id` from `api_facilitymatch` table.
* [OSDEV-1052](https://opensupplyhub.atlassian.net/browse/OSDEV-1052) - Replace data@opensupplyhub by claims@opensupplyhub in the Frontend

### What's new
* [OSDEV-975](https://opensupplyhub.atlassian.net/browse/OSDEV-975) Reporting. Number of facilities with at least one extended field.`Facilities with Extended Field Data` report has been rewritten from Django ORM to SQL to optimize and speed up time of the report generation. Added two columns `With At Least 1 Extended Field` and `Sector`.
* [OSDEV-945](https://opensupplyhub.atlassian.net/browse/OSDEV-945) - Facility Claim. Update text of claim link on profile to "I want to claim this production location".
* [OSDEV-745](https://opensupplyhub.atlassian.net/browse/OSDEV-745) - New "Portuguese" translated resources option added to international menu.
* [OSDEV-944](https://opensupplyhub.atlassian.net/browse/OSDEV-944) - Facility claims. Short-term new screen for claim documentation.
* [OSDEV-931](https://opensupplyhub.atlassian.net/browse/OSDEV-931) - The following features have been implemented:
    * Made the Email field in the claim form uneditable, setting the claimer's email as the default value for this field.
    * Removed the _Preferred method of contact_ field from both the claim form and the claim details page in the admin dashboard.
    * Implemented redirecting a user to the claim page after navigating to the login page via the CTA link on the claim page for unauthorized users and successful login.
* [OSDEV-997](https://opensupplyhub.atlassian.net/browse/OSDEV-997) - Facility Claims. A new button, 'Message Claimant' has been added to the update status controls on the Facility Claim Details page. After successfully sending a message, the message text is recorded in the Claim Review Notes.

### Release instructions:
* Update code.
* Apply DB migrations up to the latest one.
* Run the index_facilities_new management command.


## Release 1.11.0

## Introduction
* Product name: Open Supply Hub
* Release date: April 20, 2024

### Code/API changes
* [OSDEV-923](https://opensupplyhub.atlassian.net/browse/OSDEV-923) [Uptime] Added more logs around API/List uploads & Dedupe Hub match processing
* [OSDEV-606](https://opensupplyhub.atlassian.net/browse/OSDEV-606) Contributor Sort: Allow for ascending sort of contributors on the Map page. The sort_by parameter submits type of sorting order for facilities. Default sorting will be primary by public contributors count descending and secondary by name ascending/descending and contributors count ascending.

### Architecture/Environment changes
* [OSDEV-990](https://opensupplyhub.atlassian.net/browse/OSDEV-990) - Implement a ContriCleaner facade class to simplify interaction with client code. With this change, the client code only needs to instantiate the ContriCleaner class, pass the input data, and then call the `process_data` method without the need to define strategies or other details. This abstraction helps streamline the process and encapsulate complexity.
* [OSDEV-991](https://opensupplyhub.atlassian.net/browse/OSDEV-991) - Implement a chain of pre-validation and serialization handlers in the ContriCleaner to streamline data processing. Additionally, refactor the CompositeRowSerializer to set up leaf serializers using a specialized method, ensuring loose coupling between the CompositeRowSerializer and leaf serializers. Lastly, separate serialization and validation tasks from parsing in the ContriCleaner library for improved modularity and maintainability.
* [OSDEV-1000](https://opensupplyhub.atlassian.net/browse/OSDEV-1000) - A new class `ProcessingFacility` was created that will be responsible for managing the processing of new facilities from both API requests and list uploads. The functionality of processing a new facility received from an API request, which was previously in `facilities_view_set.py`, has been moved to `processing_facility.py`.
* [OSDEV-1007](https://opensupplyhub.atlassian.net/browse/OSDEV-1007) - The functionality of processing a new facility received from list uploads, which was previously in `facility_list_view_set.py`, has been moved to `create_facility.py`.
* [OSDEV-927](https://opensupplyhub.atlassian.net/browse/OSDEV-927) - Reduce resources allocated for bastions to t3.nano.
* [OSDEV-805](https://opensupplyhub.atlassian.net/browse/OSDEV-805) - Make Environment and project tag to be applied to all resources by defaul.
* [OSDEV-862](https://opensupplyhub.atlassian.net/browse/OSDEV-862) - Add `Save Anonymized DB` and `Apply Anonymized DB` actions that provde possibility to save anonymized dump to S3 bucket and then resotre Test or Pre-Prod environment from dump stored on S3.
* [OSDEV-859](https://opensupplyhub.atlassian.net/browse/OSDEV-859) - Creates task-definitation for scheduled task that
  * creates temporary postgresdb instance from latest production snaphsot in the `test` AWS account
  * run anonymization query
  * saves anonymized snapshot and removes the instance
* In response to recent stability observations, resource allocation has been optimized, reducing the number of ECS tasks in both production and pre-production environments from 16 to 12, maintaining system stability.

### Bugfix
* [OSDEV-996](https://opensupplyhub.atlassian.net/browse/OSDEV-996) The default sorting order for embedded maps was broken (changed to Descending by # Contributors). The default sorting order for embedded maps has been fixed (changed it back to Ascending by Name).
* [OSDEV-857](https://opensupplyhub.atlassian.net/browse/OSDEV-857) [Bug] Pre-prod isn't deleted by the 'terraform destroy' script. Command for destroying repositories on AWS pre-prod has been added.
* [OSDEV-888](https://opensupplyhub.atlassian.net/browse/OSDEV-888) - Facility Profile. An error occurs when trying to open a facility from the Status Reports page. The error occurred due to activity reports with the status `pending` containing fields with `null` values and these values pass to the `format_date` function as an argument. Modified the `get_activity_reports` method in the `FacilityIndexDetailsSerializer` to prevent passing a falsy `date` argument into the `format_date` function.
* [OSDEV-984](https://opensupplyhub.atlassian.net/browse/OSDEV-984) - Facility list upload. Header validation is failing, even though all the required columns and data are filled. Prepared basic implementation for ContriCleaner to validate headers (required fields) on early stage.
* [OSDEV-660](https://opensupplyhub.atlassian.net/browse/OSDEV-660) - Remove punctuation issues with duplicated commas and double quotes while facility list uploading.
* [OSDEV-986](https://opensupplyhub.atlassian.net/browse/OSDEV-986) - Fix the population of the custom data points uploaded via lists. Ensure that the full list header is saved in the database, and that the raw data for each facility list item is saved as a string of strings, with each value separated by a comma. This way, it helps maintain backward compatibility with the functionality responsible for displaying custom data points on the embedded maps. Also, revert to the previous default logic, which saves the sector as `Unspecified` when sector, sector_product_type, or product_type have empty values.
* [OSDEV-966](https://opensupplyhub.atlassian.net/browse/OSDEV-966) - Character limit validation has been implemented in the ContriCleaner library for name, address, and sector values. It enforces a maximum length of 200 characters for both the name and address values, and restricts sector values to 50 characters each. This fix addresses the issue where user uploads containing such invalid data caused requests to fail with unexpected errors.

### What's new
* [OSDEV-974](https://opensupplyhub.atlassian.net/browse/OSDEV-974) Reporting. Contributor type by %. Admin sees in the report data for the percent of data contributors on the platform by type (this should be in percent format with two decimal places shown), only accounts that have contributed data, the data should be ordered by most recent to oldest month and display mid-month values.
* [OSDEV-912](https://opensupplyhub.atlassian.net/browse/OSDEV-912) Facility Claim. Disable editing of name and address. The Facility name (English language) & Address fields of the claim details page have been removed and cannot be edited by the claimant.
* [OSDEV-571](https://opensupplyhub.atlassian.net/browse/OSDEV-571) Claimed Facility Details. Make the "Sector" field a dropdown instead of free text field. The `Sector` field became a dropdown that is pre-populated with the platform’s sector list from Django.
* [OSDEV-962](https://opensupplyhub.atlassian.net/browse/OSDEV-962) Update Release protocol. The Release protocol has been updated after the automatization of manual processes such as creating a release branch, restoring DB, deploy to AWS.
* [OSDEV-972](https://opensupplyhub.atlassian.net/browse/OSDEV-972) Reporting. Updating "Facility Uploads" report. Joined one table from two reports and added columns.New table with such columns:
`month`, `Total # of list uploads` in a given month (these are uploads that come from external contributors, NOT OS Hub team members), `# of public list uploads` in a given month (these are uploads that come from OS Hub team members AND have “[Public List]” in the contributor name), `Total facility listItems` uploaded in a given month, `# of Facilities` from Public Lists, `Total Facilities w/ status = new facility`, `# Public List Facilities w/ status = new facility`. Data is ordered from most recent to oldest
* [OSDEV-913](https://opensupplyhub.atlassian.net/browse/OSDEV-913) Claim. Updated the submitted claim auto-reply message for email template.
* [OSDEV-914](https://opensupplyhub.atlassian.net/browse/OSDEV-914) Claim. Updated the approved claim auto-reply message for email template

### Release instructions:
* Update code.


## Release 1.10.0

## Introduction
* Product name: Open Supply Hub
* Release date: March 23, 2024

### Database changes
#### Migrations:
* 0141_delete_contributor_webhooks.py - deletes `ContributorWebhook` model
* 0142_introduce_temporary_endpoint_switcher_for_list_uploads.py - This migration introduces a temporary API endpoint switcher for list uploads.

#### Scheme changes
* [OSDEV-893](https://opensupplyhub.atlassian.net/browse/OSDEV-893) - Introduce a temporary API endpoint switcher for list uploads to enable switching to the old list upload API endpoint if the new endpoint affects production uptime.

### Code/API changes
* [OSDEV-832](https://opensupplyhub.atlassian.net/browse/OSDEV-832) API. Provide admins with a way to retrieve a user's call count in real time. Admin can see the report `API requests by user` with the number of successful and unsuccessful requests a user has made up to the current date.
* [OSDEV-831](https://opensupplyhub.atlassian.net/browse/OSDEV-831) - API. Handle Geocode errors w/ system error code when upload facility using endpoint.

### Architecture/Environment changes
* [OSDEV-693](https://opensupplyhub.atlassian.net/browse/OSDEV-693) Implement a GitHub action that applies migrations on given environment. Run migrations for `Test` environment via CLI command.
* [OSDEV-910](https://opensupplyhub.atlassian.net/browse/OSDEV-910) Add separated code quality pipelines for contricleaner, countries, django-api and frontend. After checking, it creates a code coverage report showing each particular app's code coverage. Add separated code quality jobs for code formatters.
* [OSDEV-702](https://opensupplyhub.atlassian.net/browse/OSDEV-702) Integrate a new module named `contricleaner` separately, designed to parse and validate data from various sources such as json, csv, and xls.
Move `countries` to a separate module so that it becomes possible to use both `django` and `contricleaner`.
* [OSDEV-893](https://opensupplyhub.atlassian.net/browse/OSDEV-893) - Implement CSV and XLSX file parser strategies in the ContriCleaner library, and incorporate preliminary cleanup during parsing.
* [OSDEV-915](https://opensupplyhub.atlassian.net/browse/OSDEV-915) Upgrade Kafka tools to version 3.5.2
* [OSDEV-877](https://opensupplyhub.atlassian.net/browse/OSDEV-877) Make migration run as part of "Deploy to AWS" workflow
* [OSDEV-851](https://opensupplyhub.atlassian.net/browse/OSDEV-851) Place 'terraform.tfvar' files to repository and move sensitive info to private repository opensupplyhub/ci-deployment/
* [OSDEV-938](https://opensupplyhub.atlassian.net/browse/OSDEV-938) Move cleanup helper functions to the serializer
* [OSDEV-851](https://opensupplyhub.atlassian.net/browse/OSDEV-851) Place 'terraform.tfvar' files to repository and move sensitive info to private repository opensupplyhub/ci-deployment
* [OSDEV-894](https://opensupplyhub.atlassian.net/browse/OSDEV-894) Implement Contricleaner library into create facility API endpoint (`facilities_view_set.py`)
* [OSDEV-536](https://opensupplyhub.atlassian.net/browse/OSDEV-536) In the Contricleaner library, implement parsing of fields `sector_product_type`, `sector`, and `product_type` based on commas and vertical bars.
* [OSDEV-760](https://opensupplyhub.atlassian.net/browse/OSDEV-760) In the Contricleaner library, implement parsing of fields `facility_type_processing_type`, `facility_type`, and `processing_type` based on commas and vertical bars.
* [OSDEV-893](https://opensupplyhub.atlassian.net/browse/OSDEV-893) - Implement the ContriCleaner parser for parsing facility lists immediately after list upload.

### Bugfix
* [OSDEV-549](https://opensupplyhub.atlassian.net/browse/OSDEV-549) Facility Search. Search button overlaps dropdown items. Dropdown items in search were made not to overlapping with button and containers in `Potential matches table` and `Find facility` search. The `isSideBarSearch` flag has been added to all search components to render properly regarding the place where the select is rendering.
* [OSDEV-943](https://opensupplyhub.atlassian.net/browse/OSDEV-943) Verified badges. The claim/verified icon on profiles is cut off at the bottom. The icons have been fixed and show properly.
* [OSDEV-716](https://opensupplyhub.atlassian.net/browse/OSDEV-716) Search. Lost refresh icon. The refresh icon has been made visible.
* [OSDEV-918](https://opensupplyhub.atlassian.net/browse/OSDEV-918) - ContriBot. New lists are not populating in Monday board and are not sent to slack. Added validation to throw an error for users who upload a facility list with `|` in the description field.
* [OSDEV-644](https://opensupplyhub.atlassian.net/browse/OSDEV-644) Error when trying to delete a facility with only one contributor in case that logic to clear FacilityClaimReviewNote table records missed.

### What's new
*  [OSDEV-861](https://opensupplyhub.atlassian.net/browse/OSDEV-861) API. The `API Notifications` tab has been removed so that users do not get confused about what it is, since the functionality does not exist for them. `Token:` as a header has been added above the API key on the `API` tab.
* [OSDEV-917](https://opensupplyhub.atlassian.net/browse/OSDEV-917) My Account Menu. Update order of the settings tabs. `NON-admin` user sees: My Facility / My Lists / Settings / Logout and `Admin` user sees: Dashboard / My Facility / My Lists / Settings / Logout
* [OSDEV-728](https://opensupplyhub.atlassian.net/browse/OSDEV-728) - Include `sector` data in the response of the `api/facilities/` API endpoint for the GET request, similar to what is provided in the `api/facilities/{id}` API endpoint.
* [OSDEV-802](https://opensupplyhub.atlassian.net/browse/OSDEV-802) - Distinguish API user and contributor id in the error message that pass to the Rollbar.

### Release instructions:
* Update code.
* Apply DB migrations up to the latest one.


## Release 1.9.0

## Introduction
* Product name: Open Supply Hub
* Release date: February 24, 2024

### Database changes
#### Migrations:
* 0135_disable_duplicates_and_lowercase_all_emails.py - implementing all emails to lowercase and disables duplicates
* 0136_remove_indexing_unnecessary_emails.py - This migration replaces the old `index_activity_reports_info` and `index_approved_claim` functions with similar ones that do not index emails.
* 0137_add_renewal_period_field.py - add new field to api_apilimit table & rename existing one.
Updated existing users api_apilimit records renewal_period value.
* 0138_remove_ppe_fields.py - This migration removes the PPE fields from the Facility, FacilityIndex, FacilityListItem, FacilityListItemTemp, HistoricalFacility models.
* 0139_remove_ppe_switch.py - This migration removes the ppe switch.
* 0140_remove_indexing_ppe_fields.py - This migration updates indexing functions to not index PPE fields.

#### Scheme changes
* [OSDEV-835](https://opensupplyhub.atlassian.net/browse/OSDEV-835) - Since the FacilityIndex model is primarily used to store cached facility data and display it publicly via the `/facilities/{id}` API endpoint, only public data can be shown. Therefore, caching emails to the FacilityIndex model was removed from the PostgreSQL indexing functions. All instances where emails are publicly displayed have been removed. The only remaining field is `ppe_contact_email`, but all functionality and code related to PPE will be deleted in this [OSDEV-562](https://opensupplyhub.atlassian.net/browse/OSDEV-562) ticket.
* [OSDEV-562](https://opensupplyhub.atlassian.net/browse/OSDEV-562) - Remove PPE fields (ppe_product_types, ppe_contact_email, ppe_contact_phone, ppe_website, ppe) from the `api_facility`, `api_facilityindex`, `api_facilitylistitem`, `api_facilitylistitemtemp`, `api_historicalfacility`. Remove this fields from indexing processes.

### Code/API changes
* [OSDEV-562](https://opensupplyhub.atlassian.net/browse/OSDEV-562) - Remove code related to PPE (ppe_product_types, ppe_contact_email, ppe_contact_phone, ppe_website, ppe) field from `/src/app`
* [OSDEV-562](https://opensupplyhub.atlassian.net/browse/OSDEV-562) - Remove code related to PPE (ppe_product_types, ppe_contact_email, ppe_contact_phone, ppe_website, ppe) field from `/src/dedupe-hub`
* [OSDEV 562](https://opensupplyhub.atlassian.net/browse/OSDEV-562) Remove code related to PPE (ppe_product_types, ppe_contact_email, ppe_contact_phone, ppe_website, ppe) from `/src/django`

### Architecture/Environment changes
* [OSDEV-829](https://opensupplyhub.atlassian.net/browse/OSDEV-673) Makes `minimum-ratio: 1` It allows to push code with less than 1% diff from main.

### Bugfix
* [OSDEV-848](https://opensupplyhub.atlassian.net/browse/OSDEV-848) When a user tries to create an account with an email that exists in the DB but with a different case of letters, the system returns "An error prevented signing up". Has been fixed to "A user with that email already exists."
* [OSDEV-673](https://opensupplyhub.atlassian.net/browse/OSDEV-673) When a user calls the endpoint `facility/id/history`, instead of a response, receives the error "TypeError: the JSON object must be str, bytes or bytearray, not list", in particular, this happened with the PK20190913BBJ2Y facility. A list with one element (a dictionary) was passed to the function, so an error occurred when trying to index the list with a string. Fixed.

### What's new
* API. Include token and call info on API settings tab.[OSDEV-752](https://opensupplyhub.atlassian.net/browse/OSDEV-752). Users can access a tab called `API` in account settings.From this tab, they can generate/retrieve their token and see their `API call allowance`, `current call count` and their `renewal period`.
* Make login non-case sensitive. [OSDEV-628](https://opensupplyhub.atlassian.net/browse/OSDEV-628). When the user creates an account email saving in lowercase. User  could login with any variations of casing as long as the characters are the same.
* API. Enable token generation based on API permissions in Django. [OSDEV-729](https://opensupplyhub.atlassian.net/browse/OSDEV-729). Updated Settings page to show/hide token tab by user groups. Forbid access to generate token for API if user didn't have permission groups.
* [OSDEV-219](https://opensupplyhub.atlassian.net/browse/OSDEV-219). Data moderator can merge potential match facilities from Confirm / Reject screen.
* [OSDEV-835](https://opensupplyhub.atlassian.net/browse/OSDEV-835) - Remove the display of emails in the `activity_reports` section of the `facilities/{id}` API endpoint, as email information is private.
* [OSDEV-525](https://opensupplyhub.atlassian.net/browse/OSDEV-525). Add Latitude and Longitude labels on facility page.
* API. Add a flag on API Limit page to indicate if package renews monthly or yearly. [OSDEV-781](https://opensupplyhub.atlassian.net/browse/OSDEV-781) Updated logic to support montly & yearly limitation count reset for API calls.

### Release instructions:
* Update code.
* Apply DB migrations up to the latest one.
* Run the index_facilities_new management command.


## Release 1.8.0

## Introduction
* Product name: Open Supply Hub
* Release date: January 27, 2024

### Code/API changes
* [OSDEV-690](https://opensupplyhub.atlassian.net/browse/OSDEV-690) - Correct all existing lint errors to ensure that code quality checks pass successfully via GitHub Actions and can detect new linting errors but not the old ones.
* [OSDEV-719](https://opensupplyhub.atlassian.net/browse/OSDEV-719) Introduce FacilityDownloadSerializerEmbedMode FacilityDownloadSerializer, replace FacilityIndexDownloadSerializer with combination of FacilityDownloadSerializerEmbedMode and FacilityDownloadSerializer
* [OSDEV-732](https://opensupplyhub.atlassian.net/browse/OSDEV-732) Fix issue with circular dependencies between `util.js` and `constants.jsx` modules in React app

### Architecture/Environment changes
* [OSDEV-690](https://opensupplyhub.atlassian.net/browse/OSDEV-690) - Configure running the code quality workflow as part of the continuous integration (CI) for each commit to a pull request. Both frontend (FE) and backend (BE) tests are executed, along with their respective linters. Additionally, `shellcheck` is applied to scripts within the scripts folder.
* [OSDEV-691](https://opensupplyhub.atlassian.net/browse/OSDEV-691) - Implement parallel job running for BE, FE, and bash script code quality checks. Three new scripts were created and can be used to run the same checks during local development to verify BE, FE, and bash scripts in the ./scripts folder.
* [OSDEV-692](https://opensupplyhub.atlassian.net/browse/OSDEV-691) - Implement code coverage checks for the React and Django apps using `barecheck/code-coverage-action` and generated code coverage `lcov` files. For the React app, code coverage is based on Jest tests, and for the Django app, it is based on unittest tests. If code coverage decreases, the job fails, preventing the PR from merging.
* [OSDEV-740](https://opensupplyhub.atlassian.net/browse/OSDEV-740) - Setup module for mocking Redux store (`redux-mock-store"`)
* [OSDEV-733](https://opensupplyhub.atlassian.net/browse/OSDEV-733) - Setup React test library module (`@testing-library`)

### Bugfix
* [OSDEV-718](https://opensupplyhub.atlassian.net/browse/OSDEV-718) - Fixed issue with user profile populating to other components.
* [OSDEV-727](https://opensupplyhub.atlassian.net/browse/OSDEV-720) - Downloading facilities with for Bangladesh is working again [https://opensupplyhub.org/facilities?countries=BD&sectors=Apparel](https://opensupplyhub.org/facilities?countries=BD&sectors=Apparel)

### What's new
* [OSDEV-241](https://opensupplyhub.atlassian.net/browse/OSDEV-241) - Searches with accented characters return results for accented and non accented characters.

### Database changes
#### Migrations:
* 0134_remove_sources_without_contributor -  Remove records from the Source table where the contributor is null and remove all data related to these records

### Release instructions:
* Update code
* Run migration up to 0134


## Release 1.7.3

## Introduction
* Product name: Open Supply Hub
* Release date: January 12, 2024

### Bugfix
* [OSDEV-736](https://opensupplyhub.atlassian.net/browse/OSDEV-736) Removed logic to handle text only match response data as it already removed from matching functionality in Dedupe Hub. Previously it bring an error on response for user when potential match happened.

## Release 1.7.2

## Introduction
* Product name: Open Supply Hub
* Release date: January 09, 2024

### Bugfix
* [OSDEV-721](https://opensupplyhub.atlassian.net/browse/OSDEV-721) Fixed issue with potential match logic when get facility data of match, previously it take facility id from Facility List Item, but it's wrong for Potential Match status as there is always NULL, facility id should be taken from Facility Match record in this case of Potential Match status.

## Release 1.7.1

## Introduction
* Product name: Open Supply Hub
* Release date: December 21, 2023

### Bugfix
* Fixed issue with Facility Upload API error by covered a case when facility object didn't exist (create=false) & updated timeout value while waiting to produce kafka topic message [OSDEV-713](https://opensupplyhub.atlassian.net/browse/OSDEV-713)
* [OSDEV-714](https://opensupplyhub.atlassian.net/browse/OSDEV-714) - Users can now use the map on the search page simultaneously without missing any tiles. Before fixing this issue, if the map requested tiles that weren't cached, one user might not receive all the tiles. With the bug fixed, the tile generation logic can handle multiple requests at the same time, ensuring all users get the tiles they need for the map based on their search requests.

### Code/API changes
* [OSDEV-714](https://opensupplyhub.atlassian.net/browse/OSDEV-714) - `select_for_update` and `get_or_create` have been implemented in the `retrieve_cached_tile` function to ensure that if another thread attempts to `select_for_update()`, it will block at the `get_or_create()` until the first thread's transaction commits. The `get_tile` function, which serves as an API endpoint handler for tile generation, was implemented as an atomic transaction to facilitate the use of `select_for_update()` and maintain the lock until the end of the transaction. This approach helps to prevent crashes from parallel requests attempting to create a cache record with the same primary key, corresponding to the full URL path.
* [OSDEV-711](https://opensupplyhub.atlassian.net/browse/OSDEV-711) - Make JS code related to load testing for tile generation more universal so that they can work with the HAR file provided by the developer. For that, the `ZOOM_HAR_PATH` environment variable was introduced. More test cases for tile generation were added to test the environment close to production, focusing on densely saturated regions with facilities, such as China and India. The README.md file for the load tests was updated to reflect the changes made.

## Release 1.7.0

## Introduction
* Product name: Open Supply Hub
* Release date: December 19, 2023

### Database changes
#### Migrations:
* 0130_introduce_separate_data_gathering_functions_for_the_index_table_columns - This migration:
    - rename `api_facilityindexnew` -> `api_facilityindex`
    - introduces separate data-gathering functions for the `api_facilityindexnew` table columns and makes the `index_facilities` and `index_facilities_by` procedures use them.
    This migration is irreversible.
* 0131_introduce_sql_triggers_instead_of_django_signals - This migration introduces SQL triggers instead of Django signals. The migration is revertable.
* 0132_add_moderation_mode_field - This migration adds the field `is_moderation_mode` to table `api_user`.
* 0133_introduce_tile_caching - This migration creates the TileCache table and the DynamicSetting table. This migration is reversible.

#### Scheme changes
* [OSDEV-622](https://opensupplyhub.atlassian.net/browse/OSDEV-622) - Separate data-gathering functions were created for the `api_facilityindexnew` table columns to collect data independently of the main procedure. The `index_facilities` and `index_facilities_by` procedures were updated to use new separate functions for collecting data for the `api_facilityindexnew` table columns that require long SQL queries.
* [OSDEV-595](https://opensupplyhub.atlassian.net/browse/OSDEV-595) - Rename FacilityIndexNew to FacilityIndex
* [OSDEV-623](https://opensupplyhub.atlassian.net/browse/OSDEV-623), [OSDEV-624](https://opensupplyhub.atlassian.net/browse/OSDEV-624), [OSDEV-638](https://opensupplyhub.atlassian.net/browse/OSDEV-638) - New SQL triggers have been introduced to handle changes in the `api_contributor`, `api_extendedfield`, `api_facility`, `api_facilityclaim`, `api_facilitylistitem`, `api_facilitymatch`, `api_source`, and `api_facilitylist` tables at the database level. This change is essential for the future functionality of DedupeHub, which will communicate directly with the database. All the Django signals have been removed. Additionally, reindexing of the necessary columns of the index table has been transferred to these triggers, eliminating the need for the large SQL procedure previously used in conjunction with Django signals.
* [OSDEV-637](https://opensupplyhub.atlassian.net/browse/OSDEV-637) - Add field `is_moderation_mode` to table `api_user`.
* [OSDEV-687](https://opensupplyhub.atlassian.net/browse/OSDEV-687) - The TileCache table was created to store cached tiles, and the DynamicSetting table was established to dynamically control app settings, specifically the expiration time of cached tiles.

### Code/API changes
* Update copy for "example" entries for List & Description fields & Contributor list page:
    - Update copy of Facility List example to: example: **Your Organization’s Name** Facility List June 2023
    - Update copy of Facility Description example to: example: This is the **Your Organization’s Name** list of suppliers for their retail products valid from Jan 2023 to June 2023
    - Update copy of rejected message to: "This list was rejected and will not be processed."
[OSDEV-640](https://opensupplyhub.atlassian.net/browse/OSDEV-640)
* In the Facility Claim Request form the field 'Preferred method of contact' has been done not mandatory. - [OSDEV-560](https://opensupplyhub.atlassian.net/browse/OSDEV-560)
* The new parameter `is_moderation_mode` has been added to GET and POST requests of the `/user-profile/{ID}/` API endpoint. - [OSDEV-637](https://opensupplyhub.atlassian.net/browse/OSDEV-637)
* [OSDEV-687](https://opensupplyhub.atlassian.net/browse/OSDEV-687) - Implement cache logic for the get_tile view to either use a cached tile or generate a new tile for caching. When a user interacts with the map and makes a new request for a tile, the system checks if the requested tile, identified by its path, is already cached in the database. If the tile is already cached in the TileCache table, the cached tile binary data is retrieved and returned, avoiding the need to regenerate the tile for improved performance. Each cached tile has a default expiration period of 604,800 seconds (7 days). However, the admin can reconfigure this duration in the Django admin panel.
* Delete all Jenkins-related files since Jenkins is no longer in use.
* Move the maintenance page to the project repository, specifically to `src/maintenance`, to track the history of its changes.

### Architecture/Environment changes
* Remove FacilityDownloadSerializer and replace it with FacilityIndexDownloadSerializer
* Add a special Django management command, `install_db_exts`, that will install all the necessary PostgreSQL extensions for the database based on the required DB extensions for the 1.7.0 release.
* Create the `reset_database` Django management command that resets the database and repopulates it with fixture data, including facilities and matches. Update the `scripts/reset_database` shell script to include the call to this command, making it available for local development when it needs to be run inside the failed Django container for the first time. Also, rename shell scripts and affected management commands to enhance readability.

### Bugfix
* Increase amount of facilities downloaded to 100 per red and reduce time per request in 4-5 times
Fix issue with exceeding API requests. [OSDEV-557](https://opensupplyhub.atlassian.net/browse/OSDEV-442)

### What's new
* Updated copy for "example" entries for List & Description fields & Contributor list page
[OSDEV-640](https://opensupplyhub.atlassian.net/browse/OSDEV-640)
* The field 'Preferred method of contact' has been done not mandatory in the Facility Claim Request form. When the user fills this form he/she can skip this field. - [OSDEV-560](https://opensupplyhub.atlassian.net/browse/OSDEV-560)
* Data Moderator Profile. Implement the ability to activate the Merge function on the Facility Search page. - [OSDEV-637](https://opensupplyhub.atlassian.net/browse/OSDEV-637)
* [OSDEV-302](https://opensupplyhub.atlassian.net/browse/OSDEV-302), [OSDEV-667](https://opensupplyhub.atlassian.net/browse/OSDEV-667) - Enable data moderators to trigger merges from the search results screen. Checkboxes were added to the search page right before each item in the search results to allow users to select facilities for merging. A "Merge" button was also implemented to open the Merge modal window, where all the data about the selected facilities is downloaded.
* [OSDEV-684](https://opensupplyhub.atlassian.net/browse/OSDEV-684) Removed Google Translate Plug-In in the system & UI Element

### Release instructions:
* apply migrations up to 0133_introduce_tile_caching
* apply command index_facilities_new


## Release 1.6.1

## Introduction
* Product name: Open Supply Hub
* Release date: November 8, 2023

### Database changes
#### Migrations:
- 0130_facility_index_gin_index - implement indexes for fields on "api_facilityindexnew" table related to tile generation

#### Scheme changes
* indexing fields in api_facilityindexnew
    * contrib_types
    * contributors_id
    * lists

### Architecture/Environment changes
* Reconfigure CPU resources so that every worker uses 2 cores - [OSDEV-657](https://opensupplyhub.atlassian.net/browse/OSDEV-657)
* Add Code Quality pipelines

### Bugfix
* Implement indexing of fields related to tile generation in api_facilityindexnew table [OSDEV-654](https://opensupplyhub.atlassian.net/browse/OSDEV-654)

### Release instructions:
- apply migrations up to 0130_facility_index_gin_index


## Release 1.6.0

## Introduction
* Product name: Open Supply Hub
* Release date: November 4, 2023

### Database changes
#### Migrations:
- 0126_add_tables_a_b_test - add tables api_facilitylistitemtemp & api_facilitymatchtemp for A/B Test purpose
- 0127_search_by_private_contributor_types - add contributor types from non-public lists to api_facilityindexnew table
- 0128_custom_text_implementation - creates custom_text SQL functions and updated index_facilities and index_facilities_by to use it
- 0129_delete_facility_index - removes api_facilityindex table

#### Scheme changes
* introduce fields to api_facility_list_items
    * raw_json:JSON
    * raw_header:Text
* introduce table api_facilitylistitemfield - key-value storage for both mandatory and custom facility list item fields.
* introduce procedure custom_text - evaluates array required for advanced search by custom fields
* update index_facilities and index_facilities_by procedures to evaluate custom_text add custom_text_serach using custom_text from above
* introduce tables api_facilitylistitemtemp & api_facilitymatchtemp as a copy of api_facilitylistitem & api_facilitymatch for A/B Test to store match results
* remove api_facilityindex table

### Code/API changes
* Endpoint /contributor-lists/ has been deprecated
* The new endpoint /contributor-lists-sorted/ has been created: View Facility Lists that are both active and approved filtered by Contributor sorted by creation date and changed response type to list of objects.
- [OSDEV-218](https://opensupplyhub.atlassian.net/browse/OSDEV-218)
* Connect new tables (api_facilitylistitemtemp & api_facilitymatchtemp) to existing parsing & geocoding result storing
* Trigger matching process on Dedupe Hub through Kafka Producer on Django side
- [OSDEV-507](https://opensupplyhub.atlassian.net/browse/OSDEV-507)

### Architecture/Environment changes
* Update rollbar token - [OSDEV-581](https://opensupplyhub.atlassian.net/browse/OSHUB-581)
* Deployed Dedupe Hub standalone service & Kafka event streaming service for A/B Test purpose - [OSDEV-507](https://opensupplyhub.atlassian.net/browse/OSDEV-507)
* Kafka added to infrastructure (AWS MSK) - [OSDEV-428](https://opensupplyhub.atlassian.net/browse/OSDEV-428)
* Dedupe Hub service added to ECS Cluster - [OSDEV-430](https://opensupplyhub.atlassian.net/browse/OSDEV-430)
* Infrastructure environments not depended on python (django app environment) - [OSDEV-424](https://opensupplyhub.atlassian.net/browse/OSDEV-424)
* Reworked algorithm to manage DNS records - [OSDEV-414](https://opensupplyhub.atlassian.net/browse/OSDEV-414)
* Update AWS Terraform provider, move from Azavea repo & upgrade few modules for Terraform - [OSDEV-405](https://opensupplyhub.atlassian.net/browse/OSDEV-405)
* Replaced usage of FacilityIndex model by FacilityIndexNew.
* Removed FacilityIndex model
* Removed function get_custom_text
* Removed function index_custom_text from transactions
* Removed function index_extended_fields from transactions
* Removed function index_facilities from transactions
* Removed function index_sectors from transactions
* Removed get_sector_dict from transactions

### Bugfix
* Make search by non-public contributor types available [OSDEV-307](https://opensupplyhub.atlassian.net/browse/OSDEV-307)
* Make possibility to create embed map configuration for constributors with more than 2500 facilities [OSDEV-585](https://opensupplyhub.atlassian.net/browse/OSDEV-585)
* Make possibility to save data facilities even if they have no stored location [OSDEV-596](https://opensupplyhub.atlassian.net/browse/OSDEV-596)

### What's new
* Update README.md with the most recent information - [OSDEV-580](https://opensupplyhub.atlassian.net/browse/OSHUB-580)
* Update Rollbar's post_server_item tokens - [OSDEV-581](https://opensupplyhub.atlassian.net/browse/OSHUB-581)
* Contributor Lists. Order lists from a contributor by newest to oldest list - [OSDEV-218](https://opensupplyhub.atlassian.net/browse/OSDEV-218)

### Release instructions:
- apply migrations up to 0124_itroduce_raw_json
- execute command fill_raw_json
- apply migrations up to 0129_delete_facility_index
- apply command index_facilities_new<|MERGE_RESOLUTION|>--- conflicted
+++ resolved
@@ -29,11 +29,8 @@
 
 ### Bugfix
 * [OSDEV-1056](https://opensupplyhub.atlassian.net/browse/OSDEV-1056) - Refactor OS Hub member's email anonymization.
-<<<<<<< HEAD
+* [OSDEV-1022](https://opensupplyhub.atlassian.net/browse/OSDEV-1022) - Fix updating facility claim for user. Bring the format of extended field values to the same format as for List / API upload during processing. This has been done because extending fields processing is happening both for List / API uploading and claim update.
 * [OSDEV-788](https://opensupplyhub.atlassian.net/browse/OSDEV-788) - Re-written logic for New_Facility/Automatic_Match/Potential_Match when we collect & save data for FacilityListItemTemp/FacilityMatchTemp. That fixed issue with option `create` equal `False` for API requests.
-=======
-* [OSDEV-1022](https://opensupplyhub.atlassian.net/browse/OSDEV-1022) - Fix updating facility claim for user. Bring the format of extended field values to the same format as for List / API upload during processing. This has been done because extending fields processing is happening both for List / API uploading and claim update.
->>>>>>> 90358245
 
 ### What's new
 * [OSDEV-1049](https://opensupplyhub.atlassian.net/browse/OSDEV-1049) Update Release protocol.
