name: 'Deploy to AWS'

on:
  push:
    branches:
      - main
      # - deploy-*
      - 'releases/**'
    tags:
      - 'sandbox-*'
      - 'production-*'
  workflow_dispatch:
    inputs:
      deploy-env:
        description: 'Environment to deploy'
        required: true
        type: choice
        options:
        - Development
        - Test
        - Pre-prod
        - Staging
        - Production
        default: Development
      deploy-plan-only:
        description: 'Plan only'
        required: false
        type: boolean
        default: false
      restore-db:
        description: 'Restore database'
        required: false
        type: boolean
        default: false

env:
  GITHUB_ENV_NAME: ${{ inputs.deploy-env || ((github.ref_name == 'main' || startsWith(github.ref_name, 'deploy-')) && 'Development') || (startsWith(github.ref_name, 'releases/') && 'Pre-prod') || 'None' }}

jobs:
  init-and-plan:
    runs-on: ubuntu-latest
    environment: ${{ inputs.deploy-env || ((github.ref_name == 'main' || startsWith(github.ref_name, 'deploy-')) && 'Development') || (startsWith(github.ref_name, 'releases/') && 'Pre-prod') || 'None' }}
    steps:
      - name: Get Environment Name for ${{ vars.ENV_NAME }}
        id: get_env_name
        uses: Entepotenz/change-string-case-action-min-dependencies@v1
        with:
          string: ${{ vars.ENV_NAME }}
      - name: Checkout repo
        uses: actions/checkout@v4

      - name: Checkout config repository
        uses: actions/checkout@v4
        with:
          repository: 'opensupplyhub/ci-deployment'
          path: 'terraform-config'
          token: ${{ secrets.PAT }}

      - name: Copy tfvars for ${{ vars.ENV_NAME }}
        run: |
          cat "terraform-config/environments/${{ env.TFVAR_NAME }}"  "deployment/environments/${{env.TFVAR_NAME}}"  > "deployment/terraform/${{ env.SETTINGS_BUCKET }}.tfvars"
        env:
          SETTINGS_BUCKET: oshub-settings-${{ steps.get_env_name.outputs.lowercase }}
          TFVAR_NAME: terraform-${{steps.get_env_name.outputs.lowercase}}.tfvars

      - name: Setup Terraform
        uses: hashicorp/setup-terraform@v2
        with:
          terraform_version: 1.4.0
          terraform_wrapper: false

      - name: Terraform Plan for ${{ vars.ENV_NAME }}
        run: ./deployment/infra plan
        env:
          AWS_ACCESS_KEY_ID: ${{ secrets.AWS_ACCESS_KEY_ID }}
          AWS_SECRET_ACCESS_KEY: ${{ secrets.AWS_SECRET_ACCESS_KEY }}
          SETTINGS_BUCKET: oshub-settings-${{ steps.get_env_name.outputs.lowercase }}

      - name: Copy planfile to S3 bucket for ${{ vars.ENV_NAME }}
        run: aws s3 cp "deployment/terraform/${{ env.SETTINGS_BUCKET }}.tfplan" "s3://${{ env.SETTINGS_BUCKET }}/terraform/${{ env.SETTINGS_BUCKET }}.tfplan"
        env:
          AWS_ACCESS_KEY_ID: ${{ secrets.AWS_ACCESS_KEY_ID }}
          AWS_SECRET_ACCESS_KEY: ${{ secrets.AWS_SECRET_ACCESS_KEY }}
          SETTINGS_BUCKET: oshub-settings-${{ steps.get_env_name.outputs.lowercase }}
          AWS_DEFAULT_REGION: "eu-west-1"

  apply:
    needs: init-and-plan
    runs-on: ubuntu-latest
    environment: ${{ inputs.deploy-env || ((github.ref_name == 'main' || startsWith(github.ref_name, 'deploy-')) && 'Development') || (startsWith(github.ref_name, 'releases/') && 'Pre-prod') || 'None' }}
    if: ${{ inputs.deploy-plan-only == false }}
    steps:
      - name: Get Environment Name for ${{ vars.ENV_NAME }}
        id: get_env_name
        uses: Entepotenz/change-string-case-action-min-dependencies@v1
        with:
          string: ${{ vars.ENV_NAME }}

      - name: Setup Terraform
        uses: hashicorp/setup-terraform@v2
        with:
          terraform_version: 1.4.0
          terraform_wrapper: false

      - name: Checkout
        uses: actions/checkout@v4

      - name: Get planfile from S3 bucket for ${{ vars.ENV_NAME }}
        run: aws s3 cp "s3://${{ env.SETTINGS_BUCKET }}/terraform/${{ env.SETTINGS_BUCKET }}.tfplan" "deployment/terraform/${{ env.SETTINGS_BUCKET }}.tfplan"
        env:
          AWS_ACCESS_KEY_ID: ${{ secrets.AWS_ACCESS_KEY_ID }}
          AWS_SECRET_ACCESS_KEY: ${{ secrets.AWS_SECRET_ACCESS_KEY }}
          SETTINGS_BUCKET: oshub-settings-${{ steps.get_env_name.outputs.lowercase }}
          AWS_DEFAULT_REGION: "eu-west-1"

      - name: Terraform Apply for ${{ vars.ENV_NAME }}
        run: |
          ./deployment/infra apply
        env:
          AWS_ACCESS_KEY_ID: ${{ secrets.AWS_ACCESS_KEY_ID }}
          AWS_SECRET_ACCESS_KEY: ${{ secrets.AWS_SECRET_ACCESS_KEY }}
          SETTINGS_BUCKET: oshub-settings-${{ steps.get_env_name.outputs.lowercase }}
          AWS_DEFAULT_REGION: "eu-west-1"

  build_and_push_docker_image:
    needs: apply
    runs-on: ubuntu-latest
    environment: ${{ inputs.deploy-env || ((github.ref_name == 'main' || startsWith(github.ref_name, 'deploy-')) && 'Development') || (startsWith(github.ref_name, 'releases/') && 'Pre-prod') || 'None' }}
    if: ${{ inputs.deploy-plan-only == false }}
    steps:
      - name: Get Environment Name for ${{ vars.ENV_NAME }}
        id: get_env_name
        uses: Entepotenz/change-string-case-action-min-dependencies@v1
        with:
          string: ${{ vars.ENV_NAME }}
      - name: Checkout repo
        uses: actions/checkout@v4

      - name: Setup Node.js
        uses: actions/setup-node@v2
        with:
          node-version: '14'

      - name: Cache dependencies
        uses: actions/cache@v2
        with:
          path: |
            src/app/node_modules
          key: ${{ runner.os }}-node-${{ hashFiles('**/yarn.lock') }}

      - name: Install dependencies
        working-directory: src/app
        run: yarn install

      - name: Build static assets
        working-directory: src/app
        run: yarn run build

      - name: Move static
        run: mv src/app/build src/django/static

      - name: Configure AWS credentials for ${{ vars.ENV_NAME }}
        uses: aws-actions/configure-aws-credentials@v1
        with:
          aws-access-key-id: ${{ secrets.AWS_ACCESS_KEY_ID }}
          aws-secret-access-key: ${{ secrets.AWS_SECRET_ACCESS_KEY }}
          aws-region: "eu-west-1"

      - name: Get GIT_COMMIT
        run: |
              export SHORT_SHA="$(git rev-parse --short HEAD)"
              export GIT_COMMIT_CI="${SHORT_SHA:0:7}"
              echo "GIT_COMMIT=$GIT_COMMIT_CI" >> $GITHUB_ENV

      - name: Login to Amazon ECR
        uses: aws-actions/amazon-ecr-login@v1


      - name: Build and push Kafka Tools Docker image to ECR for ${{ vars.ENV_NAME }}
        uses: docker/build-push-action@v2
        with:
          context: src/kafka-tools/
          file: src/kafka-tools/Dockerfile
          push: true
          tags: ${{ vars.ECR_REGISTRY }}/${{ vars.IMAGE_NAME }}-kafka-${{ steps.get_env_name.outputs.lowercase }}:${{ env.GIT_COMMIT }}
          build-args: |
            GIT_COMMIT=${{ env.GIT_COMMIT }}
            DOCKER_IMAGE=${{ vars.DOCKER_IMAGE }}
            ENVIRONMENT=${{ steps.get_env_name.outputs.lowercase }}

      - name: Build and push Django Docker image to ECR for ${{ vars.ENV_NAME }}
        uses: docker/build-push-action@v2
        with:
          context: src/django
          file: src/django/Dockerfile
          push: true
          tags: ${{ vars.ECR_REGISTRY }}/${{ vars.IMAGE_NAME }}-${{ steps.get_env_name.outputs.lowercase }}:${{ env.GIT_COMMIT }}

      - name: Build and push Batch Docker image to ECR for ${{ vars.ENV_NAME }}
        uses: docker/build-push-action@v2
        with:
          context: src/batch
          file: src/batch/Dockerfile
          push: true
          tags: ${{ vars.ECR_REGISTRY }}/${{ vars.IMAGE_NAME }}-batch-${{ steps.get_env_name.outputs.lowercase }}:${{ env.GIT_COMMIT }}
          build-args: |
            GIT_COMMIT=${{ env.GIT_COMMIT }}
            DOCKER_IMAGE=${{ vars.DOCKER_IMAGE }}
            ENVIRONMENT=${{ steps.get_env_name.outputs.lowercase }}

      - name: Build and push Dedupe Hub Docker image to ECR for ${{ vars.ENV_NAME }}
        uses: docker/build-push-action@v2
        with:
          context: src/dedupe-hub/api
          file: src/dedupe-hub/api/Dockerfile
          push: true
          tags: ${{ vars.ECR_REGISTRY }}/${{ vars.IMAGE_NAME }}-deduplicate-${{ steps.get_env_name.outputs.lowercase }}:${{ env.GIT_COMMIT }}
          build-args: |
            GIT_COMMIT=${{ env.GIT_COMMIT }}
            DOCKER_IMAGE=${{ vars.DOCKER_IMAGE }}
            ENVIRONMENT=${{ steps.get_env_name.outputs.lowercase }}

  create_kafka_topic:
    needs: build_and_push_docker_image
    runs-on: ubuntu-latest
    environment: ${{ inputs.deploy-env || ((github.ref_name == 'main' || startsWith(github.ref_name, 'deploy-')) && 'Development') || (startsWith(github.ref_name, 'releases/') && 'Pre-prod') || 'None' }}
    if: ${{ inputs.deploy-plan-only == false }}
    steps:
      - name: Get Environment Name for ${{ vars.ENV_NAME }}
        id: get_env_name
        uses: Entepotenz/change-string-case-action-min-dependencies@v1
        with:
          string: ${{ vars.ENV_NAME }}
      - name: Checkout repo
        uses: actions/checkout@v4

      - name: Create or update kafka topics for ${{ vars.ENV_NAME }}
        run: |
          ./deployment/run_kafka_task ${{ vars.ENV_NAME }}
        env:
          AWS_ACCESS_KEY_ID: ${{ secrets.AWS_ACCESS_KEY_ID }}
          AWS_SECRET_ACCESS_KEY: ${{ secrets.AWS_SECRET_ACCESS_KEY }}
          AWS_DEFAULT_REGION: "eu-west-1"
  
  restore_database:
    needs: create_kafka_topic
    runs-on: ubuntu-latest
    environment: ${{ inputs.deploy-env || ((github.ref_name == 'main' || startsWith(github.ref_name, 'deploy-')) && 'Development') || (startsWith(github.ref_name, 'releases/') && 'Pre-prod') || 'None' }}
    if:  ${{ inputs.deploy-plan-only == false }}
    steps:
      - name: Get Environment Name for ${{ vars.ENV_NAME }}
        id: get_env_name
        uses: Entepotenz/change-string-case-action-min-dependencies@v1
        with:
          string: ${{ vars.ENV_NAME }}
      - name: Checkout repo
        uses: actions/checkout@v4
      - name: Restore database for ${{ vars.ENV_NAME }}
<<<<<<< HEAD
        if: ${{ vars.ENV_NAME != 'Production' && vars.ENV_NAME != 'Staging' && vars.ENV_NAME != 'Development' && inputs.restore-db == true}}
        run: |
          echo "restore prod database"
      - name: Reset database for ${{ vars.ENV_NAME }}
        if: ${{ vars.ENV_NAME != 'Development' && inputs.restore-db == true}}
        run: |
          echo "restore prod database"
=======
        if: ${{ (vars.ENV_NAME != 'Production' && vars.ENV_NAME != 'Staging' && vars.ENV_NAME != 'Development') && inputs.restore-db == true}}
        run: |
          echo "Restore anonymized database will be called here"
      - name: Reset database for ${{ vars.ENV_NAME }}
        if: ${{ vars.ENV_NAME == 'Development' && inputs.restore-db == true}}
        run: |
          echo "reset-database will be called here"
>>>>>>> e7760383
         
  
  update_services:
    needs: restore_database
    runs-on: ubuntu-latest
    environment: ${{ inputs.deploy-env || ((github.ref_name == 'main' || startsWith(github.ref_name, 'deploy-')) && 'Development') || (startsWith(github.ref_name, 'releases/') && 'Pre-prod') || 'None' }}
    if: ${{ inputs.deploy-plan-only == false }}
    steps:
      - name: Get Environment Name for ${{ vars.ENV_NAME }}
        id: get_env_name
        uses: Entepotenz/change-string-case-action-min-dependencies@v1
        with:
          string: ${{ vars.ENV_NAME }}
      - name: Update ECS Django Service with new Image for ${{ vars.ENV_NAME }}
        run: |
          aws ecs update-service --cluster ${{ vars.CLUSTER }} --service ${{ vars.SERVICE_NAME }} --force-new-deployment --region ${{env.AWS_DEFAULT_REGION}}
        env:
          AWS_ACCESS_KEY_ID: ${{ secrets.AWS_ACCESS_KEY_ID }}
          AWS_SECRET_ACCESS_KEY: ${{ secrets.AWS_SECRET_ACCESS_KEY }}
          AWS_DEFAULT_REGION: "eu-west-1"
      - name: Update ECS Dedupe Hub Service with new Image for ${{ vars.ENV_NAME }}
        run: |
          aws ecs update-service --cluster ${{ vars.CLUSTER }} --service ${{ vars.SERVICE_NAME }}DD --force-new-deployment --region ${{env.AWS_DEFAULT_REGION}}
        env:
          AWS_ACCESS_KEY_ID: ${{ secrets.AWS_ACCESS_KEY_ID }}
          AWS_SECRET_ACCESS_KEY: ${{ secrets.AWS_SECRET_ACCESS_KEY }}
          AWS_DEFAULT_REGION: "eu-west-1"

  post_deploy:
    needs: update_services
    runs-on: ubuntu-latest
    environment: ${{ inputs.deploy-env || ((github.ref_name == 'main' || startsWith(github.ref_name, 'deploy-')) && 'Development') || (startsWith(github.ref_name, 'releases/') && 'Pre-prod') || 'None' }}
    if: ${{ inputs.deploy-plan-only == false }}
    steps:
      - name: Get Environment Name for ${{ vars.ENV_NAME }}
        id: get_env_name
        uses: Entepotenz/change-string-case-action-min-dependencies@v1
        with:
          string: ${{ vars.ENV_NAME }}
      - name: Checkout repo
        uses: actions/checkout@v4
      - name: Run migrations for ${{ vars.ENV_NAME }}
        run: |
          ./deployment/run_cli_task ${{ vars.ENV_NAME }} "migrate,api"
        env:
          AWS_ACCESS_KEY_ID: ${{ secrets.AWS_ACCESS_KEY_ID }}
          AWS_SECRET_ACCESS_KEY: ${{ secrets.AWS_SECRET_ACCESS_KEY }}
          AWS_DEFAULT_REGION: "eu-west-1"
<|MERGE_RESOLUTION|>--- conflicted
+++ resolved
@@ -256,15 +256,6 @@
       - name: Checkout repo
         uses: actions/checkout@v4
       - name: Restore database for ${{ vars.ENV_NAME }}
-<<<<<<< HEAD
-        if: ${{ vars.ENV_NAME != 'Production' && vars.ENV_NAME != 'Staging' && vars.ENV_NAME != 'Development' && inputs.restore-db == true}}
-        run: |
-          echo "restore prod database"
-      - name: Reset database for ${{ vars.ENV_NAME }}
-        if: ${{ vars.ENV_NAME != 'Development' && inputs.restore-db == true}}
-        run: |
-          echo "restore prod database"
-=======
         if: ${{ (vars.ENV_NAME != 'Production' && vars.ENV_NAME != 'Staging' && vars.ENV_NAME != 'Development') && inputs.restore-db == true}}
         run: |
           echo "Restore anonymized database will be called here"
@@ -272,7 +263,6 @@
         if: ${{ vars.ENV_NAME == 'Development' && inputs.restore-db == true}}
         run: |
           echo "reset-database will be called here"
->>>>>>> e7760383
          
   
   update_services:
