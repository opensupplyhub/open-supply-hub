--- conflicted
+++ resolved
@@ -17,11 +17,6 @@
       - name: Create required env file
         run: |
           echo '${{ secrets.CODE_QUALITY_ENV_FILE }}' > .env
-<<<<<<< HEAD
-      - name: Install frontend NPM modules
-        run: docker compose run --rm --no-deps react yarn install
-=======
->>>>>>> d4e82024
       - name: Run the Jest tests and generate code cov report
         run: docker compose run --rm --no-deps react yarn test
       - name: Upload Jest code cov for the base branch
