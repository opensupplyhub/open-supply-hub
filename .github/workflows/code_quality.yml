name: Code Quality

on:
  pull_request:
    types:
      - synchronize
      - opened
      - reopened
jobs:
  get-base-branch-fe-cov:
    runs-on: ubuntu-latest
    environment: Quality Environment
    steps:
      - name: Checkout
        uses: actions/checkout@v4
        with:
          ref: ${{ github.base_ref }}
      - name: Create required env file
        run: |
          echo '${{ secrets.CODE_QUALITY_ENV_FILE }}' > .env
      - name: Install frontend NPM modules
        run: docker-compose run --rm --no-deps app yarn install
      - name: Run the Jest tests and generate code cov report
        run: docker-compose run --rm --no-deps app yarn test
      - name: Upload Jest code cov for the base branch
        uses: actions/upload-artifact@v4
        with:
          name: base-branch-fe-jest-code-cov
          path: ./src/app/coverage/lcov.info
  run-fe-code-quality:
    environment: Quality Environment
    runs-on: ubuntu-latest
    steps:
      - name: Checkout
        uses: actions/checkout@v4
      - name: Create required env file
        run: |
          echo '${{ secrets.CODE_QUALITY_ENV_FILE }}' > .env
      - name: Install frontend NPM modules
        run: docker-compose run --rm --no-deps app yarn install
      - name: Run the ESLint linter check
        run: |
          docker-compose \
            run --rm --entrypoint ./node_modules/.bin/eslint \
            app src/ --ext .js --ext .jsx
      - name: Run the Prettier formatting check
        run: |
          docker-compose \
            run --rm --no-deps app yarn prettier \
            --config .prettierrc \
            --check 'src/**/*.js' 'src/**/*.jsx'
      - name: Run the Jest tests and generate code cov report
        run: docker-compose run --rm --no-deps app yarn test
      - name: Upload Jest code cov for the feature branch
        uses: actions/upload-artifact@v4
        with:
          name: feature-branch-fe-jest-code-cov
          path: ./src/app/coverage/lcov.info
  check-fe-code-cov:
    environment: Quality Environment
    needs:
      - get-base-branch-fe-cov
      - run-fe-code-quality
    runs-on: ubuntu-latest
    steps:
      - name: Download Jest code cov reports
        uses: actions/download-artifact@v4
        with:
          pattern: '*-jest-code-cov'
      - name: Verify Jest code cov
        uses: barecheck/code-coverage-action@v1
        with:
          barecheck-github-app-token: ${{ secrets.BARECHECK_GITHUB_APP_TOKEN }}
          lcov-file: './feature-branch-fe-jest-code-cov/lcov.info'
          base-lcov-file: './base-branch-fe-jest-code-cov/lcov.info'
          minimum-ratio: 0
<<<<<<< HEAD
          maximum-diff: -0.05         
=======
>>>>>>> 84c9ade3
          send-summary-comment: true
          show-annotations: 'warning'
          app-name: React App | Jest test suite

  get-base-branch-be-cov:
    environment: Quality Environment
    runs-on: ubuntu-latest
    steps:
      - name: Checkout
        uses: actions/checkout@v4
        with:
          ref: ${{ github.base_ref }}
      - name: Create required env file
        run: |
          echo '${{ secrets.CODE_QUALITY_ENV_FILE }}' > .env
      - name: Build Django image
        run: docker-compose build
      - name: Run the unittest tests and generate code cov report
        run: |
          docker-compose \
            run --rm --entrypoint /bin/sh django \
            -c "coverage run --data-file=./coverage/.coverage manage.py test --no-input ./api/tests \
            && coverage lcov --data-file=./coverage/.coverage -o ./coverage/coverage.lcov \
            --omit='./api/migrations/*,./api/tests/*'"
      - name: Upload unittest code cov for the base branch
        uses: actions/upload-artifact@v4
        with:
          name: base-branch-be-unittest-code-cov
          path: ./src/django/coverage/coverage.lcov
  run-be-code-quality:
    environment: Quality Environment
    runs-on: ubuntu-latest
    steps:
      - name: Checkout
        uses: actions/checkout@v4
      - name: Create required env file
        run: |
          echo '${{ secrets.CODE_QUALITY_ENV_FILE }}' > .env
      - name: Build Django image
        run: docker-compose build
      - name: Run the Flake8 linter check
        run: |
          docker-compose \
            run --rm --no-deps --entrypoint flake8 django \
            --exclude settings.py,manage.py,*.pyc,api/migrations/*
      - name: Run the unittest tests and generate code cov report
        run: |
          docker-compose \
            run --rm --entrypoint /bin/sh django \
            -c "coverage run --data-file=./coverage/.coverage manage.py test --no-input ./api/tests \
            && coverage lcov --data-file=./coverage/.coverage -o ./coverage/coverage.lcov \
            --omit='./api/migrations/*,./api/tests/*'"
      - name: Upload unittest code cov for the feature branch
        uses: actions/upload-artifact@v4
        with:
          name: feature-branch-be-unittest-code-cov
          path: ./src/django/coverage/coverage.lcov
  check-be-code-cov:
    environment: Quality Environment
    needs:
      - get-base-branch-be-cov
      - run-be-code-quality
    runs-on: ubuntu-latest
    steps:
      - name: Download unittest code cov reports
        uses: actions/download-artifact@v4
        with:
          pattern: '*-unittest-code-cov'
      - name: Verify unittest code cov
        uses: barecheck/code-coverage-action@v1
        with:
          barecheck-github-app-token: ${{ secrets.BARECHECK_GITHUB_APP_TOKEN }}
          lcov-file: './feature-branch-be-unittest-code-cov/coverage.lcov'
          base-lcov-file: './base-branch-be-unittest-code-cov/coverage.lcov'
          minimum-ratio: 0
<<<<<<< HEAD
          maximum-diff: -0.05          
=======
>>>>>>> 84c9ade3
          send-summary-comment: true
          show-annotations: 'warning'
          app-name: Django App | Unittest test suite

  run-bash-script-linter:
    environment: Quality Environment
    runs-on: ubuntu-latest
    steps:
      - name: Checkout
        uses: actions/checkout@v4
      - name: Run the shellcheck linter check
        run: shellcheck scripts/*<|MERGE_RESOLUTION|>--- conflicted
+++ resolved
@@ -66,20 +66,17 @@
       - name: Download Jest code cov reports
         uses: actions/download-artifact@v4
         with:
-          pattern: '*-jest-code-cov'
+          pattern: "*-jest-code-cov"
       - name: Verify Jest code cov
         uses: barecheck/code-coverage-action@v1
         with:
           barecheck-github-app-token: ${{ secrets.BARECHECK_GITHUB_APP_TOKEN }}
-          lcov-file: './feature-branch-fe-jest-code-cov/lcov.info'
-          base-lcov-file: './base-branch-fe-jest-code-cov/lcov.info'
+          lcov-file: "./feature-branch-fe-jest-code-cov/lcov.info"
+          base-lcov-file: "./base-branch-fe-jest-code-cov/lcov.info"
           minimum-ratio: 0
-<<<<<<< HEAD
-          maximum-diff: -0.05         
-=======
->>>>>>> 84c9ade3
+          maximum-diff: -0.05
           send-summary-comment: true
-          show-annotations: 'warning'
+          show-annotations: "warning"
           app-name: React App | Jest test suite
 
   get-base-branch-be-cov:
@@ -145,20 +142,17 @@
       - name: Download unittest code cov reports
         uses: actions/download-artifact@v4
         with:
-          pattern: '*-unittest-code-cov'
+          pattern: "*-unittest-code-cov"
       - name: Verify unittest code cov
         uses: barecheck/code-coverage-action@v1
         with:
           barecheck-github-app-token: ${{ secrets.BARECHECK_GITHUB_APP_TOKEN }}
-          lcov-file: './feature-branch-be-unittest-code-cov/coverage.lcov'
-          base-lcov-file: './base-branch-be-unittest-code-cov/coverage.lcov'
+          lcov-file: "./feature-branch-be-unittest-code-cov/coverage.lcov"
+          base-lcov-file: "./base-branch-be-unittest-code-cov/coverage.lcov"
           minimum-ratio: 0
-<<<<<<< HEAD
-          maximum-diff: -0.05          
-=======
->>>>>>> 84c9ade3
+          maximum-diff: -0.05
           send-summary-comment: true
-          show-annotations: 'warning'
+          show-annotations: "warning"
           app-name: Django App | Unittest test suite
 
   run-bash-script-linter:
