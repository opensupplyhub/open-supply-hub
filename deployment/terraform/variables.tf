--- conflicted
+++ resolved
@@ -457,11 +457,7 @@
 }
 
 variable "update_expired_download_limits_schedule_expression" {
-<<<<<<< HEAD
-  default = "cron(0 0 * * ? *)" # once per day at 00:00 UTC
-=======
   default = "cron(0 0 * * ? *)" # Once per day at 00:00 UTC.
->>>>>>> 034a89b9
 }
 
 variable "ec2_service_role_policy_arn" {
