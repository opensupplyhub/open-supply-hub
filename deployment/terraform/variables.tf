--- conflicted
+++ resolved
@@ -836,7 +836,6 @@
 
 ### DIRECT DATA LOAD VARIABLES - END ###
 
-<<<<<<< HEAD
 variable "dark_visitors_project_key" {
   type        = string
   description = "Dark Visitors project key. This variable is not sensitive as it is exposed to the browser."
@@ -846,7 +845,7 @@
   type        = string
   description = "Dark Visitors token."
   sensitive   = true
-=======
+}
 variable "stripe_secret_key" {
   type        = string
   sensitive   = true
@@ -862,5 +861,4 @@
 variable "stripe_price_id" {
   type        = string
   description = "Stripe price ID for subscription plans"
->>>>>>> 96669c73
 }