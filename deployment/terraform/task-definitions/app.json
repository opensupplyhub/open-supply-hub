--- conflicted
+++ resolved
@@ -48,14 +48,11 @@
         { "name": "OPENSEARCH_SSL", "value": "${opensearch_ssl}" },
         { "name": "OPENSEARCH_SSL_CERT_VERIFICATION", "value": "${opensearch_ssl_cert_verification}" },
         { "name": "INSTANCE_SOURCE", "value": "${instance_source}" },
-<<<<<<< HEAD
+        { "name": "STRIPE_SECRET_KEY", "value": "${stripe_secret_key}" },
+        { "name": "STRIPE_PRICE_ID", "value": "${stripe_price_id}" },
+        { "name": "STRIPE_WEBHOOK_SECRET", "value": "${stripe_webhook_secret}" },
         { "name": "DARK_VISITORS_PROJECT_KEY", "value": "${dark_visitors_project_key}" },
         { "name": "DARK_VISITORS_TOKEN", "value": "${dark_visitors_token}" }
-=======
-        { "name": "STRIPE_SECRET_KEY", "value": "${stripe_secret_key}" },
-        { "name": "STRIPE_PRICE_ID", "value": "${stripe_price_id}" },
-        { "name": "STRIPE_WEBHOOK_SECRET", "value": "${stripe_webhook_secret}" }
->>>>>>> 96669c73
     ],
     "portMappings": [
       {
