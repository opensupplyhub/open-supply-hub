[
  {
    "name": "django",
    "image": "${image}",
    "cpu": 0,
    "command": [
      "-b :8080",
      "--workers=${gunicorn_workers}",
      "--timeout=${gunicorn_worker_timeout}",
      "--access-logfile=-",
<<<<<<< HEAD
      "--access-logformat=%(t)s '%(r)s' %(s)s | %(M)sms | %(a)s",
=======
      "--access-logformat=%({X-Forwarded-For}i)s %(t)s '%(r)s' %(s)s | %(M)sms",
>>>>>>> 4865c3ea
      "--error-logfile=-",
      "--log-level=info",
      "--capture-output",
      "oar.wsgi"
    ],
    "environment": [
        { "name": "AWS_DEFAULT_REGION", "value": "${aws_region}" },
        { "name": "POSTGRES_HOST", "value": "${postgres_host}" },
        { "name": "POSTGRES_PORT", "value": "${postgres_port}" },
        { "name": "POSTGRES_USER", "value": "${postgres_user}" },
        { "name": "POSTGRES_PASSWORD", "value": "${postgres_password}" },
        { "name": "POSTGRES_DB", "value": "${postgres_db}" },
        { "name": "DJANGO_ENV", "value": "${environment}" },
        { "name": "BATCH_JOB_QUEUE_NAME", "value": "${batch_job_queue_name}" },
        { "name": "BATCH_JOB_DEF_NAME", "value": "${batch_job_def_name}" },
        { "name": "DJANGO_SECRET_KEY", "value": "${django_secret_key}" },
        { "name": "DEFAULT_FROM_EMAIL", "value": "${default_from_email}" },
        { "name": "DATA_FROM_EMAIL", "value": "${data_from_email}" },
        { "name": "NOTIFICATION_EMAIL_TO", "value": "${notification_email_to}" },
        { "name": "HUBSPOT_API_KEY", "value": "${hubspot_api_key}" },
        { "name": "HUBSPOT_SUBSCRIPTION_ID", "value": "${hubspot_subscription_id}" },
        { "name": "GOOGLE_SERVER_SIDE_API_KEY", "value": "${google_server_side_api_key}" },
        { "name": "REACT_APP_GOOGLE_CLIENT_SIDE_API_KEY", "value": "${google_client_side_api_key}" },
        { "name": "REACT_APP_GOOGLE_ANALYTICS_KEY", "value": "${google_analytics_key}" },
        { "name": "ROLLBAR_SERVER_SIDE_ACCESS_TOKEN", "value": "${rollbar_server_side_access_token}" },
        { "name": "REACT_APP_ROLLBAR_CLIENT_SIDE_ACCESS_TOKEN", "value": "${rollbar_client_side_access_token}" },
        { "name": "OAR_CLIENT_KEY", "value": "${oar_client_key}" },
        { "name": "EXTERNAL_DOMAIN", "value": "${external_domain}" },
        { "name": "CACHE_HOST", "value": "${cache_host}" },
        { "name": "CACHE_PORT", "value": "${cache_port}" },
        { "name": "AWS_STORAGE_BUCKET_NAME", "value": "${aws_storage_bucket_name}" },
        { "name": "CLAIM_FROM_EMAIL", "value": "${claim_from_email}" },
        { "name": "KAFKA_BOOTSTRAP_SERVERS", "value": "${kafka_bootstrap_servers}" },
        { "name": "KAFKA_TOPIC_DEDUPE_BASIC_NAME", "value": "${kafka_topic_basic_name}" },
        { "name": "OPENSEARCH_HOST", "value": "${opensearch_host}" },
        { "name": "OPENSEARCH_PORT", "value": "${opensearch_port}" },
        { "name": "OPENSEARCH_SSL", "value": "${opensearch_ssl}" },
        { "name": "OPENSEARCH_SSL_CERT_VERIFICATION", "value": "${opensearch_ssl_cert_verification}" }
    ],
    "portMappings": [
      {
        "containerPort": ${app_port}
      }
    ],
    "logConfiguration": {
        "logDriver": "awslogs",
        "options": {
            "awslogs-group": "${log_group_name}",
            "awslogs-region": "${aws_region}",
            "awslogs-stream-prefix": "django"
        }
    },
    "healthCheck": {
        "command": [
            "CMD-SHELL",
            "/usr/bin/curl -f http://localhost:${app_port}/health-check/ || exit 1"
        ],
        "interval": 30,
        "timeout": 5,
        "retries": 3,
        "startPeriod": 30
    }
  }
]<|MERGE_RESOLUTION|>--- conflicted
+++ resolved
@@ -8,11 +8,7 @@
       "--workers=${gunicorn_workers}",
       "--timeout=${gunicorn_worker_timeout}",
       "--access-logfile=-",
-<<<<<<< HEAD
-      "--access-logformat=%(t)s '%(r)s' %(s)s | %(M)sms | %(a)s",
-=======
       "--access-logformat=%({X-Forwarded-For}i)s %(t)s '%(r)s' %(s)s | %(M)sms",
->>>>>>> 4865c3ea
       "--error-logfile=-",
       "--log-level=info",
       "--capture-output",
