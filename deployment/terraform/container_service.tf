locals {
  app_image            = "${module.ecr_repository_app.repository_url}:${var.image_tag}"
  app_cc_image         = "${module.ecr_repository_app_cc.repository_url}:${var.image_tag}"
  app_dd_image         = "${module.ecr_repository_app_dd.repository_url}:${var.image_tag}"
  app_kafka_image      = "${module.ecr_repository_kafka.repository_url}:${var.image_tag}"
  app_logstash_image   = "${module.ecr_repository_logstash.repository_url}:${var.image_tag}"
  batch_job_queue_name = "queue${local.short}Default"
  batch_job_def_name   = "job${local.short}Default"
}

#
# Security Group Resources
#
resource "aws_security_group" "alb" {
  vpc_id = module.vpc.id

  tags = {
    Name        = "sgAppLoadBalancer"
    Project     = var.project
    Environment = var.environment
  }
}

resource "aws_security_group" "app" {
  vpc_id = module.vpc.id

  tags = {
    Name        = "sgAppEcsService"
    Project     = var.project
    Environment = var.environment
  }
}

resource "aws_security_group" "app_cc" {
  vpc_id = module.vpc.id

  tags = {
    Name        = "sgAppEcsService"
    Project     = var.project
    Environment = var.environment
  }
}

resource "aws_security_group" "batch" {
  vpc_id = module.vpc.id

  tags = {
    Name        = "sgBatchContainerInstance"
    Project     = var.project
    Environment = var.environment
  }
}

resource "aws_security_group" "app_logstash" {
  vpc_id = module.vpc.id

  tags = {
    Name        = "sgAppLogstashService"
    Project     = var.project
    Environment = var.environment
  }
}

#
# ALB Resources
#
resource "aws_lb" "app" {
  name            = "alb${local.short}App"
  security_groups = [aws_security_group.alb.id]
  subnets         = module.vpc.public_subnet_ids

  access_logs {
    bucket  = aws_s3_bucket.logs.id
    prefix  = "ALB"
    enabled = true
  }

  tags = {
    Name        = "alb${local.short}App"
    Project     = var.project
    Environment = var.environment
  }

  # In order to enable access logging, the ELB service account needs S3 access.
  # This is a "hidden" dependency that Terraform cannot automatically infer, so
  # it must be declared explicitly.
  depends_on = [aws_s3_bucket_policy.alb_access_logging]
}

resource "aws_lb_target_group" "app" {
  name = "tg${local.short}App"

  health_check {
    healthy_threshold   = "3"
    interval            = "30"
    matcher             = "200"
    protocol            = "HTTP"
    timeout             = "3"
    path                = "/health-check/"
    unhealthy_threshold = "2"
  }

  port     = "80"
  protocol = "HTTP"
  vpc_id   = module.vpc.id

  target_type = "ip"

  tags = {
    Name        = "tg${local.short}App"
    Project     = var.project
    Environment = var.environment
  }
}

resource "aws_lb_target_group" "app_cc" {
  name = "tg${local.short}AppCC"

  health_check {
    healthy_threshold   = "3"
    interval            = "30"
    matcher             = "200"
    protocol            = "HTTP"
    timeout             = "3"
    path                = "/healthcheck"
    unhealthy_threshold = "2"
  }

  port     = "80"
  protocol = "HTTP"
  vpc_id   = module.vpc.id

  target_type = "ip"

  tags = {
    Name        = "tg${local.short}AppCC"
    Project     = var.project
    Environment = var.environment
  }
}

resource "aws_lb_listener" "app" {
  load_balancer_arn = aws_lb.app.id
  port              = "443"
  protocol          = "HTTPS"
  certificate_arn   = module.cert_lb.arn

  default_action {
    type = "fixed-response"
    fixed_response {
      content_type = "text/plain"
      status_code  = 403
      message_body = "Access denied"
    }
  }
}

resource "aws_lb_listener_rule" "cdn_auth" {
  listener_arn = aws_lb_listener.app.id
  priority     = 20

  condition {
    http_header {
      http_header_name = "X-CloudFront-Auth"
      values           = [var.cloudfront_auth_token]
    }
  }

  action {
    type             = "forward"
    target_group_arn = aws_lb_target_group.app.id
  }
}

resource "aws_lb_listener_rule" "cdn_auth_contricleaner" {
  listener_arn = aws_lb_listener.app.id
  priority     = 10

  condition {
    http_header {
      http_header_name = "X-CloudFront-Auth"
      values           = [var.cloudfront_auth_token]
    }
  }

  condition {
    path_pattern {
      values = ["/cc/*"]
    }
  }

  action {
    type             = "forward"
    target_group_arn = aws_lb_target_group.app_cc.id
  }
}

#
# ECS Resources
#
resource "aws_ecs_cluster" "app" {
  name = "ecs${local.short}Cluster"
}

data "template_file" "app" {
  template = file("task-definitions/app.json")

  vars = {
    image                            = local.app_image
    postgres_host                    = aws_route53_record.database.name
    postgres_port                    = module.database_enc.port
    postgres_user                    = var.rds_database_username
    postgres_password                = var.rds_database_password
    postgres_db                      = var.rds_database_name
    gunicorn_workers                 = 1
    gunicorn_worker_timeout          = var.gunicorn_worker_timeout
    google_server_side_api_key       = var.google_server_side_api_key
    google_client_side_api_key       = var.google_client_side_api_key
    google_analytics_key             = var.google_analytics_key
    rollbar_server_side_access_token = var.rollbar_server_side_access_token
    rollbar_client_side_access_token = var.rollbar_client_side_access_token
    django_secret_key                = var.django_secret_key
    oar_client_key                   = var.oar_client_key
    external_domain                  = local.domain_name
    default_from_email               = var.default_from_email
    data_from_email                  = var.data_from_email
    notification_email_to            = var.notification_email_to
    hubspot_api_key                  = var.hubspot_api_key
    hubspot_subscription_id          = var.hubspot_subscription_id
    app_port                         = var.app_port
    aws_region                       = var.aws_region
    project                          = var.project
    environment                      = var.environment
    CORS_ALLOWED_ORIGIN_REGEXES      = var.CORS_ALLOWED_ORIGIN_REGEXES
    batch_job_queue_name             = local.batch_job_queue_name
    batch_job_def_name               = local.batch_job_def_name
    log_group_name                   = "log${local.short}App"
    cache_host                       = aws_route53_record.cache.name
    cache_port                       = var.ec_memcached_port
    aws_storage_bucket_name          = local.files_bucket_name
    claim_from_email                 = var.claim_from_email
    kafka_bootstrap_servers          = join (",", module.msk_cluster.bootstrap_brokers)
    kafka_topic_basic_name           = var.topic_dedup_basic_name
    opensearch_host                  = aws_opensearch_domain.opensearch.endpoint
    opensearch_port                  = var.opensearch_port
    opensearch_ssl                   = var.opensearch_ssl
    opensearch_ssl_cert_verification = var.opensearch_ssl_cert_verification
    instance_source                  = var.instance_source
<<<<<<< HEAD
    dark_visitors_project_key        = var.dark_visitors_project_key
    dark_visitors_token              = var.dark_visitors_token
=======
    stripe_secret_key                = var.stripe_secret_key
    stripe_price_id                  = var.stripe_price_id
    stripe_webhook_secret            = var.stripe_webhook_secret
>>>>>>> 96669c73
  }
}

resource "aws_ecs_task_definition" "app" {
  family                   = "${local.short}App"
  network_mode             = "awsvpc"
  requires_compatibilities = ["FARGATE"]
  cpu                      = var.app_fargate_cpu
  memory                   = var.app_fargate_memory

  task_role_arn      = aws_iam_role.app_task_role.arn
  execution_role_arn = aws_iam_role.ecs_task_execution_role.arn

  container_definitions = data.template_file.app.rendered
}

data "template_file" "app_cli" {
  template = file("task-definitions/app_cli.json")

  vars = {
    image                            = local.app_image
    postgres_host                    = aws_route53_record.database.name
    postgres_port                    = module.database_enc.port
    postgres_user                    = var.rds_database_username
    postgres_password                = var.rds_database_password
    postgres_db                      = var.rds_database_name
    google_server_side_api_key       = var.google_server_side_api_key
    google_client_side_api_key       = var.google_client_side_api_key
    google_analytics_key             = var.google_analytics_key
    rollbar_server_side_access_token = var.rollbar_server_side_access_token
    rollbar_client_side_access_token = var.rollbar_client_side_access_token
    django_secret_key                = var.django_secret_key
    oar_client_key                   = var.oar_client_key
    external_domain                  = local.domain_name
    default_from_email               = var.default_from_email
    data_from_email                  = var.data_from_email
    notification_email_to            = var.notification_email_to
    hubspot_api_key                  = var.hubspot_api_key
    hubspot_subscription_id          = var.hubspot_subscription_id
    app_port                         = var.app_port
    aws_region                       = var.aws_region
    project                          = var.project
    environment                      = var.environment
    batch_job_queue_name             = local.batch_job_queue_name
    batch_job_def_name               = local.batch_job_def_name
    log_group_name                   = "log${local.short}AppCLI"
    cache_host                       = aws_route53_record.cache.name
    cache_port                       = var.ec_memcached_port
    aws_storage_bucket_name          = local.files_bucket_name
    kafka_bootstrap_servers          = join (",", module.msk_cluster.bootstrap_brokers)
    kafka_topic_basic_name           = var.topic_dedup_basic_name
    opensearch_host                  = aws_opensearch_domain.opensearch.endpoint
    opensearch_port                  = var.opensearch_port
    opensearch_ssl                   = var.opensearch_ssl
    opensearch_ssl_cert_verification = var.opensearch_ssl_cert_verification
    instance_source                  = var.instance_source
  }
}

resource "aws_ecs_task_definition" "app_cli" {
  family                   = "${local.short}AppCLI"
  network_mode             = "awsvpc"
  requires_compatibilities = ["FARGATE"]
  cpu                      = var.cli_fargate_cpu
  memory                   = var.cli_fargate_memory

  task_role_arn      = aws_iam_role.app_task_role.arn
  execution_role_arn = aws_iam_role.ecs_task_execution_role.arn

  container_definitions = data.template_file.app_cli.rendered
}

data "template_file" "app_cc" {
  template = file("task-definitions/app_cc.json")

  vars = {
    image          = local.app_cc_image
    api_url        = "api.${var.r53_service_discovery_zone}:8080"
    app_cc_port    = var.app_cc_port
    log_group_name = "log${local.short}AppCC"
    aws_region     = var.aws_region
  }
}

data "template_file" "app_dd" {
  template = file("task-definitions/app_dd.json")

  vars = {
    image                            = local.app_dd_image
    log_group_name                   = "log${local.short}AppDD"
    aws_region                       = var.aws_region
    postgres_host                    = aws_route53_record.database.name
    postgres_port                    = module.database_enc.port
    postgres_user                    = var.rds_database_username
    postgres_password                = var.rds_database_password
    postgres_db                      = var.rds_database_name
    env                              = "staging"
    git_commit                       = "latest"
    consumer_group_id                = var.consumer_group_id
    consumer_client_id               = var.consumer_client_id
    bootstrap_servers                = join (",", module.msk_cluster.bootstrap_brokers)
    topic_dedup_basic_name           = var.topic_dedup_basic_name
    rollbar_server_side_access_token = var.rollbar_server_side_access_token
    security_protocol                = var.security_protocol
    dedupe_hub_live                  = var.dedupe_hub_live
    dedupe_hub_name                  = var.dedupe_hub_name
    dedupe_hub_version               = var.dedupe_hub_version
    instance_source                  = var.instance_source
  }
}

resource "aws_ecs_task_definition" "app_cc" {
  family                   = "${local.short}AppCC"
  network_mode             = "awsvpc"
  requires_compatibilities = ["FARGATE"]
  cpu                      = var.app_cc_fargate_cpu
  memory                   = var.app_cc_fargate_memory

  task_role_arn      = aws_iam_role.app_task_role.arn
  execution_role_arn = aws_iam_role.ecs_task_execution_role.arn

  container_definitions = data.template_file.app_cc.rendered
}

resource "aws_ecs_task_definition" "app_dd" {
  family                   = "${local.short}AppDD"
  network_mode             = "awsvpc"
  requires_compatibilities = ["FARGATE"]
  cpu                      = var.app_dd_fargate_cpu
  memory                   = var.app_dd_fargate_memory

  task_role_arn      = aws_iam_role.app_task_role.arn
  execution_role_arn = aws_iam_role.ecs_task_execution_role.arn

  container_definitions = data.template_file.app_dd.rendered
}

data "template_file" "app_logstash" {
  template = file("task-definitions/app_logstash.json")

  vars = {
    image                                                 = local.app_logstash_image
    log_group_name                                        = "log${local.short}AppLogstash"
    opensearch_auth_type                                  = var.opensearch_auth_type
    aws_region                                            = var.aws_region
    opensearch_ssl                                        = var.opensearch_ssl
    opensearch_ssl_cert_verification                      = var.opensearch_ssl_cert_verification
    opensearch_host                                       = aws_opensearch_domain.opensearch.endpoint
    opensearch_port                                       = var.opensearch_port
    postgres_host                                         = aws_route53_record.database.name
    postgres_port                                         = module.database_enc.port
    postgres_user                                         = var.rds_database_username
    postgres_password                                     = var.rds_database_password
    postgres_db                                           = var.rds_database_name
    production_locations_pipeline_update_interval_minutes = var.production_locations_pipeline_update_interval_minutes
    moderation_events_pipeline_update_interval_minutes    = var.moderation_events_pipeline_update_interval_minutes
  }
}

resource "aws_ecs_task_definition" "app_logstash" {
  family                   = "${local.short}AppLogstash"
  network_mode             = "awsvpc"
  requires_compatibilities = ["FARGATE"]
  cpu                      = var.app_logstash_fargate_cpu
  memory                   = var.app_logstash_fargate_memory

  task_role_arn      = aws_iam_role.app_task_role.arn
  execution_role_arn = aws_iam_role.ecs_task_execution_role.arn

  container_definitions = data.template_file.app_logstash.rendered

  volume {
    name = "efs-logstash-jdbc-last-run"
    efs_volume_configuration {
      file_system_id     = aws_efs_file_system.efs_app_logstash.id
      root_directory     = "/"
      transit_encryption = "ENABLED"
      authorization_config {
        access_point_id = aws_efs_access_point.efs_app_logstash_user.id
      }
    }
  }
}

resource "aws_ecs_service" "app" {
  name            = "${local.short}App"
  cluster         = aws_ecs_cluster.app.id
  task_definition = aws_ecs_task_definition.app.arn

  desired_count                      = var.app_ecs_desired_count
  deployment_minimum_healthy_percent = var.app_ecs_deployment_min_percent
  deployment_maximum_percent         = var.app_ecs_deployment_max_percent
  health_check_grace_period_seconds  = var.app_ecs_grace_period_seconds

  launch_type = "FARGATE"

  network_configuration {
    security_groups = [aws_security_group.app.id]
    subnets         = module.vpc.private_subnet_ids
  }

  load_balancer {
    target_group_arn = aws_lb_target_group.app.arn
    container_name   = "django"
    container_port   = var.app_port
  }

  service_registries {
    registry_arn = aws_service_discovery_service.app.arn
  }

  depends_on = [aws_lb_listener.app]
}

module "app_autoscaling" {
  source = "./aws-ecs-service-autoscaling"

  name_prefix               = "${local.short}App"
  ecs_cluster_name          = aws_ecs_cluster.app.name
  ecs_service_name          = aws_ecs_service.app.name
  max_cpu_threshold         = var.app_ecs_max_cpu_threshold
  min_cpu_threshold         = var.app_ecs_min_cpu_threshold
  max_cpu_evaluation_period = var.app_ecs_max_cpu_evaluation_period
  min_cpu_evaluation_period = var.app_ecs_min_cpu_evaluation_period
  max_cpu_period            = var.app_ecs_max_cpu_period
  min_cpu_period            = var.app_ecs_min_cpu_period
  scale_target_max_capacity = var.app_ecs_scale_target_max_capacity
  scale_target_min_capacity = var.app_ecs_scale_target_min_capacity
  cooldown_scale_up         = var.app_ecs_cooldown_scale_up
  cooldown_scale_down       = var.app_ecs_cooldown_scale_down
}


resource "aws_ecs_service" "app_cc" {
  name            = "${local.short}AppCC"
  cluster         = aws_ecs_cluster.app.id
  task_definition = aws_ecs_task_definition.app_cc.arn

  desired_count                      = var.app_cc_ecs_desired_count
  deployment_minimum_healthy_percent = var.app_cc_ecs_deployment_min_percent
  deployment_maximum_percent         = var.app_cc_ecs_deployment_max_percent
  health_check_grace_period_seconds  = var.app_cc_ecs_grace_period_seconds

  launch_type = "FARGATE"

  network_configuration {
    security_groups = [aws_security_group.app_cc.id]
    subnets         = module.vpc.private_subnet_ids
  }

  load_balancer {
    target_group_arn = aws_lb_target_group.app_cc.arn
    container_name   = "contricleaner"
    container_port   = var.app_cc_port
  }

  depends_on = [aws_lb_listener.app]
}

resource "aws_ecs_service" "app_dd" {
  name            = "${local.short}AppDD"
  cluster         = aws_ecs_cluster.app.id
  task_definition = aws_ecs_task_definition.app_dd.arn

  desired_count                      = var.app_dd_ecs_desired_count
  deployment_minimum_healthy_percent = var.app_dd_ecs_deployment_min_percent
  deployment_maximum_percent         = var.app_dd_ecs_deployment_max_percent

  launch_type = "FARGATE"

  network_configuration {
    security_groups = [aws_security_group.app.id]
    subnets         = module.vpc.private_subnet_ids
  }
}

locals {
  broker_host_list = split(",",module.msk_cluster.bootstrap_brokers[0])
}

data "template_file" "app_kafka" {
  template = file("task-definitions/app_kafka.json")

  vars = {
    image                            = local.app_kafka_image
    log_group_name                   = "log${local.short}AppKafka"
    aws_region                       = var.aws_region
    bootstrap_servers                = local.broker_host_list[0]
    topic_dedup_basic_name           = var.topic_dedup_basic_name
  }
}

resource "aws_ecs_task_definition" "app_kafka" {
  family                   = "${local.short}AppKafka"
  network_mode             = "awsvpc"
  requires_compatibilities = ["FARGATE"]
  cpu                      = var.cli_fargate_cpu
  memory                   = var.cli_fargate_memory

  task_role_arn      = aws_iam_role.app_task_role.arn
  execution_role_arn = aws_iam_role.ecs_task_execution_role.arn

  container_definitions = data.template_file.app_kafka.rendered
}

resource "aws_ecs_service" "app_logstash" {
  name            = "${local.short}AppLogstash"
  cluster         = aws_ecs_cluster.app.id
  task_definition = aws_ecs_task_definition.app_logstash.arn

  desired_count                      = var.app_logstash_ecs_desired_count
  deployment_minimum_healthy_percent = var.app_logstash_ecs_deployment_min_percent
  deployment_maximum_percent         = var.app_logstash_ecs_deployment_max_percent

  launch_type = "FARGATE"

  network_configuration {
    security_groups = [aws_security_group.app_logstash.id]
    subnets         = module.vpc.private_subnet_ids
  }
}

#
# CloudWatch Resources
#
resource "aws_cloudwatch_log_group" "app" {
  name              = "log${local.short}App"
  retention_in_days = 30
}

resource "aws_cloudwatch_log_group" "cli" {
  name              = "log${local.short}AppCLI"
  retention_in_days = 30
}

resource "aws_cloudwatch_log_group" "cc" {
  name              = "log${local.short}AppCC"
  retention_in_days = 30
}

resource "aws_cloudwatch_log_group" "dd" {
  name              = "log${local.short}AppDD"
  retention_in_days = 30
}

resource "aws_cloudwatch_log_group" "kafka" {
  name              = "log${local.short}AppKafka"
  retention_in_days = 30
}

resource "aws_cloudwatch_log_group" "app_logstash" {
  name              = "log${local.short}AppLogstash"
  retention_in_days = 30
}<|MERGE_RESOLUTION|>--- conflicted
+++ resolved
@@ -239,21 +239,18 @@
     cache_port                       = var.ec_memcached_port
     aws_storage_bucket_name          = local.files_bucket_name
     claim_from_email                 = var.claim_from_email
-    kafka_bootstrap_servers          = join (",", module.msk_cluster.bootstrap_brokers)
+    kafka_bootstrap_servers          = join(",", module.msk_cluster.bootstrap_brokers)
     kafka_topic_basic_name           = var.topic_dedup_basic_name
     opensearch_host                  = aws_opensearch_domain.opensearch.endpoint
     opensearch_port                  = var.opensearch_port
     opensearch_ssl                   = var.opensearch_ssl
     opensearch_ssl_cert_verification = var.opensearch_ssl_cert_verification
     instance_source                  = var.instance_source
-<<<<<<< HEAD
-    dark_visitors_project_key        = var.dark_visitors_project_key
-    dark_visitors_token              = var.dark_visitors_token
-=======
     stripe_secret_key                = var.stripe_secret_key
     stripe_price_id                  = var.stripe_price_id
     stripe_webhook_secret            = var.stripe_webhook_secret
->>>>>>> 96669c73
+    dark_visitors_project_key        = var.dark_visitors_project_key
+    dark_visitors_token              = var.dark_visitors_token
   }
 }
 
@@ -303,7 +300,7 @@
     cache_host                       = aws_route53_record.cache.name
     cache_port                       = var.ec_memcached_port
     aws_storage_bucket_name          = local.files_bucket_name
-    kafka_bootstrap_servers          = join (",", module.msk_cluster.bootstrap_brokers)
+    kafka_bootstrap_servers          = join(",", module.msk_cluster.bootstrap_brokers)
     kafka_topic_basic_name           = var.topic_dedup_basic_name
     opensearch_host                  = aws_opensearch_domain.opensearch.endpoint
     opensearch_port                  = var.opensearch_port
@@ -354,7 +351,7 @@
     git_commit                       = "latest"
     consumer_group_id                = var.consumer_group_id
     consumer_client_id               = var.consumer_client_id
-    bootstrap_servers                = join (",", module.msk_cluster.bootstrap_brokers)
+    bootstrap_servers                = join(",", module.msk_cluster.bootstrap_brokers)
     topic_dedup_basic_name           = var.topic_dedup_basic_name
     rollbar_server_side_access_token = var.rollbar_server_side_access_token
     security_protocol                = var.security_protocol
@@ -531,18 +528,18 @@
 }
 
 locals {
-  broker_host_list = split(",",module.msk_cluster.bootstrap_brokers[0])
+  broker_host_list = split(",", module.msk_cluster.bootstrap_brokers[0])
 }
 
 data "template_file" "app_kafka" {
   template = file("task-definitions/app_kafka.json")
 
   vars = {
-    image                            = local.app_kafka_image
-    log_group_name                   = "log${local.short}AppKafka"
-    aws_region                       = var.aws_region
-    bootstrap_servers                = local.broker_host_list[0]
-    topic_dedup_basic_name           = var.topic_dedup_basic_name
+    image                  = local.app_kafka_image
+    log_group_name         = "log${local.short}AppKafka"
+    aws_region             = var.aws_region
+    bootstrap_servers      = local.broker_host_list[0]
+    topic_dedup_basic_name = var.topic_dedup_basic_name
   }
 }
 
