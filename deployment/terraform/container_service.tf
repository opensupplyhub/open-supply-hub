locals {
  app_image            = "${module.ecr_repository_app.repository_url}:${var.image_tag}"
  app_cc_image         = "${module.ecr_repository_app_cc.repository_url}:${var.image_tag}"
  app_dd_image         = "${module.ecr_repository_app_dd.repository_url}:${var.image_tag}"
  app_kafka_image      = "${module.ecr_repository_kafka.repository_url}:${var.image_tag}"
  app_logstash_image   = "${module.ecr_repository_logstash.repository_url}:${var.image_tag}"
  batch_job_queue_name = "queue${local.short}Default"
  batch_job_def_name   = "job${local.short}Default"
}

#
# Security Group Resources
#
resource "aws_security_group" "alb" {
  vpc_id = module.vpc.id

  tags = {
    Name        = "sgAppLoadBalancer"
    Project     = var.project
    Environment = var.environment
  }
}

resource "aws_security_group" "app" {
  vpc_id = module.vpc.id

  tags = {
    Name        = "sgAppEcsService"
    Project     = var.project
    Environment = var.environment
  }
}

resource "aws_security_group" "app_cc" {
  vpc_id = module.vpc.id

  tags = {
    Name        = "sgAppEcsService"
    Project     = var.project
    Environment = var.environment
  }
}

resource "aws_security_group" "batch" {
  vpc_id = module.vpc.id

  tags = {
    Name        = "sgBatchContainerInstance"
    Project     = var.project
    Environment = var.environment
  }
}

resource "aws_security_group" "app_logstash" {
  vpc_id = module.vpc.id

  tags = {
    Name        = "sgAppLogstashService"
    Project     = var.project
    Environment = var.environment
  }
}

#
# ALB Resources
#
resource "aws_lb" "app" {
  name            = "alb${local.short}App"
  security_groups = [aws_security_group.alb.id]
  subnets         = module.vpc.public_subnet_ids

  access_logs {
    bucket  = aws_s3_bucket.logs.id
    prefix  = "ALB"
    enabled = true
  }

  tags = {
    Name        = "alb${local.short}App"
    Project     = var.project
    Environment = var.environment
  }

  # In order to enable access logging, the ELB service account needs S3 access.
  # This is a "hidden" dependency that Terraform cannot automatically infer, so
  # it must be declared explicitly.
  depends_on = [aws_s3_bucket_policy.alb_access_logging]
}

resource "aws_lb_target_group" "app" {
  name = "tg${local.short}App"

  health_check {
    healthy_threshold   = "3"
    interval            = "30"
    matcher             = "200"
    protocol            = "HTTP"
    timeout             = "3"
    path                = "/health-check/"
    unhealthy_threshold = "2"
  }

  port     = "80"
  protocol = "HTTP"
  vpc_id   = module.vpc.id

  target_type = "ip"

  tags = {
    Name        = "tg${local.short}App"
    Project     = var.project
    Environment = var.environment
  }
}

resource "aws_lb_target_group" "app_cc" {
  name = "tg${local.short}AppCC"

  health_check {
    healthy_threshold   = "3"
    interval            = "30"
    matcher             = "200"
    protocol            = "HTTP"
    timeout             = "3"
    path                = "/healthcheck"
    unhealthy_threshold = "2"
  }

  port     = "80"
  protocol = "HTTP"
  vpc_id   = module.vpc.id

  target_type = "ip"

  tags = {
    Name        = "tg${local.short}AppCC"
    Project     = var.project
    Environment = var.environment
  }
}

resource "aws_lb_listener" "app" {
  load_balancer_arn = aws_lb.app.id
  port              = "443"
  protocol          = "HTTPS"
  certificate_arn   = module.cert_lb.arn

  default_action {
    type = "fixed-response"
    fixed_response {
      content_type = "text/plain"
      status_code  = 403
      message_body = "Access denied"
    }
  }
}

resource "aws_lb_listener_rule" "cdn_auth" {
  listener_arn = aws_lb_listener.app.id
  priority     = 20

  condition {
    http_header {
      http_header_name = "X-CloudFront-Auth"
      values           = [var.cloudfront_auth_token]
    }
  }

  action {
    type             = "forward"
    target_group_arn = aws_lb_target_group.app.id
  }
}

resource "aws_lb_listener_rule" "cdn_auth_contricleaner" {
  listener_arn = aws_lb_listener.app.id
  priority     = 10

  condition {
    http_header {
      http_header_name = "X-CloudFront-Auth"
      values           = [var.cloudfront_auth_token]
    }
  }

  condition {
    path_pattern {
      values = ["/cc/*"]
    }
  }

  action {
    type             = "forward"
    target_group_arn = aws_lb_target_group.app_cc.id
  }
}

#
# ECS Resources
#
resource "aws_ecs_cluster" "app" {
  name = "ecs${local.short}Cluster"
}

data "template_file" "app" {
  template = file("task-definitions/app.json")

  vars = {
    image                            = local.app_image
    postgres_host                    = aws_route53_record.database.name
    postgres_port                    = module.database_enc.port
    postgres_user                    = var.rds_database_username
    postgres_password                = var.rds_database_password
    postgres_db                      = var.rds_database_name
    gunicorn_workers                 = 1
    gunicorn_worker_timeout          = var.gunicorn_worker_timeout
    google_server_side_api_key       = var.google_server_side_api_key
    google_client_side_api_key       = var.google_client_side_api_key
    google_analytics_key             = var.google_analytics_key
    rollbar_server_side_access_token = var.rollbar_server_side_access_token
    rollbar_client_side_access_token = var.rollbar_client_side_access_token
    django_secret_key                = var.django_secret_key
    oar_client_key                   = var.oar_client_key
    external_domain                  = local.domain_name
    default_from_email               = var.default_from_email
    data_from_email                  = var.data_from_email
    notification_email_to            = var.notification_email_to
    hubspot_api_key                  = var.hubspot_api_key
    hubspot_subscription_id          = var.hubspot_subscription_id
    app_port                         = var.app_port
    aws_region                       = var.aws_region
    project                          = var.project
    environment                      = var.environment
    py_environment                   = var.py_environment
    CORS_ALLOWED_ORIGIN_REGEXES      = var.CORS_ALLOWED_ORIGIN_REGEXES
    batch_job_queue_name             = local.batch_job_queue_name
    batch_job_def_name               = local.batch_job_def_name
    log_group_name                   = "log${local.short}App"
    cache_host                       = aws_route53_record.cache.name
    cache_port                       = var.ec_memcached_port
    aws_storage_bucket_name          = local.files_bucket_name
    claim_from_email                 = var.claim_from_email
    kafka_bootstrap_servers          = join (",", module.msk_cluster.bootstrap_brokers)
    kafka_topic_basic_name           = var.topic_dedup_basic_name
  }
}

resource "aws_ecs_task_definition" "app" {
  family                   = "${local.short}App"
  network_mode             = "awsvpc"
  requires_compatibilities = ["FARGATE"]
  cpu                      = var.app_fargate_cpu
  memory                   = var.app_fargate_memory

  task_role_arn      = aws_iam_role.app_task_role.arn
  execution_role_arn = aws_iam_role.ecs_task_execution_role.arn

  container_definitions = data.template_file.app.rendered
}

data "template_file" "app_cli" {
  template = file("task-definitions/app_cli.json")

  vars = {
    image                            = local.app_image
    postgres_host                    = aws_route53_record.database.name
    postgres_port                    = module.database_enc.port
    postgres_user                    = var.rds_database_username
    postgres_password                = var.rds_database_password
    postgres_db                      = var.rds_database_name
    google_server_side_api_key       = var.google_server_side_api_key
    google_client_side_api_key       = var.google_client_side_api_key
    google_analytics_key             = var.google_analytics_key
    rollbar_server_side_access_token = var.rollbar_server_side_access_token
    rollbar_client_side_access_token = var.rollbar_client_side_access_token
    django_secret_key                = var.django_secret_key
    oar_client_key                   = var.oar_client_key
    external_domain                  = local.domain_name
    default_from_email               = var.default_from_email
    data_from_email                  = var.data_from_email
    notification_email_to            = var.notification_email_to
    hubspot_api_key                  = var.hubspot_api_key
    hubspot_subscription_id          = var.hubspot_subscription_id
    app_port                         = var.app_port
    aws_region                       = var.aws_region
    project                          = var.project
    environment                      = var.environment
    batch_job_queue_name             = local.batch_job_queue_name
    batch_job_def_name               = local.batch_job_def_name
    log_group_name                   = "log${local.short}AppCLI"
    cache_host                       = aws_route53_record.cache.name
    cache_port                       = var.ec_memcached_port
    aws_storage_bucket_name          = local.files_bucket_name
    kafka_bootstrap_servers          = join (",", module.msk_cluster.bootstrap_brokers)
    kafka_topic_basic_name           = var.topic_dedup_basic_name
  }
}

resource "aws_ecs_task_definition" "app_cli" {
  family                   = "${local.short}AppCLI"
  network_mode             = "awsvpc"
  requires_compatibilities = ["FARGATE"]
  cpu                      = var.cli_fargate_cpu
  memory                   = var.cli_fargate_memory

  task_role_arn      = aws_iam_role.app_task_role.arn
  execution_role_arn = aws_iam_role.ecs_task_execution_role.arn

  container_definitions = data.template_file.app_cli.rendered
}

data "template_file" "app_cc" {
  template = file("task-definitions/app_cc.json")

  vars = {
    image          = local.app_cc_image
    api_url        = "api.${var.r53_service_discovery_zone}:8080"
    app_cc_port    = var.app_cc_port
    log_group_name = "log${local.short}AppCC"
    aws_region     = var.aws_region
  }
}

data "template_file" "app_dd" {
  template = file("task-definitions/app_dd.json")

  vars = {
    image                            = local.app_dd_image
    log_group_name                   = "log${local.short}AppDD"
    aws_region                       = var.aws_region
    postgres_host                    = aws_route53_record.database.name
    postgres_port                    = module.database_enc.port
    postgres_user                    = var.rds_database_username
    postgres_password                = var.rds_database_password
    postgres_db                      = var.rds_database_name
    env                              = "staging"
    git_commit                       = "latest"
    consumer_group_id                = var.consumer_group_id
    consumer_client_id               = var.consumer_client_id
    bootstrap_servers                = join (",", module.msk_cluster.bootstrap_brokers)
    topic_dedup_basic_name           = var.topic_dedup_basic_name
    rollbar_server_side_access_token = var.rollbar_server_side_access_token
    security_protocol                = var.security_protocol
    dedupe_hub_live                  = var.dedupe_hub_live
    dedupe_hub_name                  = var.dedupe_hub_name
    dedupe_hub_version               = var.dedupe_hub_version
  }
}

resource "aws_ecs_task_definition" "app_cc" {
  family                   = "${local.short}AppCC"
  network_mode             = "awsvpc"
  requires_compatibilities = ["FARGATE"]
  cpu                      = var.app_cc_fargate_cpu
  memory                   = var.app_cc_fargate_memory

  task_role_arn      = aws_iam_role.app_task_role.arn
  execution_role_arn = aws_iam_role.ecs_task_execution_role.arn

  container_definitions = data.template_file.app_cc.rendered
}

resource "aws_ecs_task_definition" "app_dd" {
  family                   = "${local.short}AppDD"
  network_mode             = "awsvpc"
  requires_compatibilities = ["FARGATE"]
  cpu                      = var.app_dd_fargate_cpu
  memory                   = var.app_dd_fargate_memory

  task_role_arn      = aws_iam_role.app_task_role.arn
  execution_role_arn = aws_iam_role.ecs_task_execution_role.arn

  container_definitions = data.template_file.app_dd.rendered
}

data "template_file" "app_logstash" {
  template = file("task-definitions/app_logstash.json")

  vars = {
    image                            = local.app_logstash_image
    log_group_name                   = "log${local.short}AppLogstash"
    opensearch_auth_type             = var.opensearch_auth_type
    aws_region                       = var.aws_region
<<<<<<< HEAD
    # TODO: enable opensearch_enpoint once count in opensearch.tf be removed
    # opensearch_endpoint              = "${aws_opensearch_domain.opensearch.endpoint}:${var.opensearch_port}"
    opensearch_endpoint              = "dummy-opensearch-endpoint"
=======
    opensearch_ssl                   = var.opensearch_ssl
    opensearch_ssl_cert_verification = var.opensearch_ssl_cert_verification
    opensearch_endpoint              = "${aws_opensearch_domain.opensearch.endpoint}:${var.opensearch_port}"
>>>>>>> e28858b9
    postgres_host                    = aws_route53_record.database.name
    postgres_port                    = module.database_enc.port
    postgres_user                    = var.rds_database_username
    postgres_password                = var.rds_database_password
    postgres_db                      = var.rds_database_name
  }
}

resource "aws_ecs_task_definition" "app_logstash" {
  family                   = "${local.short}AppLogstash"
  network_mode             = "awsvpc"
  requires_compatibilities = ["FARGATE"]
  cpu                      = var.app_logstash_fargate_cpu
  memory                   = var.app_logstash_fargate_memory

  task_role_arn      = aws_iam_role.app_task_role.arn
  execution_role_arn = aws_iam_role.ecs_task_execution_role.arn

  container_definitions = data.template_file.app_logstash.rendered

  volume {
    name = "efs-logstash-jdbc-last-run"
    efs_volume_configuration {
      file_system_id     = aws_efs_file_system.efs_app_logstash.id
      root_directory     = "/"
      transit_encryption = "ENABLED"
      authorization_config {
        access_point_id = aws_efs_access_point.efs_app_logstash_user.id
      }
    }
  }
}

resource "aws_ecs_service" "app" {
  name            = "${local.short}App"
  cluster         = aws_ecs_cluster.app.id
  task_definition = aws_ecs_task_definition.app.arn

  desired_count                      = var.app_ecs_desired_count
  deployment_minimum_healthy_percent = var.app_ecs_deployment_min_percent
  deployment_maximum_percent         = var.app_ecs_deployment_max_percent
  health_check_grace_period_seconds  = var.app_ecs_grace_period_seconds

  launch_type = "FARGATE"

  network_configuration {
    security_groups = [aws_security_group.app.id]
    subnets         = module.vpc.private_subnet_ids
  }

  load_balancer {
    target_group_arn = aws_lb_target_group.app.arn
    container_name   = "django"
    container_port   = var.app_port
  }

  service_registries {
    registry_arn = aws_service_discovery_service.app.arn
  }

  depends_on = [aws_lb_listener.app]
}

resource "aws_ecs_service" "app_cc" {
  name            = "${local.short}AppCC"
  cluster         = aws_ecs_cluster.app.id
  task_definition = aws_ecs_task_definition.app_cc.arn

  desired_count                      = var.app_cc_ecs_desired_count
  deployment_minimum_healthy_percent = var.app_cc_ecs_deployment_min_percent
  deployment_maximum_percent         = var.app_cc_ecs_deployment_max_percent
  health_check_grace_period_seconds  = var.app_cc_ecs_grace_period_seconds

  launch_type = "FARGATE"

  network_configuration {
    security_groups = [aws_security_group.app_cc.id]
    subnets         = module.vpc.private_subnet_ids
  }

  load_balancer {
    target_group_arn = aws_lb_target_group.app_cc.arn
    container_name   = "contricleaner"
    container_port   = var.app_cc_port
  }

  depends_on = [aws_lb_listener.app]
}

resource "aws_ecs_service" "app_dd" {
  name            = "${local.short}AppDD"
  cluster         = aws_ecs_cluster.app.id
  task_definition = aws_ecs_task_definition.app_dd.arn

  desired_count                      = var.app_dd_ecs_desired_count
  deployment_minimum_healthy_percent = var.app_dd_ecs_deployment_min_percent
  deployment_maximum_percent         = var.app_dd_ecs_deployment_max_percent

  launch_type = "FARGATE"

  network_configuration {
    security_groups = [aws_security_group.app.id]
    subnets         = module.vpc.private_subnet_ids
  }
}

locals {
  broker_host_list = split(",",module.msk_cluster.bootstrap_brokers[0])
}

data "template_file" "app_kafka" {
  template = file("task-definitions/app_kafka.json")

  vars = {
    image                            = local.app_kafka_image
    log_group_name                   = "log${local.short}AppKafka"
    aws_region                       = var.aws_region
    bootstrap_servers                = local.broker_host_list[0]
    topic_dedup_basic_name           = var.topic_dedup_basic_name
  }
}

resource "aws_ecs_task_definition" "app_kafka" {
  family                   = "${local.short}AppKafka"
  network_mode             = "awsvpc"
  requires_compatibilities = ["FARGATE"]
  cpu                      = var.cli_fargate_cpu
  memory                   = var.cli_fargate_memory

  task_role_arn      = aws_iam_role.app_task_role.arn
  execution_role_arn = aws_iam_role.ecs_task_execution_role.arn

  container_definitions = data.template_file.app_kafka.rendered
}

resource "aws_ecs_service" "app_logstash" {
  name            = "${local.short}AppLogstash"
  cluster         = aws_ecs_cluster.app.id
  task_definition = aws_ecs_task_definition.app_logstash.arn

  desired_count                      = var.app_logstash_ecs_desired_count
  deployment_minimum_healthy_percent = var.app_logstash_ecs_deployment_min_percent
  deployment_maximum_percent         = var.app_logstash_ecs_deployment_max_percent

  launch_type = "FARGATE"

  network_configuration {
    security_groups = [aws_security_group.app_logstash.id]
    subnets         = module.vpc.private_subnet_ids
  }
}

#
# CloudWatch Resources
#
resource "aws_cloudwatch_log_group" "app" {
  name              = "log${local.short}App"
  retention_in_days = 30
}

resource "aws_cloudwatch_log_group" "cli" {
  name              = "log${local.short}AppCLI"
  retention_in_days = 30
}

resource "aws_cloudwatch_log_group" "cc" {
  name              = "log${local.short}AppCC"
  retention_in_days = 30
}

resource "aws_cloudwatch_log_group" "dd" {
  name              = "log${local.short}AppDD"
  retention_in_days = 30
}

resource "aws_cloudwatch_log_group" "kafka" {
  name              = "log${local.short}AppKafka"
  retention_in_days = 30
}

resource "aws_cloudwatch_log_group" "app_logstash" {
  name              = "log${local.short}AppLogstash"
  retention_in_days = 30
}<|MERGE_RESOLUTION|>--- conflicted
+++ resolved
@@ -381,15 +381,11 @@
     log_group_name                   = "log${local.short}AppLogstash"
     opensearch_auth_type             = var.opensearch_auth_type
     aws_region                       = var.aws_region
-<<<<<<< HEAD
+    opensearch_ssl                   = var.opensearch_ssl
+    opensearch_ssl_cert_verification = var.opensearch_ssl_cert_verification
     # TODO: enable opensearch_enpoint once count in opensearch.tf be removed
     # opensearch_endpoint              = "${aws_opensearch_domain.opensearch.endpoint}:${var.opensearch_port}"
     opensearch_endpoint              = "dummy-opensearch-endpoint"
-=======
-    opensearch_ssl                   = var.opensearch_ssl
-    opensearch_ssl_cert_verification = var.opensearch_ssl_cert_verification
-    opensearch_endpoint              = "${aws_opensearch_domain.opensearch.endpoint}:${var.opensearch_port}"
->>>>>>> e28858b9
     postgres_host                    = aws_route53_record.database.name
     postgres_port                    = module.database_enc.port
     postgres_user                    = var.rds_database_username
