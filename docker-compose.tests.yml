--- conflicted
+++ resolved
@@ -25,9 +25,5 @@
       dockerfile: Dockerfile
     environment:
       - CI=$CI
-<<<<<<< HEAD
-    command: npm run test
-=======
->>>>>>> 70f21bf1
     networks:
       - my-proxy-net