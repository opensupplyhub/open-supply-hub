--- conflicted
+++ resolved
@@ -4,7 +4,7 @@
 
 function usage() {
     echo -e \
-	"Usage: $(basename "$0")" \
+	"Usage: $(basename "$z")" \
     "\nThis script runs a linting check, tests, and also generates" \
     "the unittest code coverage report for the Django app. The" \
     "script performs the same code quality checks for the backend" \
@@ -32,20 +32,12 @@
         echo -e \
         "\nRun docker-compose" \
         "run --rm --entrypoint /bin/sh django" \
-<<<<<<< HEAD
         "-c 'coverage run --data-file=./coverage/.coverage manage.py test --no-input ${1}" \
-=======
-        "-c 'coverage run --data-file=./coverage/.coverage manage.py test --no-input ./api/tests ./countries/tests" \
->>>>>>> b8438dc1
         "&& coverage lcov --data-file=./coverage/.coverage -o ./coverage/coverage.lcov'" \
         "--omit='./api/migrations/*,./api/tests/*,./countries/tests/*'"
         docker-compose \
             run --rm --entrypoint /bin/sh django \
-<<<<<<< HEAD
             -c "coverage run --data-file=./coverage/.coverage manage.py test --no-input ${1}  \
-=======
-            -c "coverage run --data-file=./coverage/.coverage manage.py test --no-input ./api/tests ./countries/tests \
->>>>>>> b8438dc1
             && coverage lcov --data-file=./coverage/.coverage -o ./coverage/coverage.lcov \
             --omit='./api/migrations/*,./api/tests/*,./countries/tests/*'"
     fi
