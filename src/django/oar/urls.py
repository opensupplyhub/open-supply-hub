"""oar URL Configuration

The `urlpatterns` list routes URLs to views. For more information please see:
    https://docs.djangoproject.com/en/2.0/topics/http/urls/
Examples:
Function views
    1. Add an import:  from my_app import views
    2. Add a URL to urlpatterns:  path('', views.home, name='home')
Class-based views
    1. Add an import:  from other_app.views import Home
    2. Add a URL to urlpatterns:  path('', Home.as_view(), name='home')
Including another URLconf
    1. Import the include() function: from django.urls import include, path
    2. Add a URL to urlpatterns:  path('blog/', include('blog.urls'))
"""
from django.conf.urls.static import static
from django.urls import path, include

from api import views
from api.views.v1.production_locations \
     import ProductionLocations
from api.views.v1.moderation_events \
     import ModerationEvents
from api.admin import admin_site
from api.facilities_download_view_set import FacilitiesDownloadViewSet
from web.views import environment

from rest_framework import routers, permissions
from drf_yasg.views import get_schema_view
from drf_yasg import openapi

from oar import settings
from api.views.v1.index_names import OpenSearchIndexNames


router = routers.DefaultRouter()
router.register('facility-lists', views.FacilityListViewSet, 'facility-list')
router.register('facilities', views.FacilitiesViewSet, 'facility')
router.register('facility-claims', views.FacilityClaimViewSet,
                'facility-claim')
router.register('facility-matches', views.FacilityMatchViewSet,
                'facility-match')
router.register('api-blocks', views.ApiBlockViewSet, 'api-block')
router.register('facility-activity-reports',
                views.FacilityActivityReportViewSet,
                'facility-activity-report')
router.register('embed-configs', views.EmbedConfigViewSet, 'embed-config')
router.register('nonstandard-fields', views.NonstandardFieldsViewSet,
                'nonstandard-fields')
router.register('facilities-downloads', FacilitiesDownloadViewSet,
                'facilities-downloads')
router.register('moderation-events', views.ModerationEventsViewSet,
                'moderation-event')

v1_router = routers.DefaultRouter()
v1_router.register(
    OpenSearchIndexNames.PRODUCTION_LOCATIONS_INDEX,
    ProductionLocations,
    basename=OpenSearchIndexNames.PRODUCTION_LOCATIONS_INDEX
)
v1_router.register(
    OpenSearchIndexNames.MODERATION_EVENTS_INDEX,
    ModerationEvents,
    basename=OpenSearchIndexNames.MODERATION_EVENTS_INDEX
)

public_apis = [
    path('api/', include(router.urls)),
    path('api/contributors/active_count/', views.active_contributors_count,
         name='active_contributors_count'),
    path('api/contributors/', views.all_contributors,
         name='all_contributors'),
    path('api/contributor-embed-configs/<int:pk>/',
         views.contributor_embed_config, name='contributor-embed-config'),
    path('api/contributor-types/', views.all_contributor_types,
         name='all_contributor_types'),
    path('api/countries/active_count/', views.active_countries_count,
         name='active_countries_count'),
    path('api/countries/', views.all_countries, name='all_countries'),
    path('api/contributor-lists/',
         views.ContributorFacilityListViewSet.as_view({'get': 'list'}),
         name='contributor_lists'),
    path('api/contributor-lists-sorted/',
         views.ContributorFacilityListSortedViewSet.as_view({'get': 'list'}),
         name='contributor_lists_sorted'),
    path('api/log-download/', views.log_download, name='log_download'),
    path('api/workers-ranges/', views.number_of_workers_ranges,
         name='number_of_workers_ranges'),
    path('api/claim-statuses/', views.claim_statuses, name='claim_statuses'),
    path('api/facility-processing-types/', views.facility_processing_types,
         name='facility_processing_types'),
    path('api/parent-companies/', views.parent_companies,
         name='parent_companies'),
    path('api/product-types/', views.product_types, name='product_types'),
    path('api/sectors/', views.sectors, name='sectors'),
]

api_v1 = [
     path('api/v1/', include(v1_router.urls)),
     path(
        'api/v1/production-locations/<str:os_id>/',
        ProductionLocations.as_view({'get': 'retrieve'}),
        name='production-locations-details'
     ),
     path(
        'api/v1/moderation-events/<str:moderation_id>/',
<<<<<<< HEAD
        ModerationEvents.as_view({'get': 'retrieve'}),
        name='moderation-events-details'
=======
        ModerationEvents.as_view({'patch': 'patch'}),
        name='moderation-event-update'
>>>>>>> e82ebdbf
     ),
]

schema_view = get_schema_view(
    openapi.Info(
        title='Open Supply Hub API',
        default_version='1',
        description='Open Supply Hub API',
        terms_of_service="https://info.opensupplyhub.org/terms-of-service",
        license=openapi.License(name='MIT', url='https://github.com/opensupplyhub/open-supply-hub/blob/main/LICENSE.txt')  # NOQA
    ),
    public=True,
    permission_classes=(permissions.AllowAny,),
    patterns=[path("", include(public_apis + api_v1))],
)

info_apis = [
    path('api/info/contributors/', views.active_contributors_count,
         name='active_contributors_count'),
    path('api/info/countries/', views.active_countries_count,
         name='active_countries_count'),
    path('api/info/facilities/',
         views.FacilitiesViewSet.as_view({'get': 'count'}),
         name='facilities_count'),
]

internal_apis = [
    path('', include('django.contrib.auth.urls')),
    path('web/environment.js', environment, name='environment'),
    path('api/docs/', schema_view.with_ui('swagger'),
         name='schema-swagger-ui'),
    path('admin/', admin_site.urls),
    path('health-check/', include('watchman.urls')),
    path('api-auth/', include('rest_framework.urls')),
    path('rest-auth/', include('rest_auth.urls')),
    path('rest-auth/registration/', include('rest_auth.registration.urls')),
    path('user-login/', views.LoginToOARClient.as_view(),
         name='login_to_oar_client'),
    path('user-logout/', views.LogoutOfOARClient.as_view(),
         name='logout_of_oar_client'),
    path('user-signup/', views.SubmitNewUserForm.as_view(),
         name='submit_new_user_form'),
    path('user-profile/<int:pk>/', views.UserProfile.as_view(),
         name='get_and_update_user_profile'),
    path('api-token-auth/', views.APIAuthToken.as_view(),
         name='api_token_auth'),
    path('user-api-info/<int:uid>/',
         views.UserAPIInfo.as_view(),
         name='user-api-info'),
    path('api-feature-flags/', views.api_feature_flags,
         name='api_feature_flags'),
    path('tile/<layer>/<cachekey>/<int:z>/<int:x>/<int:y>.<ext>',
         views.get_tile, name='tile'),
    path('api/current_tile_cache_key/', views.current_tile_cache_key),
    path('api-blocks/', views.ApiBlockViewSet, 'api-block'),
    path('api/admin-facility-lists/', views.AdminFacilityListView.as_view(),
         name='admin-facility-lists'),
    path('api/geocoder/', views.get_geocoding, name='get_geocoding'),
] + static(settings.STATIC_URL, document_root=settings.STATIC_ROOT)


urlpatterns = public_apis + api_v1 + internal_apis + info_apis<|MERGE_RESOLUTION|>--- conflicted
+++ resolved
@@ -104,13 +104,13 @@
      ),
      path(
         'api/v1/moderation-events/<str:moderation_id>/',
-<<<<<<< HEAD
         ModerationEvents.as_view({'get': 'retrieve'}),
         name='moderation-events-details'
-=======
+     ),
+     path(
+        'api/v1/moderation-events/<str:moderation_id>/',
         ModerationEvents.as_view({'patch': 'patch'}),
         name='moderation-event-update'
->>>>>>> e82ebdbf
      ),
 ]
 
