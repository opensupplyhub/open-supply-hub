--- conflicted
+++ resolved
@@ -1,24 +1,14 @@
 from contricleaner.lib.dto.row_dto import RowDTO
-<<<<<<< HEAD
-from contricleaner.lib.serializers.row_serializers.composite_row_serializer \
-    import CompositeRowSerializer
-from contricleaner.tests.sector_cache_mock import MockSectorCache
-=======
 from contricleaner.lib.serializers.row_serializers.row_composite_serializer \
     import RowCompositeSerializer
 from contricleaner.tests.sector_cache_mock import SectorCacheMock
->>>>>>> b0bd725e
 
 from django.test import TestCase
 
 
 class RowCompositeValidatorTest(TestCase):
     def setUp(self):
-<<<<<<< HEAD
-        self.serializer = CompositeRowSerializer(MockSectorCache())
-=======
         self.serializer = RowCompositeSerializer(SectorCacheMock())
->>>>>>> b0bd725e
 
     def test_get_validated_row(self):
         facility_source = [{
