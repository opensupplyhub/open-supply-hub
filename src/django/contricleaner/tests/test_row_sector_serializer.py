from contricleaner.constants import MAX_PRODUCT_TYPE_COUNT
from django.core.exceptions import ValidationError
from contricleaner.lib.serializers.row_serializers.row_sector_serializer \
    import RowSectorSerializer
from contricleaner.tests.mockSectorCache import MockSectorCache

from django.test import TestCase


class RowSectorSerializerTest(TestCase):
    def setUp(self):
        self.serializer = RowSectorSerializer(MockSectorCache())

        self.row_one = {
            "sector": ['Apparel', 'Finance'],
            "product_type": 'product one',
            "sector_product_type": [
                "Apparel, Finance",
                "Agriculture, product one, product two, product three",
                "Agriculture",
            ],
        }
        self.row_two = {"sector": ['Apparel', 'product one']}
<<<<<<< HEAD
        self.row_three = {"sector": 'Apparel'}
=======
        self.row_three = {"sector": [], "product_type": ''}
        self.row_four = {
            "sector": 1,
            "product_type": 2,
            "sector_product_type": 3
            }
>>>>>>> 6c5d9080
        self.current = {"errors": []}

    def test_validate_with_multiple_values(self):
        result = self.serializer.validate(self.row_one, self.current.copy())

        self.assertEqual(
            result['product_type'],
<<<<<<< HEAD
            ['product one', 'product three', 'product two'],
=======
            ['product one', 'product three', 'product two']
>>>>>>> 6c5d9080
        )
        self.assertEqual(
            result['sector'], ['Agriculture', 'Apparel', 'Finance']
        )

    def test_validate_with_single_sector(self):
        result = self.serializer.validate(self.row_two, self.current.copy())

        self.assertEqual(result['product_type'], ['product one'])
        self.assertEqual(result['sector'], ['Apparel'])
<<<<<<< HEAD

    def test_validate_without_product_type_values(self):
        result = self.serializer.validate(self.row_three, self.current.copy())

        self.assertEqual(result['sector'], ['Apparel'])
        self.assertNotIn('product_type', result)
=======
>>>>>>> 6c5d9080

    def test_parse_all_values(self):
        all_values = ['technology', 'product one', 'finance']
        sectors, product_types = self.serializer.parse_all_values(all_values)
        self.assertEqual(sectors, ['Finance', 'Technology'])
        self.assertEqual(product_types, ['product one'])

    def test_parse_all_values_no_sectors(self):
        all_values = ['product one', 'product two']
        sectors, product_types = self.serializer.parse_all_values(all_values)
        self.assertEqual(sectors, ['Unspecified'])
        self.assertEqual(product_types, ['product one', 'product two'])

    def test_clean_value(self):
        value = '   Technology  '
        cleaned_value = self.serializer.clean_value(value)
        self.assertEqual(cleaned_value, 'technology')

<<<<<<< HEAD
=======
    def test_validate_with_empty_values(self):
        result = self.serializer.validate(self.row_three, self.current.copy())
        self.assertEqual(result['errors'],
                         [
                             {
                                 'message': 'sector must not be empty.',
                                 'type': 'ValidationError'
                             },
                             {
                                 'message': 'product_type must not be empty.',
                                 'type': 'ValidationError'
                             }
                         ])

    def test_validate_with_invalid_type(self):
        result = self.serializer.validate(self.row_four, self.current.copy())
        self.assertEqual(
            result['errors'],
            [
                {
                    'message': 'Expected value for sector to be a string or a '
                    'list of strings but got 1',
                    'type': 'ValueError'
                },
                {
                    'message': 'Expected value for product_type to be a '
                    'string or a list of strings but got 2',
                    'type': 'ValueError'
                },
                {
                    'message': 'Expected value for sector_product_type to be '
                    'a string or a list of strings but got 3',
                    'type': 'ValueError'
                }
            ]
        )

>>>>>>> 6c5d9080
    def test_validate_max_product_types(self):
        product_type_count = 60
        product_type_list = [
            'p{}'.format(i) for i in range(1, product_type_count + 1)
        ]
        row = {
            "sector": ['Apparel'],
            "product_type": product_type_list,
        }

<<<<<<< HEAD
        with self.assertRaises(ValidationError) as context:
            self.serializer.validate(row, self.current.copy())

        expected_error_message = (
            f'You may submit a maximum of {MAX_PRODUCT_TYPE_COUNT} '
            f'product types, not {product_type_count}'
        )

        self.assertEqual(context.exception.message, expected_error_message)
=======
        result = self.serializer.validate(row, self.current.copy())
        self.assertEqual(
            result['errors'],
            [
                {
                    'message': 'You may submit a maximum of 50 product types, '
                    'not 60',
                    'type': 'ValidationError'
                }
            ]
        )
>>>>>>> 6c5d9080
<|MERGE_RESOLUTION|>--- conflicted
+++ resolved
@@ -1,5 +1,3 @@
-from contricleaner.constants import MAX_PRODUCT_TYPE_COUNT
-from django.core.exceptions import ValidationError
 from contricleaner.lib.serializers.row_serializers.row_sector_serializer \
     import RowSectorSerializer
 from contricleaner.tests.mockSectorCache import MockSectorCache
@@ -21,16 +19,13 @@
             ],
         }
         self.row_two = {"sector": ['Apparel', 'product one']}
-<<<<<<< HEAD
-        self.row_three = {"sector": 'Apparel'}
-=======
         self.row_three = {"sector": [], "product_type": ''}
         self.row_four = {
             "sector": 1,
             "product_type": 2,
             "sector_product_type": 3
             }
->>>>>>> 6c5d9080
+        self.row_five = {"sector": 'Apparel'}
         self.current = {"errors": []}
 
     def test_validate_with_multiple_values(self):
@@ -38,11 +33,7 @@
 
         self.assertEqual(
             result['product_type'],
-<<<<<<< HEAD
-            ['product one', 'product three', 'product two'],
-=======
             ['product one', 'product three', 'product two']
->>>>>>> 6c5d9080
         )
         self.assertEqual(
             result['sector'], ['Agriculture', 'Apparel', 'Finance']
@@ -53,15 +44,12 @@
 
         self.assertEqual(result['product_type'], ['product one'])
         self.assertEqual(result['sector'], ['Apparel'])
-<<<<<<< HEAD
 
     def test_validate_without_product_type_values(self):
-        result = self.serializer.validate(self.row_three, self.current.copy())
+        result = self.serializer.validate(self.row_five, self.current.copy())
 
         self.assertEqual(result['sector'], ['Apparel'])
         self.assertNotIn('product_type', result)
-=======
->>>>>>> 6c5d9080
 
     def test_parse_all_values(self):
         all_values = ['technology', 'product one', 'finance']
@@ -80,8 +68,6 @@
         cleaned_value = self.serializer.clean_value(value)
         self.assertEqual(cleaned_value, 'technology')
 
-<<<<<<< HEAD
-=======
     def test_validate_with_empty_values(self):
         result = self.serializer.validate(self.row_three, self.current.copy())
         self.assertEqual(result['errors'],
@@ -119,7 +105,6 @@
             ]
         )
 
->>>>>>> 6c5d9080
     def test_validate_max_product_types(self):
         product_type_count = 60
         product_type_list = [
@@ -130,17 +115,6 @@
             "product_type": product_type_list,
         }
 
-<<<<<<< HEAD
-        with self.assertRaises(ValidationError) as context:
-            self.serializer.validate(row, self.current.copy())
-
-        expected_error_message = (
-            f'You may submit a maximum of {MAX_PRODUCT_TYPE_COUNT} '
-            f'product types, not {product_type_count}'
-        )
-
-        self.assertEqual(context.exception.message, expected_error_message)
-=======
         result = self.serializer.validate(row, self.current.copy())
         self.assertEqual(
             result['errors'],
@@ -151,5 +125,4 @@
                     'type': 'ValidationError'
                 }
             ]
-        )
->>>>>>> 6c5d9080
+        )