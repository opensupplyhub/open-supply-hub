--- conflicted
+++ resolved
@@ -8,14 +8,6 @@
 
 
 class ContriCleanerSerializer:
-<<<<<<< HEAD
-    def __init__(self, source_parser: SourceParser) -> None:
-        self.__source_parser = source_parser
-        self.row_serializer = RowCompositeSerializer()
-
-    def get_validated_rows(self) -> List[RowDTO]:
-        rows = self.__source_parser.get_parsed_rows()
-=======
     def __init__(
             self,
             source_parser: SourceParser,
@@ -26,6 +18,5 @@
 
     def get_validated_rows(self) -> List[RowDTO]:
         rows = self.__source_parser.parsed_rows()
->>>>>>> 39d4432c
 
         return [self.row_serializer.get_validated_row(row) for row in rows]