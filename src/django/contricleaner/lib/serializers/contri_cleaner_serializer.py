--- conflicted
+++ resolved
@@ -12,22 +12,14 @@
 
 class ContriCleanerSerializer:
     def __init__(
-<<<<<<< HEAD
-            self, source_parser: SourceParser,
-=======
             self,
             source_parser: SourceParser,
->>>>>>> 8cf445f5
             sector_cache: SectorCacheInterface
             ):
         self.__source_parser = source_parser
         self.row_serializer = RowCompositeSerializer(sector_cache)
 
     def get_validated_rows(self) -> List[RowDTO]:
-<<<<<<< HEAD
-        rows = self.__source_parser.get_parsed_rows()
-=======
         rows = self.__source_parser.parsed_rows()
->>>>>>> 8cf445f5
 
         return [self.row_serializer.get_validated_row(row) for row in rows]