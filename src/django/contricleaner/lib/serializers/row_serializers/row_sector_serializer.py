<<<<<<< HEAD
from django.core.exceptions import ValidationError
from contricleaner.constants import DEFAULT_SECTOR_NAME, MAX_PRODUCT_TYPE_COUNT
=======
from contricleaner.constants import DEFAULT_SECTOR_NAME, MAX_PRODUCT_TYPE_COUNT

from contricleaner.lib.helpers.is_valid_type import (
    is_valid_type,
)
>>>>>>> 6c5d9080
from contricleaner.lib.helpers.split_values import split_values

from contricleaner.lib.sector_cache_interface import SectorCacheInterface
from .row_serializer import RowSerializer


class RowSectorSerializer(RowSerializer):
    def __init__(self, sector_cache: SectorCacheInterface) -> None:
        self.sector_cache = sector_cache

    def validate(self, row: dict, current: dict) -> dict:
        fields = ['sector', 'product_type', 'sector_product_type']

        values = []
        sector_errors = []

        for field in fields:
            if field in row:
                value = row.get(field)

                if not value:
                    sector_errors.append(
                        {
                            "message": "{} must not be empty.".format(field),
                            "type": "ValidationError",
                        }
                    )

                elif not is_valid_type(value):
                    sector_errors.append(
                        {
                            "message": "Expected value for {} to be a string "
                            "or a list of strings but got {}".format(
                                field, value
                            ),
                            "type": "ValueError",
                        }
                    )

                else:
                    values.append(value)

<<<<<<< HEAD
        if len(product_types) > MAX_PRODUCT_TYPE_COUNT:
            raise ValidationError(
                f'You may submit a maximum of {MAX_PRODUCT_TYPE_COUNT} '
                f'product types, not {len(product_types)}')
=======
        if sector_errors:
            current["errors"].extend(sector_errors)
            return current

        splitted_values = split_values(values, ', ')

        sectors, product_types = self.parse_all_values(splitted_values)

        if len(product_types) > MAX_PRODUCT_TYPE_COUNT:
            current["errors"].append(
                {
                    "message": "You may submit a maximum of {} product types, "
                    "not {}".format(
                        MAX_PRODUCT_TYPE_COUNT, len(product_types)
                    ),
                    "type": "ValidationError",
                }
            )
            return current
>>>>>>> 6c5d9080

        if product_types:
            current['product_type'] = product_types

        current['sector'] = sectors

        return current

    def parse_all_values(self, all_values):
        sector_map = self.sector_cache.sector_map
        sectors = []
        product_types = []
        for value in all_values:
            clean_value = self.clean_value(value)
            if clean_value in sector_map:
                sectors.append(sector_map[clean_value])
            else:
                product_types.append(value)

        if not sectors:
            sectors.append(DEFAULT_SECTOR_NAME)

        sectors.sort()
        product_types.sort()

        return sectors, product_types

    @staticmethod
    def clean_value(value: str) -> str:
        return value.lower().strip()<|MERGE_RESOLUTION|>--- conflicted
+++ resolved
@@ -1,13 +1,8 @@
-<<<<<<< HEAD
-from django.core.exceptions import ValidationError
-from contricleaner.constants import DEFAULT_SECTOR_NAME, MAX_PRODUCT_TYPE_COUNT
-=======
 from contricleaner.constants import DEFAULT_SECTOR_NAME, MAX_PRODUCT_TYPE_COUNT
 
 from contricleaner.lib.helpers.is_valid_type import (
     is_valid_type,
 )
->>>>>>> 6c5d9080
 from contricleaner.lib.helpers.split_values import split_values
 
 from contricleaner.lib.sector_cache_interface import SectorCacheInterface
@@ -50,12 +45,6 @@
                 else:
                     values.append(value)
 
-<<<<<<< HEAD
-        if len(product_types) > MAX_PRODUCT_TYPE_COUNT:
-            raise ValidationError(
-                f'You may submit a maximum of {MAX_PRODUCT_TYPE_COUNT} '
-                f'product types, not {len(product_types)}')
-=======
         if sector_errors:
             current["errors"].extend(sector_errors)
             return current
@@ -75,7 +64,6 @@
                 }
             )
             return current
->>>>>>> 6c5d9080
 
         if product_types:
             current['product_type'] = product_types
