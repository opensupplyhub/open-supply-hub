--- conflicted
+++ resolved
@@ -1,13 +1,6 @@
 from typing import Union, Set
 from contricleaner.lib.sector_cache_interface import SectorCacheInterface
 from .row_serializer import RowSerializer
-from typing import Union, Set
-
-
-class SectorCacheInterface:
-    @property
-    def sector_map(self) -> dict:
-        pass
 
 
 class RowSectorSerializer(RowSerializer):
@@ -29,17 +22,10 @@
         return current
 
     @staticmethod
-<<<<<<< HEAD
-    def split_values(value: Union[str, list], split: str) -> Set[str]:
-        if isinstance(value, str):
-            return set(value.split(split))
-        elif isinstance(value, list) or isinstance(value, set):
-=======
     def split_values(value: Union[str, list, set], split: str) -> Set[str]:
         if isinstance(value, str):
             return set(value.split(split))
         elif isinstance(value, (list, set)):
->>>>>>> 8cf445f5
             res = set()
             for v in value:
                 res = res.union(RowSectorSerializer.split_values(v, split))
