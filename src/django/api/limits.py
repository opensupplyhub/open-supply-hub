--- conflicted
+++ resolved
@@ -7,10 +7,7 @@
                         ApiLimit, ApiBlock)
 from api.mail import (send_api_notice, send_admin_api_notice, send_api_warning,
                       send_admin_api_warning)
-<<<<<<< HEAD
 
-=======
->>>>>>> 7e8cd19d
 from api.limitation.date.date_limitation_context import (
     DateLimitationContext
 )
