--- conflicted
+++ resolved
@@ -192,16 +192,11 @@
     }]
 
 
-<<<<<<< HEAD
 class APIErrorMessages:
-    GEOCODED_NO_RESULTS = ('The address you submitted can not be geocoded.')
-=======
-class ErrorMessages:
-    GEOCODED_NO_RESULTS = "The address you submitted can not be geocoded."
+    GEOCODED_NO_RESULTS = 'The address you submitted can not be geocoded.'
     MAINTENANCE_MODE = ('Open Supply Hub is undergoing maintenance and '
                         'not accepting new data at the moment. Please '
                         'try again in a few minutes.')
->>>>>>> 71ad135e
 
 
 class FacilitiesDownloadSettings:
@@ -215,6 +210,10 @@
         'An unexpected error occurred while processing the request.'
     )
     COMMON_REQ_QUERY_ERROR = 'The request query is invalid.'
+    MAINTENANCE_MODE = (
+        'Open Supply Hub is undergoing maintenance and not accepting new data '
+        'at the moment. Please try again in a few minutes.'
+    )
 
 
 class APIV1LocationContributionErrorMessages:
