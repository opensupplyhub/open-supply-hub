--- conflicted
+++ resolved
@@ -200,11 +200,7 @@
 
 
 class FacilitiesDownloadSettings:
-<<<<<<< HEAD
-    DEFAULT_LIMIT = 1000
-=======
     FACILITIES_DOWNLOAD_LIMIT = 1000
->>>>>>> 3796bee9
     DEFAULT_ALLOWED_DOWNLOADS = 10
 
 
