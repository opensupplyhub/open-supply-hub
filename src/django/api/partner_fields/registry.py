from typing import List
from api.partner_fields.base_provider import SystemPartnerFieldProvider
from api.partner_fields.wage_indicator_provider import WageIndicatorProvider
from api.partner_fields.mit_living_wage_provider import MITLivingWageProvider


class SystemPartnerFieldRegistry:
    """Registry for system-generated partner field providers."""

    def __init__(self):
        """Initialize and register all system partner field providers."""
        self.__providers: List[SystemPartnerFieldProvider] = []
        self.__register_providers()

    @property
    def providers(self) -> List[SystemPartnerFieldProvider]:
        """Get all registered providers."""
        return self.__providers

    def __register_providers(self) -> None:
<<<<<<< HEAD
        '''Register all system partner field providers.'''
        # Add new providers here as needed.
        providers = [
            WageIndicatorProvider(),
            MITLivingWageProvider(),
        ]
        for provider in providers:
            self.__providers.append(provider)
=======
        """Register all system partner field providers."""
        self.__providers.extend(
            [
                WageIndicatorProvider(),
            ]
        )
>>>>>>> 0134c9da


system_partner_field_registry = SystemPartnerFieldRegistry()<|MERGE_RESOLUTION|>--- conflicted
+++ resolved
@@ -18,23 +18,12 @@
         return self.__providers
 
     def __register_providers(self) -> None:
-<<<<<<< HEAD
-        '''Register all system partner field providers.'''
-        # Add new providers here as needed.
-        providers = [
-            WageIndicatorProvider(),
-            MITLivingWageProvider(),
-        ]
-        for provider in providers:
-            self.__providers.append(provider)
-=======
         """Register all system partner field providers."""
         self.__providers.extend(
             [
                 WageIndicatorProvider(),
             ]
         )
->>>>>>> 0134c9da
 
 
 system_partner_field_registry = SystemPartnerFieldRegistry()