from rest_framework.serializers import (
    CharField,
    ChoiceField,
    DateField,
    IntegerField,
    ListField,
    Serializer,
    ValidationError
)
from api.serializers.v1.opensearch_common_validators.size_validator \
    import SizeValidator
from api.serializers.v1.opensearch_common_validators.request_type_validator \
    import RequestTypeValidator
from api.serializers.v1.opensearch_common_validators.status_validator \
    import StatusValidator
from api.serializers.v1.opensearch_common_validators.source_validator \
    import SourceValidator
from api.serializers.v1.opensearch_common_validators.moderation_id_validator \
    import ModerationIdValidator
from api.serializers.v1.opensearch_error_list_builder  \
    import OpenSearchErrorListBuilder
from api.serializers.v1.opensearch_common_validators. \
    countries_validator import CountryValidator
from api.serializers.v1.opensearch_common_validators. \
    date_range_validator import DateRangeValidator
<<<<<<< HEAD
from api.constants import APIV1CommonErrorMessages
=======
from api.views.v1.utils import COMMON_ERROR_DETAIL
>>>>>>> d64659cd


class ModerationEventsSerializer(Serializer):
    # These params are checking considering serialize_params output
    size = IntegerField(required=False)
    search_after_id = CharField(required=False)
    search_after_value = CharField(required=False)
    country = ListField(
        child=CharField(required=False),
        required=False
    )
    moderation_id = ListField(
        child=CharField(required=False),
        required=False
    )
    date_gte = DateField(input_formats=['%Y-%m-%d'], required=False)
    date_lt = DateField(input_formats=['%Y-%m-%d'], required=False)
    source = ListField(
        child=CharField(required=False),
        required=False
    )
    status = ListField(
        child=CharField(required=False),
        required=False
    )
    sort_by = ChoiceField(
        choices=[
            'created_at',
            'status_change_date',
            'updated_at',
            'contributor_id',
            'contributor_name',
            'country',
            'name',
            'address',
            'source',
            'status',
        ],
        required=False
    )
    order_by = ChoiceField(
        choices=['asc', 'desc'],
        required=False
    )

    def validate(self, data):
        validators = [
            SizeValidator(),
            CountryValidator(),
            DateRangeValidator(),
            RequestTypeValidator(),
            StatusValidator(),
            SourceValidator(),
            ModerationIdValidator()
        ]

        error_list_builder = OpenSearchErrorListBuilder(validators)
        errors = error_list_builder.build_error_list(data)

        if errors:
            # [OSDEV-1441] Pass error msg to the Rollbar here
            raise ValidationError({
<<<<<<< HEAD
                "message": APIV1CommonErrorMessages.COMMON_REQ_QUERY_ERROR,
=======
                "detail": COMMON_ERROR_DETAIL,
>>>>>>> d64659cd
                "errors": errors
            })

        return data<|MERGE_RESOLUTION|>--- conflicted
+++ resolved
@@ -23,11 +23,7 @@
     countries_validator import CountryValidator
 from api.serializers.v1.opensearch_common_validators. \
     date_range_validator import DateRangeValidator
-<<<<<<< HEAD
 from api.constants import APIV1CommonErrorMessages
-=======
-from api.views.v1.utils import COMMON_ERROR_DETAIL
->>>>>>> d64659cd
 
 
 class ModerationEventsSerializer(Serializer):
@@ -90,11 +86,7 @@
         if errors:
             # [OSDEV-1441] Pass error msg to the Rollbar here
             raise ValidationError({
-<<<<<<< HEAD
-                "message": APIV1CommonErrorMessages.COMMON_REQ_QUERY_ERROR,
-=======
-                "detail": COMMON_ERROR_DETAIL,
->>>>>>> d64659cd
+                "detail": APIV1CommonErrorMessages.COMMON_REQ_QUERY_ERROR,
                 "errors": errors
             })
 
