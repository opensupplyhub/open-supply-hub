from rest_framework.serializers import (
  ModelSerializer,
  SerializerMethodField,
)
<<<<<<< HEAD
from countries.countries import COUNTRY_NAMES
=======
from countries.lib.countries import COUNTRY_NAMES
>>>>>>> b8438dc1
from ...models import FacilityClaim


class FacilityClaimSerializer(ModelSerializer):
    facility_name = SerializerMethodField()
    os_id = SerializerMethodField()
    contributor_name = SerializerMethodField()
    contributor_id = SerializerMethodField()
    facility_address = SerializerMethodField()
    facility_country_name = SerializerMethodField()

    class Meta:
        model = FacilityClaim
        fields = ('id', 'created_at', 'updated_at', 'contributor_id', 'os_id',
                  'contributor_name', 'facility_name', 'facility_address',
                  'facility_country_name', 'status')

    def get_facility_name(self, claim):
        return claim.facility.name

    def get_os_id(self, claim):
        return claim.facility_id

    def get_contributor_name(self, claim):
        return claim.contributor.name

    def get_contributor_id(self, claim):
        return claim.contributor.admin.id

    def get_facility_address(self, claim):
        return claim.facility.address

    def get_facility_country_name(self, claim):
        return COUNTRY_NAMES.get(claim.facility.country_code, '')<|MERGE_RESOLUTION|>--- conflicted
+++ resolved
@@ -2,11 +2,7 @@
   ModelSerializer,
   SerializerMethodField,
 )
-<<<<<<< HEAD
-from countries.countries import COUNTRY_NAMES
-=======
 from countries.lib.countries import COUNTRY_NAMES
->>>>>>> b8438dc1
 from ...models import FacilityClaim
 
 
