from itertools import groupby
from collections import defaultdict
from rest_framework_gis.serializers import (
    GeoFeatureModelSerializer,
    GeometrySerializerMethodField,
)
from rest_framework.serializers import (
    SerializerMethodField,
)

<<<<<<< HEAD
from countries.countries import COUNTRY_NAMES
=======
from countries.lib.countries import COUNTRY_NAMES
>>>>>>> b8438dc1
from ...models import Contributor
from ...models.facility.facility_index import FacilityIndex
from ...models.embed_config import EmbedConfig
from ...models.embed_field import EmbedField
from ...models.extended_field import ExtendedField
from ...models.nonstandart_field import NonstandardField
from ...helpers.helpers import parse_raw_data, get_csv_values
from ..utils import is_embed_mode_active
from .facility_index_extended_field_list_serializer import (
    FacilityIndexExtendedFieldListSerializer
)
from .utils import (
    can_user_see_detail,
    format_field,
    format_numeric,
    is_created_at_main_date,
    get_facility_name_index_new,
    get_embed_contributor_id,
    get_efs_associated_with_contributor,
    create_name_field_from_facility_name,
    create_address_field_from_facility_address
)


class FacilityIndexSerializer(GeoFeatureModelSerializer):
    os_id = SerializerMethodField()
    country_name = SerializerMethodField()
    contributors = SerializerMethodField()
    number_of_public_contributors = SerializerMethodField()
    name = SerializerMethodField()
    contributor_fields = SerializerMethodField()
    extended_fields = SerializerMethodField()
    location = GeometrySerializerMethodField()
    address = SerializerMethodField()
    has_approved_claim = SerializerMethodField()

    class Meta:
        model = FacilityIndex
        fields = (
            'id',
            'name',
            'address',
            'country_code',
            'location',
            'os_id',
            'country_name',
            'contributors',
            'number_of_public_contributors',
            'has_approved_claim',
            'is_closed',
            'contributor_fields',
            'extended_fields',
        )
        geo_field = 'location'

    def __init__(self, *args, **kwargs):
        exclude_fields = kwargs.pop('exclude_fields', None)
        super(FacilityIndexSerializer, self).__init__(*args, **kwargs)

        if exclude_fields:
            for field_name in exclude_fields:
                self.fields.pop(field_name, None)

    def get_location(self, facility):
        return facility.location

    def get_address(self, facility):
        claim = facility.approved_claim
        if claim is not None:
            if claim['facility_address'] and \
                    claim['facility_address'] is not None:
                return format_field(claim['facility_address'])
        return format_field(facility.address)

    def get_os_id(self, facility):
        return facility.id

    def get_name(self, facility):
        name = get_facility_name_index_new(self, facility)
        return format_field(name)

    def get_contributor_fields(self, facility):
        contributor_id = get_embed_contributor_id(self)
        if contributor_id is None or not is_embed_mode_active(self):
            return []

        contributor_data_json = None
        if len(facility.custom_field_info) > 0:
            custom_field_info_list = facility.custom_field_info
            for custom_field_info in custom_field_info_list:
                if custom_field_info['contributor_id'] == int(contributor_id):
                    contributor_data_json = custom_field_info
                    embed_level = contributor_data_json['embed_level']
                    if embed_level is None:
                        return []

        if contributor_data_json is not None:
            try:
                # If the contributor has not created any overriding embed
                # config these transparency pledge fields will always be
                # visible.
                contributor_fields = [
                    {
                        'label': display_name,
                        'value': None,
                        'column_name': column_name
                    }
                    for (column_name, display_name)
                    in NonstandardField.EXTENDED_FIELDS.items()]

                embed_fields = contributor_data_json['embed_field']
                embed_display_fields = contributor_data_json[
                    'embed_display_field']
                # If there are any configured fields to apply
                if (len(embed_fields) > 0
                        and len(embed_display_fields) == len(embed_fields)):
                    contributor_fields.clear()
                    for index in range(0, len(embed_fields)):
                        contributor_fields.append({
                            'label': embed_display_fields[index],
                            'value': None,
                            'column_name': embed_fields[index]
                        })

                source_type = contributor_data_json['source_type']
                raw_data = contributor_data_json['raw_data']
                if source_type == 'SINGLE':
                    data = parse_raw_data(raw_data)
                    for f in contributor_fields:
                        value = data.get(f['column_name'], None)
                        if value is not None:
                            f['value'] = value
                        else:
                            f['value'] = None
                else:
                    list_header = contributor_data_json['list_header']
                    data_values = get_csv_values(raw_data)
                    list_fields = get_csv_values(list_header)
                    for f in contributor_fields:
                        if f['column_name'] in list_fields:
                            index = list_fields.index(f['column_name'])
                            if 0 <= index < len(data_values):
                                value = data_values[index]
                                f['value'] = value
                            else:
                                f['value'] = None
                        else:
                            f['value'] = None

                return [
                    {
                        'value': format_numeric(f['value']),
                        'label': f['label'],
                        'fieldName': f['column_name'],
                    }
                    for f in contributor_fields
                ]
            except Exception:
                return []
        else:
            try:
                contributor = Contributor.objects.get(id=contributor_id)
                if contributor.embed_level is None:
                    return []
            except Contributor.DoesNotExist:
                return []

            # If the contributor has not created any overriding embed config
            # these transparency pledge fields will always be visible.
            fields = [
                EmbedField(column_name=column_name, display_name=display_name)
                for (column_name, display_name)
                in NonstandardField.EXTENDED_FIELDS.items()]

            try:
                config = EmbedConfig.objects.get(contributor=contributor)
                # If there are any configured fields, they override the
                # defaults set above
                if EmbedField.objects.filter(embed_config=config).count() > 0:
                    fields = EmbedField.objects.filter(
                        embed_config=config, visible=True).order_by('order')

                    return [
                        {
                            'label': f.display_name, 'value': None,
                            'column_name': f.column_name
                        }
                        for f in fields
                    ]
            except EmbedConfig.DoesNotExist:
                return fields

    def get_extended_fields(self, facility):
        request = self.context.get('request') \
            if self.context is not None else None

        use_main_created_at = is_created_at_main_date(self)
        date_field_to_sort = (
            'created_at' if use_main_created_at else 'updated_at'
        )

        embed = request.query_params.get('embed') \
            if request is not None else None
        contributor_id = request.query_params.get('contributor', None) \
            if request is not None and embed == '1' else None
        if contributor_id is None and request is not None and embed == '1':
            contributor_ids = request.query_params.getlist('contributors', [])
            if len(contributor_ids):
                contributor_id = contributor_ids[0]

        fields = facility.extended_fields
        if contributor_id is not None:
            fields = get_efs_associated_with_contributor(
                int(contributor_id),
                facility.extended_fields)

        user_can_see_detail = can_user_see_detail(self)
        embed_mode_active = is_embed_mode_active(self)

        grouped_data = defaultdict(list)

        def sort_order(k):
            return (k.get('verified_count', 0), k.get('is_from_claim', False),
                    k.get('value_count', 1), k.get(date_field_to_sort, None))

        def sort_order_excluding_date(k):
            return (k.get('verified_count', 0), k.get('is_from_claim', False),
                    k.get('value_count', 1))

        exclude_fields = []
        if not use_main_created_at:
            exclude_fields.append('created_at')

        for field_name, _ in ExtendedField.FIELD_CHOICES:
            filtered_fields = list(filter(
                lambda field: field_name == field.get('field_name'), fields
            ))
            serializer = FacilityIndexExtendedFieldListSerializer(
                filtered_fields,
                context={'user_can_see_detail': user_can_see_detail,
                         'embed_mode_active': embed_mode_active},
                exclude_fields=exclude_fields
            )

            if field_name == ExtendedField.NAME and not embed_mode_active:
                unsorted_data = serializer.data
                for name_obj in facility.facility_names:
                    f_name = format_field(name_obj.get('name'))
                    if f_name is not None and len(f_name) != 0:
                        created_at = use_main_created_at \
                            and name_obj.get('created_at')

                        unsorted_data.append(
                            create_name_field_from_facility_name(
                                f_name,
                                name_obj.get('contributor'),
                                created_at,
                                name_obj.get('updated_at'),
                                user_can_see_detail))
                data = sorted(unsorted_data,
                              key=sort_order_excluding_date,
                              reverse=True)
            elif field_name == ExtendedField.ADDRESS and not embed_mode_active:
                unsorted_data = serializer.data
                for address_obj in facility.facility_addresses:
                    f_address = format_field(address_obj.get('address'))
                    if f_address is not None and len(f_address) != 0:
                        created_at = use_main_created_at \
                            and address_obj.get('created_at')

                        unsorted_data.append(
                            create_address_field_from_facility_address(
                                f_address,
                                address_obj.get('contributor'),
                                created_at,
                                address_obj.get('updated_at'),
                                user_can_see_detail))
                data = sorted(unsorted_data,
                              key=sort_order_excluding_date,
                              reverse=True)
            else:
                data = sorted(serializer.data, key=sort_order, reverse=True)

            grouped_data[field_name] = data

        return grouped_data

    def get_has_approved_claim(self, facility):
        return len(facility.approved_claim_ids) > 0

    def get_country_name(self, facility):
        return COUNTRY_NAMES.get(facility.country_code, '')

    def get_number_of_public_contributors(self, facility):
        return facility.contributors_count

    def get_contributors(self, facility):
        if is_embed_mode_active(self):
            return []

        request = self.context.get('request') \
            if self.context is not None else None
        user = request.user if request is not None else None
        if user is not None and not user.is_anonymous:
            user_can_see_detail = user.can_view_full_contrib_details
        else:
            user_can_see_detail = True

        def format_source(contributor):
            if type(contributor) is not str:
                return {
                    'id': contributor['admin_id']
                    if contributor['admin_id'] else None,
                    'name': contributor['name'],
                    'is_verified': contributor['is_verified']
                    if contributor['is_verified'] else False,
                    'contributor_name': contributor['contributor_name']
                    if contributor['contributor_name']
                    else '[Unknown Contributor]',
                    'list_name': contributor['list_name']
                    if contributor['list_name'] else None,
                }
            return {
                'name': contributor,
            }

        res = [contributor
               for contributor in facility.contributors
               if contributor['id'] is not None]
        res.sort(key=lambda x: (x['id'], x['fl_id'] or 0))

        public_contributors = []
        anonymous_contributors = []
        for contributor in res:
            if ((contributor['should_display_associations'] is True)
                    and user_can_see_detail):
                public_contributors.append(contributor)
            else:
                anonymous_contributors.append(contributor)

        p_contributors_names = [contributor['name']
                                for contributor in public_contributors]
        p_contributors_id = [contributor['id']
                             for contributor in public_contributors]
        anonymous_contributors_type = []
        for anon_contributor in anonymous_contributors:
            if (anon_contributor['name'] not in p_contributors_names
                    and anon_contributor['id'] not in p_contributors_id):
                p_contributors_names.append(anon_contributor['name'])
                p_contributors_id.append(anon_contributor['id'])
                anonymous_contributors_type.append(
                    anon_contributor['contrib_type'])

        from api.models.contributor.contributor import Contributor
        anonymous_contributors_type = [
            Contributor.prefix_with_count(name, len(list(x)))
            for name, x in groupby(sorted(anonymous_contributors_type))
        ]

        distinct_p_contributors_name = []
        distinct_p_contributors = []
        for pc in public_contributors:
            if pc['name'] not in distinct_p_contributors_name:
                distinct_p_contributors_name.append(pc['name'])
                distinct_p_contributors.append(pc)

        sources = distinct_p_contributors + anonymous_contributors_type
        distinct_names = []
        distinct_sources = []
        formatted_sources = [
            format_source(source) for source in sources]
        for formatted_source in formatted_sources:
            if formatted_source['name'] not in distinct_names:
                distinct_names.append(formatted_source['name'])
                distinct_sources.append(formatted_source)
        return formatted_sources<|MERGE_RESOLUTION|>--- conflicted
+++ resolved
@@ -8,11 +8,7 @@
     SerializerMethodField,
 )
 
-<<<<<<< HEAD
-from countries.countries import COUNTRY_NAMES
-=======
 from countries.lib.countries import COUNTRY_NAMES
->>>>>>> b8438dc1
 from ...models import Contributor
 from ...models.facility.facility_index import FacilityIndex
 from ...models.embed_config import EmbedConfig
