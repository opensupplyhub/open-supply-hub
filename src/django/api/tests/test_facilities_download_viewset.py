from rest_framework import status
from rest_framework.test import APITestCase
from django.urls import reverse
from django.contrib.auth.models import Group
from unittest.mock import patch

from api.models.user import User
from api.constants import FeatureGroups
from api.models.facility_download_limit import FacilityDownloadLimit
from django.utils import timezone
from django.utils.timezone import make_aware, datetime

<<<<<<< HEAD
# Override constants different from production value for easier testing
=======
# Override constants different from production value for easier testing.
>>>>>>> 034a89b9
FACILITIES_DOWNLOAD_LIMIT = 3


class FacilitiesDownloadViewSetTest(APITestCase):
    fixtures = ["facilities_index"]

    def setUp(self):
        self.download_url = reverse("facilities-downloads-list")
        self.email = "test@example.com"
        self.test_pass = "example123"

    def create_user(self, is_api_user=False):
        user = User.objects.create(email=self.email)
        user.set_password(self.test_pass)
        user.save()

        if is_api_user:
            group = Group.objects.get(name=FeatureGroups.CAN_SUBMIT_FACILITY)
            user.groups.add(group)

        return user

    def login_user(self, user):
        self.client.login(email=user.email, password=self.test_pass)

    def get_facility_downloads(self, params=None):
        return self.client.get(self.download_url, params or {})

    def test_queryset_ordering(self):
        user = self.create_user()
        self.login_user(user)

        response = self.get_facility_downloads()
        self.assertEqual(response.status_code, status.HTTP_200_OK)

        expected_data = [
            [
                "1",
                "2022-05-18",
                "First Facility",
                "First Facility Address",
                "US",
                "United States",
                0.0,
                0.0,
                "Test Sector",
                "A Service Provider|A Factory / Facility|Brand A",
                "1|101-500",
                "Parent Company Service Provider A|Parent Company Factory A",
                "Raw Data",
                "Matched facility type value one Service Provider A|Matched"
                " facility type value two Service Provider A|Matched facility"
                " type value one Factory A",
                "Matched processing type value one Service Provider A|Matched"
                " processing type value two Service Provider A|Matched"
                " processing type value one Factory A",
                "Product Type Service Provider A|Product Type Factory A",
                "False",
            ],
            [
                "2",
                "2020-02-22",
                "Second Facility Name English",
                "Second Facility Address",
                "IN",
                "India",
                0.0,
                0.0,
                "Test Sector",
                "Factory A (Claimed)|A Service Provider|A Factory / Facility|"
                "Brand A",
                "101-500",
                "Parent Company Factory A",
                "Raw Data",
                "Matched facility type value one Factory A",
                "Matched processing type value one Factory A",
                "Product Type Factory A",
                "False",
            ],
            [
                "4",
                "2020-02-22",
                "Test Same Facility Name A",
                "Address A",
                "US",
                "United States",
                0.0,
                0.0,
                "",
                "",
                "",
                "",
                "",
                "",
                "",
                "",
                "False",
            ],
            [
                "5",
                "2020-02-22",
                "Test Same Facility Name A",
                "Address B",
                "US",
                "United States",
                0.0,
                0.0,
                "",
                "",
                "",
                "",
                "",
                "",
                "",
                "",
                "False",
            ],
            [
                "6",
                "2020-02-22",
                "Test Same Facility Name A",
                "Address C",
                "US",
                "United States",
                0.0,
                0.0,
                "",
                "",
                "",
                "",
                "",
                "",
                "",
                "",
                "False",
            ],
            [
                "7",
                "2020-02-22",
                "Test Same Facility Name A",
                "Address D",
                "US",
                "United States",
                0.0,
                0.0,
                "",
                "",
                "",
                "",
                "",
                "",
                "",
                "",
                "False",
            ],
            [
                "8",
                "2020-02-22",
                "Test Same Facility Name A",
                "Address D",
                "US",
                "United States",
                0.0,
                0.0,
                "",
                "",
                "",
                "",
                "",
                "",
                "",
                "",
                "False",
            ],
            [
                "9",
                "2020-02-22",
                "Test Same Facility Name B",
                "Address A",
                "US",
                "United States",
                0.0,
                0.0,
                "",
                "",
                "",
                "",
                "",
                "",
                "",
                "",
                "False",
            ],
            [
                "10",
                "2020-02-22",
                "Test Same Facility Name B",
                "Address B",
                "US",
                "United States",
                0.0,
                0.0,
                "",
                "",
                "",
                "",
                "",
                "",
                "",
                "",
                "False",
            ],
            [
                "11",
                "2020-02-22",
                "Test Same Facility Name B",
                "Address C",
                "US",
                "United States",
                0.0,
                0.0,
                "",
                "",
                "",
                "",
                "",
                "",
                "",
                "",
                "False",
            ],
            [
                "12",
                "2020-02-22",
                "Test Same Facility Name B",
                "Address D",
                "US",
                "United States",
                0.0,
                0.0,
                "",
                "",
                "",
                "",
                "",
                "",
                "",
                "",
                "False",
            ],
            [
                "13",
                "2020-02-22",
                "Test Same Facility Name B",
                "Address D",
                "US",
                "United States",
                0.0,
                0.0,
                "",
                "",
                "",
                "",
                "",
                "",
                "",
                "",
                "False",
            ],
            [
                "14",
                "2020-02-22",
                "Test Same Facility Name C",
                "Address A",
                "US",
                "United States",
                0.0,
                0.0,
                "",
                "",
                "",
                "",
                "",
                "",
                "",
                "",
                "False",
            ],
            [
                "15",
                "2020-02-22",
                "Test Same Facility Name C",
                "Address B",
                "US",
                "United States",
                0.0,
                0.0,
                "",
                "",
                "",
                "",
                "",
                "",
                "",
                "",
                "False",
            ],
            [
                "16",
                "2020-02-22",
                "Test Same Facility Name C",
                "Address C",
                "US",
                "United States",
                0.0,
                0.0,
                "",
                "",
                "",
                "",
                "",
                "",
                "",
                "",
                "False",
            ],
            [
                "17",
                "2020-02-22",
                "Test Same Facility Name C",
                "Address D",
                "US",
                "United States",
                0.0,
                0.0,
                "",
                "",
                "",
                "",
                "",
                "",
                "",
                "",
                "False",
            ],
            [
                "18",
                "2020-02-22",
                "Test Same Facility Name C",
                "Address D",
                "US",
                "United States",
                0.0,
                0.0,
                "",
                "",
                "",
                "",
                "",
                "",
                "",
                "",
                "False",
            ],
            [
                "3",
                "2020-02-22",
                "Third Facility",
                "Third Facility Address",
                "CN",
                "China",
                0.0,
                0.0,
                "Test Sector",
                "Factory A (Claimed)|A Service Provider|A Factory / Facility",
                "",
                "",
                "",
                "",
                "",
                "",
                "False",
            ],
        ]
        actual_data = response.data.get("results", {}).get("rows", [])

        for expected, actual in zip(expected_data, actual_data):
            self.assertListEqual(expected, actual)

    def test_pagination(self):
        user = self.create_user()
        self.login_user(user)

        response = self.get_facility_downloads({"pageSize": 5})

        self.assertEqual(response.status_code, status.HTTP_200_OK)
        self.assertEqual(response.data.get("count"), 18)
        self.assertIsNone(response.data.get("previous"))
        self.assertEqual(
            response.data.get("next"),
            "http://testserver/api/facilities-downloads/?page=2&pageSize=5"
        )

    def test_query_parameters(self):
        user = self.create_user()
        self.login_user(user)

        response = self.get_facility_downloads({"countries": "IN"})

        self.assertEqual(response.status_code, status.HTTP_200_OK)
        expected_data = [
            [
                "2",
                "2020-02-22",
                "Second Facility Name English",
                "Second Facility Address",
                "IN",
                "India",
                0.0,
                0.0,
                "Test Sector",
                "Factory A (Claimed)|A Service Provider|A Factory / Facility|"
                "Brand A",
                "101-500",
                "Parent Company Factory A",
                "Raw Data",
                "Matched facility type value one Factory A",
                "Matched processing type value one Factory A",
                "Product Type Factory A",
                "False",
            ],
        ]

        self.assertEqual(
            response.data.get("results", {}).get("rows", []),
            expected_data
        )

    @patch(
        'api.constants.FacilitiesDownloadSettings.FACILITIES_DOWNLOAD_LIMIT',
        FACILITIES_DOWNLOAD_LIMIT
    )
    def test_user_cannot_download_over_records_limit(self):
        user = self.create_user()
        self.login_user(user)
        FacilityDownloadLimit.objects.create(
            user=user,
            free_download_records=FACILITIES_DOWNLOAD_LIMIT,
            paid_download_records=1
        )
        response = self.get_facility_downloads()

        self.assertEqual(response.status_code, status.HTTP_400_BAD_REQUEST)
        self.assertEqual(
            response.json(),
            [('Downloads are supported only for searches '
              'resulting in 4 facilities or less.')]
        )

    def test_new_user_has_current_date_in_updated_at(self):
        user = self.create_user()
        self.login_user(user)

        limit = FacilityDownloadLimit.objects.create(
            user=user
        )
        current_date = timezone.now()

        self.assertEqual(limit.updated_at.date(), current_date.date())

    def test_old_user_has_release_date_in_updated_at(self):
<<<<<<< HEAD
        #  the record has been added to FacilityDownloadLimit
        user = self.create_user()
        #  simulation old user
        FacilityDownloadLimit.objects.filter(user=user).delete()
        self.login_user(user)
        release_date = make_aware(datetime(2025, 6, 28))
=======
        # The record has been added to FacilityDownloadLimit.
        user = self.create_user()
        # Simulation old user.
        FacilityDownloadLimit.objects.filter(user=user).delete()
        self.login_user(user)
        release_date = make_aware(datetime(2025, 7, 12))
>>>>>>> 034a89b9

        limit = FacilityDownloadLimit \
            .get_or_create_user_download_limit(
                user,
                release_date
            )

        self.assertEqual(limit.updated_at.date(), release_date.date())

    @patch(
        'api.constants.FacilitiesDownloadSettings.FACILITIES_DOWNLOAD_LIMIT',
        FACILITIES_DOWNLOAD_LIMIT
    )
    def test_api_user_can_download_over_limit(self):
        user = self.create_user(is_api_user=True)
        self.login_user(user)

        response = self.get_facility_downloads()
        self.assertEqual(response.status_code, status.HTTP_200_OK)
        self.assertGreater(
            len(response.data.get("results", {}).get("rows", [])),
            FACILITIES_DOWNLOAD_LIMIT
        )

    def test_api_user_not_limited_by_download_count(self):
        user = self.create_user(is_api_user=True)
        self.login_user(user)

<<<<<<< HEAD
        # Make multiple downloads that would exceed the limit for regular users
=======
        # Make multiple downloads that would exceed the limit for regular
        # users.
>>>>>>> 034a89b9
        for _ in range(5):
            response = self.get_facility_downloads()
            self.assertEqual(response.status_code, status.HTTP_200_OK)<|MERGE_RESOLUTION|>--- conflicted
+++ resolved
@@ -10,11 +10,7 @@
 from django.utils import timezone
 from django.utils.timezone import make_aware, datetime
 
-<<<<<<< HEAD
-# Override constants different from production value for easier testing
-=======
 # Override constants different from production value for easier testing.
->>>>>>> 034a89b9
 FACILITIES_DOWNLOAD_LIMIT = 3
 
 
@@ -486,21 +482,12 @@
         self.assertEqual(limit.updated_at.date(), current_date.date())
 
     def test_old_user_has_release_date_in_updated_at(self):
-<<<<<<< HEAD
-        #  the record has been added to FacilityDownloadLimit
-        user = self.create_user()
-        #  simulation old user
-        FacilityDownloadLimit.objects.filter(user=user).delete()
-        self.login_user(user)
-        release_date = make_aware(datetime(2025, 6, 28))
-=======
         # The record has been added to FacilityDownloadLimit.
         user = self.create_user()
         # Simulation old user.
         FacilityDownloadLimit.objects.filter(user=user).delete()
         self.login_user(user)
         release_date = make_aware(datetime(2025, 7, 12))
->>>>>>> 034a89b9
 
         limit = FacilityDownloadLimit \
             .get_or_create_user_download_limit(
@@ -529,12 +516,8 @@
         user = self.create_user(is_api_user=True)
         self.login_user(user)
 
-<<<<<<< HEAD
-        # Make multiple downloads that would exceed the limit for regular users
-=======
         # Make multiple downloads that would exceed the limit for regular
         # users.
->>>>>>> 034a89b9
         for _ in range(5):
             response = self.get_facility_downloads()
             self.assertEqual(response.status_code, status.HTTP_200_OK)