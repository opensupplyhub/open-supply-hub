--- conflicted
+++ resolved
@@ -2,13 +2,9 @@
 
 from django.db.models.signals import post_save
 from django.test import override_settings
-<<<<<<< HEAD
 from django.utils.timezone import now
+from django.core import mail
 from rest_framework.test import APITestCase
-
-=======
-from django.core import mail
->>>>>>> 01a003dc
 from api.models import (
     ModerationEvent,
     User,
@@ -55,13 +51,8 @@
             cleaned_data={"name": "cleaned_name", "country_code": "UK"},
             geocode_result={"latitude": -53, "longitude": 142},
             status='PENDING',
-<<<<<<< HEAD
-            source='API',
-            contributor=self.contributor,
-=======
             source='SLC',
             contributor=self.contributor
->>>>>>> 01a003dc
         )
 
     def test_moderation_event_permission(self):
