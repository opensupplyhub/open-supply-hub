--- conflicted
+++ resolved
@@ -975,7 +975,6 @@
             _transform_errors(error_details)
         self.assertEqual(transformed_errors, expected_response_structure)
 
-<<<<<<< HEAD
     def test_patch_coords_missing_required_fields(self):
         existing_facility = self._create_existing_facility()
 
@@ -1042,7 +1041,118 @@
             'name': 'Updated Facility Name',
             'address': 'Updated Address',
             'country': 'US',
-=======
+            'coordinates': {
+                'lat': 51.078389,
+                'lng': 16.978477
+            }
+        }
+
+        event_dto = CreateModerationEventDTO(
+            contributor=self.contributor,
+            raw_data=input_data,
+            request_type=ModerationEvent.RequestType.UPDATE.value,
+            os=existing_facility
+        )
+
+        result = self.moderation_event_creator.perform_event_creation(
+            event_dto
+        )
+
+        self.assertEqual(result.status_code, status.HTTP_202_ACCEPTED)
+        self.assertIsNotNone(result.moderation_event)
+        self.assertEqual(result.moderation_event.request_type, 'UPDATE')
+        self.assertEqual(result.moderation_event.os.id, existing_facility.id)
+
+    def test_patch_coords_partial_fields_fails(self):
+        existing_facility = self._create_existing_facility()
+
+        input_data = {
+            'source': 'API',
+            'name': 'Updated Name',
+            'coordinates': {
+                'lat': 51.078389,
+                'lng': 16.978477
+            }
+        }
+
+        event_dto = CreateModerationEventDTO(
+            contributor=self.contributor,
+            raw_data=input_data,
+            request_type=ModerationEvent.RequestType.UPDATE.value,
+            os=existing_facility
+        )
+
+        result = self.moderation_event_creator.perform_event_creation(
+            event_dto
+        )
+
+        self.assertEqual(
+            result.status_code, status.HTTP_422_UNPROCESSABLE_ENTITY
+        )
+        self.assertIsNone(result.moderation_event)
+        self.assertIn('errors', result.__dict__)
+        self.assertIn('detail', result.errors)
+        self.assertIn('errors', result.errors)
+
+    def test_patch_no_coords_partial_fields_fails(self):
+        existing_facility = self._create_existing_facility()
+
+        input_data = {
+            'source': 'API',
+            'name': 'Updated Name',
+            'address': 'Updated Address'
+        }
+
+        event_dto = CreateModerationEventDTO(
+            contributor=self.contributor,
+            raw_data=input_data,
+            request_type=ModerationEvent.RequestType.UPDATE.value,
+            os=existing_facility
+        )
+
+        result = self.moderation_event_creator.perform_event_creation(
+            event_dto
+        )
+
+        self.assertEqual(
+            result.status_code, status.HTTP_422_UNPROCESSABLE_ENTITY
+        )
+        self.assertIsNone(result.moderation_event)
+        self.assertIn('errors', result.__dict__)
+        self.assertIn('detail', result.errors)
+        self.assertIn('errors', result.errors)
+
+    def test_patch_coords_all_fields_succeeds(self):
+        existing_facility = self._create_existing_facility()
+
+        input_data = {
+            'source': 'API',
+            'name': 'Updated Facility Name',
+            'address': 'Updated Address',
+            'country': 'US',
+            'coordinates': {
+                'lat': 51.078389,
+                'lng': 16.978477
+            },
+            'sector': ['Updated Sector']
+        }
+
+        event_dto = CreateModerationEventDTO(
+            contributor=self.contributor,
+            raw_data=input_data,
+            request_type=ModerationEvent.RequestType.UPDATE.value,
+            os=existing_facility
+        )
+
+        result = self.moderation_event_creator.perform_event_creation(
+            event_dto
+        )
+
+        self.assertEqual(result.status_code, status.HTTP_202_ACCEPTED)
+        self.assertIsNotNone(result.moderation_event)
+        self.assertEqual(result.moderation_event.request_type, 'UPDATE')
+        self.assertEqual(result.moderation_event.os.id, existing_facility.id)
+
     def test_moderation_event_creation_with_valid_partner_field(self):
         existing_location_user_email = 'test2@example.com'
         existing_location_user_password = '4567test'
@@ -1105,50 +1215,12 @@
             'address': '990 Spring Garden St., Philadelphia PA 19123',
             'country': 'US',
             'custom_partner_field': 'test',
->>>>>>> 18359d79
             'coordinates': {
                 'lat': 51.078389,
                 'lng': 16.978477
             }
         }
 
-<<<<<<< HEAD
-        event_dto = CreateModerationEventDTO(
-            contributor=self.contributor,
-            raw_data=input_data,
-            request_type=ModerationEvent.RequestType.UPDATE.value,
-            os=existing_facility
-        )
-
-        result = self.moderation_event_creator.perform_event_creation(
-            event_dto
-        )
-
-        self.assertEqual(result.status_code, status.HTTP_202_ACCEPTED)
-        self.assertIsNotNone(result.moderation_event)
-        self.assertEqual(result.moderation_event.request_type, 'UPDATE')
-        self.assertEqual(result.moderation_event.os.id, existing_facility.id)
-
-    def test_patch_coords_partial_fields_fails(self):
-        existing_facility = self._create_existing_facility()
-
-        input_data = {
-            'source': 'API',
-            'name': 'Updated Name',
-            'coordinates': {
-                'lat': 51.078389,
-                'lng': 16.978477
-            }
-        }
-
-        event_dto = CreateModerationEventDTO(
-            contributor=self.contributor,
-            raw_data=input_data,
-            request_type=ModerationEvent.RequestType.UPDATE.value,
-            os=existing_facility
-        )
-
-=======
         expected_raw_data = deepcopy(input_data)
         expected_cleaned_data = {
             'raw_json': {
@@ -1180,108 +1252,10 @@
             request_type=ModerationEvent.RequestType.UPDATE.value,
             os=production_location
         )
->>>>>>> 18359d79
-        result = self.moderation_event_creator.perform_event_creation(
-            event_dto
-        )
-
-<<<<<<< HEAD
-        self.assertEqual(
-            result.status_code, status.HTTP_422_UNPROCESSABLE_ENTITY
-        )
-        self.assertIsNone(result.moderation_event)
-        self.assertIn('errors', result.__dict__)
-        self.assertIn('detail', result.errors)
-        self.assertIn('errors', result.errors)
-
-    def test_patch_no_coords_partial_fields_fails(self):
-        existing_facility = self._create_existing_facility()
-
-        input_data = {
-            'source': 'API',
-            'name': 'Updated Name',
-            'address': 'Updated Address'
-        }
-
-        event_dto = CreateModerationEventDTO(
-            contributor=self.contributor,
-            raw_data=input_data,
-            request_type=ModerationEvent.RequestType.UPDATE.value,
-            os=existing_facility
-        )
-
-        result = self.moderation_event_creator.perform_event_creation(
-            event_dto
-        )
-
-        self.assertEqual(
-            result.status_code, status.HTTP_422_UNPROCESSABLE_ENTITY
-        )
-        self.assertIsNone(result.moderation_event)
-        self.assertIn('errors', result.__dict__)
-        self.assertIn('detail', result.errors)
-        self.assertIn('errors', result.errors)
-
-    def test_patch_coords_all_fields_succeeds(self):
-        existing_facility = self._create_existing_facility()
-
-        input_data = {
-            'source': 'API',
-            'name': 'Updated Facility Name',
-            'address': 'Updated Address',
-            'country': 'US',
-            'coordinates': {
-                'lat': 51.078389,
-                'lng': 16.978477
-            },
-            'sector': ['Updated Sector']
-        }
-
-        event_dto = CreateModerationEventDTO(
-            contributor=self.contributor,
-            raw_data=input_data,
-            request_type=ModerationEvent.RequestType.UPDATE.value,
-            os=existing_facility
-        )
-
-        result = self.moderation_event_creator.perform_event_creation(
-            event_dto
-        )
-
-        self.assertEqual(result.status_code, status.HTTP_202_ACCEPTED)
-        self.assertIsNotNone(result.moderation_event)
-        self.assertEqual(result.moderation_event.request_type, 'UPDATE')
-        self.assertEqual(result.moderation_event.os.id, existing_facility.id)
-
-    def _create_existing_facility(self):
-        existing_user = User.objects.create(email='existing@example.com')
-        existing_user.set_password('password123')
-        existing_user.save()
-
-        existing_contributor = Contributor.objects.create(
-            admin=existing_user,
-            name='Existing Contributor',
-            contrib_type=Contributor.OTHER_CONTRIB_TYPE,
-        )
-
-        facility_list = FacilityList.objects.create(
-            header='Existing Header',
-            file_name='existing.csv',
-            name='Existing List'
-        )
-
-        source = Source.objects.create(
-            source_type=Source.LIST,
-            facility_list=facility_list,
-            contributor=existing_contributor
-        )
-
-        list_item = FacilityListItem.objects.create(
-            name='Existing Facility Name',
-            address='Existing Address',
-            country_code='US',
-            sector=['Existing Sector'],
-=======
+        result = self.moderation_event_creator.perform_event_creation(
+            event_dto
+        )
+
         self.assertEqual(result.status_code, status.HTTP_202_ACCEPTED)
 
         moderation_event = result.moderation_event
@@ -1335,17 +1309,11 @@
             address='1574 Quantum Avenue, Building 4B, Technopolis',
             country_code='YT',
             sector=['Apparel'],
->>>>>>> 18359d79
             row_index=1,
             status=FacilityListItem.CONFIRMED_MATCH,
             source=source
         )
-<<<<<<< HEAD
-
-        facility = Facility.objects.create(
-=======
         production_location = Facility.objects.create(
->>>>>>> 18359d79
             name=list_item.name,
             address=list_item.address,
             country_code=list_item.country_code,
@@ -1353,9 +1321,6 @@
             created_from=list_item
         )
 
-<<<<<<< HEAD
-        return facility
-=======
         input_data = {
             'source': 'SLC',
             'name': 'Blue Horizon Facility',
@@ -1389,4 +1354,46 @@
 
         self.assertEqual(result.status_code, status.HTTP_403_FORBIDDEN)
         self.assertEqual(result.errors, expected_errors)
->>>>>>> 18359d79
+
+    def _create_existing_facility(self):
+        existing_user = User.objects.create(email='existing@example.com')
+        existing_user.set_password('password123')
+        existing_user.save()
+
+        existing_contributor = Contributor.objects.create(
+            admin=existing_user,
+            name='Existing Contributor',
+            contrib_type=Contributor.OTHER_CONTRIB_TYPE,
+        )
+
+        facility_list = FacilityList.objects.create(
+            header='Existing Header',
+            file_name='existing.csv',
+            name='Existing List'
+        )
+
+        source = Source.objects.create(
+            source_type=Source.LIST,
+            facility_list=facility_list,
+            contributor=existing_contributor
+        )
+
+        list_item = FacilityListItem.objects.create(
+            name='Existing Facility Name',
+            address='Existing Address',
+            country_code='US',
+            sector=['Existing Sector'],
+            row_index=1,
+            status=FacilityListItem.CONFIRMED_MATCH,
+            source=source
+        )
+
+        facility = Facility.objects.create(
+            name=list_item.name,
+            address=list_item.address,
+            country_code=list_item.country_code,
+            location=Point(0, 0),
+            created_from=list_item
+        )
+
+        return facility