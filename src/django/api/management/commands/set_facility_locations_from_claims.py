--- conflicted
+++ resolved
@@ -5,11 +5,7 @@
 
 from django.contrib.gis.geos import GEOSGeometry
 from api.geocoding import geocode_address
-<<<<<<< HEAD
-from countries.countries import COUNTRY_CODES
-=======
 from countries.lib.countries import COUNTRY_CODES
->>>>>>> b8438dc1
 from api.models import FacilityClaim
 
 
