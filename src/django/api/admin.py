--- conflicted
+++ resolved
@@ -292,23 +292,6 @@
     list_filter = ('active', 'system_field', 'type')
     readonly_fields = ('uuid', 'created_at', 'updated_at')
 
-<<<<<<< HEAD
-    def has_delete_permission(self, request, obj=None):
-        '''
-        Prevent deletion of system-defined partner fields.
-        '''
-        if obj and obj.name == 'mit_living_wage':
-            messages.warning(
-                request,
-                _(
-                    "Partner field '%s' cannot be deleted because it is "
-                    "a system-defined field."
-                )
-                % obj.name,
-            )
-            return False
-        return super().has_delete_permission(request, obj)
-=======
     def get_queryset(self, request):
         '''
         Override to show all partner fields including inactive ones in admin.
@@ -318,7 +301,6 @@
         if ordering:
             qs = qs.order_by(*ordering)
         return qs
->>>>>>> c980a9d8
 
     class Media:
         js = (
