--- conflicted
+++ resolved
@@ -95,7 +95,6 @@
             )
 
     @staticmethod
-<<<<<<< HEAD
     def check_pagination(page_queryset):
         if page_queryset is None:
             raise ValidationError("Invalid pageSize parameter")
@@ -110,9 +109,7 @@
         if is_same_contributor:
             return
 
-=======
     def register_download_if_needed(limit, record_count):
->>>>>>> a4e849c2
         if limit:
             limit.register_download(record_count)
 
