--- conflicted
+++ resolved
@@ -59,16 +59,10 @@
             index=OpenSearchIndexNames.MODERATION_EVENTS_INDEX,
             id=str(instance.uuid),
             body={
-<<<<<<< HEAD
                 'doc': {
                     'uuid': str(instance.uuid),
                     'status': str(instance.status),
-=======
-                "doc": {
-                    "uuid": str(instance.uuid),
-                    "status": str(instance.status),
-                    "os": instance.os.id if instance.os else None
->>>>>>> 54f1386d
+                    'os': instance.os.id if instance.os else None
                 }
             },
         )
