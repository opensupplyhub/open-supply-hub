import copy
import csv
import sys
import time
import traceback

from api.constants import CsvHeaderField, ProcessingAction
<<<<<<< HEAD
from countries.countries import COUNTRY_CODES, COUNTRY_NAMES
=======
>>>>>>> b8438dc1
from api.extended_fields import (
    create_extendedfields_for_listitem,
    update_extendedfields_for_list_item,
)
from api.geocoding import geocode_address
from api.helpers.helpers import clean, cleanup_data, replace_invalid_data
from api.matching import normalize_extended_facility_id
from api.models import (
    Facility,
    FacilityListItem,
    FacilityMatch,
    FacilityMatchTemp
)
from api.models.facility.facility_index import FacilityIndex
from api.sector_product_type_parser import CsvRowSectorProductTypeParser
from openpyxl import load_workbook
from openpyxl.utils import get_column_letter

from django.conf import settings
from django.contrib.gis.geos import Point
from django.core.exceptions import ValidationError
from countries.lib.get_country_code import get_country_code
from django.urls import reverse
from django.utils import timezone


def _report_error_to_rollbar(file, request):
    ROLLBAR = getattr(settings, 'ROLLBAR', {})
    if ROLLBAR:
        import rollbar
        rollbar.report_exc_info(
            sys.exc_info(),
            extra_data={
                'user_id': request.user.id,
                'contributor_id': request.user.contributor.id,
                'file_name': file.name})


def get_xlsx_sheet(file, request):
    import defusedxml
    from defusedxml.common import EntitiesForbidden

    defusedxml.defuse_stdlib()

    try:
        wb = load_workbook(filename=file)
        ws = wb[wb.sheetnames[0]]

        return ws

    except EntitiesForbidden:
        _report_error_to_rollbar(file, request)
        raise ValidationError('This file may be damaged and '
                              'cannot be processed safely')


def format_percent(value):
    if value is None or isinstance(value, str):
        return value
    if value <= 1.0:
        str_value = str(value * 100)
    else:
        str_value = str(value)
    if str_value[-2:] == '.0':
        str_value = str_value[0:len(str_value)-2]
    return str_value + '%'


def format_cell_value(value):
    if value is None:
        return ''
    return str(value)


def parse_array_values(values):
    return title_array_values(
        remove_empty_array_values(
            strip_array_values(values)))


def strip_array_values(values):
    return [s.strip() for s in values]


def remove_empty_array_values(values):
    return [s for s in values if s]


def title_array_values(values):
    return [s.title() for s in values]


def parse_xlsx(file, request):
    try:
        ws = get_xlsx_sheet(file, request)

        # openpyxl package is 1-indexed
        percent_col = [get_column_letter(cell.column)
                       for cell in ws[2] if '%' in cell.number_format]

        if percent_col:
            for col in percent_col:
                for cell in ws[col]:
                    if cell.row != 1:
                        cell.value = format_percent(cell.value)

        ws_rows = ws.rows
        # Useing `next` will consome the row so that iteration of the data rows
        # will skipt the header row
        first_row = next(ws_rows)
        header = ','.join(
            [format_cell_value(cell.value) for cell in first_row])

        def format_row(row):
            return '"{}"'.format(
                '","'.join([format_cell_value(cell.value) for cell in row]))

        rows = [format_row(row)
                for row in ws_rows
                if any(cell.value is not None for cell in row)]

        return header, rows
    except Exception:
        _report_error_to_rollbar(file, request)
        raise ValidationError('Error parsing Excel (.xlsx) file')


def parse_csv(file, request):
    rows = []

    try:
        header = file.readline().decode(encoding='utf-8-sig').rstrip()
    except UnicodeDecodeError:
        _report_error_to_rollbar(file, request)
        raise ValidationError('Unsupported file encoding. Please '
                              'submit a UTF-8 CSV.')

    for idx, line in enumerate(file):
        if idx > 0:
            try:
                rows.append(line.decode(encoding='utf-8-sig').rstrip())
            except UnicodeDecodeError:
                _report_error_to_rollbar(file, request)
                raise ValidationError('Unsupported file encoding. Please '
                                      'submit a UTF-8 CSV.')

    return header, rows


def clean_row(row):
    invalid_keywords = ['N/A', 'n/a']
    replaced_value = replace_invalid_data(row, invalid_keywords)
    return cleanup_data(replaced_value)


def parse_csv_line(line):
    return list(csv.reader([line]))[0]

<<<<<<< HEAD
=======

>>>>>>> b8438dc1
class ItemRemovedException(Exception):
    pass


def parse_facility_list_item(item):
    started = str(timezone.now())
    if type(item) != FacilityListItem:
        raise ValueError('Argument must be a FacilityListItem')
    if item.status == FacilityListItem.ITEM_REMOVED:
        raise ItemRemovedException
    if item.status != FacilityListItem.UPLOADED:
        raise ValueError('Items to be parsed must be in the UPLOADED status')
    try:
        is_geocoded = False
        fields = [f.lower()
                  for f in parse_csv_line(item.source.facility_list.header)]
        values = parse_csv_line(item.raw_data)

        # facility_type_processing_type is a special "meta" field that attempts
        # to simplify the submission process for contributors.
        if 'facility_type_processing_type' in fields:
            if 'facility_type' not in fields:
                fields.append('facility_type')
                values.append(
                    values[fields.index('facility_type_processing_type')])
            if 'processing_type' not in fields:
                fields.append('processing_type')
                values.append(
                    values[fields.index('facility_type_processing_type')])

        parser = CsvRowSectorProductTypeParser(fields, values)
        item.sector = parser.sectors
        if len(parser.product_types) > 0:
            if 'product_type' in fields:
                values[fields.index('product_type')] = parser.product_types
            else:
                fields.append('product_type')
                values.append(parser.product_types)
        else:
            # In this case the parse found that all of the product_type values
            # for the item were actually sectors. Setting None instead of an
            # empty list ensures that we do not create an extended field for
            # product_type
            if 'product_type' in fields:
                values[fields.index('product_type')] = None

        if CsvHeaderField.COUNTRY in fields:
            item.country_code = get_country_code(
                values[fields.index(CsvHeaderField.COUNTRY)])
        if CsvHeaderField.NAME in fields:
            item.name = values[fields.index(CsvHeaderField.NAME)]
            item.clean_name = clean(item.name)
            if item.clean_name is None:
                item.clean_name = ''
        if CsvHeaderField.ADDRESS in fields:
            item.address = values[fields.index(CsvHeaderField.ADDRESS)]
            item.clean_address = clean(item.address)
            if item.clean_address is None:
                item.clean_address = ''
        if CsvHeaderField.LAT in fields and CsvHeaderField.LNG in fields:
            lat = float(values[fields.index(CsvHeaderField.LAT)])
            lng = float(values[fields.index(CsvHeaderField.LNG)])
            item.geocoded_point = Point(lng, lat)
            is_geocoded = True

        create_extendedfields_for_listitem(item, fields, values)

        try:
            item.full_clean(exclude=('processing_started_at',
                                     'processing_completed_at',
                                     'processing_results', 'geocoded_point',
                                     'facility'))
            item.status = FacilityListItem.PARSED
            item.processing_results.append({
                'action': ProcessingAction.PARSE,
                'started_at': started,
                'error': False,
                'finished_at': str(timezone.now()),
                'is_geocoded': is_geocoded,
            })
        except ValidationError as ve:
            messages = []
            for name, errors in ve.error_dict.items():
                # We need to clear the invalid value so we can save the row
                setattr(item, name, '')
                error_str = ''.join(''.join(e.messages) for e in errors)
                messages.append(
                    'There is a problem with the {0}: {1}'.format(name,
                                                                  error_str)
                )

            # If there is a validation error on an array field, `full_clean`
            # appears to set it to an empty string which then causes `save`
            # to raise an exception.
            for field in {'sector'}:
                field_is_valid = (
                    getattr(item, field) is None
                    or isinstance(getattr(item, field), list))
                if not field_is_valid:
                    setattr(item, field, [])

            item.status = FacilityListItem.ERROR_PARSING
            item.processing_results.append({
                'action': ProcessingAction.PARSE,
                'started_at': started,
                'error': True,
                'message': '\n'.join(messages),
                'trace': traceback.format_exc(),
                'finished_at': str(timezone.now()),
            })
    except Exception as e:
        item.status = FacilityListItem.ERROR_PARSING
        item.processing_results.append({
            'action': ProcessingAction.PARSE,
            'started_at': started,
            'error': True,
            'message': str(e),
            'trace': traceback.format_exc(),
            'finished_at': str(timezone.now()),
        })


def geocode_facility_list_item(item):
    started = str(timezone.now())
    if type(item) != FacilityListItem:
        raise ValueError('Argument must be a FacilityListItem')
    if item.status == FacilityListItem.ITEM_REMOVED:
        raise ItemRemovedException()
    if item.status != FacilityListItem.PARSED:
        raise ValueError('Items to be geocoded must be in the PARSED status')
    try:
        if item.geocoded_point is None:
            data = geocode_address(item.address, item.country_code)
            if data['result_count'] > 0:
                item.status = FacilityListItem.GEOCODED
                item.geocoded_point = Point(
                    data["geocoded_point"]["lng"],
                    data["geocoded_point"]["lat"]
                )
                item.geocoded_address = data["geocoded_address"]
            else:
                item.status = FacilityListItem.GEOCODED_NO_RESULTS
            item.processing_results.append({
                'action': ProcessingAction.GEOCODE,
                'started_at': started,
                'error': False,
                'skipped_geocoder': False,
                'data': data['full_response'],
                'finished_at': str(timezone.now()),
               })
        else:
            item.status = FacilityListItem.GEOCODED
            item.geocoded_address = item.address
            item.processing_results.append({
                'action': ProcessingAction.GEOCODE,
                'started_at': started,
                'error': False,
                'skipped_geocoder': True,
                'finished_at': str(timezone.now()),
            })

    except Exception as e:
        item.status = FacilityListItem.ERROR_GEOCODING
        item.processing_results.append({
            'action': ProcessingAction.GEOCODE,
            'started_at': started,
            'error': True,
            'message': str(e),
            'trace': traceback.format_exc(),
            'finished_at': str(timezone.now()),
        })


def reduce_matches(matches):
    """
    Process a list of facility match scores to remove duplicate facilities,
    choosing the highest match score in the case of a duplicate.

    Arguments:
    matches -- A list of tuples of the format (extended_facility_id, score).

    Returns:
    A list of tuples in the format (facility_id, score). Extended facility

    Example:
        Input:
            [
                (US2020052GKF19F, 75),
                (US2020052GKF19F_MATCH-23, 88),
                (US2020052YDVKBQ, 45)
            ]
        Output:
            [
                (US2020052GKF19F, 88),
                (US2020052YDVKBQ, 45)
            ]
    """
    match_dict = {}
    for extended_id, score in matches:
        facility_id = normalize_extended_facility_id(extended_id)
        if facility_id not in match_dict or match_dict[facility_id] < score:
            match_dict[facility_id] = score
    return list(match_dict.items())


def is_string_match(item, facility):
    """
    Check if a list item is an exact string match to a facility, after
    processing both through the same string cleaning operations used by the
    matcher.

    Arguments:
    item -- A `FacilityListItem` instance being considered as a potential match
            to the specified facility.
    facility -- A `Facility` instance.

    Returns:
    True if the item is a string match to the facility
    """
    return (item.country_code == facility.country_code
            and clean(item.name) == clean(facility.name)
            and clean(item.address) == clean(facility.address))


def save_match_details(match_results, text_only_matches=None):
    """
    Save the results of a call to match_facility_list_items by creating
    Facility and FacilityMatch instances and updating the state of the affected
    FacilityListItems.

    Should be called in a transaction to ensure that all the updates are
    applied atomically.

    Arguments:
    match_results -- The dict return value from a call to
                     match_facility_list_items.
    text_only_matches -- An optional object where keys are FacilityListItem
                         IDs and values are a list of facilities that were
                         matched to the item without dedupe which should be
                         saved as pending matches.

    Returns:
    The list of `FacilityMatch` objects created
    """
    if text_only_matches is None:
        text_only_matches = {}
    processed_list_item_ids = match_results['processed_list_item_ids']
    item_matches = match_results['item_matches']
    results = match_results['results']
    started = match_results['started']
    finished = match_results['finished']

    automatic_threshold = results['automatic_threshold']

    def make_pending_match(item_id, facility_id, score):
        return FacilityMatch(
            facility_list_item_id=item_id,
            facility_id=facility_id,
            confidence=score,
            status=FacilityMatch.PENDING,
            results=results)

    all_matches = []
    for item_id, matches in item_matches.items():
        item = FacilityListItem.objects.get(id=item_id)
        item.status = FacilityListItem.POTENTIAL_MATCH
        matches = [make_pending_match(item_id, facility_id, score.item())
                   for facility_id, score in reduce_matches(matches)]

        if len(matches) == 1:
            if matches[0].confidence >= automatic_threshold:
                matches[0].status = FacilityMatch.AUTOMATIC
                matches[0].results['match_type'] = 'single_gazetteer_match'
                item.status = FacilityListItem.MATCHED
                item.facility = matches[0].facility
        else:
            quality_matches = [m for m in matches
                               if m.confidence > automatic_threshold]
            if len(quality_matches) == 1:
                matches[0].status = FacilityMatch.AUTOMATIC
                matches[0].results['match_type'] = \
                    'one_gazetteer_match_greater_than_threshold'
                item.status = FacilityListItem.MATCHED
                item.facility = matches[0].facility
            elif len(quality_matches) > 1:
                exact_matches = [m for m in quality_matches
                                 if is_string_match(item, m.facility)]
                # We check == 1 because multiple exact matches should not
                # happen. They are an indication of duplicate facility data
                # that should be merged through moderation tools. Showing the
                # multiple potential matches to the contributor increases the
                # visibility of the issue.
                if len(exact_matches) == 1:
                    exact_matches[0].status = FacilityMatch.AUTOMATIC
                    exact_matches[0].results['match_type'] = \
                        'multiple_gazetteer_matches_with_one_exact_string_match' # NOQA
                    item.status = FacilityListItem.MATCHED
                    item.facility = exact_matches[0].facility

        item.processing_results.append({
            'action': ProcessingAction.MATCH,
            'started_at': started,
            'error': False,
            'finished_at': finished
        })
        item.save()

        if item.source.create:
            for m in matches:
                m.save()

        all_matches.extend(matches)

    unmatched = (FacilityListItem.objects
                 .filter(id__in=processed_list_item_ids)
                 .exclude(id__in=item_matches.keys()))
    for item in unmatched:
        has_text_only_matches = (
            item.id in text_only_matches
            and len(text_only_matches[item.id]) > 0)
        if has_text_only_matches:
            text_only_results = copy.deepcopy(results)
            text_only_results['text_only_match'] = True
            text_only_match_objects = [
                FacilityMatch(
                    facility_list_item_id=item.id,
                    facility_id=facility.id,
                    confidence=0,
                    status=FacilityMatch.PENDING,
                    results=text_only_results)
                for facility in text_only_matches[item.id]]
            if item.source.create:
                for m in text_only_match_objects:
                    m.save()
            all_matches.extend(text_only_match_objects)

            item.status = FacilityListItem.POTENTIAL_MATCH
            item.processing_results.append({
                'action': ProcessingAction.MATCH,
                'started_at': started,
                'error': False,
                'text_only_match': True,
                'finished_at': finished
            })
        elif item.status == FacilityListItem.GEOCODED_NO_RESULTS:
            item.status = FacilityListItem.ERROR_MATCHING
            item.processing_results.append({
                'action': ProcessingAction.MATCH,
                'started_at': started,
                'error': True,
                'message': ('No match to an existing facility and cannot '
                            'create a new facility without a geocode result'),
                'finished_at': finished
            })
        else:
            if item.source.create:
                facility = Facility(name=item.name,
                                    address=item.address,
                                    country_code=item.country_code,
                                    location=item.geocoded_point,
                                    created_from=item)
                facility.save()

                match = make_pending_match(item.id, facility.id, 1.0)
                match.results['match_type'] = 'no_gazetteer_match'
                match.status = FacilityMatch.AUTOMATIC
                match.save()

                item.facility = facility
            item.status = FacilityListItem.MATCHED
            item.processing_results.append({
                'action': ProcessingAction.MATCH,
                'started_at': started,
                'error': False,
                'finished_at': finished
            })
        item.save()

    items = FacilityListItem.objects.filter(id__in=processed_list_item_ids) \
                                    .exclude(facility__isnull=True)
    for item in items:
        update_extendedfields_for_list_item(item)

    return all_matches


def save_exact_match_details(exact_results):
    """
    Save the results of a call to identify_exact_matches by creating
    Facility and FacilityMatch instances and updating the state of the affected
    FacilityListItems.

    Should be called in a transaction to ensure that all the updates are
    applied atomically.

    Arguments:
    exact_results -- The dict return value from a call to
                    identify_exact_matches

    Returns:
    The list of `FacilityMatch` objects created
    """
    processed_list_item_ids = exact_results['processed_list_item_ids']
    item_matches = exact_results['item_matches']
    started = exact_results['started']
    finished = exact_results['finished']

    def make_pending_match(item_id, facility_id):
        return FacilityMatch(
            facility_list_item_id=item_id,
            facility_id=facility_id,
            confidence=1.0,
            status=FacilityMatch.PENDING,
            results={})

    all_matches = []
    for item_id, exact_matches in item_matches.items():
        item = FacilityListItem.objects.get(id=item_id)
        item.status = FacilityListItem.POTENTIAL_MATCH

        matches = [make_pending_match(item_id, m.get('facility_id'))
                   for m in exact_matches]
        matches[0].status = FacilityMatch.AUTOMATIC
        item.status = FacilityListItem.MATCHED
        item.facility_id = matches[0].facility_id

        if len(matches) == 1:
            matches[0].results['match_type'] = 'single_exact_match'
        else:
            matches[0].results['match_type'] = 'multiple_exact_matches'

        item.processing_results.append({
            'action': ProcessingAction.MATCH,
            'started_at': started,
            'error': False,
            'finished_at': finished,
            'exact_match': True
        })
        item.save()

        if item.source.create:
            for m in matches:
                m.save()

        all_matches.extend(matches)

    items = FacilityListItem.objects.filter(id__in=processed_list_item_ids) \
                                    .exclude(facility__isnull=True)
    for item in items:
        update_extendedfields_for_list_item(item)

    return all_matches


def handle_external_match_process_result(id, result, request, should_create):
    context = {'request': request}
    end_match_process_status = [FacilityListItem.MATCHED,
                                FacilityListItem.POTENTIAL_MATCH,
                                FacilityListItem.ERROR_MATCHING]
    f_l_item = None
    timer = 0
    timeout = 30
    while True:
        if timer > timeout:
            break
        facility_list_item = FacilityListItem.objects.get(id=id)
        if facility_list_item.status in end_match_process_status:
            f_l_item = facility_list_item
            break
        time.sleep(1)
        timer = timer + 1

    if f_l_item is None:
        # Timeout
        return get_error_match_result(id, result)
    queryset_f_m = FacilityMatchTemp.objects.filter(
        facility_list_item=f_l_item.id)
    if queryset_f_m.count() == 0:
        # No Match and Geocoder Returned No Results
        return get_error_match_result(f_l_item.id, result)
    if (queryset_f_m.count() == 1
            and queryset_f_m[0].status == FacilityMatchTemp.AUTOMATIC):
        # New Facility
        if f_l_item.facility is None:
            return get_new_facility_match_result(f_l_item.id, None, result)
        if f_l_item.facility.created_from == f_l_item:
            return get_new_facility_match_result(
                f_l_item.id, f_l_item.facility.id, result
            )
        # Automatic Match
        return get_automatic_match_result(f_l_item.id,
                                          f_l_item.facility.id,
                                          queryset_f_m[0].confidence,
                                          context,
                                          result)

    for item in queryset_f_m:
        if item.status == FacilityMatchTemp.PENDING:
            # Potential Match
            return get_potential_match_result(f_l_item,
                                              item,
                                              queryset_f_m.count(),
                                              context,
                                              should_create,
                                              result)

    return result


def get_error_match_result(id, result):
    result['status'] = FacilityListItem.ERROR_MATCHING
    result['item_id'] = id

    return result


def get_new_facility_match_result(list_item_id, facility_id, result):
    result['status'] = FacilityListItem.NEW_FACILITY
    result['item_id'] = list_item_id

    if facility_id is not None:
        result['os_id'] = facility_id

    return result


def get_automatic_match_result(list_item_id, facility_id, confidence, context,
                               result):
    from api.serializers import FacilityIndexDetailsSerializer

    facility_index = FacilityIndex.objects.get(id=facility_id)
    facility_dict = FacilityIndexDetailsSerializer(
        facility_index,
        context=context
        ).data
    facility_dict['confidence'] = confidence

    result['matches'].append(facility_dict)
    result['item_id'] = list_item_id
    result['os_id'] = facility_id
    result['status'] = FacilityListItem.MATCHED

    return result


def get_potential_match_result(list_item, item, items_count, context,
                               should_create, result):
    from api.serializers import FacilityIndexDetailsSerializer

    AUTOMATIC_THRESHOLD = 0.8

    facility = Facility.objects.get(id=item.facility_id)
    facility_index = FacilityIndex.objects.get(id=facility.id)
    facility_dict = FacilityIndexDetailsSerializer(
        facility_index,
        context=context
        ).data
    facility_dict['confidence'] = item.confidence

    if item.confidence < AUTOMATIC_THRESHOLD or items_count > 1:
        if should_create:
            facility_dict['confirm_match_url'] = reverse(
                'facility-match-confirm',
                kwargs={'pk': item.id})
            facility_dict['reject_match_url'] = reverse(
                'facility-match-reject',
                kwargs={'pk': item.id})
    result['matches'].append(facility_dict)
    result['item_id'] = list_item.id
    result['status'] = list_item.status

    return result<|MERGE_RESOLUTION|>--- conflicted
+++ resolved
@@ -5,10 +5,6 @@
 import traceback
 
 from api.constants import CsvHeaderField, ProcessingAction
-<<<<<<< HEAD
-from countries.countries import COUNTRY_CODES, COUNTRY_NAMES
-=======
->>>>>>> b8438dc1
 from api.extended_fields import (
     create_extendedfields_for_listitem,
     update_extendedfields_for_list_item,
@@ -167,10 +163,6 @@
 def parse_csv_line(line):
     return list(csv.reader([line]))[0]
 
-<<<<<<< HEAD
-=======
-
->>>>>>> b8438dc1
 class ItemRemovedException(Exception):
     pass
 
