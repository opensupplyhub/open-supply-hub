--- conflicted
+++ resolved
@@ -19,14 +19,9 @@
     import ModerationEventUpdateSerializer
 from api.views.v1.index_names import OpenSearchIndexNames
 
-<<<<<<< HEAD
 from api.models.moderation_event \
     import ModerationEvent
 
-logger = logging.getLogger(__name__)
-
-=======
->>>>>>> 868118f3
 
 class ModerationEvents(ViewSet):
     swagger_schema = None
