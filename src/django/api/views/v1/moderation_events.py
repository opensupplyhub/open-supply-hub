--- conflicted
+++ resolved
@@ -11,11 +11,7 @@
     APIV1CommonErrorMessages,
     APIV1ModerationEventErrorMessages
 )
-<<<<<<< HEAD
 from api.models.moderation_event import ModerationEvent
-=======
-from api.mail import send_production_location_creation_email
->>>>>>> 8c5494f1
 from api.moderation_event_actions.approval.add_production_location \
     import AddProductionLocation
 from api.moderation_event_actions.approval.update_production_location \
@@ -36,14 +32,11 @@
     handle_errors_decorator,
     serialize_params,
 )
-<<<<<<< HEAD
 from api.mail import (
     send_slc_contribution_approval_email,
-    send_slc_contribution_rejected_email
+    send_slc_contribution_rejected_email,
+    send_production_location_creation_email
 )
-=======
-from api.models.moderation_event import ModerationEvent
->>>>>>> 8c5494f1
 
 
 class ModerationEvents(ViewSet):
