<<<<<<< HEAD
import logging
from django.http import QueryDict
=======
>>>>>>> e809df4e
from rest_framework import status
from rest_framework.viewsets import ViewSet
from rest_framework.response import Response
from api.views.v1.utils import (
    serialize_params,
    handle_errors_decorator
)
from api.permissions import IsRegisteredAndConfirmed
from api.services.search import OpenSearchService
from api.views.v1.opensearch_query_builder.moderation_events_query_builder \
    import ModerationEventsQueryBuilder
from api.views.v1.opensearch_query_builder.opensearch_query_director \
    import OpenSearchQueryDirector
from api.serializers.v1.moderation_events_serializer \
    import ModerationEventsSerializer
from api.views.v1.index_names import OpenSearchIndexNames


class ModerationEvents(ViewSet):
    swagger_schema = None

    def __init__(self, **kwargs):
        super().__init__(**kwargs)
        self.opensearch_service = OpenSearchService()
        self.moderation_events_query_builder = ModerationEventsQueryBuilder()
        self.opensearch_query_director = OpenSearchQueryDirector(
                self.moderation_events_query_builder
            )

    @handle_errors_decorator
    def list(self, request):
        params, error_response = serialize_params(
            ModerationEventsSerializer,
            request.GET
        )
        if error_response:
            return Response(
                error_response,
                status=status.HTTP_400_BAD_REQUEST
            )

        query_body = self.opensearch_query_director.build_query(
            request.GET
        )

        response = self.opensearch_service.search_index(
            OpenSearchIndexNames.MODERATION_EVENTS_INDEX,
            query_body
        )
        return Response(response)
    
    @handle_errors_decorator
    def retrieve(self, request,  pk=None):
        if not IsRegisteredAndConfirmed().has_permission(request, self):
            return Response(
                {
                    "detail": (
                        "Only an authorized user "
                        "can perform this action."
                    )
                },
                status=status.HTTP_401_UNAUTHORIZED
            )
        
        # TODO: Will add when OSDEV-1332 will be merged.
        # if not is_valid_uuid(moderation_id):
        #     return handle_path_error(
        #         field="moderation_id",
        #         message="Invalid UUID format.",
        #         status_code=status.HTTP_400_BAD_REQUEST
        #     )

        query_params = QueryDict('', mutable=True)
        query_params.update({'moderation_id': pk})
        query_body = self.opensearch_query_director.build_query(
            query_params
        )
        response = self.opensearch_service.search_index(
            OpenSearchIndexNames.MODERATION_EVENTS_INDEX,
            query_body
        )
        return Response(response)<|MERGE_RESOLUTION|>--- conflicted
+++ resolved
@@ -1,8 +1,4 @@
-<<<<<<< HEAD
-import logging
 from django.http import QueryDict
-=======
->>>>>>> e809df4e
 from rest_framework import status
 from rest_framework.viewsets import ViewSet
 from rest_framework.response import Response
