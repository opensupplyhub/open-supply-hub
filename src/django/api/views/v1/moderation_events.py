import logging

from django.http import QueryDict

from rest_framework import status
<<<<<<< HEAD
from rest_framework.exceptions import PermissionDenied, ParseError, NotFound
from rest_framework.response import Response
from rest_framework.viewsets import ViewSet

from api.exceptions import GoneException, InternalServerErrorException
from api.models.moderation_event import ModerationEvent
from api.moderation_event_actions.approval.add_production_location_strategy \
    import AddProductionLocationStrategy
=======
from rest_framework.response import Response
from rest_framework.viewsets import ViewSet

from api.moderation_event_actions.approval.add_production_location \
    import AddProductionLocation
>>>>>>> 065306dd
from api.moderation_event_actions.approval.event_approval_context \
    import EventApprovalContext
from api.permissions import IsRegisteredAndConfirmed
from api.serializers.v1.moderation_event_update_serializer \
    import ModerationEventUpdateSerializer
from api.serializers.v1.moderation_events_serializer \
    import ModerationEventsSerializer
<<<<<<< HEAD
from api.serializers.v1.opensearch_common_validators.moderation_id_validator \
    import ModerationIdValidator
=======
from api.services.moderation_events_service import ModerationEventsService
>>>>>>> 065306dd
from api.services.opensearch.search import OpenSearchService
from api.views.v1.index_names import OpenSearchIndexNames
from api.views.v1.opensearch_query_builder.moderation_events_query_builder \
    import ModerationEventsQueryBuilder
from api.views.v1.opensearch_query_builder.opensearch_query_director import \
    OpenSearchQueryDirector
from api.views.v1.utils import (
<<<<<<< HEAD
    create_error_detail,
    handle_errors_decorator,
    serialize_params
)


log = logging.getLogger(__name__)
=======
    handle_errors_decorator,
    serialize_params
)
>>>>>>> 065306dd


class ModerationEvents(ViewSet):
    swagger_schema = None
    permission_classes = [IsRegisteredAndConfirmed]

    def __init__(self, **kwargs):
        super().__init__(**kwargs)
        self.opensearch_service = OpenSearchService()
        self.moderation_events_service = ModerationEventsService()
        self.moderation_events_query_builder = ModerationEventsQueryBuilder()
        self.opensearch_query_director = OpenSearchQueryDirector(
                self.moderation_events_query_builder
            )

    @handle_errors_decorator
    def list(self, request):
        _, error_response = serialize_params(
            ModerationEventsSerializer,
            request.GET
        )
        if error_response:
            return Response(
                error_response,
                status=status.HTTP_400_BAD_REQUEST
            )

        query_body = self.opensearch_query_director.build_query(
            request.GET
        )

        response = self.opensearch_service.search_index(
            OpenSearchIndexNames.MODERATION_EVENTS_INDEX,
            query_body
        )
        return Response(response)

    @handle_errors_decorator
    def retrieve(self, _,  pk=None):
<<<<<<< HEAD
        self.__validate_uuid(pk)
=======
        self.moderation_events_service.validate_uuid(pk)
>>>>>>> 065306dd

        query_params = QueryDict('', mutable=True)
        query_params.update({'moderation_id': pk})
        query_body = self.opensearch_query_director.build_query(
            query_params
        )
        response = self.opensearch_service.search_index(
            OpenSearchIndexNames.MODERATION_EVENTS_INDEX,
            query_body
        )
        return Response(response)

    @handle_errors_decorator
    def patch(self, request, pk=None):
<<<<<<< HEAD
        self.__validate_user_permissions(request)

        self.__validate_uuid(pk)

        event = self.__fetch_moderation_event_by_uuid(pk)
=======
        self.moderation_events_service.validate_user_permissions(request)

        self.moderation_events_service.validate_uuid(pk)

        event = self.moderation_events_service.fetch_moderation_event_by_uuid(
            pk
        )
>>>>>>> 065306dd

        serializer = ModerationEventUpdateSerializer(
            event,
            data=request.data,
            partial=True
        )

        if serializer.is_valid():
            serializer.save()
            return Response(serializer.data, status=status.HTTP_200_OK)

        return Response(
            {
                "detail": 'The request body contains '
                'invalid or missing fields.',
                "error": [serializer.errors]
            },
            status=status.HTTP_400_BAD_REQUEST
        )

    @handle_errors_decorator
    def add_production_location(self, request, moderation_id=None):
<<<<<<< HEAD
        self.__validate_user_permissions(request)

        self.__validate_uuid(moderation_id)

        event = self.__fetch_moderation_event_by_uuid(moderation_id)

        self.__validate_moderation_status(event.status)

        add_production_location = EventApprovalContext(
            AddProductionLocationStrategy(event)
=======
        self.moderation_events_service.validate_user_permissions(request)

        self.moderation_events_service.validate_uuid(moderation_id)

        event = self.moderation_events_service.fetch_moderation_event_by_uuid(
            moderation_id
        )

        self.moderation_events_service.validate_moderation_status(event.status)

        add_production_location = EventApprovalContext(
            AddProductionLocation(event)
>>>>>>> 065306dd
        )

        try:
            item = add_production_location.run_processing()
        except Exception as error:
<<<<<<< HEAD
            return self.__handle_processing_error(error)

        return Response(
            {"os_id": item.facility_id}, status=status.HTTP_201_CREATED
        )

    @staticmethod
    def __validate_user_permissions(request):
        if not (request.user.is_superuser or request.user.is_staff):
            raise PermissionDenied(
                detail="Only the Moderator can perform this action."
            )

    def __validate_uuid(self, value):
        if not ModerationIdValidator.is_valid_uuid(value):
            self.__raise_invalid_uuid_error()

    @staticmethod
    def __raise_invalid_uuid_error():
        raise ParseError(
            create_error_detail(
                field="moderation_id",
                detail="Invalid UUID format."
            )
        )

    def __fetch_moderation_event_by_uuid(self, uuid):
        try:
            return ModerationEvent.objects.get(uuid=uuid)
        except ModerationEvent.DoesNotExist:
            self.__raise_not_found_error()

    @staticmethod
    def __raise_not_found_error():
        raise NotFound(
            create_error_detail(
                field="moderation_id",
                detail="Moderation event not found."
            )
        )

    def __validate_moderation_status(self, status):
        if status != ModerationEvent.Status.PENDING:
            self.__raise_status_not_pending_error()

    @staticmethod
    def __raise_status_not_pending_error():
        raise GoneException(
            create_error_detail(
                field="status",
                detail="The moderation event should be in PENDING status."
            )
        )

    @staticmethod
    def __handle_processing_error(error_message):
        log.error(f'[Moderation Event] Error: {str(error_message)}')
        raise InternalServerErrorException()
=======
            return self.moderation_events_service.handle_processing_error(
                error
            )

        return Response(
            {"os_id": item.facility_id}, status=status.HTTP_201_CREATED
        )
>>>>>>> 065306dd
<|MERGE_RESOLUTION|>--- conflicted
+++ resolved
@@ -1,24 +1,11 @@
-import logging
-
 from django.http import QueryDict
 
 from rest_framework import status
-<<<<<<< HEAD
-from rest_framework.exceptions import PermissionDenied, ParseError, NotFound
-from rest_framework.response import Response
-from rest_framework.viewsets import ViewSet
-
-from api.exceptions import GoneException, InternalServerErrorException
-from api.models.moderation_event import ModerationEvent
-from api.moderation_event_actions.approval.add_production_location_strategy \
-    import AddProductionLocationStrategy
-=======
 from rest_framework.response import Response
 from rest_framework.viewsets import ViewSet
 
 from api.moderation_event_actions.approval.add_production_location \
     import AddProductionLocation
->>>>>>> 065306dd
 from api.moderation_event_actions.approval.event_approval_context \
     import EventApprovalContext
 from api.permissions import IsRegisteredAndConfirmed
@@ -26,12 +13,7 @@
     import ModerationEventUpdateSerializer
 from api.serializers.v1.moderation_events_serializer \
     import ModerationEventsSerializer
-<<<<<<< HEAD
-from api.serializers.v1.opensearch_common_validators.moderation_id_validator \
-    import ModerationIdValidator
-=======
 from api.services.moderation_events_service import ModerationEventsService
->>>>>>> 065306dd
 from api.services.opensearch.search import OpenSearchService
 from api.views.v1.index_names import OpenSearchIndexNames
 from api.views.v1.opensearch_query_builder.moderation_events_query_builder \
@@ -39,19 +21,9 @@
 from api.views.v1.opensearch_query_builder.opensearch_query_director import \
     OpenSearchQueryDirector
 from api.views.v1.utils import (
-<<<<<<< HEAD
-    create_error_detail,
     handle_errors_decorator,
     serialize_params
 )
-
-
-log = logging.getLogger(__name__)
-=======
-    handle_errors_decorator,
-    serialize_params
-)
->>>>>>> 065306dd
 
 
 class ModerationEvents(ViewSet):
@@ -91,11 +63,7 @@
 
     @handle_errors_decorator
     def retrieve(self, _,  pk=None):
-<<<<<<< HEAD
-        self.__validate_uuid(pk)
-=======
         self.moderation_events_service.validate_uuid(pk)
->>>>>>> 065306dd
 
         query_params = QueryDict('', mutable=True)
         query_params.update({'moderation_id': pk})
@@ -110,13 +78,6 @@
 
     @handle_errors_decorator
     def patch(self, request, pk=None):
-<<<<<<< HEAD
-        self.__validate_user_permissions(request)
-
-        self.__validate_uuid(pk)
-
-        event = self.__fetch_moderation_event_by_uuid(pk)
-=======
         self.moderation_events_service.validate_user_permissions(request)
 
         self.moderation_events_service.validate_uuid(pk)
@@ -124,7 +85,6 @@
         event = self.moderation_events_service.fetch_moderation_event_by_uuid(
             pk
         )
->>>>>>> 065306dd
 
         serializer = ModerationEventUpdateSerializer(
             event,
@@ -147,18 +107,6 @@
 
     @handle_errors_decorator
     def add_production_location(self, request, moderation_id=None):
-<<<<<<< HEAD
-        self.__validate_user_permissions(request)
-
-        self.__validate_uuid(moderation_id)
-
-        event = self.__fetch_moderation_event_by_uuid(moderation_id)
-
-        self.__validate_moderation_status(event.status)
-
-        add_production_location = EventApprovalContext(
-            AddProductionLocationStrategy(event)
-=======
         self.moderation_events_service.validate_user_permissions(request)
 
         self.moderation_events_service.validate_uuid(moderation_id)
@@ -171,77 +119,15 @@
 
         add_production_location = EventApprovalContext(
             AddProductionLocation(event)
->>>>>>> 065306dd
         )
 
         try:
             item = add_production_location.run_processing()
         except Exception as error:
-<<<<<<< HEAD
-            return self.__handle_processing_error(error)
-
-        return Response(
-            {"os_id": item.facility_id}, status=status.HTTP_201_CREATED
-        )
-
-    @staticmethod
-    def __validate_user_permissions(request):
-        if not (request.user.is_superuser or request.user.is_staff):
-            raise PermissionDenied(
-                detail="Only the Moderator can perform this action."
-            )
-
-    def __validate_uuid(self, value):
-        if not ModerationIdValidator.is_valid_uuid(value):
-            self.__raise_invalid_uuid_error()
-
-    @staticmethod
-    def __raise_invalid_uuid_error():
-        raise ParseError(
-            create_error_detail(
-                field="moderation_id",
-                detail="Invalid UUID format."
-            )
-        )
-
-    def __fetch_moderation_event_by_uuid(self, uuid):
-        try:
-            return ModerationEvent.objects.get(uuid=uuid)
-        except ModerationEvent.DoesNotExist:
-            self.__raise_not_found_error()
-
-    @staticmethod
-    def __raise_not_found_error():
-        raise NotFound(
-            create_error_detail(
-                field="moderation_id",
-                detail="Moderation event not found."
-            )
-        )
-
-    def __validate_moderation_status(self, status):
-        if status != ModerationEvent.Status.PENDING:
-            self.__raise_status_not_pending_error()
-
-    @staticmethod
-    def __raise_status_not_pending_error():
-        raise GoneException(
-            create_error_detail(
-                field="status",
-                detail="The moderation event should be in PENDING status."
-            )
-        )
-
-    @staticmethod
-    def __handle_processing_error(error_message):
-        log.error(f'[Moderation Event] Error: {str(error_message)}')
-        raise InternalServerErrorException()
-=======
             return self.moderation_events_service.handle_processing_error(
                 error
             )
 
         return Response(
             {"os_id": item.facility_id}, status=status.HTTP_201_CREATED
-        )
->>>>>>> 065306dd
+        )