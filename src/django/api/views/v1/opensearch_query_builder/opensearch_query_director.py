--- conflicted
+++ resolved
@@ -9,11 +9,7 @@
             V1_PARAMETERS_LIST.ADDRESS: 'match',
             V1_PARAMETERS_LIST.NAME: 'match',
             V1_PARAMETERS_LIST.OS_ID: 'terms',
-<<<<<<< HEAD
             V1_PARAMETERS_LIST.LOCAL_NAME: 'terms',
-=======
-            V1_PARAMETERS_LIST.NAME_LOCAL: 'match',
->>>>>>> 50725d6c
             V1_PARAMETERS_LIST.COUNTRY: 'terms',
             V1_PARAMETERS_LIST.SECTOR: 'terms',
             V1_PARAMETERS_LIST.PRODUCT_TYPE: 'terms',
