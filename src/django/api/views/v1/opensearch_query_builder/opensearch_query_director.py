--- conflicted
+++ resolved
@@ -5,24 +5,6 @@
     def __init__(self, builder):
         self.__builder = builder
         self.__opensearch_template_fields = {
-<<<<<<< HEAD
-            'description': 'match',
-            'address': 'match',
-            'name': 'terms',
-            'local_name': 'terms',
-            'country': 'terms',
-            'sector': 'terms',
-            'product_type': 'terms',
-            'processing_type': 'terms',
-            'location_type': 'terms',
-            'number_of_workers': 'range',
-            'minimum_order_quantity': 'terms',
-            'average_lead_time': 'terms',
-            'percent_female_workers': 'range',
-            'affiliations': 'terms',
-            'certifications_standards_regulations': 'terms',
-            'coordinates': 'geo_distance',
-=======
             V1_PARAMETERS_LIST.DESCRIPTION: 'match',
             V1_PARAMETERS_LIST.ADDRESS: 'match',
             V1_PARAMETERS_LIST.NAME: 'terms',
@@ -39,7 +21,6 @@
             V1_PARAMETERS_LIST.AFFILIATIONS: 'terms',
             V1_PARAMETERS_LIST.CERTIFICATIONS_STANDARDS_REGULATIONS: 'terms',
             V1_PARAMETERS_LIST.COORDINATES: 'geo_distance',
->>>>>>> 8e5395ef
         }
 
     def __add_match_query(self, field, value):
