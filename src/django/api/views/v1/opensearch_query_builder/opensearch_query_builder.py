--- conflicted
+++ resolved
@@ -88,16 +88,12 @@
         self.query_body['query']['bool']['must'].append({
             'multi_match': {
                 'query': query,
-<<<<<<< HEAD
-                'fields': ['name^2', 'address', 'description', 'local_name'],
-=======
                 'fields': [
                     f'{V1_PARAMETERS_LIST.NAME}^2',
                     V1_PARAMETERS_LIST.ADDRESS,
                     V1_PARAMETERS_LIST.DESCRIPTION,
                     V1_PARAMETERS_LIST.NAME_LOCAL
                 ],
->>>>>>> 8e5395ef
                 'fuzziness': self.default_fuzziness
             }
         })
