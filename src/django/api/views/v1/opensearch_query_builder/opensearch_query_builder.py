--- conflicted
+++ resolved
@@ -82,31 +82,9 @@
             }
         })
 
-<<<<<<< HEAD
-    def add_terms(self, field, values):
-        if not values:
-            return self.query_body
-
-        if field == V1_PARAMETERS_LIST.OS_ID:
-            self._build_os_id(values)
-            return
-        
-        if field == V1_PARAMETERS_LIST.MODERATION_ID:
-            self._build_moderation_id(values)
-            return
-
-        terms_field = self.build_options.get(
-            field, lambda x: f'{x}.keyword'
-        )(field)
-
-        self.query_body['query']['bool']['must'].append(
-            {'terms': {terms_field: values}}
-        )
-=======
     @abstractmethod
     def _add_terms(self, field, values):
         pass
->>>>>>> e809df4e
 
     def _build_os_id(self, values):
         # Build a query to search in both os_id and historical_os_id.keyword
