--- conflicted
+++ resolved
@@ -111,8 +111,17 @@
             OpenSearchIndexNames.PRODUCTION_LOCATIONS_INDEX,
             query_body,
         )
-<<<<<<< HEAD
-        return Response(response)
+        locations = response.get("data", [])
+
+        if len(locations) == 0:
+            return Response(
+                data={
+                    "detail": "The location with the given id was not found.",
+                },
+                status=status.HTTP_404_NOT_FOUND,
+            )
+
+        return Response(locations[0])
 
     @transaction.atomic
     def create(self, request):
@@ -154,17 +163,4 @@
                 'created_at': result.moderation_event.created_at
             },
             status=result.status_code
-        )
-=======
-        locations = response.get("data", [])
-
-        if len(locations) == 0:
-            return Response(
-                data={
-                    "detail": "The location with the given id was not found.",
-                },
-                status=status.HTTP_404_NOT_FOUND,
-            )
-
-        return Response(locations[0])
->>>>>>> 814d42e6
+        )