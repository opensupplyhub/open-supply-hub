--- conflicted
+++ resolved
@@ -60,12 +60,6 @@
     FacilityListItemSerializer,
     FacilityListItemsQueryParamsSerializer,
 )
-<<<<<<< HEAD
-=======
-from api.extended_fields import (
-    create_extendedfields_for_single_item
-)
->>>>>>> efe80c38
 from ..fields.create_nonstandard_fields import create_nonstandard_fields
 from contricleaner.lib.contri_cleaner import ContriCleaner
 from contricleaner.lib.exceptions.parsing_error import ParsingError
@@ -383,100 +377,6 @@
             source_type=Source.LIST,
             facility_list=new_list)
 
-<<<<<<< HEAD
-=======
-        log.info(f'[List Upload] Source created. Id {source.id}!')
-        is_geocoded = False
-        parsed_items = set()
-        for idx, row in enumerate(rows):
-            item = FacilityListItem.objects.create(
-                    row_index=idx,
-                    raw_data=','.join(
-                        f'"{value}"' for value in row.raw_json.values()),
-                    raw_json=row.raw_json,
-                    raw_header=header_str,
-                    sector=row.sector,
-                    source=source,
-                    country_code=row.country_code,
-                    name=row.name,
-                    clean_name=row.clean_name,
-                    address=row.address,
-                    clean_address=row.clean_address
-                )
-            log.info(f'[List Upload] FacilityListItem created. Id {item.id}!')
-
-            row_errors = row.errors
-            if len(row_errors) > 0:
-                stringified_cc_err_messages = '\n'.join(
-                    [f"{error['message']}" for error in row_errors]
-                )
-                log.error(
-                    f'[List Upload] CC Parsing Error: '
-                    f'{stringified_cc_err_messages}'
-                )
-                log.info(f'[List Upload] FacilityListItem Id: {item.id}')
-                item.status = FacilityListItem.ERROR_PARSING
-                item.processing_results.append({
-                    'action': ProcessingAction.PARSE,
-                    'started_at': parsing_started,
-                    'error': True,
-                    'message': stringified_cc_err_messages,
-                    'trace': traceback.format_exc(),
-                    'finished_at': str(timezone.now()),
-                })
-
-            if item.status != FacilityListItem.ERROR_PARSING:
-                try:
-                    if (FileHeaderField.LAT in row.fields.keys()
-                            and FileHeaderField.LNG in row.fields.keys()):
-                        # TODO: Move floating to the ContriCleaner library.
-                        lat = float(row.fields[FileHeaderField.LAT])
-                        lng = float(row.fields[FileHeaderField.LNG])
-                        item.geocoded_point = Point(lng, lat)
-                        is_geocoded = True
-
-                    create_extendedfields_for_single_item(item, row.fields)
-                except Exception as e:
-                    log.error(
-                        f'[List Upload] Creation of ExtendedField error: {e}'
-                    )
-                    report_error_to_rollbar(
-                        request=request,
-                        file=uploaded_file,
-                        exception=e
-                    )
-                    log.info(f'[List Upload] FacilityListItem Id: {item.id}')
-                    item.status = FacilityListItem.ERROR_PARSING
-                    item.processing_results.append({
-                        'action': ProcessingAction.PARSE,
-                        'started_at': parsing_started,
-                        'error': True,
-                        'message': str(e),
-                        'trace': traceback.format_exc(),
-                        'finished_at': str(timezone.now()),
-                    })
-
-            if item.status != FacilityListItem.ERROR_PARSING:
-                item.status = FacilityListItem.PARSED
-                item.processing_results.append({
-                    'action': ProcessingAction.PARSE,
-                    'started_at': parsing_started,
-                    'error': False,
-                    'finished_at': str(timezone.now()),
-                    'is_geocoded': is_geocoded,
-                })
-
-                core_fields = '{}-{}-{}'.format(item.country_code,
-                                                item.clean_name,
-                                                item.clean_address)
-                if core_fields in parsed_items:
-                    item.status = FacilityListItem.DUPLICATE
-                else:
-                    parsed_items.add(core_fields)
-
-            item.save()
-
->>>>>>> efe80c38
         serializer = self.get_serializer(new_list)
 
         return ProcessingFacility.create_list(
@@ -486,7 +386,9 @@
             header_str,
             source,
             serializer,
-            parsing_started
+            parsing_started,
+            request,
+            uploaded_file,
         )
 
     def list(self, request):
