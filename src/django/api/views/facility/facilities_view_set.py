import logging
from api.facility_actions.processing_facility import ProcessingFacility
from api.models.transactions.index_facilities_new import index_facilities_new
from api.models.facility.facility_index import FacilityIndex
from contricleaner.lib.contri_cleaner import ContriCleaner
from contricleaner.lib.exceptions.handler_not_set_error \
    import HandlerNotSetError

from rest_framework.mixins import (
    ListModelMixin,
    RetrieveModelMixin,
    DestroyModelMixin,
    CreateModelMixin,
)
from rest_framework.response import Response
from rest_framework.viewsets import GenericViewSet
from rest_framework import status
from rest_framework.decorators import action
from rest_framework.exceptions import (
    NotAuthenticated,
    NotFound,
    PermissionDenied,
    ValidationError,
    APIException
)
from waffle import switch_is_active, flag_is_active
from django.contrib.gis.geos import Point
from django.contrib.gis.db.models import Extent
from django.core import exceptions as core_exceptions
from django.core.validators import validate_email
from django.db import transaction
from django.db.models import F, Q
from django.shortcuts import redirect
from django.utils import timezone
from drf_yasg.openapi import Schema, TYPE_OBJECT
from drf_yasg.utils import no_body, swagger_auto_schema

from ...models import (
    Contributor,
    Facility,
    FacilityActivityReport,
    FacilityAlias,
    FacilityClaim,
    FacilityClaimReviewNote,
    FacilityListItem,
    FacilityLocation,
    FacilityMatch,
    ExtendedField,
    Source,
    Version
)
from ...constants import (
    FeatureGroups,
    FacilityCreateQueryParams,
    FacilityMergeQueryParams,
    ProcessingAction,
    UpdateLocationParams,
)
from ...exceptions import BadRequestException
from ...facility_history import (
    create_dissociate_match_change_reason,
    create_facility_history_list,
)
from ...mail import send_claim_facility_confirmation_email

from ...pagination import FacilitiesGeoJSONPagination
from ...permissions import IsRegisteredAndConfirmed, IsSuperuser
from ...sector_product_type_parser import SectorCache
from ...serializers import (
    FacilityIndexSerializer,
    FacilityIndexDetailsSerializer,
    FacilityActivityReportSerializer,
    FacilityClaimSerializer,
    FacilityCreateQueryParamsSerializer,
    FacilityMergeQueryParamsSerializer,
    FacilityQueryParamsSerializer,
    FacilityUpdateLocationParamsSerializer,
)
from ...throttles import DataUploadThrottle

from ..disabled_pagination_inspector import DisabledPaginationInspector

from .facility_parameters import (
    facility_parameters,
    facilities_list_parameters,
    facilities_create_parameters,
)

# initialize logger
logging.basicConfig(format='%(asctime)s - %(levelname)s - %(message)s',
                    level=logging.INFO)
log = logging.getLogger(__name__)


class FacilitiesViewSet(ListModelMixin,
                        RetrieveModelMixin,
                        DestroyModelMixin,
                        CreateModelMixin,
                        GenericViewSet):

    queryset = FacilityIndex.objects.all()
    serializer_class = FacilityIndexSerializer
    pagination_class = FacilitiesGeoJSONPagination

    def get_throttles(self):
        if self.request.method == 'POST':
            return [DataUploadThrottle()]

        return super().get_throttles()

    @swagger_auto_schema(manual_parameters=facilities_list_parameters)
    def list(self, request):
        """
        Returns a list of facilities in GeoJSON format for a given query.
        (Maximum of 50 facilities per page if the detail parameter is fale or
        not specified, 10 if the detail parameter is true.)

        ### Sample Response
            {
                "type": "FeatureCollection",
                "features": [
                    {
                        "id": "OS_ID_1",
                        "type": "Feature",
                        "geometry": {
                            "type": "Point",
                            "coordinates": [1, 1]
                        },
                        "properties": {
                            "name": "facility_name_1",
                            "address" "facility address_1",
                            "country_code": "US",
                            "country_name": "United States",
                            "os_id": "OS_ID_1",
                        }
                    },
                    {
                        "id": "OS_ID_2",
                        "type": "Feature",
                        "geometry": {
                            "type": "Point",
                            "coordinates": [2, 2]
                        },
                        "properties": {
                            "name": "facility_name_2",
                            "address" "facility address_2",
                            "country_code": "US",
                            "country_name": "United States",
                            "os_id": "OS_ID_2"
                        }
                    }
                ]
            }

        ### Sample Response - parameter 'detail' equal 'true'
            {
                "type": "FeatureCollection",
                "features": [
                    {
                        "id": "OS_ID_1",
                        "type": "Feature",
                        "geometry": {
                            "type": "Point",
                            "coordinates": [1, 1]
                        },
                        "properties": {
                            "name": "facility_name_1",
                            "address" "facility address_1",
                            "country_code": "US",
                            "country_name": "United States",
                            "os_id": "OS_ID_1",
                            "contributors": [
                                {
                                    "id": 1,
                                    "name": "contributor_list_name",
                                    "is_verified": false,
                                    "contributor_name": "contributor_name",
                                    "list_name": "list_name"
                                }
                            ],
                            "has_approved_claim": false,
                            "is_closed": null,
                            "contributor_fields": [],
                            "extended_fields": {
                                "field_name": [
                                    {
                                        "value": "field_value",
                                        "field_name": "field_name",
                                        "contributor_id": 1,
                                        "contributor_name": "contributor_name",
                                        "updated_at": "0000-00-00T00:00:00"
                                    }
                                ]
                            }
                            "sector": [
                                {
                                    "updated_at": "0000-00-00T00:00:00",
                                    "contributor_id": 1,
                                    "contributor_name": "contributor_name",
                                    "values": [
                                        "sector_value"
                                    ],
                                    "is_from_claim": false
                                }
                            ]
                        }
                    }
                ]
            }
        """
        params = FacilityQueryParamsSerializer(data=request.query_params)

        if not params.is_valid():
            raise ValidationError(params.errors)

        queryset = (
                FacilityIndex
                .objects
                .filter_by_query_params(request.query_params)
            )
        sort_by = params.validated_data['sort_by']
        order_list = []

        if (sort_by is None) or (sort_by == 'contributors_desc'):
            order_list = ['-contributors_count', 'name']
        elif (sort_by == 'name_asc'):
            order_list = ['name']
        elif (sort_by == 'name_desc'):
            order_list = ['-name']
        elif (sort_by == 'contributors_asc'):
            order_list = ['contributors_count', 'name']

        queryset = queryset.extra(order_by=order_list)

        page_queryset = self.paginate_queryset(queryset)

        extent = queryset.aggregate(Extent('location'))['location__extent']

        context = {'request': request}

        if page_queryset is not None:
            should_serialize_details = params.validated_data['detail']
            should_serialize_number_of_public_contributors = \
                params.validated_data["number_of_public_contributors"]
            exclude_fields = []

            if not should_serialize_details:
                exclude_fields.extend([
                    'contributor_fields',
                    'extended_fields',
                    'contributors',
                    'sector'])
            if not should_serialize_number_of_public_contributors:
                exclude_fields.extend(['number_of_public_contributors'])

            serializer = FacilityIndexSerializer(page_queryset, many=True,
                                                 context=context,
                                                 exclude_fields=exclude_fields)
            response = self.get_paginated_response(serializer.data)
            response.data['extent'] = extent
            return response

        response_data = FacilityIndexSerializer(queryset, many=True,
                                                context=context).data
        response_data['extent'] = extent
        return Response(response_data)

    @swagger_auto_schema(manual_parameters=facility_parameters)
    def retrieve(self, request, pk=None):
        """
        Returns the facility specified by a given OS ID in GeoJSON format.

        ### Sample Response
            {
                "id": "OSHUB_ID",
                "type": "Feature",
                "geometry": {
                    "type": "Point",
                    "coordinates": [1, 1]
                },
                "properties": {
                    "name": "facility_name",
                    "address" "facility address",
                    "country_code": "US",
                    "country_name": "United States",
                    "os_id": "OSHUB_ID",
                    "other_names": [],
                    "other_addresses": [],
                    "contributors": [
                        {
                            "id": 1,
                            "name": "Brand A (2019 Q1 List)",
                            "is_verified": true
                        }
                    ]
                }
            }
        """
        try:
            queryset = FacilityIndex.objects.get(pk=pk)
            context = {'request': request}
            response_data = FacilityIndexDetailsSerializer(
                queryset, context=context).data
            return Response(response_data)
        except FacilityIndex.DoesNotExist as exc:
            # If the facility is not found but an alias is available,
            # redirect to the alias
            aliases = FacilityAlias.objects.filter(os_id=pk)
            if len(aliases) == 0:
                raise NotFound() from exc
            os_id = aliases.first().facility.id

            return redirect('/api/facilities/' + os_id)

    @swagger_auto_schema(request_body=Schema(
        'data',
        type=TYPE_OBJECT,
        description='The country, name, address and sector(s) of the '
                    'facility. See the sample request body above.',
    ), manual_parameters=facilities_create_parameters, responses={201: ''})
    @transaction.non_atomic_requests
    def create(self, request):
        """
        Matches submitted facility details to the full list of facilities.
        By default, creates a new facility if there is no match, or associates
        the authenticated contributor with the facility if there is a confident
        match.

        **NOTE** The form below lists the return status code as 201. When
        POSTing data with `create=false` the return status will be 200, not 201.

        ## Sample Request Body

            {
                "sector_product_type": "Apparel"
                "country": "China",
                "name": "Nantong Jackbeanie Headwear & Garment Co. Ltd.",
                "address": "No.808,the third industry park,Guoyuan Town,Nantong 226500."

            }

        ## Sample Responses

        ### Automatic Match

            {
              "matches": [
                {
                  "id": "CN2019303BQ3FZP",
                  "type": "Feature",
                  "geometry": {
                    "type": "Point",
                    "coordinates": [
                      120.596047,
                      32.172013
                    ]
                  },
                  "properties": {
                    "sector": [
                      {
                        "updated_at": "2022-01-27T17:36:54.597482Z",
                        "contributor_id": 4,
                        "contributor_name": "Researcher A",
                        "values": [
                          "Apparel"
                        ]
                      }
                    ],
                    "name": "Nantong Jackbeanie Headwear Garment Co. Ltd.",
                    "address": "No. 808, The Third Industry Park, Guoyuan Town, Rugao City Nantong",
                    "country_code": "CN",
                    "os_id": "CN2019303BQ3FZP",
                    "other_names": [],
                    "other_addresses": [],
                    "contributors": [
                      {
                        "id": 4,
                        "name": "Researcher A (Summer 2019 Affiliate List)",
                        "is_verified": false
                      },
                      {
                        "id": 12,
                        "name": "Brand B",
                        "is_verified": false
                      }

                    ],
                    "country_name": "China",
                    "claim_info": null,
                    "other_locations": [],
                  },
                  "confidence": 0.8153
                }
              ],
              "item_id": 964,
              "geocoded_geometry": {
                "type": "Point",
                "coordinates": [
                  120.596047,
                  32.172013
                ]
              },
              "geocoded_address": "Guoyuanzhen, Rugao, Nantong, Jiangsu, China",
              "status": "MATCHED",
              "os_id": "CN2019303BQ3FZP"
            }

        ### Potential Match

            {
              "matches": [
                {
                  "id": "CN2019303BQ3FZP",
                  "type": "Feature",
                  "geometry": {
                    "type": "Point",
                    "coordinates": [
                      120.596047,
                      32.172013
                    ]
                  },
                  "properties": {
                    "name": "Nantong Jackbeanie Headwear Garment Co. Ltd.",
                    "address": "No. 808, The Third Industry Park, Guoyuan Town, Rugao City Nantong",
                    "sector": [
                      {
                        "updated_at": "2022-01-27T17:36:54.597482Z",
                        "contributor_id": 4,
                        "contributor_name": "Researcher A",
                        "values": [
                          "Apparel"
                        ]
                      }
                    ],
                    "country_code": "CN",
                    "os_id": "CN2019303BQ3FZP",
                    "other_names": [],
                    "other_addresses": [],
                    "contributors": [
                      {
                        "id": 4,
                        "name": "Researcher A (Summer 2019 Affiliate List)",
                        "is_verified": false
                      }
                    ],
                    "country_name": "China",
                    "claim_info": null,
                    "other_locations": []
                  },
                  "confidence": 0.7686,
                  "confirm_match_url": "/api/facility-matches/135005/confirm/",
                  "reject_match_url": "/api/facility-matches/135005/reject/"
                }
              ],
              "item_id": 959,
              "geocoded_geometry": {
                "type": "Point",
                "coordinates": [
                  120.596047,
                  32.172013
                ]
              },
              "geocoded_address": "Guoyuanzhen, Rugao, Nantong, Jiangsu, China",
              "status": "POTENTIAL_MATCH"
            }


        ### Potential Text Only Match

            {
              "matches": [
                {
                  "id": "CN2019303BQ3FZP",
                  "type": "Feature",
                  "geometry": {
                    "type": "Point",
                    "coordinates": [
                      120.596047,
                      32.172013
                    ]
                  },
                  "properties": {
                    "name": "Nantong Jackbeanie Headwear Garment Co. Ltd.",
                    "address": "No. 808, The Third Industry Park, Guoyuan Town, Rugao City Nantong",
                    "country_code": "CN",
                    "sector": [
                      {
                        "updated_at": "2022-01-27T17:36:54.597482Z",
                        "contributor_id": 4,
                        "contributor_name": "Researcher A",
                        "values": [
                          "Apparel"
                        ]
                      }
                    ],
                    "os_id": "CN2019303BQ3FZP",
                    "other_names": [],
                    "other_addresses": [],
                    "contributors": [
                      {
                        "id": 4,
                        "name": "Researcher A (Summer 2019 Affiliate List)",
                        "is_verified": false
                      }
                    ],
                    "country_name": "China",
                    "claim_info": null,
                    "other_locations": []
                  },
                  "confidence": 0,
                  "confirm_match_url": "/api/facility-matches/135005/confirm/",
                  "reject_match_url": "/api/facility-matches/135005/reject/"
                  "text_only_match": true
                }
              ],
              "item_id": 959,
              "geocoded_geometry": {
                "type": "Point",
                "coordinates": [
                  120.596047,
                  32.172013
                ]
              },
              "geocoded_address": "Guoyuanzhen, Rugao, Nantong, Jiangsu, China",
              "status": "POTENTIAL_MATCH"
            }


        ### New Facility

            {
              "matches": [],
              "item_id": 954,
              "geocoded_geometry": {
                "type": "Point",
                "coordinates": [
                  119.2221539,
                  33.79772
                ]
              },
              "geocoded_address": "30, 32 Yanhuang Ave, Lianshui Xian, Huaian Shi, Jiangsu Sheng, China, 223402",
              "status": "NEW_FACILITY"
            }

        ### No Match

            {
              "matches": [],
              "item_id": 965,
              "geocoded_geometry": null,
              "geocoded_address": null,
              "status": "ERROR_MATCHING"
            }

        ### Geocoder Returned No Results

            {
              "matches": [],
              "item_id": 965,
              "geocoded_geometry": null,
              "geocoded_address": null,
              "status": "GEOCODED_NO_RESULTS",
              "message": "The address you submitted can not be geocoded."
            }
        """  # noqa
        # Adding the @permission_classes decorator was not working so we
        # explicitly invoke our custom permission class.
        if not IsRegisteredAndConfirmed().has_permission(request, self):
            return Response(status=status.HTTP_401_UNAUTHORIZED)
        if not flag_is_active(request._request,
                              FeatureGroups.CAN_SUBMIT_FACILITY):
            raise PermissionDenied()

        log.info(f'[API Upload] Uploading data: {request.data}')
        log.info('[API Upload] Started CC Parse process!')
<<<<<<< HEAD

        contri_cleaner = ContriCleaner(request.data, SectorCache())
        try:
            processed_list = contri_cleaner.process_data()
        except HandlerNotSetError as err:
            log.error(f'[API Upload] Internal ContriCleaner Error: {err}')
            raise APIException('Internal System Error. '
                               'Please contact support.')

        # TODO: Error handling for the list will be improved as part of the
        #       OSDEV-999 ticket. It was added to ensure that the tests pass.
        if processed_list.errors:
            log.error(
                f'[API Upload] CC Parsing Errors: {processed_list.errors}'
            )
            return Response({
                "message": "The provided data could not be parsed",
                "errors": processed_list.errors
            }, status=status.HTTP_400_BAD_REQUEST)

        rows = processed_list.rows
        row = rows[0]
        if row.errors:
            log.error(f'[API Upload] CC Parsing Errors: {row.errors}')
            return Response({
                "message": "The provided data could not be parsed",
                "errors": row.errors
            }, status=status.HTTP_400_BAD_REQUEST)
=======
>>>>>>> b5cb73db

        params_serializer = FacilityCreateQueryParamsSerializer(
            data=request.query_params)
        params_serializer.is_valid(raise_exception=True)
        should_create = params_serializer.validated_data[
            FacilityCreateQueryParams.CREATE]
        public_submission = params_serializer.validated_data[
            FacilityCreateQueryParams.PUBLIC]
        private_allowed = flag_is_active(
            request._request, FeatureGroups.CAN_SUBMIT_PRIVATE_FACILITY)
        if not public_submission and not private_allowed:
            raise PermissionDenied('Cannot submit a private facility')

        source = Source.objects.create(
            contributor=request.user.contributor,
            source_type=Source.SINGLE,
            is_public=public_submission,
            create=should_create
        )

        contri_cleaner = ContriCleaner(request.data, SectorCache())
        processed_data = contri_cleaner.process_data()
        rows = processed_data.rows
        row = rows[0]

        return ProcessingFacility.createApi(
            request, row, source, should_create
        )

    @swagger_auto_schema(auto_schema=None)
    @transaction.atomic
    def destroy(self, request, pk=None):
        if request.user.is_anonymous:
            raise NotAuthenticated()
        if not request.user.is_superuser:
            raise PermissionDenied()

        try:
            facility = Facility.objects.get(pk=pk)
        except Facility.DoesNotExist as exc:
            raise NotFound() from exc

        if facility.get_approved_claim() is not None:
            raise BadRequestException(
                'Facilities with approved claims cannot be deleted'
            )

        def delete_facility_match(match):
            match.changeReason = 'Deleted {}'.format(facility.id)
            match.delete()

        def delete_facility_list_item(item):
            item.status = FacilityListItem.DELETED
            item.processing_results.append({
                'action': ProcessingAction.DELETE_FACILITY,
                'started_at': now,
                'error': False,
                'finished_at': now,
                'deleted_os_id': facility.id,
            })
            item.facility = None
            item.save()

        def delete_facility_claim_review_notes(claim):
            notes = FacilityClaimReviewNote. \
                objects. \
                filter(claim=claim)
            for note in notes:
                note._change_reason = f'Deleted {facility.id}'
                note.delete()

        now = str(timezone.now())
        created_by_contributor = facility.created_from.source.contributor

        list_items = (
            FacilityListItem
            .objects
            .filter(facility=facility)
            .filter(
                Q(source__create=False) |
                Q(id=facility.created_from.id) |
                Q(source__contributor=created_by_contributor)
            )
        )
        for list_item in list_items:
            delete_facility_list_item(list_item)

        for match in facility.get_created_from_matches():
            delete_facility_match(match)

        other_matches = facility.get_other_matches()
        if other_matches.count() > 0:
            try:
                best_match = max(
                    other_matches.filter(
                        status__in=(FacilityMatch.AUTOMATIC,
                                    FacilityMatch.CONFIRMED)
                    ).exclude(
                        facility_list_item__geocoded_point__isnull=True
                    ).exclude(**{
                        "facility_list_item__source__contributor":
                            created_by_contributor}),
                    key=lambda m: m.confidence)
            except ValueError:
                # Raised when there are no AUTOMATIC or CONFIRMED matches
                best_match = None
            if best_match:
                for match in other_matches.filter(**{
                    "facility_list_item__source__contributor":
                    created_by_contributor
                }):
                    delete_facility_match(match)
                    delete_facility_list_item(match.facility_list_item)

                best_item = best_match.facility_list_item

                promoted_facility = (
                    Facility
                    .objects
                    .create(
                        name=best_item.name,
                        address=best_item.address,
                        country_code=best_item.country_code,
                        location=best_item.geocoded_point,
                        created_from=best_item,
                    )
                )

                (
                    FacilityAlias
                    .objects
                    .create(
                        os_id=facility.id,
                        facility=promoted_facility,
                        reason=FacilityAlias.DELETE
                    )
                )

                best_match.facility = promoted_facility
                best_match._change_reason = (
                    'Deleted {} and promoted {}'.format(
                        facility.id,
                        promoted_facility.id
                    )
                )
                best_match.save()

                best_item.facility = promoted_facility
                best_item.processing_results.append({
                    'action': ProcessingAction.PROMOTE_MATCH,
                    'started_at': now,
                    'error': False,
                    'finished_at': now,
                    'promoted_os_id': promoted_facility.id,
                })
                best_item.save()

                for other_match in other_matches:
                    if other_match.id != best_match.id:
                        other_match.facility = promoted_facility
                        other_match._change_reason = (
                            f'Deleted {facility.id} and'
                            f'promoted {promoted_facility.id}'
                        )
                        other_match.save()

                        other_item = other_match.facility_list_item
                        other_item.facility = promoted_facility
                        other_item.processing_results.append({
                            'action': ProcessingAction.PROMOTE_MATCH,
                            'started_at': now,
                            'error': False,
                            'finished_at': now,
                            'promoted_os_id': promoted_facility.id,
                        })
                        other_item.save()

                for alias in FacilityAlias.objects.filter(facility=facility):
                    os_id = alias.os_id
                    alias._change_reason = 'Deleted {} and promoted {}'.format(
                        facility.id,
                        promoted_facility.id)
                    alias.delete()
                    FacilityAlias.objects.create(
                        facility=promoted_facility,
                        os_id=os_id,
                        reason=FacilityAlias.DELETE)
            else:
                for other_match in other_matches:
                    delete_facility_match(other_match)
                    delete_facility_list_item(other_match.facility_list_item)

        claims = FacilityClaim.objects.filter(facility=facility)

        for claim in claims:
            delete_facility_claim_review_notes(claim)
            claim._change_reason = f'Deleted {facility.id}'
            claim.delete()

        for alias in FacilityAlias.objects.filter(facility=facility):
            alias._change_reason = f'Deleted {facility.id}'
            alias.delete()

        facility.delete()

        try:
            tile_version = Version.objects.get(name='tile_version')
            tile_version.version = F('version') + 1
            tile_version.save()
        except Version.DoesNotExist:
            pass

        return Response(status=status.HTTP_204_NO_CONTENT)

    @swagger_auto_schema(paginator_inspectors=[DisabledPaginationInspector],
                         responses={200: ''})
    @action(detail=False, methods=['get'])
    def count(self, _):
        """
        Returns a count of total Facilities available in Open Supply Hub.

        ### Sample Response
            { "count": 100000 }
        """
        return Response({
            "count": Facility.objects.count()
        })

    @swagger_auto_schema(auto_schema=None, methods=['POST'])
    @action(detail=True, methods=['POST'],
            permission_classes=(IsRegisteredAndConfirmed,))
    @transaction.atomic
    def claim(self, request, pk=None):
        if not switch_is_active('claim_a_facility'):
            raise NotFound()

        try:
            facility = Facility.objects.get(pk=pk)
            contributor = request.user.contributor

            contact_person = request.data.get('contact_person')
            job_title = request.data.get('job_title')
            email = request.data.get('email')
            phone_number = request.data.get('phone_number')
            company_name = request.data.get('company_name')
            parent_company = request.data.get('parent_company')
            website = request.data.get('website')
            facility_description = request.data.get('facility_description')
            verification_method = request.data.get('verification_method')
            preferred_contact_method = request \
                .data \
                .get('preferred_contact_method') or ''
            linkedin_profile = request.data.get('linkedin_profile', '')

            try:
                validate_email(email)
            except core_exceptions.ValidationError as exc:
                raise ValidationError(
                    'Valid email is required'
                ) from exc

            if not company_name:
                raise ValidationError('Company name is required')

            if parent_company:
                try:
                    parent_company_contributor = (
                        Contributor
                        .objects
                        .get(pk=parent_company)
                    )
                    parent_company_name = parent_company_contributor.name
                except ValueError:
                    parent_company_name = parent_company
                    parent_company_contributor = None
            else:
                parent_company_name = None
                parent_company_contributor = None

            user_has_pending_claims = (
                FacilityClaim
                .objects
                .filter(status=FacilityClaim.PENDING)
                .filter(facility=facility)
                .filter(contributor=contributor)
                .count() > 0
            )

            if user_has_pending_claims:
                raise BadRequestException(
                    'User already has a pending claim on this facility'
                )

            facility_claim = (
                FacilityClaim
                .objects
                .create(
                    facility=facility,
                    contributor=contributor,
                    contact_person=contact_person,
                    job_title=job_title,
                    email=email,
                    phone_number=phone_number,
                    company_name=company_name,
                    parent_company=parent_company_contributor,
                    parent_company_name=parent_company_name,
                    website=website,
                    facility_description=facility_description,
                    verification_method=verification_method,
                    preferred_contact_method=preferred_contact_method,
                    linkedin_profile=linkedin_profile
                )
            )
            send_claim_facility_confirmation_email(request, facility_claim)

            approved = (
                FacilityClaim
                .objects
                .filter(status=FacilityClaim.APPROVED)
                .filter(contributor=contributor)
                .values_list('facility__id', flat=True)
            )
            pending = (
                FacilityClaim
                .objects
                .filter(status=FacilityClaim.PENDING)
                .filter(contributor=contributor)
                .values_list('facility__id', flat=True)
            )
            return Response({
                'pending': pending,
                'approved': approved,
            })
        except Facility.DoesNotExist as exc:
            raise NotFound() from exc
        except Contributor.DoesNotExist as exc:
            raise NotFound() from exc

    @swagger_auto_schema(auto_schema=None, methods=['GET'])
    @action(detail=False, methods=['GET'],
            permission_classes=(IsRegisteredAndConfirmed,))
    @transaction.atomic
    def claimed(self, request):
        """
        Returns a list of facility claims made by the authenticated user that
        have been approved.
         ### Sample Response
            [
                {
                    "id": 1,
                    "created_at": "2019-06-10T17:28:17.155025Z",
                    "updated_at": "2019-06-10T17:28:17.155042Z",
                    "contributor_id": 1,
                    "os_id": "US2019161ABC123",
                    "contributor_name": "A Contributor",
                    "facility_name": "Clothing, Inc.",
                    "facility_address": "1234 Main St",
                    "facility_country": "United States",
                    "status": "APPROVED"
                }
            ]
        """

        if not switch_is_active('claim_a_facility'):
            raise NotFound()
        try:
            claims = FacilityClaim.objects.filter(
                contributor=request.user.contributor,
                status=FacilityClaim.APPROVED)
        except Contributor.DoesNotExist as exc:
            raise NotFound(
                'The current User does not have an associated Contributor'
            ) from exc
        return Response(FacilityClaimSerializer(claims, many=True).data)

    @swagger_auto_schema(auto_schema=None, methods=['POST'])
    @action(detail=False, methods=['POST'],
            permission_classes=(IsSuperuser,))
    @transaction.atomic
    def merge(self, request):
        params = FacilityMergeQueryParamsSerializer(data=request.query_params)

        if not params.is_valid():
            raise ValidationError(params.errors)
        target_id = request.query_params.get(FacilityMergeQueryParams.TARGET,
                                             None)
        merge_id = request.query_params.get(FacilityMergeQueryParams.MERGE,
                                            None)
        if target_id == merge_id:
            raise ValidationError({
                FacilityMergeQueryParams.TARGET: [
                    f'Cannot be the same as {FacilityMergeQueryParams.MERGE}.'
                ],
                FacilityMergeQueryParams.MERGE: [
                    f'Cannot be the same as {FacilityMergeQueryParams.TARGET}.'
                ]
            })

        target = Facility.objects.get(id=target_id)
        merge = Facility.objects.get(id=merge_id)

        inactive_match_statuses = (FacilityMatch.PENDING,
                                   FacilityMatch.REJECTED)
        now = str(timezone.now())
        for merge_match in merge.facilitymatch_set.all():
            merge_match.facility = target
            if merge_match.status not in inactive_match_statuses:
                merge_match.status = FacilityMatch.MERGED
            merge_match._change_reason = f'Merged {merge.id} into {target.id}'
            merge_match.save()

            if merge_match.status not in inactive_match_statuses:
                merge_item = merge_match.facility_list_item
                merge_item.facility = target
                merge_item.processing_results.append({
                    'action': ProcessingAction.MERGE_FACILITY,
                    'started_at': now,
                    'error': False,
                    'finished_at': now,
                    'merged_os_id': merge.id,
                })
                merge_item.save()

        # Submitting facilities through the API with create=false will create a
        # FacilityListItem record but not a FacilityMatch. This loop handles
        # updating any items that still reference the merge facility.
        unmatched_items = FacilityListItem.objects.filter(facility=merge)
        for unmatched_item in unmatched_items:
            unmatched_item.facility = target
            unmatched_item.processing_results.append({
                'action': ProcessingAction.MERGE_FACILITY,
                'started_at': now,
                'error': False,
                'finished_at': now,
                'merged_os_id': merge.id,
            })
            unmatched_item.save()

        target_has_approved_claim = FacilityClaim.objects.filter(
            facility=target, status=FacilityClaim.APPROVED).exists()
        merge_claims = FacilityClaim.objects.filter(facility=merge)
        for claim in merge_claims:
            claim.facility = target
            should_change_status = (
                claim.status in (FacilityClaim.APPROVED, FacilityClaim.PENDING)
                and target_has_approved_claim)
            if should_change_status:
                claim.status = (
                    FacilityClaim.REVOKED
                    if claim.status == FacilityClaim.APPROVED
                    else FacilityClaim.DENIED)
                claim.status_change_by = request.user
                claim.status_change_date = timezone.now()
                change_reason_template = (
                    f'Merging {merge.id} into {target.id} '
                    'which already has an approved claim'
                )
                claim.status_change_reason = change_reason_template
                claim._change_reason = change_reason_template
            else:
                claim._change_reason = \
                    f'Merging {merge.id} into {target.id}'
            claim.save()

        for field in ExtendedField.objects.filter(facility=merge):
            field.facility = target
            field.save()

        for alias in FacilityAlias.objects.filter(facility=merge):
            os_id = alias.os_id
            alias._change_reason = 'Merging {} into {}'.format(
                merge.id,
                target.id)
            alias.delete()
            FacilityAlias.objects.create(
                facility=target,
                os_id=os_id,
                reason=FacilityAlias.MERGE)

        FacilityAlias.objects.create(
            os_id=merge.id,
            facility=target,
            reason=FacilityAlias.MERGE)
        # any change to this message will also need to
        # be made in the `facility_history.py` module's
        # `create_facility_history_dictionary` function
        merge._change_reason = 'Merged with {}'.format(target.id)

        FacilityIndex.objects.get(id=merge.id).delete()
        merge.delete()

        target.refresh_from_db()
        context = {'request': request}
        facility_index = FacilityIndex.objects.get(id=target.id)
        response_data = FacilityIndexDetailsSerializer(
            facility_index, context=context).data
        return Response(response_data)

    @swagger_auto_schema(auto_schema=None, methods=['GET', 'POST'])
    @action(detail=True, methods=['GET', 'POST'],
            permission_classes=(IsSuperuser,))
    @transaction.atomic
    def split(self, request, pk=None):
        try:
            if request.method == 'GET':
                facility = Facility.objects.get(pk=pk)
                context = {'request': request}
                facility_index = FacilityIndex.objects.get(id=facility.id)
                facility_data = FacilityIndexDetailsSerializer(
                    facility_index, context=context).data

                facility_data['properties']['matches'] = [
                    {
                        'name': m.facility_list_item.name,
                        'address': m.facility_list_item.address,
                        'country_code': m.facility_list_item.country_code,
                        'list_id':
                        m.facility_list_item.source.facility_list.id
                        if m.facility_list_item.source.facility_list else None,
                        'list_name':
                        m.facility_list_item.source.facility_list.name
                        if m.facility_list_item.source.facility_list else None,
                        'list_description':
                        m.facility_list_item.source.facility_list.description
                        if m.facility_list_item.source.facility_list else None,
                        'list_contributor_name':
                        m.facility_list_item.source.contributor.name
                        if m.facility_list_item.source.contributor else None,
                        'list_contributor_id':
                        m.facility_list_item.source.contributor.id
                        if m.facility_list_item.source.contributor else None,
                        'match_id': m.id,
                        'is_geocoded':
                        m.facility_list_item.geocoded_point is not None,
                        'status': m.status,
                        'is_active': m.is_active,
                        'confidence': m.confidence,
                        'facility_created_by_item':
                        Facility.objects.filter(
                            created_from=m.facility_list_item.id)[0].id
                        if Facility.objects.filter(
                            created_from=m.facility_list_item.id).exists()
                        else None,
                        'transferred_from':
                        [r for r
                            in m.facility_list_item.processing_results
                            if r.get('action', '')
                            == ProcessingAction.MOVE_FACILITY]
                            [0]['previous_facility_os_id']
                            if len(
                                [r for r
                                    in m.facility_list_item.processing_results
                                    if r.get('action', '')
                                    == ProcessingAction.MOVE_FACILITY]) > 0
                            else None,
                    }
                    for m
                    in facility.get_other_matches()
                ]

                return Response(facility_data)

            match_id = request.data.get('match_id')

            if match_id is None:
                raise BadRequestException('Missing required param match_id')

            match_for_new_facility = FacilityMatch \
                .objects \
                .get(pk=match_id)

            old_facility = match_for_new_facility.facility

            list_item_for_match = match_for_new_facility.facility_list_item

            if list_item_for_match.geocoded_point is None:
                raise ValidationError('The match can not be split because '
                                      'it does not have a location.')

            facility_qs = Facility.objects.filter(
                created_from=list_item_for_match)
            if facility_qs.exists():
                # `Facility.created_by` must be unique. If the item was
                # previously used to create a facility, we must related it to
                # that existing facility rather than creating a new facility
                new_facility = facility_qs[0]
            else:
                new_facility = Facility \
                    .objects \
                    .create(
                        name=list_item_for_match.name,
                        address=list_item_for_match.address,
                        country_code=list_item_for_match.country_code,
                        location=list_item_for_match.geocoded_point,
                        created_from=list_item_for_match)

            match_for_new_facility.facility = new_facility
            match_for_new_facility.confidence = 1.0
            match_for_new_facility.status = FacilityMatch.CONFIRMED
            match_for_new_facility.results = {
                'match_type': 'split_by_administator',
                'split_from_os_id': match_for_new_facility.facility.id,
            }

            match_for_new_facility.save()

            now = str(timezone.now())

            list_item_for_match.facility = new_facility
            list_item_for_match.processing_results.append({
                'action': ProcessingAction.SPLIT_FACILITY,
                'started_at': now,
                'error': False,
                'finished_at': now,
                'previous_facility_os_id': old_facility.id,
            })

            list_item_for_match.save()

            fields = ExtendedField.objects.filter(
                facility_list_item=list_item_for_match)
            for field in fields:
                field.facility = new_facility
                field.save()

            index_facilities_new([new_facility.id, old_facility.id])

            return Response({
                'match_id': match_for_new_facility.id,
                'new_os_id': new_facility.id,
            })
        except FacilityListItem.DoesNotExist as exc:
            raise NotFound() from exc
        except FacilityMatch.DoesNotExist as exc:
            raise NotFound() from exc
        except Facility.DoesNotExist as exc:
            raise NotFound() from exc

    @swagger_auto_schema(auto_schema=None, methods=['POST'])
    @action(detail=True, methods=['POST'],
            permission_classes=(IsSuperuser,))
    @transaction.atomic
    def move(self, request, pk=None):
        try:
            match_id = request.data.get('match_id')

            if match_id is None:
                raise BadRequestException('Missing required param match_id')

            match = FacilityMatch.objects.get(pk=match_id)
            old_facility = match.facility
            list_item_for_match = match.facility_list_item

            new_facility = Facility.objects.get(pk=pk)

            match.facility = new_facility
            match.confidence = 1.0
            match.status = FacilityMatch.CONFIRMED
            match.results = {
                'match_type': 'moved_by_administator',
                'move_to_os_id': match.facility.id,
            }

            match.save()

            now = str(timezone.now())

            list_item_for_match.facility = new_facility
            list_item_for_match.processing_results.append({
                'action': ProcessingAction.MOVE_FACILITY,
                'started_at': now,
                'error': False,
                'finished_at': now,
                'previous_facility_os_id': old_facility.id,
            })

            list_item_for_match.save()

            fields = ExtendedField.objects.filter(
                facility_list_item=list_item_for_match)
            for field in fields:
                field.facility = new_facility
                field.save()

            return Response({
                'match_id': match.id,
                'new_os_id': new_facility.id,
            })

        except FacilityListItem.DoesNotExist as exc:
            raise NotFound() from exc
        except FacilityMatch.DoesNotExist as exc:
            raise NotFound() from exc
        except Facility.DoesNotExist as exc:
            raise NotFound() from exc

    @swagger_auto_schema(auto_schema=None, methods=['POST'])
    @action(detail=True, methods=['POST'],
            permission_classes=(IsSuperuser,))
    @transaction.atomic
    def promote(self, request, pk=None):
        match_id = request.data.get('match_id')

        if match_id is None:
            raise BadRequestException('Missing required param match_id')

        try:
            facility = Facility.objects.get(pk=pk)
            match = FacilityMatch.objects.get(pk=match_id)

            matched_statuses = [
                FacilityListItem.MATCHED,
                FacilityListItem.CONFIRMED_MATCH,
            ]

            if match.facility_list_item.status not in matched_statuses:
                raise BadRequestException('Incorrect list item status')

            if match.facility.id != facility.id:
                raise BadRequestException('Match is not to facility')

            if facility.created_from.id == match.facility_list_item.id:
                raise BadRequestException('Facility is created from item.')

            previous_created_from_id = facility.created_from.id

            item = match.facility_list_item.id
            if match.facility_list_item.source.facility_list:
                list = match.facility_list_item.source.facility_list.id
                new_desc = f'item {item} in list {list}'
            else:
                new_desc = f'item {item}'

            item = previous_created_from_id
            if facility.created_from.source.facility_list:
                list = facility.created_from.source.facility_list.id
                previous_desc = f'item {item} in list {list}'
            else:
                previous_desc = f'item {item}'

            reason = f'Promoted {new_desc} over {previous_desc}'

            facility.name = match.facility_list_item.name
            facility.address = match.facility_list_item.address
            facility.country_code = match.facility_list_item.country_code
            facility.location = match.facility_list_item.geocoded_point
            facility.created_from = match.facility_list_item
            facility._change_reason = reason
            facility.save()

            now = str(timezone.now())

            match.facility_list_item.processing_results.append({
                'action': ProcessingAction.PROMOTE_MATCH,
                'started_at': now,
                'error': False,
                'finished_at': now,
                'previous_created_from_id': previous_created_from_id,
            })

            match.facility_list_item.save()

            facility.refresh_from_db()
            context = {'request': request}
            facility_index = FacilityIndex.objects.get(id=facility.id)
            facility_data = FacilityIndexDetailsSerializer(
                facility_index, context=context).data

            facility_data['properties']['matches'] = [
                {
                    'name': m.facility_list_item.name,
                    'address': m.facility_list_item.address,
                    'country_code': m.facility_list_item.country_code,
                    'list_id': m.facility_list_item.source.facility_list.id
                    if m.facility_list_item.source.facility_list else None,
                    'list_name':
                    m.facility_list_item.source.facility_list.name
                    if m.facility_list_item.source.facility_list else None,
                    'list_description':
                    m.facility_list_item.source.facility_list.description
                    if m.facility_list_item.source.facility_list else None,
                    'list_contributor_name':
                    m.facility_list_item.source.contributor.name
                    if m.facility_list_item.source.contributor else None,
                    'list_contributor_id':
                    m.facility_list_item.source.contributor.id
                    if m.facility_list_item.source.contributor else None,
                    'match_id': m.id,
                }
                for m
                in facility.get_other_matches()
            ]

            return Response(facility_data)
        except FacilityListItem.DoesNotExist as exc:
            raise NotFound() from exc
        except FacilityMatch.DoesNotExist as exc:
            raise NotFound() from exc
        except Facility.DoesNotExist as exc:
            raise NotFound() from exc

    @swagger_auto_schema(auto_schema=None, methods=['POST'])
    @action(detail=True, methods=['POST'],
            permission_classes=(IsSuperuser,),
            url_path='update-location')
    @transaction.atomic
    def update_location(self, request, pk=None):
        try:
            facility = Facility.objects.get(pk=pk)
        except Facility.DoesNotExist as exc:
            raise NotFound() from exc

        params = FacilityUpdateLocationParamsSerializer(data=request.data)
        if not params.is_valid():
            raise ValidationError(params.errors)

        facility_location = FacilityLocation(
            facility=facility,
            location=Point(
                float(request.data[UpdateLocationParams.LNG]),
                float(request.data[UpdateLocationParams.LAT])
            ),
            notes=request.data.get('notes', ''),
            created_by=request.user,
        )
        contributor_id = request.data.get(
            UpdateLocationParams.CONTRIBUTOR_ID, None)

        if contributor_id is not None:
            facility_location.contributor = \
                Contributor.objects.get(id=contributor_id)
        facility_location.save()

        facility.location = facility_location.location
        # any change to this message will also need to
        # be made in the `facility_history.py` module's
        # `create_facility_history_dictionary` function
        facility._change_reason = \
            f'Submitted a new FacilityLocation ({facility_location.id})'
        facility.save()

        context = {'request': request}
        facility_index = FacilityIndex.objects.get(id=facility.id)
        facility_data = FacilityIndexDetailsSerializer(
            facility_index, context=context).data
        return Response(facility_data)

    @swagger_auto_schema(responses={200: ''})
    @action(detail=True, methods=['GET'],
            permission_classes=(IsRegisteredAndConfirmed,),
            url_path='history')
    def get_facility_history(self, request, pk=None):
        """
        Returns the history of changes to a facility as a list of dictionaries
        describing the changes.

        ### Sample Response
            [
                {
                    "updated_at": "2019-09-12T02:43:19Z",
                    "action": "DELETE",
                    "detail": "Deleted facility"
                },
                {
                    "updated_at": "2019-09-05T13:15:30Z",
                    "action": "UPDATE",
                    "changes": {
                        "location": {
                            "old": {
                                "type": "Point",
                                "coordinates": [125.6, 10.1]
                            },
                            "new": {
                                "type": "Point",
                                "coordinates": [125.62, 10.14]
                            }
                        }
                    },
                    "detail": "FacilityLocation was changed"
                },
                {
                    "updated_at": "2019-09-02T21:04:30Z",
                    "action": "MERGE",
                    "detail": "Merged with US2019123AG4RD"
                },
                {
                    "updated_at": "2019-09-01T21:04:30Z",
                    "action": "CREATE",
                    "detail": "Facility was created"
                }
            ]
        """
        if not flag_is_active(request._request,
                              FeatureGroups.CAN_GET_FACILITY_HISTORY):
            raise PermissionDenied()

        historical_facility_queryset = Facility.history.filter(id=pk)

        if historical_facility_queryset.count() == 0:
            raise NotFound()

        facility_history = create_facility_history_list(
            historical_facility_queryset,
            pk,
            user=request.user
        )

        return Response(facility_history)

    @swagger_auto_schema(request_body=no_body,
                         responses={200: FacilityIndexDetailsSerializer})
    @action(detail=True, methods=['POST'],
            permission_classes=(IsRegisteredAndConfirmed,),
            url_path='dissociate')
    @transaction.atomic
    def dissociate(self, request, pk=None):
        """
        Deactivate any matches to the facility submitted by the authenticated
        contributor

        Returns the facility details with an updated contributor list.

        ### Sample response
            {
                "type": "FeatureCollection",
                "features": [
                    {
                        "id": "OS_ID_1",
                        "type": "Feature",
                        "geometry": {
                            "type": "Point",
                            "coordinates": [1, 1]
                        },
                        "properties": {
                            "name": "facility_name_1",
                            "address" "facility address_1",
                            "country_code": "US",
                            "country_name": "United States",
                            "os_id": "OS_ID_1",
                            "contributors": [
                                {
                                    "id": 1,
                                    "name": "Brand A (2019 Q1 List)",
                                    "is_verified": false
                                }
                            ]
                        }
                    },
                    {
                        "id": "OS_ID_2",
                        "type": "Feature",
                        "geometry": {
                            "type": "Point",
                            "coordinates": [2, 2]
                        },
                        "properties": {
                            "name": "facility_name_2",
                            "address" "facility address_2",
                            "country_code": "US",
                            "country_name": "United States",
                            "os_id": "OS_ID_2"
                            "contributors": [
                                {
                                    "id": 1,
                                    "name": "Brand A (2019 Q1 List)",
                                    "is_verified": false
                                },
                                {
                                    "id": 2,
                                    "name": "An MSI",
                                    "is_verified": false
                                }
                            ]
                        }
                    }
                ]
            }

        """
        try:
            facility = Facility.objects.get(pk=pk)
        except Facility.DoesNotExist as exc:
            raise NotFound(f'Facility with OS ID {pk} not found') from exc

        contributor = request.user.contributor
        matches = FacilityMatch.objects.filter(
            facility=facility,
            facility_list_item__source__contributor=contributor)

        # Call `save` in a loop rather than use `update` to make sure that
        # django-simple-history can log the changes
        if matches.count() > 0:
            for match in matches:
                if match.is_active:
                    match.is_active = False
                    match._change_reason = \
                        create_dissociate_match_change_reason(
                            match.facility_list_item,
                            facility)
                    match.save()

        context = {'request': request}
        facility_index = FacilityIndex.objects.get(id=facility.id)
        facility_data = FacilityIndexDetailsSerializer(
            facility_index, context=context).data
        return Response(facility_data)

    @swagger_auto_schema(request_body=Schema(
        'data',
        type=TYPE_OBJECT,
        description='The closure state of the facility. Must be OPEN or '
                    'CLOSED. See the sample request body above.',
    ), responses={200: FacilityActivityReportSerializer})
    @action(detail=True, methods=['POST'],
            permission_classes=(IsRegisteredAndConfirmed,),
            url_path='report')
    @transaction.atomic
    def report(self, request, pk=None):
        """
        Report that a facility has been closed or opened.

        ## Sample Request Body

            {
                "closure_state": "CLOSED",
                "reason_for_report": "This facility was closed."
            }
        """
        try:
            facility = Facility.objects.get(pk=pk)
        except Facility.DoesNotExist as exc:
            raise NotFound(
                'Facility with OS ID {} not found'.format(pk)
            ) from exc

        try:
            contributor = request.user.contributor
        except Contributor.DoesNotExist as exc:
            raise ValidationError(
                'Contributor not found for requesting user.'
                ) from exc

        facility_activity_report = FacilityActivityReport.objects.create(
            facility=facility,
            reported_by_user=request.user,
            reported_by_contributor=contributor,
            closure_state=request.data.get('closure_state'),
            reason_for_report=request.data.get('reason_for_report'))

        try:
            facility_activity_report.full_clean()
        except core_exceptions.ValidationError as exc:
            raise BadRequestException(
                'Closure state must be CLOSED or OPEN.'
            ) from exc

        facility_activity_report.save()

        serializer = FacilityActivityReportSerializer(facility_activity_report)
        return Response(serializer.data)

    @swagger_auto_schema(auto_schema=None, methods=['POST'])
    @action(detail=True, methods=['POST'],
            permission_classes=(IsSuperuser,))
    @transaction.atomic
    def link(self, request, pk=None):
        try:
            new_os_id = request.data.get('new_os_id')
            if new_os_id is None:
                raise BadRequestException('Missing required param new_os_id')
            if not Facility.objects.filter(pk=new_os_id).exists():
                raise BadRequestException('Invalid param new_os_id')

            source_facility = Facility.objects.get(pk=pk)
            source_facility.new_os_id = new_os_id

            source_facility.save()

            context = {'request': request}
            facility_index = FacilityIndex.objects.get(
                id=source_facility.id)
            facility_data = FacilityIndexDetailsSerializer(
                facility_index, context=context).data
            return Response(facility_data)

        except Facility.DoesNotExist as exc:
            raise NotFound() from exc<|MERGE_RESOLUTION|>--- conflicted
+++ resolved
@@ -573,37 +573,6 @@
 
         log.info(f'[API Upload] Uploading data: {request.data}')
         log.info('[API Upload] Started CC Parse process!')
-<<<<<<< HEAD
-
-        contri_cleaner = ContriCleaner(request.data, SectorCache())
-        try:
-            processed_list = contri_cleaner.process_data()
-        except HandlerNotSetError as err:
-            log.error(f'[API Upload] Internal ContriCleaner Error: {err}')
-            raise APIException('Internal System Error. '
-                               'Please contact support.')
-
-        # TODO: Error handling for the list will be improved as part of the
-        #       OSDEV-999 ticket. It was added to ensure that the tests pass.
-        if processed_list.errors:
-            log.error(
-                f'[API Upload] CC Parsing Errors: {processed_list.errors}'
-            )
-            return Response({
-                "message": "The provided data could not be parsed",
-                "errors": processed_list.errors
-            }, status=status.HTTP_400_BAD_REQUEST)
-
-        rows = processed_list.rows
-        row = rows[0]
-        if row.errors:
-            log.error(f'[API Upload] CC Parsing Errors: {row.errors}')
-            return Response({
-                "message": "The provided data could not be parsed",
-                "errors": row.errors
-            }, status=status.HTTP_400_BAD_REQUEST)
-=======
->>>>>>> b5cb73db
 
         params_serializer = FacilityCreateQueryParamsSerializer(
             data=request.query_params)
