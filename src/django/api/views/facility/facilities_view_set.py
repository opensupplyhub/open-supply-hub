--- conflicted
+++ resolved
@@ -603,29 +603,14 @@
             raise APIException('Internal System Error. '
                                'Please contact support.')
 
-<<<<<<< HEAD
-        # TODO: Error handling for the list will be improved as part of the
-        #       OSDEV-999 ticket. It was added to ensure that the tests pass.
-        if processed_list.errors:
-            log.error(
-                f'[API Upload] CC Validation Errors: {processed_list.errors}'
-            )
-            return Response({
-                "message": "The provided data could not be processed",
-                "errors": processed_list.errors
-            }, status=status.HTTP_400_BAD_REQUEST)
-
-        rows = processed_list.rows
-        row = rows[0]
+        # return ProcessingFacility.create_api(
+        #     request, processed_data, source, should_create
+        # )
 
         context = ProcessingFacilityExecutor(
             ProcessingFacilityAPI(
-                request, row, source, should_create
+                request, processed_data, source, should_create
             )
-=======
-        return ProcessingFacility.create_api(
-            request, processed_data, source, should_create
->>>>>>> e41f0f7b
         )
 
         return context.run_processing()
