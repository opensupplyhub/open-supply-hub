import logging
import os
from datetime import datetime
from api.facility_actions.processing_facility_api import ProcessingFacilityAPI
from api.facility_actions.processing_facility_executor import (
    ProcessingFacilityExecutor
)
from api.models.transactions.index_facilities_new import index_facilities_new
from api.models.facility.facility_index import FacilityIndex
from contricleaner.lib.contri_cleaner import ContriCleaner
from contricleaner.lib.exceptions.handler_not_set_error \
    import HandlerNotSetError

from oar.settings import (
    MAX_ATTACHMENT_SIZE_IN_BYTES,
    MAX_ATTACHMENT_AMOUNT,
    ALLOWED_ATTACHMENT_EXTENSIONS
)

from rest_framework.mixins import (
    ListModelMixin,
    RetrieveModelMixin,
    DestroyModelMixin,
    CreateModelMixin,
)
from rest_framework.response import Response
from rest_framework.viewsets import GenericViewSet
from rest_framework import status
from rest_framework.decorators import action
from rest_framework.exceptions import (
    NotAuthenticated,
    NotFound,
    PermissionDenied,
    ValidationError,
    APIException
)
from waffle import switch_is_active, flag_is_active
from django.contrib.gis.geos import Point
from django.contrib.gis.db.models import Extent
from django.core import exceptions as core_exceptions
from django.db import transaction
from django.db.models import F, Q
from django.shortcuts import redirect
from django.utils import timezone
from django.utils.text import slugify
from drf_yasg.openapi import Schema, TYPE_OBJECT
from drf_yasg.utils import no_body, swagger_auto_schema

from ...models import (
    Contributor,
    Facility,
    FacilityActivityReport,
    FacilityAlias,
    FacilityClaim,
    FacilityClaimAttachments,
    FacilityClaimReviewNote,
    FacilityListItem,
    FacilityLocation,
    FacilityMatch,
    ExtendedField,
    Version
)
from ...constants import (
    FeatureGroups,
    FacilityCreateQueryParams,
    FacilityMergeQueryParams,
    ProcessingAction,
    UpdateLocationParams,
)
from ...exceptions import BadRequestException
from ...facility_history import (
    create_dissociate_match_change_reason,
    create_facility_history_list,
)
from ...mail import send_claim_facility_confirmation_email

from ...pagination import FacilitiesGeoJSONPagination
from ...permissions import IsRegisteredAndConfirmed, IsSuperuser
from ...sector_product_type_parser import SectorCache
from ...serializers import (
    FacilityIndexSerializer,
    FacilityIndexDetailsSerializer,
    FacilityActivityReportSerializer,
    FacilityClaimSerializer,
    FacilityCreateQueryParamsSerializer,
    FacilityMergeQueryParamsSerializer,
    FacilityQueryParamsSerializer,
    FacilityUpdateLocationParamsSerializer,
)
from ...throttles import DataUploadThrottle

from ..disabled_pagination_inspector import DisabledPaginationInspector

from .facility_parameters import (
    facility_parameters,
    facilities_list_parameters,
    facilities_create_parameters,
)

# initialize logger
logging.basicConfig(format='%(asctime)s - %(levelname)s - %(message)s',
                    level=logging.INFO)
log = logging.getLogger(__name__)


class FacilitiesViewSet(ListModelMixin,
                        RetrieveModelMixin,
                        DestroyModelMixin,
                        CreateModelMixin,
                        GenericViewSet):

    queryset = FacilityIndex.objects.all()
    serializer_class = FacilityIndexSerializer
    pagination_class = FacilitiesGeoJSONPagination

    def get_throttles(self):
        if self.request.method == 'POST':
            return [DataUploadThrottle()]

        return super().get_throttles()

    @swagger_auto_schema(manual_parameters=facilities_list_parameters)
    def list(self, request):
        """
        Returns a list of facilities in GeoJSON format for a given query.
        (Maximum of 50 facilities per page if the detail parameter is fale or
        not specified, 10 if the detail parameter is true.)

        ### Sample Response
            {
                "type": "FeatureCollection",
                "features": [
                    {
                        "id": "OS_ID_1",
                        "type": "Feature",
                        "geometry": {
                            "type": "Point",
                            "coordinates": [1, 1]
                        },
                        "properties": {
                            "name": "facility_name_1",
                            "address" "facility address_1",
                            "country_code": "US",
                            "country_name": "United States",
                            "os_id": "OS_ID_1",
                        }
                    },
                    {
                        "id": "OS_ID_2",
                        "type": "Feature",
                        "geometry": {
                            "type": "Point",
                            "coordinates": [2, 2]
                        },
                        "properties": {
                            "name": "facility_name_2",
                            "address" "facility address_2",
                            "country_code": "US",
                            "country_name": "United States",
                            "os_id": "OS_ID_2"
                        }
                    }
                ]
            }

        ### Sample Response - parameter 'detail' equal 'true'
            {
                "type": "FeatureCollection",
                "features": [
                    {
                        "id": "OS_ID_1",
                        "type": "Feature",
                        "geometry": {
                            "type": "Point",
                            "coordinates": [1, 1]
                        },
                        "properties": {
                            "name": "facility_name_1",
                            "address" "facility address_1",
                            "country_code": "US",
                            "country_name": "United States",
                            "os_id": "OS_ID_1",
                            "contributors": [
                                {
                                    "id": 1,
                                    "name": "contributor_list_name",
                                    "is_verified": false,
                                    "contributor_name": "contributor_name",
                                    "list_name": "list_name"
                                }
                            ],
                            "has_approved_claim": false,
                            "is_closed": null,
                            "contributor_fields": [],
                            "extended_fields": {
                                "field_name": [
                                    {
                                        "value": "field_value",
                                        "field_name": "field_name",
                                        "contributor_id": 1,
                                        "contributor_name": "contributor_name",
                                        "updated_at": "0000-00-00T00:00:00"
                                    }
                                ]
                            }
                            "sector": [
                                {
                                    "updated_at": "0000-00-00T00:00:00",
                                    "contributor_id": 1,
                                    "contributor_name": "contributor_name",
                                    "values": [
                                        "sector_value"
                                    ],
                                    "is_from_claim": false
                                }
                            ]
                        }
                    }
                ]
            }
        """
        params = FacilityQueryParamsSerializer(data=request.query_params)

        if not params.is_valid():
            raise ValidationError(params.errors)

        queryset = (
                FacilityIndex
                .objects
                .filter_by_query_params(request.query_params)
            )
        sort_by = params.validated_data['sort_by']
        order_list = []

        if (sort_by is None) or (sort_by == 'contributors_desc'):
            order_list = ['-contributors_count', 'name']
        elif (sort_by == 'name_asc'):
            order_list = ['name']
        elif (sort_by == 'name_desc'):
            order_list = ['-name']
        elif (sort_by == 'contributors_asc'):
            order_list = ['contributors_count', 'name']

        queryset = queryset.extra(order_by=order_list)

        page_queryset = self.paginate_queryset(queryset)

        extent = queryset.aggregate(Extent('location'))['location__extent']

        context = {'request': request}

        if page_queryset is not None:
            should_serialize_details = params.validated_data['detail']
            should_serialize_number_of_public_contributors = \
                params.validated_data["number_of_public_contributors"]
            exclude_fields = []

            if not should_serialize_details:
                exclude_fields.extend([
                    'contributor_fields',
                    'extended_fields',
                    'contributors',
                    'sector'])
            if not should_serialize_number_of_public_contributors:
                exclude_fields.extend(['number_of_public_contributors'])

            serializer = FacilityIndexSerializer(page_queryset, many=True,
                                                 context=context,
                                                 exclude_fields=exclude_fields)
            response = self.get_paginated_response(serializer.data)
            response.data['extent'] = extent
            return response

        response_data = FacilityIndexSerializer(queryset, many=True,
                                                context=context).data
        response_data['extent'] = extent
        return Response(response_data)

    @swagger_auto_schema(manual_parameters=facility_parameters)
    def retrieve(self, request, pk=None):
        """
        Returns the facility specified by a given OS ID in GeoJSON format.

        ### Sample Response
            {
                "id": "OSHUB_ID",
                "type": "Feature",
                "geometry": {
                    "type": "Point",
                    "coordinates": [1, 1]
                },
                "properties": {
                    "name": "facility_name",
                    "address" "facility address",
                    "country_code": "US",
                    "country_name": "United States",
                    "os_id": "OSHUB_ID",
                    "other_names": [],
                    "other_addresses": [],
                    "contributors": [
                        {
                            "id": 1,
                            "name": "Brand A (2019 Q1 List)",
                            "is_verified": true
                        }
                    ]
                }
            }
        """
        try:
            queryset = FacilityIndex.objects.get(pk=pk)
            context = {'request': request}
            response_data = FacilityIndexDetailsSerializer(
                queryset, context=context).data
            return Response(response_data)
        except FacilityIndex.DoesNotExist as exc:
            # If the facility is not found but an alias is available,
            # redirect to the alias
            aliases = FacilityAlias.objects.filter(os_id=pk)
            if len(aliases) == 0:
                raise NotFound() from exc
            os_id = aliases.first().facility.id

            return redirect('/api/facilities/' + os_id)

    @swagger_auto_schema(request_body=Schema(
        'data',
        type=TYPE_OBJECT,
        description='The country, name, address and sector(s) of the '
                    'facility. See the sample request body above.',
    ), manual_parameters=facilities_create_parameters, responses={201: ''})
    @transaction.non_atomic_requests
    def create(self, request):
        """
        Matches submitted facility details to the full list of facilities.
        By default, creates a new facility if there is no match, or associates
        the authenticated contributor with the facility if there is a confident
        match.

        **NOTE** The form below lists the return status code as 201. When
        POSTing data with `create=false` the return status will be 200, not 201.

        ## Sample Request Body

            {
                "sector_product_type": "Apparel"
                "country": "China",
                "name": "Nantong Jackbeanie Headwear & Garment Co. Ltd.",
                "address": "No.808,the third industry park,Guoyuan Town,Nantong 226500."

            }

        ## Sample Responses

        ### Automatic Match

            {
              "matches": [
                {
                  "id": "CN2019303BQ3FZP",
                  "type": "Feature",
                  "geometry": {
                    "type": "Point",
                    "coordinates": [
                      120.596047,
                      32.172013
                    ]
                  },
                  "properties": {
                    "sector": [
                      {
                        "updated_at": "2022-01-27T17:36:54.597482Z",
                        "contributor_id": 4,
                        "contributor_name": "Researcher A",
                        "values": [
                          "Apparel"
                        ]
                      }
                    ],
                    "name": "Nantong Jackbeanie Headwear Garment Co. Ltd.",
                    "address": "No. 808, The Third Industry Park, Guoyuan Town, Rugao City Nantong",
                    "country_code": "CN",
                    "os_id": "CN2019303BQ3FZP",
                    "other_names": [],
                    "other_addresses": [],
                    "contributors": [
                      {
                        "id": 4,
                        "name": "Researcher A (Summer 2019 Affiliate List)",
                        "is_verified": false
                      },
                      {
                        "id": 12,
                        "name": "Brand B",
                        "is_verified": false
                      }

                    ],
                    "country_name": "China",
                    "claim_info": null,
                    "other_locations": [],
                  },
                  "confidence": 0.8153
                }
              ],
              "item_id": 964,
              "geocoded_geometry": {
                "type": "Point",
                "coordinates": [
                  120.596047,
                  32.172013
                ]
              },
              "geocoded_address": "Guoyuanzhen, Rugao, Nantong, Jiangsu, China",
              "status": "MATCHED",
              "os_id": "CN2019303BQ3FZP"
            }

        ### Potential Match

            {
              "matches": [
                {
                  "id": "CN2019303BQ3FZP",
                  "type": "Feature",
                  "geometry": {
                    "type": "Point",
                    "coordinates": [
                      120.596047,
                      32.172013
                    ]
                  },
                  "properties": {
                    "name": "Nantong Jackbeanie Headwear Garment Co. Ltd.",
                    "address": "No. 808, The Third Industry Park, Guoyuan Town, Rugao City Nantong",
                    "sector": [
                      {
                        "updated_at": "2022-01-27T17:36:54.597482Z",
                        "contributor_id": 4,
                        "contributor_name": "Researcher A",
                        "values": [
                          "Apparel"
                        ]
                      }
                    ],
                    "country_code": "CN",
                    "os_id": "CN2019303BQ3FZP",
                    "other_names": [],
                    "other_addresses": [],
                    "contributors": [
                      {
                        "id": 4,
                        "name": "Researcher A (Summer 2019 Affiliate List)",
                        "is_verified": false
                      }
                    ],
                    "country_name": "China",
                    "claim_info": null,
                    "other_locations": []
                  },
                  "confidence": 0.7686,
                  "confirm_match_url": "/api/facility-matches/135005/confirm/",
                  "reject_match_url": "/api/facility-matches/135005/reject/"
                }
              ],
              "item_id": 959,
              "geocoded_geometry": {
                "type": "Point",
                "coordinates": [
                  120.596047,
                  32.172013
                ]
              },
              "geocoded_address": "Guoyuanzhen, Rugao, Nantong, Jiangsu, China",
              "status": "POTENTIAL_MATCH"
            }


        ### Potential Text Only Match

            {
              "matches": [
                {
                  "id": "CN2019303BQ3FZP",
                  "type": "Feature",
                  "geometry": {
                    "type": "Point",
                    "coordinates": [
                      120.596047,
                      32.172013
                    ]
                  },
                  "properties": {
                    "name": "Nantong Jackbeanie Headwear Garment Co. Ltd.",
                    "address": "No. 808, The Third Industry Park, Guoyuan Town, Rugao City Nantong",
                    "country_code": "CN",
                    "sector": [
                      {
                        "updated_at": "2022-01-27T17:36:54.597482Z",
                        "contributor_id": 4,
                        "contributor_name": "Researcher A",
                        "values": [
                          "Apparel"
                        ]
                      }
                    ],
                    "os_id": "CN2019303BQ3FZP",
                    "other_names": [],
                    "other_addresses": [],
                    "contributors": [
                      {
                        "id": 4,
                        "name": "Researcher A (Summer 2019 Affiliate List)",
                        "is_verified": false
                      }
                    ],
                    "country_name": "China",
                    "claim_info": null,
                    "other_locations": []
                  },
                  "confidence": 0,
                  "confirm_match_url": "/api/facility-matches/135005/confirm/",
                  "reject_match_url": "/api/facility-matches/135005/reject/"
                  "text_only_match": true
                }
              ],
              "item_id": 959,
              "geocoded_geometry": {
                "type": "Point",
                "coordinates": [
                  120.596047,
                  32.172013
                ]
              },
              "geocoded_address": "Guoyuanzhen, Rugao, Nantong, Jiangsu, China",
              "status": "POTENTIAL_MATCH"
            }


        ### New Facility

            {
              "matches": [],
              "item_id": 954,
              "geocoded_geometry": {
                "type": "Point",
                "coordinates": [
                  119.2221539,
                  33.79772
                ]
              },
              "geocoded_address": "30, 32 Yanhuang Ave, Lianshui Xian, Huaian Shi, Jiangsu Sheng, China, 223402",
              "status": "NEW_FACILITY"
            }

        ### No Match

            {
              "matches": [],
              "item_id": 965,
              "geocoded_geometry": null,
              "geocoded_address": null,
              "status": "ERROR_MATCHING"
            }

        ### Geocoder Returned No Results

            {
              "matches": [],
              "item_id": 965,
              "geocoded_geometry": null,
              "geocoded_address": null,
              "status": "GEOCODED_NO_RESULTS",
              "message": "The address you submitted can not be geocoded."
            }
        """  # noqa
        # Adding the @permission_classes decorator was not working so we
        # explicitly invoke our custom permission class.
        if not IsRegisteredAndConfirmed().has_permission(request, self):
            return Response(status=status.HTTP_401_UNAUTHORIZED)
        if not flag_is_active(request._request,
                              FeatureGroups.CAN_SUBMIT_FACILITY):
            raise PermissionDenied()

        log.info(f'[API Upload] Uploading data: {request.data}')

        parsing_started = str(timezone.now())
        log.info('[API Upload] Started CC Parse process!')

        params_serializer = FacilityCreateQueryParamsSerializer(
            data=request.query_params)
        params_serializer.is_valid(raise_exception=True)
        should_create = params_serializer.validated_data[
            FacilityCreateQueryParams.CREATE]
        public_submission = params_serializer.validated_data[
            FacilityCreateQueryParams.PUBLIC]
        private_allowed = flag_is_active(
            request._request, FeatureGroups.CAN_SUBMIT_PRIVATE_FACILITY)
        if not public_submission and not private_allowed:
            raise PermissionDenied('Cannot submit a private facility')

        contri_cleaner = ContriCleaner(request.data, SectorCache())
        try:
            contri_cleaner_processed_data = contri_cleaner.process_data()
        except HandlerNotSetError as err:
            log.error(f'[API Upload] Internal ContriCleaner Error: {err}')
            raise APIException('Internal System Error. '
                               'Please contact support.')

        processing_input = {
            'request': request,
            'contri_cleaner_processed_data': contri_cleaner_processed_data,
            'public_submission': public_submission,
            'should_create': should_create,
            'parsing_started': parsing_started,
        }

        processing_facility_executor = ProcessingFacilityExecutor(
            ProcessingFacilityAPI(processing_input)
        )

        return processing_facility_executor.run_processing()

    @swagger_auto_schema(auto_schema=None)
    @transaction.atomic
    def destroy(self, request, pk=None):
        if request.user.is_anonymous:
            raise NotAuthenticated()
        if not request.user.is_superuser:
            raise PermissionDenied()

        try:
            facility = Facility.objects.get(pk=pk)
        except Facility.DoesNotExist as exc:
            raise NotFound() from exc

        if facility.get_approved_claim() is not None:
            raise BadRequestException(
                'Facilities with approved claims cannot be deleted'
            )

        def delete_facility_match(match):
            match.changeReason = 'Deleted {}'.format(facility.id)
            match.delete()

        def delete_facility_list_item(item):
            item.status = FacilityListItem.DELETED
            item.processing_results.append({
                'action': ProcessingAction.DELETE_FACILITY,
                'started_at': now,
                'error': False,
                'finished_at': now,
                'deleted_os_id': facility.id,
            })
            item.facility = None
            item.save()

        def delete_facility_claim_review_notes(claim):
            notes = FacilityClaimReviewNote. \
                objects. \
                filter(claim=claim)
            for note in notes:
                note._change_reason = f'Deleted {facility.id}'
                note.delete()

        now = str(timezone.now())
        created_by_contributor = facility.created_from.source.contributor

        list_items = (
            FacilityListItem
            .objects
            .filter(facility=facility)
            .filter(
                Q(source__create=False) |
                Q(id=facility.created_from.id) |
                Q(source__contributor=created_by_contributor)
            )
        )
        for list_item in list_items:
            delete_facility_list_item(list_item)

        for match in facility.get_created_from_matches():
            delete_facility_match(match)

        other_matches = facility.get_other_matches()
        if other_matches.count() > 0:
            try:
                best_match = max(
                    other_matches.filter(
                        status__in=(FacilityMatch.AUTOMATIC,
                                    FacilityMatch.CONFIRMED)
                    ).exclude(
                        facility_list_item__geocoded_point__isnull=True
                    ).exclude(**{
                        "facility_list_item__source__contributor":
                            created_by_contributor}),
                    key=lambda m: m.confidence)
            except ValueError:
                # Raised when there are no AUTOMATIC or CONFIRMED matches
                best_match = None
            if best_match:
                for match in other_matches.filter(**{
                    "facility_list_item__source__contributor":
                    created_by_contributor
                }):
                    delete_facility_match(match)
                    delete_facility_list_item(match.facility_list_item)

                best_item = best_match.facility_list_item

                promoted_facility = (
                    Facility
                    .objects
                    .create(
                        name=best_item.name,
                        address=best_item.address,
                        country_code=best_item.country_code,
                        location=best_item.geocoded_point,
                        created_from=best_item,
                    )
                )

                (
                    FacilityAlias
                    .objects
                    .create(
                        os_id=facility.id,
                        facility=promoted_facility,
                        reason=FacilityAlias.DELETE
                    )
                )

                best_match.facility = promoted_facility
                best_match._change_reason = (
                    'Deleted {} and promoted {}'.format(
                        facility.id,
                        promoted_facility.id
                    )
                )
                best_match.save()

                best_item.facility = promoted_facility
                best_item.processing_results.append({
                    'action': ProcessingAction.PROMOTE_MATCH,
                    'started_at': now,
                    'error': False,
                    'finished_at': now,
                    'promoted_os_id': promoted_facility.id,
                })
                best_item.save()

                for other_match in other_matches:
                    if other_match.id != best_match.id:
                        other_match.facility = promoted_facility
                        other_match._change_reason = (
                            f'Deleted {facility.id} and'
                            f'promoted {promoted_facility.id}'
                        )
                        other_match.save()

                        other_item = other_match.facility_list_item
                        other_item.facility = promoted_facility
                        other_item.processing_results.append({
                            'action': ProcessingAction.PROMOTE_MATCH,
                            'started_at': now,
                            'error': False,
                            'finished_at': now,
                            'promoted_os_id': promoted_facility.id,
                        })
                        other_item.save()

                for alias in FacilityAlias.objects.filter(facility=facility):
                    os_id = alias.os_id
                    alias._change_reason = 'Deleted {} and promoted {}'.format(
                        facility.id,
                        promoted_facility.id)
                    alias.delete()
                    FacilityAlias.objects.create(
                        facility=promoted_facility,
                        os_id=os_id,
                        reason=FacilityAlias.DELETE)
            else:
                for other_match in other_matches:
                    delete_facility_match(other_match)
                    delete_facility_list_item(other_match.facility_list_item)

        claims = FacilityClaim.objects.filter(facility=facility)

        for claim in claims:
            delete_facility_claim_review_notes(claim)
            claim._change_reason = f'Deleted {facility.id}'
            claim.delete()

        for alias in FacilityAlias.objects.filter(facility=facility):
            alias._change_reason = f'Deleted {facility.id}'
            alias.delete()

        facility.delete()

        try:
            tile_version = Version.objects.get(name='tile_version')
            tile_version.version = F('version') + 1
            tile_version.save()
        except Version.DoesNotExist:
            pass

        return Response(status=status.HTTP_204_NO_CONTENT)

    @swagger_auto_schema(paginator_inspectors=[DisabledPaginationInspector],
                         responses={200: ''})
    @action(detail=False, methods=['get'])
    def count(self, _):
        """
        Returns a count of total Facilities available in Open Supply Hub.

        ### Sample Response
            { "count": 100000 }
        """
        return Response({
            "count": Facility.objects.count()
        })

    @swagger_auto_schema(auto_schema=None, methods=['POST'])
    @action(detail=True, methods=['POST'],
            permission_classes=(IsRegisteredAndConfirmed,))
    @transaction.atomic
    def claim(self, request, pk=None):
        if not switch_is_active('claim_a_facility'):
            raise NotFound()

        try:
            facility = Facility.objects.get(pk=pk)
            contributor = request.user.contributor

            contact_person = request.data.get('contact_person')
            job_title = request.data.get('job_title')
            phone_number = request.data.get('phone_number')
            company_name = request.data.get('company_name')
            parent_company = request.data.get('parent_company')
            website = request.data.get('website')
            facility_description = request.data.get('facility_description')
            verification_method = request.data.get('verification_method')
            linkedin_profile = request.data.get('linkedin_profile', '')
            files = request.FILES.getlist('files')

            if not company_name:
                raise ValidationError('Company name is required')

            for file in files:
                extension = file.name.split('.')[-1].lower()
                if f".{extension}" not in ALLOWED_ATTACHMENT_EXTENSIONS:
                    raise ValidationError(
                        f'{file.name} could not be uploaded because \
                        it is not in a supported format.',
                    )

                if file.size > MAX_ATTACHMENT_SIZE_IN_BYTES:
                    mb = MAX_ATTACHMENT_SIZE_IN_BYTES / (1024*1024)
                    raise ValidationError(
                        '{} exceeds the maximum size of \
                        {:.1f}MB.'.format(file.name, mb)
                    )

                if (len(files) > MAX_ATTACHMENT_AMOUNT):
                    raise ValidationError(
                        f'{file.name} could not be uploaded because there is a maximum of \
                        {MAX_ATTACHMENT_AMOUNT} attachments and you have \
                        already uploaded {MAX_ATTACHMENT_AMOUNT} attachments.'
                    )

            if parent_company:
                try:
                    parent_company_contributor = (
                        Contributor
                        .objects
                        .get(pk=parent_company)
                    )
                    parent_company_name = parent_company_contributor.name
                except ValueError:
                    parent_company_name = parent_company
                    parent_company_contributor = None
            else:
                parent_company_name = None
                parent_company_contributor = None

            user_has_pending_claims = (
                FacilityClaim
                .objects
                .filter(status=FacilityClaim.PENDING)
                .filter(facility=facility)
                .filter(contributor=contributor)
                .count() > 0
            )

            if user_has_pending_claims:
                raise BadRequestException(
                    'User already has a pending claim on this facility'
                )

            facility_claim = (
                FacilityClaim
                .objects
                .create(
                    facility=facility,
                    contributor=contributor,
                    contact_person=contact_person,
                    job_title=job_title,
                    phone_number=phone_number,
                    company_name=company_name,
                    parent_company=parent_company_contributor,
                    parent_company_name=parent_company_name,
                    website=website,
                    facility_description=facility_description,
                    verification_method=verification_method,
<<<<<<< HEAD
                    linkedin_profile=linkedin_profile
=======
                    preferred_contact_method=preferred_contact_method,
                    linkedin_profile=linkedin_profile,
>>>>>>> 36f2ab08
                )
            )

            for file in files:
                timestamp = datetime.now().strftime('%Y%m%d%H%M%S')
                milliseconds = datetime.now().strftime('%f')[:-3]
                timestamp_ms = f'{timestamp}{milliseconds}'
                file_name, file_extension = os.path.splitext(file.name)
                file.name = (
                    f'{slugify(file_name, allow_unicode=True)}-'
                    f'{contributor.name}-{timestamp_ms}{file_extension}'
                )
                FacilityClaimAttachments.objects.create(
                    claim=facility_claim,
                    file_name=f'{slugify(file_name)}.{file_extension}',
                    claim_attachment=file
                )

            send_claim_facility_confirmation_email(request, facility_claim)

            approved = (
                FacilityClaim
                .objects
                .filter(status=FacilityClaim.APPROVED)
                .filter(contributor=contributor)
                .values_list('facility__id', flat=True)
            )
            pending = (
                FacilityClaim
                .objects
                .filter(status=FacilityClaim.PENDING)
                .filter(contributor=contributor)
                .values_list('facility__id', flat=True)
            )
            return Response({
                'pending': pending,
                'approved': approved,
            })
        except Facility.DoesNotExist as exc:
            raise NotFound() from exc
        except Contributor.DoesNotExist as exc:
            raise NotFound() from exc

    @swagger_auto_schema(auto_schema=None, methods=['GET'])
    @action(detail=False, methods=['GET'],
            permission_classes=(IsRegisteredAndConfirmed,))
    @transaction.atomic
    def claimed(self, request):
        """
        Returns a list of facility claims made by the authenticated user that
        have been approved.
         ### Sample Response
            [
                {
                    "id": 1,
                    "created_at": "2019-06-10T17:28:17.155025Z",
                    "updated_at": "2019-06-10T17:28:17.155042Z",
                    "contributor_id": 1,
                    "os_id": "US2019161ABC123",
                    "contributor_name": "A Contributor",
                    "facility_name": "Clothing, Inc.",
                    "facility_address": "1234 Main St",
                    "facility_country": "United States",
                    "status": "APPROVED"
                }
            ]
        """

        if not switch_is_active('claim_a_facility'):
            raise NotFound()
        try:
            claims = FacilityClaim.objects.filter(
                contributor=request.user.contributor,
                status=FacilityClaim.APPROVED)
        except Contributor.DoesNotExist as exc:
            raise NotFound(
                'The current User does not have an associated Contributor'
            ) from exc
        return Response(FacilityClaimSerializer(claims, many=True).data)

    @swagger_auto_schema(auto_schema=None, methods=['POST'])
    @action(detail=False, methods=['POST'],
            permission_classes=(IsSuperuser,))
    @transaction.atomic
    def merge(self, request):
        params = FacilityMergeQueryParamsSerializer(data=request.query_params)

        if not params.is_valid():
            raise ValidationError(params.errors)
        target_id = request.query_params.get(FacilityMergeQueryParams.TARGET,
                                             None)
        merge_id = request.query_params.get(FacilityMergeQueryParams.MERGE,
                                            None)
        if target_id == merge_id:
            raise ValidationError({
                FacilityMergeQueryParams.TARGET: [
                    f'Cannot be the same as {FacilityMergeQueryParams.MERGE}.'
                ],
                FacilityMergeQueryParams.MERGE: [
                    f'Cannot be the same as {FacilityMergeQueryParams.TARGET}.'
                ]
            })

        target = Facility.objects.get(id=target_id)
        merge = Facility.objects.get(id=merge_id)

        inactive_match_statuses = (FacilityMatch.PENDING,
                                   FacilityMatch.REJECTED)
        now = str(timezone.now())
        for merge_match in merge.facilitymatch_set.all():
            merge_match.facility = target
            if merge_match.status not in inactive_match_statuses:
                merge_match.status = FacilityMatch.MERGED
            merge_match._change_reason = f'Merged {merge.id} into {target.id}'
            merge_match.save()

            if merge_match.status not in inactive_match_statuses:
                merge_item = merge_match.facility_list_item
                merge_item.facility = target
                merge_item.processing_results.append({
                    'action': ProcessingAction.MERGE_FACILITY,
                    'started_at': now,
                    'error': False,
                    'finished_at': now,
                    'merged_os_id': merge.id,
                })
                merge_item.save()

        # Submitting facilities through the API with create=false will create a
        # FacilityListItem record but not a FacilityMatch. This loop handles
        # updating any items that still reference the merge facility.
        unmatched_items = FacilityListItem.objects.filter(facility=merge)
        for unmatched_item in unmatched_items:
            unmatched_item.facility = target
            unmatched_item.processing_results.append({
                'action': ProcessingAction.MERGE_FACILITY,
                'started_at': now,
                'error': False,
                'finished_at': now,
                'merged_os_id': merge.id,
            })
            unmatched_item.save()

        target_has_approved_claim = FacilityClaim.objects.filter(
            facility=target, status=FacilityClaim.APPROVED).exists()
        merge_claims = FacilityClaim.objects.filter(facility=merge)
        for claim in merge_claims:
            claim.facility = target
            should_change_status = (
                claim.status in (FacilityClaim.APPROVED, FacilityClaim.PENDING)
                and target_has_approved_claim)
            if should_change_status:
                claim.status = (
                    FacilityClaim.REVOKED
                    if claim.status == FacilityClaim.APPROVED
                    else FacilityClaim.DENIED)
                claim.status_change_by = request.user
                claim.status_change_date = timezone.now()
                change_reason_template = (
                    f'Merging {merge.id} into {target.id} '
                    'which already has an approved claim'
                )
                claim.status_change_reason = change_reason_template
                claim._change_reason = change_reason_template
            else:
                claim._change_reason = \
                    f'Merging {merge.id} into {target.id}'
            claim.save()

        for field in ExtendedField.objects.filter(facility=merge):
            field.facility = target
            field.save()

        for alias in FacilityAlias.objects.filter(facility=merge):
            os_id = alias.os_id
            alias._change_reason = 'Merging {} into {}'.format(
                merge.id,
                target.id)
            alias.delete()
            FacilityAlias.objects.create(
                facility=target,
                os_id=os_id,
                reason=FacilityAlias.MERGE)

        FacilityAlias.objects.create(
            os_id=merge.id,
            facility=target,
            reason=FacilityAlias.MERGE)
        # any change to this message will also need to
        # be made in the `facility_history.py` module's
        # `create_facility_history_dictionary` function
        merge._change_reason = 'Merged with {}'.format(target.id)

        FacilityIndex.objects.get(id=merge.id).delete()
        merge.delete()

        target.refresh_from_db()
        context = {'request': request}
        facility_index = FacilityIndex.objects.get(id=target.id)
        response_data = FacilityIndexDetailsSerializer(
            facility_index, context=context).data
        return Response(response_data)

    @swagger_auto_schema(auto_schema=None, methods=['GET', 'POST'])
    @action(detail=True, methods=['GET', 'POST'],
            permission_classes=(IsSuperuser,))
    @transaction.atomic
    def split(self, request, pk=None):
        try:
            if request.method == 'GET':
                facility = Facility.objects.get(pk=pk)
                context = {'request': request}
                facility_index = FacilityIndex.objects.get(id=facility.id)
                facility_data = FacilityIndexDetailsSerializer(
                    facility_index, context=context).data

                facility_data['properties']['matches'] = [
                    {
                        'name': m.facility_list_item.name,
                        'address': m.facility_list_item.address,
                        'country_code': m.facility_list_item.country_code,
                        'list_id':
                        m.facility_list_item.source.facility_list.id
                        if m.facility_list_item.source.facility_list else None,
                        'list_name':
                        m.facility_list_item.source.facility_list.name
                        if m.facility_list_item.source.facility_list else None,
                        'list_description':
                        m.facility_list_item.source.facility_list.description
                        if m.facility_list_item.source.facility_list else None,
                        'list_contributor_name':
                        m.facility_list_item.source.contributor.name
                        if m.facility_list_item.source.contributor else None,
                        'list_contributor_id':
                        m.facility_list_item.source.contributor.id
                        if m.facility_list_item.source.contributor else None,
                        'match_id': m.id,
                        'is_geocoded':
                        m.facility_list_item.geocoded_point is not None,
                        'status': m.status,
                        'is_active': m.is_active,
                        'confidence': m.confidence,
                        'facility_created_by_item':
                        Facility.objects.filter(
                            created_from=m.facility_list_item.id)[0].id
                        if Facility.objects.filter(
                            created_from=m.facility_list_item.id).exists()
                        else None,
                        'transferred_from':
                        [r for r
                            in m.facility_list_item.processing_results
                            if r.get('action', '')
                            == ProcessingAction.MOVE_FACILITY]
                            [0]['previous_facility_os_id']
                            if len(
                                [r for r
                                    in m.facility_list_item.processing_results
                                    if r.get('action', '')
                                    == ProcessingAction.MOVE_FACILITY]) > 0
                            else None,
                    }
                    for m
                    in facility.get_other_matches()
                ]

                return Response(facility_data)

            match_id = request.data.get('match_id')

            if match_id is None:
                raise BadRequestException('Missing required param match_id')

            match_for_new_facility = FacilityMatch \
                .objects \
                .get(pk=match_id)

            old_facility = match_for_new_facility.facility

            list_item_for_match = match_for_new_facility.facility_list_item

            if list_item_for_match.geocoded_point is None:
                raise ValidationError('The match can not be split because '
                                      'it does not have a location.')

            facility_qs = Facility.objects.filter(
                created_from=list_item_for_match)
            if facility_qs.exists():
                # `Facility.created_by` must be unique. If the item was
                # previously used to create a facility, we must related it to
                # that existing facility rather than creating a new facility
                new_facility = facility_qs[0]
            else:
                new_facility = Facility \
                    .objects \
                    .create(
                        name=list_item_for_match.name,
                        address=list_item_for_match.address,
                        country_code=list_item_for_match.country_code,
                        location=list_item_for_match.geocoded_point,
                        created_from=list_item_for_match)

            match_for_new_facility.facility = new_facility
            match_for_new_facility.confidence = 1.0
            match_for_new_facility.status = FacilityMatch.CONFIRMED
            match_for_new_facility.results = {
                'match_type': 'split_by_administator',
                'split_from_os_id': match_for_new_facility.facility.id,
            }

            match_for_new_facility.save()

            now = str(timezone.now())

            list_item_for_match.facility = new_facility
            list_item_for_match.processing_results.append({
                'action': ProcessingAction.SPLIT_FACILITY,
                'started_at': now,
                'error': False,
                'finished_at': now,
                'previous_facility_os_id': old_facility.id,
            })

            list_item_for_match.save()

            fields = ExtendedField.objects.filter(
                facility_list_item=list_item_for_match)
            for field in fields:
                field.facility = new_facility
                field.save()

            index_facilities_new([new_facility.id, old_facility.id])

            return Response({
                'match_id': match_for_new_facility.id,
                'new_os_id': new_facility.id,
            })
        except FacilityListItem.DoesNotExist as exc:
            raise NotFound() from exc
        except FacilityMatch.DoesNotExist as exc:
            raise NotFound() from exc
        except Facility.DoesNotExist as exc:
            raise NotFound() from exc

    @swagger_auto_schema(auto_schema=None, methods=['POST'])
    @action(detail=True, methods=['POST'],
            permission_classes=(IsSuperuser,))
    @transaction.atomic
    def move(self, request, pk=None):
        try:
            match_id = request.data.get('match_id')

            if match_id is None:
                raise BadRequestException('Missing required param match_id')

            match = FacilityMatch.objects.get(pk=match_id)
            old_facility = match.facility
            list_item_for_match = match.facility_list_item

            new_facility = Facility.objects.get(pk=pk)

            match.facility = new_facility
            match.confidence = 1.0
            match.status = FacilityMatch.CONFIRMED
            match.results = {
                'match_type': 'moved_by_administator',
                'move_to_os_id': match.facility.id,
            }

            match.save()

            now = str(timezone.now())

            list_item_for_match.facility = new_facility
            list_item_for_match.processing_results.append({
                'action': ProcessingAction.MOVE_FACILITY,
                'started_at': now,
                'error': False,
                'finished_at': now,
                'previous_facility_os_id': old_facility.id,
            })

            list_item_for_match.save()

            fields = ExtendedField.objects.filter(
                facility_list_item=list_item_for_match)
            for field in fields:
                field.facility = new_facility
                field.save()

            return Response({
                'match_id': match.id,
                'new_os_id': new_facility.id,
            })

        except FacilityListItem.DoesNotExist as exc:
            raise NotFound() from exc
        except FacilityMatch.DoesNotExist as exc:
            raise NotFound() from exc
        except Facility.DoesNotExist as exc:
            raise NotFound() from exc

    @swagger_auto_schema(auto_schema=None, methods=['POST'])
    @action(detail=True, methods=['POST'],
            permission_classes=(IsSuperuser,))
    @transaction.atomic
    def promote(self, request, pk=None):
        match_id = request.data.get('match_id')

        if match_id is None:
            raise BadRequestException('Missing required param match_id')

        try:
            facility = Facility.objects.get(pk=pk)
            match = FacilityMatch.objects.get(pk=match_id)

            matched_statuses = [
                FacilityListItem.MATCHED,
                FacilityListItem.CONFIRMED_MATCH,
            ]

            if match.facility_list_item.status not in matched_statuses:
                raise BadRequestException('Incorrect list item status')

            if match.facility.id != facility.id:
                raise BadRequestException('Match is not to facility')

            if facility.created_from.id == match.facility_list_item.id:
                raise BadRequestException('Facility is created from item.')

            previous_created_from_id = facility.created_from.id

            item = match.facility_list_item.id
            if match.facility_list_item.source.facility_list:
                list = match.facility_list_item.source.facility_list.id
                new_desc = f'item {item} in list {list}'
            else:
                new_desc = f'item {item}'

            item = previous_created_from_id
            if facility.created_from.source.facility_list:
                list = facility.created_from.source.facility_list.id
                previous_desc = f'item {item} in list {list}'
            else:
                previous_desc = f'item {item}'

            reason = f'Promoted {new_desc} over {previous_desc}'

            facility.name = match.facility_list_item.name
            facility.address = match.facility_list_item.address
            facility.country_code = match.facility_list_item.country_code
            facility.location = match.facility_list_item.geocoded_point
            facility.created_from = match.facility_list_item
            facility._change_reason = reason
            facility.save()

            now = str(timezone.now())

            match.facility_list_item.processing_results.append({
                'action': ProcessingAction.PROMOTE_MATCH,
                'started_at': now,
                'error': False,
                'finished_at': now,
                'previous_created_from_id': previous_created_from_id,
            })

            match.facility_list_item.save()

            facility.refresh_from_db()
            context = {'request': request}
            facility_index = FacilityIndex.objects.get(id=facility.id)
            facility_data = FacilityIndexDetailsSerializer(
                facility_index, context=context).data

            facility_data['properties']['matches'] = [
                {
                    'name': m.facility_list_item.name,
                    'address': m.facility_list_item.address,
                    'country_code': m.facility_list_item.country_code,
                    'list_id': m.facility_list_item.source.facility_list.id
                    if m.facility_list_item.source.facility_list else None,
                    'list_name':
                    m.facility_list_item.source.facility_list.name
                    if m.facility_list_item.source.facility_list else None,
                    'list_description':
                    m.facility_list_item.source.facility_list.description
                    if m.facility_list_item.source.facility_list else None,
                    'list_contributor_name':
                    m.facility_list_item.source.contributor.name
                    if m.facility_list_item.source.contributor else None,
                    'list_contributor_id':
                    m.facility_list_item.source.contributor.id
                    if m.facility_list_item.source.contributor else None,
                    'match_id': m.id,
                }
                for m
                in facility.get_other_matches()
            ]

            return Response(facility_data)
        except FacilityListItem.DoesNotExist as exc:
            raise NotFound() from exc
        except FacilityMatch.DoesNotExist as exc:
            raise NotFound() from exc
        except Facility.DoesNotExist as exc:
            raise NotFound() from exc

    @swagger_auto_schema(auto_schema=None, methods=['POST'])
    @action(detail=True, methods=['POST'],
            permission_classes=(IsSuperuser,),
            url_path='update-location')
    @transaction.atomic
    def update_location(self, request, pk=None):
        try:
            facility = Facility.objects.get(pk=pk)
        except Facility.DoesNotExist as exc:
            raise NotFound() from exc

        params = FacilityUpdateLocationParamsSerializer(data=request.data)
        if not params.is_valid():
            raise ValidationError(params.errors)

        facility_location = FacilityLocation(
            facility=facility,
            location=Point(
                float(request.data[UpdateLocationParams.LNG]),
                float(request.data[UpdateLocationParams.LAT])
            ),
            notes=request.data.get('notes', ''),
            created_by=request.user,
        )
        contributor_id = request.data.get(
            UpdateLocationParams.CONTRIBUTOR_ID, None)

        if contributor_id is not None:
            facility_location.contributor = \
                Contributor.objects.get(id=contributor_id)
        facility_location.save()

        facility.location = facility_location.location
        # any change to this message will also need to
        # be made in the `facility_history.py` module's
        # `create_facility_history_dictionary` function
        facility._change_reason = \
            f'Submitted a new FacilityLocation ({facility_location.id})'
        facility.save()

        context = {'request': request}
        facility_index = FacilityIndex.objects.get(id=facility.id)
        facility_data = FacilityIndexDetailsSerializer(
            facility_index, context=context).data
        return Response(facility_data)

    @swagger_auto_schema(responses={200: ''})
    @action(detail=True, methods=['GET'],
            permission_classes=(IsRegisteredAndConfirmed,),
            url_path='history')
    def get_facility_history(self, request, pk=None):
        """
        Returns the history of changes to a facility as a list of dictionaries
        describing the changes.

        ### Sample Response
            [
                {
                    "updated_at": "2019-09-12T02:43:19Z",
                    "action": "DELETE",
                    "detail": "Deleted facility"
                },
                {
                    "updated_at": "2019-09-05T13:15:30Z",
                    "action": "UPDATE",
                    "changes": {
                        "location": {
                            "old": {
                                "type": "Point",
                                "coordinates": [125.6, 10.1]
                            },
                            "new": {
                                "type": "Point",
                                "coordinates": [125.62, 10.14]
                            }
                        }
                    },
                    "detail": "FacilityLocation was changed"
                },
                {
                    "updated_at": "2019-09-02T21:04:30Z",
                    "action": "MERGE",
                    "detail": "Merged with US2019123AG4RD"
                },
                {
                    "updated_at": "2019-09-01T21:04:30Z",
                    "action": "CREATE",
                    "detail": "Facility was created"
                }
            ]
        """
        if not flag_is_active(request._request,
                              FeatureGroups.CAN_GET_FACILITY_HISTORY):
            raise PermissionDenied()

        historical_facility_queryset = Facility.history.filter(id=pk)

        if historical_facility_queryset.count() == 0:
            raise NotFound()

        facility_history = create_facility_history_list(
            historical_facility_queryset,
            pk,
            user=request.user
        )

        return Response(facility_history)

    @swagger_auto_schema(request_body=no_body,
                         responses={200: FacilityIndexDetailsSerializer})
    @action(detail=True, methods=['POST'],
            permission_classes=(IsRegisteredAndConfirmed,),
            url_path='dissociate')
    @transaction.atomic
    def dissociate(self, request, pk=None):
        """
        Deactivate any matches to the facility submitted by the authenticated
        contributor

        Returns the facility details with an updated contributor list.

        ### Sample response
            {
                "type": "FeatureCollection",
                "features": [
                    {
                        "id": "OS_ID_1",
                        "type": "Feature",
                        "geometry": {
                            "type": "Point",
                            "coordinates": [1, 1]
                        },
                        "properties": {
                            "name": "facility_name_1",
                            "address" "facility address_1",
                            "country_code": "US",
                            "country_name": "United States",
                            "os_id": "OS_ID_1",
                            "contributors": [
                                {
                                    "id": 1,
                                    "name": "Brand A (2019 Q1 List)",
                                    "is_verified": false
                                }
                            ]
                        }
                    },
                    {
                        "id": "OS_ID_2",
                        "type": "Feature",
                        "geometry": {
                            "type": "Point",
                            "coordinates": [2, 2]
                        },
                        "properties": {
                            "name": "facility_name_2",
                            "address" "facility address_2",
                            "country_code": "US",
                            "country_name": "United States",
                            "os_id": "OS_ID_2"
                            "contributors": [
                                {
                                    "id": 1,
                                    "name": "Brand A (2019 Q1 List)",
                                    "is_verified": false
                                },
                                {
                                    "id": 2,
                                    "name": "An MSI",
                                    "is_verified": false
                                }
                            ]
                        }
                    }
                ]
            }

        """
        try:
            facility = Facility.objects.get(pk=pk)
        except Facility.DoesNotExist as exc:
            raise NotFound(f'Facility with OS ID {pk} not found') from exc

        contributor = request.user.contributor
        matches = FacilityMatch.objects.filter(
            facility=facility,
            facility_list_item__source__contributor=contributor)

        # Call `save` in a loop rather than use `update` to make sure that
        # django-simple-history can log the changes
        if matches.count() > 0:
            for match in matches:
                if match.is_active:
                    match.is_active = False
                    match._change_reason = \
                        create_dissociate_match_change_reason(
                            match.facility_list_item,
                            facility)
                    match.save()

        context = {'request': request}
        facility_index = FacilityIndex.objects.get(id=facility.id)
        facility_data = FacilityIndexDetailsSerializer(
            facility_index, context=context).data
        return Response(facility_data)

    @swagger_auto_schema(request_body=Schema(
        'data',
        type=TYPE_OBJECT,
        description='The closure state of the facility. Must be OPEN or '
                    'CLOSED. See the sample request body above.',
    ), responses={200: FacilityActivityReportSerializer})
    @action(detail=True, methods=['POST'],
            permission_classes=(IsRegisteredAndConfirmed,),
            url_path='report')
    @transaction.atomic
    def report(self, request, pk=None):
        """
        Report that a facility has been closed or opened.

        ## Sample Request Body

            {
                "closure_state": "CLOSED",
                "reason_for_report": "This facility was closed."
            }
        """
        try:
            facility = Facility.objects.get(pk=pk)
        except Facility.DoesNotExist as exc:
            raise NotFound(
                'Facility with OS ID {} not found'.format(pk)
            ) from exc

        try:
            contributor = request.user.contributor
        except Contributor.DoesNotExist as exc:
            raise ValidationError(
                'Contributor not found for requesting user.'
                ) from exc

        facility_activity_report = FacilityActivityReport.objects.create(
            facility=facility,
            reported_by_user=request.user,
            reported_by_contributor=contributor,
            closure_state=request.data.get('closure_state'),
            reason_for_report=request.data.get('reason_for_report'))

        try:
            facility_activity_report.full_clean()
        except core_exceptions.ValidationError as exc:
            raise BadRequestException(
                'Closure state must be CLOSED or OPEN.'
            ) from exc

        facility_activity_report.save()

        serializer = FacilityActivityReportSerializer(facility_activity_report)
        return Response(serializer.data)

    @swagger_auto_schema(auto_schema=None, methods=['POST'])
    @action(detail=True, methods=['POST'],
            permission_classes=(IsSuperuser,))
    @transaction.atomic
    def link(self, request, pk=None):
        try:
            new_os_id = request.data.get('new_os_id')
            if new_os_id is None:
                raise BadRequestException('Missing required param new_os_id')
            if not Facility.objects.filter(pk=new_os_id).exists():
                raise BadRequestException('Invalid param new_os_id')

            source_facility = Facility.objects.get(pk=pk)
            source_facility.new_os_id = new_os_id

            source_facility.save()

            context = {'request': request}
            facility_index = FacilityIndex.objects.get(
                id=source_facility.id)
            facility_data = FacilityIndexDetailsSerializer(
                facility_index, context=context).data
            return Response(facility_data)

        except Facility.DoesNotExist as exc:
            raise NotFound() from exc<|MERGE_RESOLUTION|>--- conflicted
+++ resolved
@@ -912,12 +912,7 @@
                     website=website,
                     facility_description=facility_description,
                     verification_method=verification_method,
-<<<<<<< HEAD
-                    linkedin_profile=linkedin_profile
-=======
-                    preferred_contact_method=preferred_contact_method,
                     linkedin_profile=linkedin_profile,
->>>>>>> 36f2ab08
                 )
             )
 
