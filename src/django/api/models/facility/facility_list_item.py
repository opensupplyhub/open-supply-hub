--- conflicted
+++ resolved
@@ -1,8 +1,4 @@
-<<<<<<< HEAD
-from countries.countries import COUNTRY_CHOICES
-=======
 from countries.lib.countries import COUNTRY_CHOICES
->>>>>>> b8438dc1
 
 from django.contrib.gis.db import models as gis_models
 from django.contrib.postgres import fields as postgres
