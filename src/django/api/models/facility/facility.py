--- conflicted
+++ resolved
@@ -7,11 +7,7 @@
 from django.db import models
 from django.db.models import ExpressionWrapper, Q
 
-<<<<<<< HEAD
-from countries.countries import COUNTRY_CHOICES
-=======
 from countries.lib.countries import COUNTRY_CHOICES
->>>>>>> b8438dc1
 from ...os_id import make_os_id
 
 
