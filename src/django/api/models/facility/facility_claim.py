import uuid
from collections import defaultdict

from simple_history.models import HistoricalRecords
from django.contrib.gis.db import models as gis_models
from django.contrib.postgres import fields as postgres
from django.db import models

from countries.lib.countries import COUNTRY_CHOICES
from api.constants import (
    FacilityClaimStatuses,
    OriginSource
)
from ...constants import Affiliations, Certifications
from ...facility_type_processing_type import ALL_FACILITY_TYPE_CHOICES


class FacilityClaim(models.Model):
    """
    Data submitted from a user attempting to make a verified claim of a
    Facility to be evaluated by OS Hub moderators.
    """

    # These status choices must be kept in sync with the client's
    # `facilityClaimStatusChoicesEnum`.
    STATUS_CHOICES = (
        (FacilityClaimStatuses.PENDING, FacilityClaimStatuses.PENDING),
        (FacilityClaimStatuses.APPROVED, FacilityClaimStatuses.APPROVED),
        (FacilityClaimStatuses.DENIED, FacilityClaimStatuses.DENIED),
        (FacilityClaimStatuses.REVOKED, FacilityClaimStatuses.REVOKED),
    )

    CUT_AND_SEW = 'Cut and Sew / RMG'
    DYEHOUSE = 'Dyehouse'
    EMBELLISHMENTS = 'Embellishments'
    FABRIC_MILL = 'Fabric Mill'
    FINISHING = 'Finishing'
    GINNING = 'Ginning'
    KNITTING = 'Knitting'
    LAUNDRY = 'Laundry'
    PACKING = 'Packing'
    SCOURING = 'Scouring'
    SCREENPRINTING = 'Screenprinting'
    STITCHING = 'Stitching (Shoes)'
    TANNERY = 'Tannery'
    WAREHOUSE = 'Warehouse'
    WEAVING = 'Weaving'
    OTHER = 'Other'

    FACILITY_TYPE_CHOICES = (
        (CUT_AND_SEW, CUT_AND_SEW),
        (DYEHOUSE, DYEHOUSE),
        (EMBELLISHMENTS, EMBELLISHMENTS),
        (FABRIC_MILL, FABRIC_MILL),
        (FINISHING, FINISHING),
        (GINNING, GINNING),
        (KNITTING, KNITTING),
        (LAUNDRY, LAUNDRY),
        (PACKING, PACKING),
        (SCOURING, SCOURING),
        (SCREENPRINTING, SCREENPRINTING),
        (STITCHING, STITCHING),
        (TANNERY, TANNERY),
        (WAREHOUSE, WAREHOUSE),
        (WEAVING, WEAVING),
        (OTHER, OTHER),
    )

    AFFILIATION_CHOICES = [
        (choice, choice)
        for choice in
        [
            Affiliations.BENEFITS_BUSINESS_WORKERS,
            Affiliations.BETTER_MILLS_PROGRAM,
            Affiliations.BETTER_WORK,
            Affiliations.CANOPY,
            Affiliations.ETHICAL_TRADING_INITIATIVE,
            Affiliations.FAIR_LABOR_ASSOCIATION,
            Affiliations.FAIR_WEAR_FOUNDATION,
            Affiliations.HERFINANCE,
            Affiliations.HERHEATH,
            Affiliations.HERRESPECT,
            Affiliations.SEDEX,
            Affiliations.SOCIAL_LABOR_CONVERGENCE_PLAN,
            Affiliations.SUSTAINABLE_APPAREL_COALITION,
            Affiliations.SWEATFREE_PURCHASING_CONSORTIUM,
            Affiliations.ZDHC,
        ]
    ]

    CERTIFICATION_CHOICES = [
        (choice, choice)
        for choice in
        [
            Certifications.BCI,
            Certifications.B_CORP,
            Certifications.BLUESIGN,
            Certifications.CANOPY,
            Certifications.CRADLE_TO_CRADLE,
            Certifications.EU_ECOLABEL,
            Certifications.FAIRTRADE_USA,
            Certifications.FSC,
            Certifications.GLOBAL_RECYCLING_STANDARD,
            Certifications.GOTS,
            Certifications.GREEN_BUTTON,
            Certifications.GREEN_SCREEN,
            Certifications.HIGG_INDEX,
            Certifications.IMO_CONTROL,
            Certifications.INTERNATIONAL_WOOL_TEXTILE,
            Certifications.ISO_9000,
            Certifications.IVN_LEATHER,
            Certifications.LEATHER_WORKING_GROUP,
            Certifications.NORDIC_SWAN,
            Certifications.OEKO_TEX_STANDARD,
            Certifications.OEKO_TEX_STEP,
            Certifications.OEKO_TEX_ECO_PASSPORT,
            Certifications.OEKO_TEX_MADE_IN_GREEN,
            Certifications.PEFC,
            Certifications.REACH,
            Certifications.RESPONSIBLE_DOWN_STANDARD,
            Certifications.RESPONSIBLE_WOOL_STANDARD,
            Certifications.SAB8000,
        ]
    ]

    uuid = models.UUIDField(
        null=False,
        default=uuid.uuid4,
        unique=True,
        editable=False,
        help_text='Unique identifier for the facility claim.'
    )
    contributor = models.ForeignKey(
        'Contributor',
        null=False,
        on_delete=models.PROTECT,
        help_text='The contributor who submitted this facility claim')
    facility = models.ForeignKey(
        'Facility',
        null=False,
        on_delete=models.PROTECT,
        help_text='The facility for which this claim has been submitted')
    contact_person = models.CharField(
        max_length=200,
        null=False,
        blank=False,
        verbose_name='contact person',
        help_text='The contact person for the facility claim')
    job_title = models.CharField(
        max_length=200,
        null=False,
        blank=False,
        help_text='The contact person\'s job title',
        verbose_name='contact person\'s job title',
        default='')
    company_name = models.CharField(
        max_length=200,
        null=False,
        blank=True,
        verbose_name='company name',
        help_text='The company name for the facility')
    website = models.CharField(
        max_length=200,
        null=False,
        blank=True,
        verbose_name='website',
        help_text='The website for the facility')
    facility_description = models.TextField(
        null=False,
        blank=False,
        verbose_name='description',
        help_text='A description of the facility')
    linkedin_profile = models.URLField(
        null=False,
        blank=True,
        help_text='A LinkedIn profile for verifying the facility claim',
        verbose_name='verification LinkedIn profile')
    status = models.CharField(
        max_length=200,
        null=False,
        blank=False,
        choices=STATUS_CHOICES,
        default=FacilityClaimStatuses.PENDING,
        verbose_name='status',
        help_text='The current status of this facility claim')
    status_change_reason = models.TextField(
        null=True,
        blank=True,
        verbose_name='status change reason',
        help_text='The reason entered when changing the status of this claim.')
    status_change_by = models.ForeignKey(
        'User',
        null=True,
        on_delete=models.PROTECT,
        verbose_name='status changed by',
        help_text='The user who changed the status of this facility claim',
        related_name='approver_of_claim')
    status_change_date = models.DateTimeField(
        null=True,
        verbose_name='status change date',
    )
    facility_name_english = models.CharField(
        max_length=200,
        null=True,
        blank=True,
        help_text='Not editable official English facility name for the claim.',
        verbose_name='facility name in English')
    facility_name_native_language = models.CharField(
        max_length=200,
        null=True,
        blank=True,
        help_text='The editable official native language facility name.',
        verbose_name='facility name in native language')
    facility_address = models.CharField(
        max_length=200,
        null=True,
        blank=True,
        verbose_name='address',
        help_text='Not editable facility address for this claim.')
    facility_location = gis_models.PointField(
        null=True,
        verbose_name='location',
        help_text='The lat/lng point location of the facility')
    facility_phone_number = models.CharField(
        max_length=200,
        null=True,
        blank=True,
        verbose_name='facility phone number',
        help_text='The editable facility phone number for this claim.')
    facility_phone_number_publicly_visible = models.BooleanField(
        null=False,
        default=False,
        verbose_name='is facility phone number publicly visible',
        help_text='Is the editable facility phone number publicly visible?')
    facility_website = models.URLField(
        null=True,
        blank=True,
        verbose_name='facility website',
        help_text='The editable facility website for this claim.')
    facility_website_publicly_visible = models.BooleanField(
        null=False,
        default=False,
        help_text='Is the website publicly visible?',
        verbose_name='facility website visible')
    facility_minimum_order_quantity = models.CharField(
        max_length=200,
        null=True,
        blank=True,
        verbose_name='minimum order quantity',
        help_text='The editable facility min order quantity for this claim.')
    facility_average_lead_time = models.CharField(
        max_length=200,
        null=True,
        blank=True,
        verbose_name='average lead time',
        help_text='The editable facilty avg lead time for this claim.')
    facility_workers_count = models.CharField(
        max_length=200,
        null=True,
        blank=True,
        verbose_name='facility workers count',
        help_text='The editable facility workers count for this claim')
    facility_female_workers_percentage = models.IntegerField(
        null=True,
        blank=True,
        choices=[(i, i) for i in range(0, 101)],
        help_text=('Integer value indicating the facility\'s percentage of '
                   'female workers.'),
        verbose_name='percentage of female workers')
    facility_affiliations = postgres.ArrayField(
        models.CharField(
            null=False,
            blank=False,
            choices=AFFILIATION_CHOICES,
            max_length=50,
            help_text='A group the facility is affiliated with',
            verbose_name='facility affiliation',
        ),
        null=True,
        blank=True,
        help_text='The facility\'s affiliations',
        verbose_name='facility affilations',
    )
    facility_certifications = postgres.ArrayField(
        models.CharField(
            null=False,
            blank=False,
            choices=CERTIFICATION_CHOICES,
            max_length=50,
            help_text='A certification the facility has achieved',
            verbose_name='facility certification',
        ),
        null=True,
        blank=True,
        help_text='The facility\'s certifications',
        verbose_name='facility certifications',
    )
    facility_type = models.CharField(
        max_length=300,
        null=True,
        blank=True,
        choices=ALL_FACILITY_TYPE_CHOICES,
        help_text='The editable facility type for this claim.',
        verbose_name='facility type')
    other_facility_type = models.CharField(
        max_length=200,
        null=True,
        blank=True,
        help_text='Editable alternate text when facility type is OTHER.',
        verbose_name='description of other facility type')
    facility_product_types = postgres.ArrayField(
        models.CharField(
            null=False,
            blank=False,
            max_length=50,
            help_text='A product produced at the facility',
            verbose_name='product type',
        ),
        null=True,
        blank=True,
        help_text='The products produced at the facility',
        verbose_name='product types',
    )
    facility_production_types = postgres.ArrayField(
        models.CharField(
            null=False,
            blank=False,
            max_length=50,
            help_text='A processing type associated with the facility',
            verbose_name='processing type',
        ),
        null=True,
        blank=True,
        help_text='The processing types associated with the facility',
        verbose_name='processing types',
    )
    point_of_contact_person_name = models.CharField(
        max_length=200,
        null=True,
        blank=True,
        verbose_name='contact person',
        help_text='The editable point of contact person name')
    point_of_contact_email = models.EmailField(
        null=True,
        blank=True,
        verbose_name='contact email',
        help_text='The editable point of contact email')
    point_of_contact_publicly_visible = models.BooleanField(
        null=False,
        default=False,
        verbose_name='is contact visible',
        help_text='Is the point of contact info publicly visible?')
    office_official_name = models.CharField(
        max_length=200,
        null=True,
        blank=True,
        verbose_name='office official name',
        help_text='The editable office name for this claim.')
    office_address = models.CharField(
        max_length=200,
        null=True,
        blank=True,
        verbose_name='office address',
        help_text='The editable office address for this claim.')
    office_country_code = models.CharField(
        max_length=2,
        null=True,
        blank=True,
        choices=COUNTRY_CHOICES,
        verbose_name='office country code',
        help_text='The editable office country code for this claim.')
    office_phone_number = models.CharField(
        max_length=200,
        null=True,
        blank=True,
        verbose_name='office phone number',
        help_text='The editable office phone number for this claim.')
    office_info_publicly_visible = models.BooleanField(
        null=False,
        default=False,
        verbose_name='is office publicly visible',
        help_text='Is the office info publicly visible?')
    parent_company = models.ForeignKey(
        'Contributor',
        related_name='parent_company',
        null=True,
        default=None,
        on_delete=models.PROTECT,
        verbose_name='contributor parent company / supplier group',
        help_text='The contributor parent company / supplier group '
        'of thisfacility claim.')
    parent_company_name = models.CharField(
        max_length=200,
        null=True,
        blank=True,
        verbose_name='parent company / supplier group',
        help_text='The parent company / supplier group of this '
        'facility claim.')
    sector = postgres.ArrayField(
        models.CharField(max_length=50, null=False, blank=False),
        null=True,
        blank=True,
        help_text='The sector(s) for goods made at the facility',
    )
    origin_source = models.CharField(
        choices=OriginSource.CHOICES,
        blank=True,
        null=True,
        max_length=200,
        help_text="The environment value where instance running"
    )

    created_at = models.DateTimeField(auto_now_add=True)
    updated_at = models.DateTimeField(auto_now=True)

<<<<<<< HEAD
    history = HistoricalRecords(excluded_fields=['origin_source'])
=======
    history = HistoricalRecords(
        excluded_fields=['uuid']
    )
>>>>>>> 8f63610d

    default_change_includes = (
        'facility_name_english',
        'facility_name_native_language',
        'facility_address',
        'facility_phone_number',
        'facility_website',
        'facility_minimum_order_quantity',
        'facility_average_lead_time',
        'facility_workers_count',
        'facility_female_workers_percentage',
        'facility_affiliations',
        'facility_certifications',
        'facility_product_types',
        'facility_production_types',
        'facility_type',
        'other_facility_type',
        'facility_description',
        'facility_minimum_order_quantity',
        'facility_average_lead_time',
        'point_of_contact_person_name',
        'point_of_contact_email',
        'office_official_name',
        'office_address',
        'office_country_code',
        'office_phone_number',
        'parent_company',
        'sector',
        'facility_location',
    )

    # A dictionary where the keys are field names and the values are predicate
    # functions that will be passed a FacilityClaim instance and should return
    # a boolean.
    change_conditions = defaultdict(
        lambda: lambda c: True,
        facility_phone_number=(
            lambda c: c.facility_phone_number_publicly_visible),
        facility_website=(
            lambda c: c.facility_website_publicly_visible),
        point_of_contact_person_name=(
            lambda c: c.point_of_contact_publicly_visible),
        point_of_contact_email=(
            lambda c: c.point_of_contact_publicly_visible),
        office_official_name=(
            lambda c: c.office_info_publicly_visible),
        office_address=(
            lambda c: c.office_info_publicly_visible),
        office_country_code=(
            lambda c: c.office_info_publicly_visible),
        office_phone_number=(
            lambda c: c.office_info_publicly_visible),
    )

    # A dictionary where the keys are field_names and the values are functions
    # that will be passed a FacilityClaim and should return a string
    change_value_serializers = defaultdict(
        lambda: lambda v: v,
        parent_company=lambda v: v and v.name,
        facility_affiliations=lambda v: ', '.join(v) if v is not None else '',
        facility_certifications=lambda v: ', '.join(v)
        if v is not None else '',
        facility_product_types=lambda v: ', '.join(v)
        if v is not None else '',
        sector=lambda v: ', '.join(v) if v is not None else '',
        facility_location=lambda v: ', '.join([str(v.x), str(v.y)])
        if v is not None else '',
    )

    def get_changes(self, include=list(default_change_includes)):
        latest = self.history.latest()
        previous = latest.prev_record
        changes = None
        if previous is not None:
            for field in FacilityClaim._meta.fields:
                should_report_change_publicly = \
                    self.change_conditions[field.name](self)
                if field.name in include and should_report_change_publicly:
                    curr_value = self.change_value_serializers[field.name](
                        getattr(self, field.name))
                    prev_value = self.change_value_serializers[field.name](
                        getattr(previous.instance, field.name))
                    if curr_value != prev_value:
                        if changes is None:
                            changes = []
                        changes.append({
                            'name': field.name,
                            'verbose_name': field.verbose_name,
                            'previous': prev_value,
                            'current': curr_value,
                        })
        return changes<|MERGE_RESOLUTION|>--- conflicted
+++ resolved
@@ -9,10 +9,11 @@
 from countries.lib.countries import COUNTRY_CHOICES
 from api.constants import (
     FacilityClaimStatuses,
-    OriginSource
+    OriginSource,
+    Affiliations,
+    Certifications
 )
-from ...constants import Affiliations, Certifications
-from ...facility_type_processing_type import ALL_FACILITY_TYPE_CHOICES
+from api.facility_type_processing_type import ALL_FACILITY_TYPE_CHOICES
 
 
 class FacilityClaim(models.Model):
@@ -413,13 +414,9 @@
     created_at = models.DateTimeField(auto_now_add=True)
     updated_at = models.DateTimeField(auto_now=True)
 
-<<<<<<< HEAD
-    history = HistoricalRecords(excluded_fields=['origin_source'])
-=======
     history = HistoricalRecords(
-        excluded_fields=['uuid']
-    )
->>>>>>> 8f63610d
+        excluded_fields=['uuid', 'origin_source']
+    )
 
     default_change_includes = (
         'facility_name_english',
