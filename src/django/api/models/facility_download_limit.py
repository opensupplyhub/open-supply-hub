--- conflicted
+++ resolved
@@ -1,13 +1,11 @@
 from typing import Optional
 from django.db import models
+from django.forms import ValidationError
 from django.utils import timezone
+from django.db import transaction
 from django.db.models import (
-    BigAutoField,
+    BigAutoField, F,
 )
-<<<<<<< HEAD
-from django.utils import timezone
-=======
->>>>>>> 0744e967
 from api.constants import FacilitiesDownloadSettings
 
 
@@ -58,8 +56,16 @@
     )
 
     def increment_download_count(self):
+        with transaction.atomic():
+            self.refresh_from_db()
+            if (
+                self.download_count >=
+                self.allowed_downloads
+            ):
+                raise ValidationError("Concurrent limit exceeded.")
+
         self.last_download_time = timezone.now()
-        self.download_count += 1
+        self.download_count = F('download_count') + 1
         self.save()
 
     @staticmethod
