from typing import Optional
from django.db import models
from django.utils import timezone
from django.db import transaction
from django.db.models import BigAutoField
from api.constants import FacilitiesDownloadSettings
from datetime import datetime
from django.utils.timezone import make_aware

from api.models.facility_download_limit_manager import (
    FacilityDownloadLimitManager
)


def release_initial_date():
    return make_aware(datetime(2025, 6, 28))


class FacilityDownloadLimit(models.Model):
    """
    Stores the number of facility records allowed for free download per
    calendar year, the number of paid facility records for non-API
    users, the date of last update of free facilities records, and the
    date when paid facility records were purchased.
    """
    id = BigAutoField(
        auto_created=True,
        primary_key=True,
        serialize=False
    )
    user = models.OneToOneField(
        'User',
        null=False,
        on_delete=models.CASCADE,
        help_text='The user to whom the download limit applies.'
    )
    free_download_records = models.PositiveIntegerField(
        null=False,
        blank=False,
        default=FacilitiesDownloadSettings.FACILITIES_DOWNLOAD_LIMIT,
        help_text=('The number of facilities the user '
                   'can download per calendar year for free.')
    )
    paid_download_records = models.PositiveIntegerField(
        null=False,
        blank=False,
        default=0,
        help_text=('The number of paid facilities that the user can download.')
    )
    updated_at = models.DateTimeField(
        null=False,
        blank=False,
        default=timezone.now,
        help_text='The date when the free limit was set or updated.'
    )
    purchase_date = models.DateTimeField(
        null=True,
        blank=True,
        help_text='The date when paid facility records were purchased.'
    )

    objects = FacilityDownloadLimitManager()

    def register_download(self, records_to_subtract):
        with transaction.atomic():
            self.refresh_from_db()
            if self.free_download_records >= records_to_subtract:
                self.free_download_records = self.free_download_records - records_to_subtract  # noqa: E501
            else:
                remaining_records = records_to_subtract - self.free_download_records  # noqa: E501
                self.free_download_records = 0
                self.paid_download_records -= remaining_records
            self.save()

    @staticmethod
    def get_or_create_user_download_limit(
        user,
<<<<<<< HEAD
        custom_date = None
=======
        custom_date=None
>>>>>>> 99930283
    ) -> Optional["FacilityDownloadLimit"]:
        is_api_user = not user.is_anonymous and user.has_groups

        if is_api_user or user.is_anonymous:
            # if user is an API user we don't want to impose limits
            return None

        defaults = {'updated_at': custom_date} if custom_date else {}

        facility_download_limit, _ = FacilityDownloadLimit \
            .objects.get_or_create(user=user, defaults=defaults)

        return facility_download_limit
    
    @staticmethod
    def upgrade_user_download_limit(
        download_limit: "FacilityDownloadLimit",
        upgrade_number: int
    ) -> Optional["FacilityDownloadLimit"]:

        download_limit.paid_download_records += upgrade_number
        download_limit.purchase_date = timezone.now()
        download_limit.save(update_fields=["paid_download_records", "purchase_date"])

        return download_limit<|MERGE_RESOLUTION|>--- conflicted
+++ resolved
@@ -75,11 +75,7 @@
     @staticmethod
     def get_or_create_user_download_limit(
         user,
-<<<<<<< HEAD
-        custom_date = None
-=======
         custom_date=None
->>>>>>> 99930283
     ) -> Optional["FacilityDownloadLimit"]:
         is_api_user = not user.is_anonymous and user.has_groups
 
