--- conflicted
+++ resolved
@@ -2,7 +2,7 @@
 from simple_history.models import HistoricalRecords
 from django.db import models
 
-from ...constants import (
+from api.constants import (
     MatchResponsibility,
     OriginSource
 )
@@ -123,7 +123,6 @@
         max_length=12,
         help_text="Who is responsible for moderating this contributor's data"
     )
-<<<<<<< HEAD
     origin_source = models.CharField(
         choices=OriginSource.CHOICES,
         blank=True,
@@ -132,19 +131,13 @@
         help_text="The environment value where instance running"
     )
 
-=======
->>>>>>> 8f63610d
     created_at = models.DateTimeField(auto_now_add=True)
     updated_at = models.DateTimeField(auto_now=True)
 
     objects = ContributorManager.as_manager()
-<<<<<<< HEAD
-    history = HistoricalRecords(excluded_fields=['origin_source'])
-=======
     history = HistoricalRecords(
-        excluded_fields=['uuid']
+        excluded_fields=['uuid', 'origin_source']
     )
->>>>>>> 8f63610d
 
     def __str__(self):
         return '{name} ({id})'.format(**self.__dict__)
