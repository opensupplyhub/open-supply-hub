import { createReducer } from 'redux-act';
import update from 'immutability-helper';
import { optionsForSortingResults } from '../util/constants';

import {
    updateFacilityFreeTextQueryFilter,
    updateContributorFilter,
    updateListFilter,
    updateContributorTypeFilter,
    updateCountryFilter,
    clearCountryFilter,
    updateClaimStatusFilter,
    updateSectorFilter,
    updateParentCompanyFilter,
    updateFacilityTypeFilter,
    updateProcessingTypeFilter,
    updateProductTypeFilter,
    updateNumberofWorkersFilter,
    updateNativeLanguageNameFilter,
    updateSortAlgorithm,
    updateCombineContributorsFilterOption,
    updateBoundaryFilter,
    resetAllFilters,
    resetDrawerFilters,
    updateAllFilters,
<<<<<<< HEAD
    updateSourceTypeFilter,
=======
    updateDataSourceFilter,
>>>>>>> c008cf83
    updateModerationStatusFilter,
} from '../actions/filters';

import {
    completeFetchContributorOptions,
    completeFetchContributorTypeOptions,
    completeFetchCountryOptions,
    completeFetchSectorOptions,
    completeFetchParentCompanyOptions,
    completeFetchGroupedSectorOptions,
} from '../actions/filterOptions';

import { completeSubmitLogOut } from '../actions/auth';

import { updateListWithLabels } from '../util/util';

const initialState = Object.freeze({
    facilityFreeTextQuery: '',
    contributors: Object.freeze([]),
    contributorTypes: Object.freeze([]),
    countries: Object.freeze([]),
    claimStatuses: Object.freeze([]),
    sectors: Object.freeze([]),
    sortAlgorithm: optionsForSortingResults[2],
    parentCompany: Object.freeze([]),
    facilityType: Object.freeze([]),
    processingType: Object.freeze([]),
    productType: Object.freeze([]),
    numberOfWorkers: Object.freeze([]),
<<<<<<< HEAD
    sourceTypes: Object.freeze([]),
=======
    dataSources: Object.freeze([]),
>>>>>>> c008cf83
    moderationStatuses: Object.freeze([]),
    nativeLanguageName: '',
    combineContributors: '',
    boundary: null,
    lists: Object.freeze([]),
});

export const maybeSetFromQueryString = field => (state, payload) => {
    if (!state[field].length) {
        return state;
    }

    // filter out any options set from the querystring which turn out
    // not to be valid according to the API's response
    const updatedField = updateListWithLabels(state[field], payload);

    return update(state, {
        [field]: { $set: updatedField },
    });
};

export default createReducer(
    {
        [updateFacilityFreeTextQueryFilter]: (state, payload) =>
            update(state, {
                facilityFreeTextQuery: { $set: payload },
            }),
        [updateContributorFilter]: (state, payload) =>
            update(state, {
                contributors: { $set: payload },
                lists: { $set: initialState.lists },
            }),
        [updateContributorTypeFilter]: (state, payload) =>
            update(state, {
                contributorTypes: { $set: payload },
            }),
        [updateCountryFilter]: (state, payload) =>
            update(state, {
                countries: { $set: payload },
            }),
        [clearCountryFilter]: state =>
            update(state, {
                countries: { $set: initialState.countries },
            }),
        [updateClaimStatusFilter]: (state, payload) =>
            update(state, {
                claimStatuses: { $set: payload },
            }),
        [updateSectorFilter]: (state, payload) =>
            update(state, {
                sectors: { $set: payload },
            }),
        [updateParentCompanyFilter]: (state, payload) =>
            update(state, {
                parentCompany: { $set: payload },
            }),
        [updateFacilityTypeFilter]: (state, payload) =>
            update(state, {
                facilityType: { $set: payload },
            }),
        [updateProcessingTypeFilter]: (state, payload) =>
            update(state, {
                processingType: { $set: payload },
            }),
        [updateProductTypeFilter]: (state, payload) =>
            update(state, {
                productType: { $set: payload },
            }),
        [updateNumberofWorkersFilter]: (state, payload) =>
            update(state, {
                numberOfWorkers: { $set: payload },
            }),
        [updateNativeLanguageNameFilter]: (state, payload) =>
            update(state, {
                nativeLanguageName: { $set: payload },
            }),
        [updateCombineContributorsFilterOption]: (state, payload) =>
            update(state, {
                combineContributors: { $set: payload },
            }),
        [updateBoundaryFilter]: (state, payload) =>
            update(state, {
                boundary: { $set: payload },
            }),
        [updateSortAlgorithm]: (state, payload) =>
            update(state, {
                sortAlgorithm: { $set: payload },
            }),
        [updateListFilter]: (state, payload) =>
            update(state, {
                lists: { $set: payload },
            }),
<<<<<<< HEAD
        [updateSourceTypeFilter]: (state, payload) =>
            update(state, {
                sourceTypes: { $set: payload },
=======
        [updateDataSourceFilter]: (state, payload) =>
            update(state, {
                dataSources: { $set: payload },
>>>>>>> c008cf83
            }),
        [updateModerationStatusFilter]: (state, payload) =>
            update(state, {
                moderationStatuses: { $set: payload },
            }),
        [resetAllFilters]: (state, isEmbedded) =>
            update(initialState, {
                contributors: {
                    $set: isEmbedded
                        ? state.contributors
                        : initialState.contributors,
                },
            }),
        [resetDrawerFilters]: state =>
            update(initialState, {
                facilityFreeTextQuery: { $set: state.facilityFreeTextQuery },
                contributors: {
                    $set: state.contributors,
                },
                countries: { $set: state.countries },
                combineContributors: { $set: state.combineContributors },
                lists: { $set: state.lists },
            }),
        [updateAllFilters]: (_state, payload) => payload,
        [completeFetchContributorOptions]: maybeSetFromQueryString(
            'contributors',
        ),
        [completeFetchContributorTypeOptions]: maybeSetFromQueryString(
            'contributorTypes',
        ),
        [completeFetchCountryOptions]: maybeSetFromQueryString('countries'),
        [completeFetchSectorOptions]: maybeSetFromQueryString('sectors'),
        [completeFetchGroupedSectorOptions]: maybeSetFromQueryString('sectors'),
        [completeFetchParentCompanyOptions]: maybeSetFromQueryString(
            'parentCompany',
        ),
        [completeSubmitLogOut]: () => initialState,
    },
    initialState,
);<|MERGE_RESOLUTION|>--- conflicted
+++ resolved
@@ -23,11 +23,7 @@
     resetAllFilters,
     resetDrawerFilters,
     updateAllFilters,
-<<<<<<< HEAD
-    updateSourceTypeFilter,
-=======
     updateDataSourceFilter,
->>>>>>> c008cf83
     updateModerationStatusFilter,
 } from '../actions/filters';
 
@@ -57,11 +53,7 @@
     processingType: Object.freeze([]),
     productType: Object.freeze([]),
     numberOfWorkers: Object.freeze([]),
-<<<<<<< HEAD
-    sourceTypes: Object.freeze([]),
-=======
     dataSources: Object.freeze([]),
->>>>>>> c008cf83
     moderationStatuses: Object.freeze([]),
     nativeLanguageName: '',
     combineContributors: '',
@@ -154,15 +146,9 @@
             update(state, {
                 lists: { $set: payload },
             }),
-<<<<<<< HEAD
-        [updateSourceTypeFilter]: (state, payload) =>
-            update(state, {
-                sourceTypes: { $set: payload },
-=======
         [updateDataSourceFilter]: (state, payload) =>
             update(state, {
                 dataSources: { $set: payload },
->>>>>>> c008cf83
             }),
         [updateModerationStatusFilter]: (state, payload) =>
             update(state, {
