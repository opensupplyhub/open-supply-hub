--- conflicted
+++ resolved
@@ -19,11 +19,6 @@
         claimantLocationRelationship: null,
 
         // Contact step.
-<<<<<<< HEAD
-        contactEmail: '',
-        contactPhone: '',
-        yourBusinessWebsite: '',
-=======
         pointOfContactEmail: '',
         yourName: '',
         yourTitle: '',
@@ -33,7 +28,6 @@
         pointOfContactPubliclyVisible: false,
         pointOfcontactPersonName: '',
         claimantLinkedinProfileUrl: '',
->>>>>>> aefea84e
 
         // Business step.
         locationAddressVerificationMethod: '',
