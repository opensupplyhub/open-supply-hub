--- conflicted
+++ resolved
@@ -271,10 +271,6 @@
     return `/api/v1/production-locations/?${params.toString()}/`;
 };
 
-export const makeGetProductionLocationByOsIdURL = osID =>
-    `/api/v1/production-locations/${osID}/`;
-
-<<<<<<< HEAD
 export const makeGetProductionLocationsForSearchMatches = (
     name,
     address,
@@ -289,7 +285,11 @@
     if (osId) params.append('search_after[id]', osId);
 
     return `/api/v1/production-locations/?${params.toString()}`;
-=======
+};
+
+export const makeGetProductionLocationByOsIdURL = osID =>
+    `/api/v1/production-locations/${osID}/`;
+
 export const makeModerationEventRecordURL = moderationID =>
     `/api/v1/moderation-events/${moderationID}/`;
 
@@ -299,7 +299,6 @@
 ) => {
     const osIDPathParameter = osID ? `${osID}/` : '';
     return `/api/v1/moderation-events/${moderationID}/production-locations/${osIDPathParameter}`;
->>>>>>> 9b95531b
 };
 
 export const makeGetModerationEventsWithQueryString = (
