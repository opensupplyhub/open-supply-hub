import querystring from 'querystring';
import get from 'lodash/get';
import isArray from 'lodash/isArray';
import isObject from 'lodash/isObject';
import flatten from 'lodash/flatten';
import identity from 'lodash/identity';
import some from 'lodash/some';
import size from 'lodash/size';
import negate from 'lodash/negate';
import omitBy from 'lodash/omitBy';
import isEmpty from 'lodash/isEmpty';
import isNumber from 'lodash/isNumber';
import isNil from 'lodash/isNil';
import intersection from 'lodash/intersection';
import values from 'lodash/values';
import flow from 'lodash/flow';
import noop from 'lodash/noop';
import compact from 'lodash/compact';
import startsWith from 'lodash/startsWith';
import head from 'lodash/head';
import replace from 'lodash/replace';
import trimEnd from 'lodash/trimEnd';
import range from 'lodash/range';
import ceil from 'lodash/ceil';
import toInteger from 'lodash/toInteger';
import keys from 'lodash/keys';
import pickBy from 'lodash/pickBy';
import every from 'lodash/every';
import uniqWith from 'lodash/uniqWith';
import filter from 'lodash/filter';
import includes from 'lodash/includes';
import join from 'lodash/join';
import map from 'lodash/map';
import uniq from 'lodash/uniq';
import { isURL, isInt } from 'validator';
import { featureCollection, bbox } from '@turf/turf';
import hash from 'object-hash';
import * as XLSX from 'xlsx';
import moment from 'moment';
import removeAccents from 'remove-accents';

import {
    OTHER,
    FEATURE_COLLECTION,
    CLAIM_A_FACILITY,
    inputTypesEnum,
    registrationFieldsEnum,
    registrationFormFields,
    profileFormFields,
    facilitiesRoute,
    dashboardRoute,
    DEFAULT_PAGE,
    DEFAULT_ROWS_PER_PAGE,
    ENTER_KEY,
    facilityListStatusChoicesEnum,
    facilityClaimStatusChoices,
    facilityListItemStatusChoicesEnum,
    facilityListItemErrorStatuses,
    facilityListSummaryStatusMessages,
    minimum100PercentWidthEmbedHeight,
    matchResponsibilityEnum,
    optionsForSortingResults,
    componentsWithErrorMessage,
    listParsingErrorMappings,
    MODERATION_QUEUE,
    MODERATION_STATUS_COLORS,
} from './constants';

import { createListItemCSV } from './util.listItemCSV';

import { createFacilitiesCSV, formatDataForCSV } from './util.facilitiesCSV';
import formatFacilityClaimsDataForXLSX from './util.facilityClaimsXLSX';
import formatModerationEventsDataForXLSX from './util.moderationEventsXLSX';
import COLOURS from './COLOURS';

export function DownloadXLSX(data, fileName) {
    import('file-saver').then(({ saveAs }) => {
        saveAs(
            new Blob([data], { type: 'application/octet-stream' }),
            fileName,
        );
        return noop();
    });
}

export function DownloadCSV(data, fileName) {
    import('file-saver').then(({ saveAs }) => {
        saveAs(new Blob([data], { type: 'text/csv;charset=utf-8;' }), fileName);
        return noop();
    });
}

export const downloadListItemCSV = (list, items) =>
    DownloadCSV(
        createListItemCSV(items),
        `${list.id}_${list.name}_${new Date().toLocaleDateString()}.csv`,
    );

export const downloadFacilitiesCSV = facilities =>
    DownloadCSV(createFacilitiesCSV(facilities), 'facilities.csv');

export const createXLSX = (dataToConvert, formatData, worksheetName) => {
    const data = formatData(dataToConvert);
    const worksheet = XLSX.utils.aoa_to_sheet(data);
    const workbook = XLSX.utils.book_new();
    XLSX.utils.book_append_sheet(workbook, worksheet, worksheetName);
    const wopts = { bookType: 'xlsx', bookSST: false, type: 'array' };
    return XLSX.write(workbook, wopts);
};

export const downloadFacilitiesXLSX = facilities =>
    DownloadXLSX(
        createXLSX(facilities, formatDataForCSV, 'facilities'),
        'facilities.xlsx',
    );

export const downloadFacilityClaimsXLSX = facilityClaims =>
    DownloadXLSX(
        createXLSX(
            facilityClaims,
            formatFacilityClaimsDataForXLSX,
            'Facility claims',
        ),
        'facility_claims.xlsx',
    );

export const downloadModerationEventsXLSX = moderationEvents =>
    DownloadXLSX(
        createXLSX(
            moderationEvents,
            formatModerationEventsDataForXLSX,
            'Moderation events',
        ),
        'moderation_events.xlsx',
    );

export const makeUserLoginURL = () => '/user-login/';
export const makeUserLogoutURL = () => '/user-logout/';
export const makeUserSignupURL = () => '/user-signup/';
export const makeUserConfirmEmailURL = () =>
    '/rest-auth/registration/verify-email/';

export const makeUploadFacilityListsURL = () => '/api/facility-lists/';
export const makeFacilityListsURL = () => '/api/facility-lists/';
export const makeSingleFacilityListURL = id => `/api/facility-lists/${id}/`;
export const makeSingleFacilityListItemsURL = id =>
    `/api/facility-lists/${id}/items/`;

export const createRemoveFacilityListItemURL = listID =>
    `/api/facility-lists/${listID}/remove/`;

export const makeApproveFacilityListURL = listID =>
    `/api/facility-lists/${listID}/approve/`;

export const makeRejectFacilityListURL = listID =>
    `/api/facility-lists/${listID}/reject/`;

export const makeDashboardFacilityListsURL = () => '/api/admin-facility-lists/';

export const makeDashboardApiBlocksURL = () => '/api/api-blocks/';
export const makeDashboardApiBlockURL = id => `/api/api-blocks/${id}/`;

export const makeDashboardGeocoderURL = () => '/api/geocoder/';
export const makeClaimGeocoderURL = id => `/api/facility-claims/${id}/geocode/`;

export const makeDashboardActivityReportsURL = () =>
    '/api/facility-activity-reports/';
export const makeRejectDashboardActivityReportURL = id =>
    `/api/facility-activity-reports/${id}/reject/`;
export const makeConfirmDashboardActivityReportURL = id =>
    `/api/facility-activity-reports/${id}/approve/`;
export const makeCreateDashboardActivityReportURL = osId =>
    `/api/facilities/${osId}/report/`;

export const makeAPITokenURL = () => '/api-token-auth/';

export const makeUserAPIInfoURL = uid => `/user-api-info/${uid}/`;

export const makeGetContributorsURL = () => '/api/contributors/';
export const makeGetListsURL = () => '/api/contributor-lists/';
export const makeGetSortedListsURL = () => '/api/contributor-lists-sorted/';
export const makeGetContributorTypesURL = () => '/api/contributor-types/';
export const makeGetCountriesURL = () => '/api/countries/';
export const makeGetSectorsURL = options =>
    options && options.embed
        ? `/api/sectors?contributor=${options.contributor}&embed=${options.embed}`
        : '/api/sectors/';
export const makeGetGroupedSectorsURL = () => '/api/sectors/?grouped=true';
export const makeGetParentCompaniesURL = () => '/api/parent-companies/';
export const makeGetFacilitiesTypeProcessingTypeURL = () =>
    '/api/facility-processing-types/';
export const makeGetNumberOfWorkersURL = () => '/api/workers-ranges/';
export const makeGetNativeLanguageName = () => '/api/native_language_name/';
export const makeGetClaimStatusesURL = () => '/api/claim-statuses/';

export const makeGetFacilitiesURL = () => '/api/facilities/';
export const makeGetFacilityByOSIdURL = (
    osId,
    useCreatedAtForDataPoints = false,
) =>
    `/api/facilities/${osId}/?created_at_of_data_points=${useCreatedAtForDataPoints}&pending_claim_info=true`;
export const makeGetFacilityByOSIdURLWithContributorId = (
    osId,
    embed,
    contributorId,
    useCreatedAtForDataPoints,
) =>
    `/api/facilities/${osId}/?embed=${embed}&contributor=${contributorId}&created_at_of_data_points=${useCreatedAtForDataPoints}&pending_claim_info=true`;
export const makeGetFacilitiesURLWithQueryString = (qs, pageSize) =>
    `/api/facilities/?${qs}&number_of_public_contributors=true&pageSize=${pageSize}`;
export const makeGetFacilitiesDownloadURLWithQueryString = (qs, pageSize) =>
    `/api/facilities-downloads/?${qs}&pageSize=${pageSize}`;
export const makeClaimFacilityAPIURL = osId => `/api/facilities/${osId}/claim/`;
export const makeSplitFacilityAPIURL = osID => `/api/facilities/${osID}/split/`;
export const makeTransferFacilityAPIURL = osID =>
    `/api/facilities/${osID}/move/`;
export const makePromoteFacilityMatchAPIURL = osID =>
    `/api/facilities/${osID}/promote/`;
export const makeLinkFacilityAPIURL = osID => `/api/facilities/${osID}/link/`;

export const makeMergeTwoFacilitiesAPIURL = (targetOSID, toMergeOSID) =>
    `/api/facilities/merge/?target=${targetOSID}&merge=${toMergeOSID}`;

export const makeGetFacilitiesCountURL = () => '/api/facilities/count/';

export const makeGetAPIFeatureFlagsURL = () => '/api-feature-flags/';
// TODO: handle &sort_by=contributors_desc at the end of a query
export const makeGetFacilityClaimsURLWithQueryString = qs =>
    `/api/facility-claims/?${qs}`;
export const makeGetFacilityClaimByClaimIDURL = claimID =>
    `/api/facility-claims/${claimID}/`;
export const makeMessageFacilityClaimantByClaimIDURL = claimID =>
    `/api/facility-claims/${claimID}/message-claimant/`;
export const makeApproveFacilityClaimByClaimIDURL = claimID =>
    `/api/facility-claims/${claimID}/approve/`;
export const makeDenyFacilityClaimByClaimIDURL = claimID =>
    `/api/facility-claims/${claimID}/deny/`;
export const makeRevokeFacilityClaimByClaimIDURL = claimID =>
    `/api/facility-claims/${claimID}/revoke/`;
export const makeAddNewFacilityClaimReviewNoteURL = claimID =>
    `/api/facility-claims/${claimID}/note/`;

export const makeGetOrUpdateApprovedFacilityClaimURL = claimID =>
    `/api/facility-claims/${claimID}/claimed/`;
export const makeGetClaimedFacilitiesURL = () => '/api/facilities/claimed/';
export const makeClaimedFacilityDetailsLink = claimID => `/claimed/${claimID}/`;

export const makeLogDownloadUrl = (path, recordCount) =>
    `/api/log-download/?path=${path}&record_count=${recordCount}`;

export const makeUpdateFacilityLocationURL = osID =>
    `/api/facilities/${osID}/update-location/`;

export const makeEmbedConfigURL = id =>
    `/api/embed-configs/${id ? `${id}/` : ''}`;
export const makeContributorEmbedConfigURL = contributorId =>
    `/api/contributor-embed-configs/${contributorId}/`;
export const makeNonStandardFieldsURL = () => '/api/nonstandard-fields/';

// TODO: Remove makeGetProductionLocationByOsIdURL in favor of makeGetProductionLocationURL
export const makeGetProductionLocationByOsIdURL = osID =>
    `/api/v1/production-locations/${osID}/`;

export const makeGetProductionLocationURL = (osID = '') => {
    const osIDPathParameter = osID ? `${osID}/` : '';
    return `/api/v1/production-locations/${osIDPathParameter}`;
};

export const makeGetModerationEventsWithQueryString = (
    qs,
    page,
    pageSize,
    sortBy,
    orderBy,
) =>
    `/api/v1/moderation-events/?${qs}&sort_by=${sortBy}&order_by=${orderBy}&from=${
        page * pageSize
    }&size=${pageSize}`;

export const getValueFromObject = ({ value }) => value;

const createCompactSortedQuerystringInputObject = (inputObject = []) =>
    compact(inputObject.map(getValueFromObject).slice().sort());

export const createQueryStringFromModerationQueueFilters = (
    { dataSources = [], moderationStatuses = [], countries = [] },
    afterDate = '',
    beforeDate = '',
) => {
    const createRepeatedKeys = (key, valueArr) =>
        valueArr.map(value => `${key}=${encodeURIComponent(value)}`).join('&');

    const inputForQueryString = Object.freeze({
        source: dataSources,
        status: moderationStatuses,
        country: countries,
        date_gte: afterDate,
        date_lt: beforeDate,
    });

    return Object.entries(inputForQueryString)
        .reduce((acc, [key, value]) => {
            if (value && (Array.isArray(value) ? value.length > 0 : true)) {
                if (Array.isArray(value)) {
                    acc.push(
                        createRepeatedKeys(
                            key,
                            createCompactSortedQuerystringInputObject(value),
                        ),
                    );
                } else {
                    acc.push(`${key}=${encodeURIComponent(value)}`);
                }
            }
            return acc;
        }, [])
        .join('&');
};

export const createQueryStringFromSearchFilters = (
    {
        facilityFreeTextQuery = '',
        contributors = [],
        contributorTypes = [],
        countries = [],
        sectors = [],
        parentCompany = [],
        facilityType = [],
        processingType = [],
        productType = [],
        numberOfWorkers = [],
        nativeLanguageName = '',
        lists = [],
        combineContributors = '',
        boundary = {},
        sortAlgorithm = {},
        claimStatuses = [],
    },
    withEmbed,
    detail,
) => {
    const inputForQueryString = Object.freeze({
        q: facilityFreeTextQuery,
        contributors: createCompactSortedQuerystringInputObject(contributors),
        lists: createCompactSortedQuerystringInputObject(lists),
        contributor_types: createCompactSortedQuerystringInputObject(
            contributorTypes,
        ),
        countries: createCompactSortedQuerystringInputObject(countries),
        statuses: createCompactSortedQuerystringInputObject(claimStatuses),
        sectors: createCompactSortedQuerystringInputObject(sectors),
        parent_company: createCompactSortedQuerystringInputObject(
            parentCompany,
        ),
        facility_type: createCompactSortedQuerystringInputObject(facilityType),
        processing_type: createCompactSortedQuerystringInputObject(
            processingType,
        ),
        product_type: createCompactSortedQuerystringInputObject(productType),
        number_of_workers: createCompactSortedQuerystringInputObject(
            numberOfWorkers,
        ),
        native_language_name: nativeLanguageName,
        combine_contributors: combineContributors,
        boundary: isEmpty(boundary) ? '' : JSON.stringify(boundary),
        sort_by: isEmpty(sortAlgorithm) ? '' : sortAlgorithm.value,
        embed: !withEmbed ? '' : '1',
        detail: detail ? 'true' : undefined,
    });

    return querystring.stringify(omitBy(inputForQueryString, isEmpty));
};

export const mapParamToReactSelectOption = param => {
    if (isEmpty(param)) {
        return null;
    }

    if (Number(param)) {
        return Object.freeze({
            value: Number(param),
            label: param,
        });
    }

    return Object.freeze({
        value: param,
        label: param,
    });
};

export const createSelectOptionsFromParams = params => {
    const paramsInArray = !isArray(params) ? [params] : params;

    // compact to remove empty values from querystring params like 'countries='
    return compact(
        Object.freeze(paramsInArray.map(mapParamToReactSelectOption)),
    );
};

export const getAlgorithm = sortBy =>
    optionsForSortingResults.filter(el => el.value === sortBy)[0] ??
    optionsForSortingResults[0];

export const createFiltersFromQueryString = qs => {
    const qsToParse = startsWith(qs, '?') ? qs.slice(1) : qs;

    const {
        q: facilityFreeTextQuery = '',
        contributors = [],
        lists = [],
        contributor_types: contributorTypes = [],
        countries = [],
        sectors = [],
        statuses = [],
        parent_company: parentCompany = [],
        facility_type: facilityType = [],
        processing_type: processingType = [],
        product_type: productType = [],
        number_of_workers: numberOfWorkers = [],
        native_language_name: nativeLanguageName = '',
        combine_contributors: combineContributors = '',
        boundary = '',
        sort_by: sortBy = '',
    } = querystring.parse(qsToParse);

    return Object.freeze({
        facilityFreeTextQuery,
        contributors: createSelectOptionsFromParams(contributors),
        lists: createSelectOptionsFromParams(lists),
        contributorTypes: createSelectOptionsFromParams(contributorTypes),
        countries: createSelectOptionsFromParams(countries),
        statuses: createSelectOptionsFromParams(statuses),
        sectors: createSelectOptionsFromParams(sectors),
        parentCompany: createSelectOptionsFromParams(parentCompany),
        facilityType: createSelectOptionsFromParams(facilityType),
        processingType: createSelectOptionsFromParams(processingType),
        productType: createSelectOptionsFromParams(productType),
        numberOfWorkers: createSelectOptionsFromParams(numberOfWorkers),
        nativeLanguageName,
        combineContributors,
        boundary: isEmpty(boundary) ? null : JSON.parse(boundary),
        sortAlgorithm: getAlgorithm(sortBy),
    });
};

export const getNumberFromParsedQueryStringParamOrUseDefault = (
    inputValue,
    defaultValue,
) => {
    if (!inputValue) {
        return defaultValue;
    }

    const nonArrayValue = isArray(inputValue) ? head(inputValue) : inputValue;

    return Number(nonArrayValue) || defaultValue;
};

export const createPaginationOptionsFromQueryString = qs => {
    const qsToParse = startsWith(qs, '?') ? qs.slice(1) : qs;

    const { page, rowsPerPage } = querystring.parse(qsToParse);

    return Object.freeze({
        page: getNumberFromParsedQueryStringParamOrUseDefault(
            page,
            DEFAULT_PAGE,
        ),
        rowsPerPage: getNumberFromParsedQueryStringParamOrUseDefault(
            rowsPerPage,
            DEFAULT_ROWS_PER_PAGE,
        ),
    });
};

export const createParamsFromQueryString = qs => {
    const qsToParse = startsWith(qs, '?') ? qs.slice(1) : qs;

    const { search, status } = querystring.parse(qsToParse);

    const params = {};

    if (status) {
        params.status = Array.isArray(status) ? status : [status];
    }

    if (search) {
        params.search = search;
    }

    return params;
};

export const getTokenFromQueryString = qs => {
    const qsToParse = startsWith(qs, '?') ? qs.slice(1) : qs;

    const { token = '' } = querystring.parse(qsToParse);

    return isArray(token) ? head(token) : token;
};

const parseFilterQueryString = qs => (startsWith(qs, '?') ? qs.slice(1) : qs);

export const dashboardListParamsDefaults = Object.freeze({
    contributor: null,
    matchResponsibility: matchResponsibilityEnum.MODERATOR,
    status: facilityListStatusChoicesEnum.PENDING,
});

export const getDashboardListParamsFromQueryString = qs => {
    const {
        contributor,
        matchResponsibility = dashboardListParamsDefaults.matchResponsibility,
        status = dashboardListParamsDefaults.status,
    } = querystring.parse(parseFilterQueryString(qs));

    return Object.freeze({
        contributor: getNumberFromParsedQueryStringParamOrUseDefault(
            contributor,
            null,
        ),
        matchResponsibility,
        status,
    });
};

export const dashboardClaimsListParamsDefaults = Object.freeze({
    countries: [],
    claimStatuses: facilityClaimStatusChoices[0].value,
});

export const getDashboardClaimsListParamsFromQueryString = qs => {
    const {
        countries,
        statuses = dashboardClaimsListParamsDefaults.claimStatuses,
    } = querystring.parse(parseFilterQueryString(qs));

    const statusesArray = Array.isArray(statuses) ? statuses : [statuses];
    const countriesArray = Array.isArray(countries) ? countries : [countries];

    return Object.freeze({
        countries: uniq(compact(countriesArray)),
        statuses: intersection(
            uniq(compact(statusesArray)),
            map(facilityClaimStatusChoices, 'value'),
        ),
    });
};

export const createTileURLWithQueryString = (qs, key, grid = true) =>
    `/tile/${
        grid ? 'facilitygrid' : 'facilities'
    }/${key}/{z}/{x}/{y}.pbf`.concat(isEmpty(qs) ? '' : `?${qs}`);

export const createTileCacheKeyWithEncodedFilters = (filters, key) =>
    `${key}-${hash(filters).slice(0, 8)}`;

export const allFiltersAreEmpty = filters =>
    values(filters).reduce((acc, next) => {
        if (!isEmpty(next)) {
            return false;
        }

        return acc;
    }, true);

export const getFeaturesFromFeatureCollection = ({ features }) => features;

export const createErrorListFromResponseObject = data =>
    flatten(
        Object.entries(data).map(([field, errors]) => {
            if (isArray(errors)) {
                return errors.map(err => `${field}: ${err}`);
            }

            return [];
        }),
    );

export function logErrorAndDispatchFailure(
    error,
    defaultMessage,
    failureAction,
) {
    return dispatch => {
        const response = get(error, 'response', { data: null, status: null });

        if (!response.status || response.status >= 500) {
            window.console.warn(error);
            return dispatch(failureAction([defaultMessage]));
        }

        if (response.status === 404) {
            window.console.warn(error);
            return dispatch(failureAction(['Not found']));
        }

        const errorMessages = (() => {
            if (!response || !response.data) {
                return [defaultMessage];
            }

            // For signin-error
            if (response.data.non_field_errors) {
                return response.data.non_field_errors;
            }

            if (isArray(response.data)) {
                return response.data;
            }

            if (response.data.detail) {
                return [response.data.detail];
            }

            if (isObject(response.data)) {
                return createErrorListFromResponseObject(response.data);
            }

            return [defaultMessage];
        })();

        return dispatch(failureAction(errorMessages));
    };
}

export const getValueFromEvent = ({ target: { value } }) => value;

export const getIDFromEvent = ({ target: { id } }) => id;

export const getCheckedFromEvent = ({ target: { checked } }) => checked;

export const getFileFromInputRef = inputRef =>
    get(inputRef, 'current.files[0]', null);

export const getFileNameFromInputRef = inputRef =>
    get(inputRef, 'current.files[0].name', '');

const makeCreateFormErrorMessagesFn = fields => form =>
    fields.reduce((acc, { id, label, required }) => {
        if (!required) {
            return acc;
        }

        if (form[id]) {
            return acc;
        }

        const missingFieldMessage = `Missing required field ${label}`;

        if (id === registrationFieldsEnum.otherContributorType) {
            return form[registrationFieldsEnum.contributorType] === OTHER
                ? acc.concat(missingFieldMessage)
                : acc;
        }

        return acc.concat(missingFieldMessage);
    }, []);

export const createSignupErrorMessages = makeCreateFormErrorMessagesFn(
    registrationFormFields,
);
export const createProfileUpdateErrorMessages = makeCreateFormErrorMessagesFn(
    profileFormFields,
);

export function createUploadFormErrorMessages(name, file) {
    const allowedCharsRegex = /^[a-zA-Z0-9\s'&,.()[\]-]+$/;
    const restrictedCharsRegex = /^[0-9&.'()[\]-]+$/;

    const errorMessages = [];

    if (!name) {
        errorMessages.push(componentsWithErrorMessage.missingListName);
    } else {
        // Didn't allow name with invalid characters.
        if (!allowedCharsRegex.test(name)) {
            errorMessages.push(componentsWithErrorMessage.invalidCharacters);
        }
        // Didn't allow name that consists only of symbols or numbers.
        if (restrictedCharsRegex.test(name)) {
            errorMessages.push(componentsWithErrorMessage.mustConsistOfLetters);
        }
    }

    if (!file) {
        errorMessages.push(componentsWithErrorMessage.missingFile);
    }

    return errorMessages;
}

const makeCreateFormRequestDataFn = fields => form =>
    fields.reduce(
        (acc, { id, modelFieldName }) =>
            Object.assign({}, acc, {
                [modelFieldName]: form[id],
            }),
        {},
    );

export const createSignupRequestData = makeCreateFormRequestDataFn(
    registrationFormFields,
);
export const createProfileUpdateRequestData = makeCreateFormRequestDataFn(
    profileFormFields,
);

export const getStateFromEventForEventType = Object.freeze({
    [inputTypesEnum.checkbox]: getCheckedFromEvent,
    [inputTypesEnum.select]: identity,
    [inputTypesEnum.text]: getValueFromEvent,
    [inputTypesEnum.password]: getValueFromEvent,
});

const mapSingleChoiceToSelectOption = ([value, label]) =>
    Object.freeze({
        value,
        label,
    });

const mapSingleDictChoiceToSelectOption = dict =>
    Object.freeze({
        value: dict.id,
        label: dict.name,
    });

export const mapDjangoChoiceTuplesToSelectOptions = data =>
    Object.freeze(data.map(mapSingleChoiceToSelectOption));

export const mapDjangoChoiceDictToSelectOptions = data =>
    Object.freeze(data.map(mapSingleDictChoiceToSelectOption));

const mapSingleChoiceValueToSelectOption = value =>
    Object.freeze({
        value,
        label: value,
    });

export const mapDjangoChoiceTuplesValueToSelectOptions = data =>
    Object.freeze(data.map(mapSingleChoiceValueToSelectOption));

export const mapProcessingTypeOptions = (fPTypes, fTypes) => {
    let pTypes = [];
    if (fTypes.length === 0) {
        pTypes = fPTypes.map(type => type.processingTypes).flat();
    } else {
        // When there are facility types, only return the
        // processing types that are under those facility types
        fTypes.forEach(fType => {
            fPTypes.forEach(fPType => {
                if (fType.value === fPType.facilityType) {
                    pTypes = pTypes.concat(fPType.processingTypes);
                }
            });
        });
    }
    return mapDjangoChoiceTuplesValueToSelectOptions(uniq(pTypes.sort()));
};

export const mapFacilityTypeOptions = (fPTypes, pTypes) => {
    let fTypes = [];
    if (pTypes.length === 0) {
        fTypes = fPTypes.map(type => type.facilityType);
    } else {
        // When there are processing types, only return the
        // facility types that have those processing types
        pTypes.forEach(pType => {
            fPTypes.forEach(fPType => {
                if (fPType.processingTypes.includes(pType.value)) {
                    fTypes = fTypes.concat(fPType.facilityType);
                }
            });
        });
    }
    return mapDjangoChoiceTuplesValueToSelectOptions(uniq(fTypes.sort()));
};

export const mapSectorGroupsToSelectOptions = data =>
    Object.freeze(
        data.map(group => ({
            label: group.group_name,
            options: group.sectors.map(sector => ({
                groupLabel: group.group_name,
                value: sector,
                label: sector,
            })),
        })),
    );

export const allListsAreEmpty = (...lists) => negate(some)(lists, size);

export const makeFacilityDetailLink = (osID, search) =>
    `${facilitiesRoute}/${osID}${search || ''}`;

export const makeClaimFacilityLink = osID => `${facilitiesRoute}/${osID}/claim`;

export const makeApprovedClaimDetailsLink = claimID => `/claimed/${claimID}`;

export const makeFacilityClaimDetailsLink = claimID =>
    `/dashboard/claims/${claimID}`;

export const makeContributionRecordLink = moderationID =>
    `/dashboard/moderation-queue/contribution-record/${moderationID}`;

export const makeDashboardContributorListLink = ({
    contributorID,
    matchResponsibility,
    status,
    page,
    rowsPerPage,
}) => {
    const getQuery = (
        value,
        field,
        initial = dashboardListParamsDefaults[field],
    ) => (value && value !== initial ? `${field}=${value}` : '');
    const params = [
        getQuery(contributorID, 'contributor'),
        getQuery(matchResponsibility, 'matchResponsibility'),
        getQuery(status, 'status'),
        getQuery(page, 'page', DEFAULT_PAGE),
        getQuery(rowsPerPage, 'rowsPerPage', DEFAULT_ROWS_PER_PAGE),
    ].filter(p => !!p);
    return `/dashboard/lists/${
        params.length > 0 ? `?${params.join('&')}` : ''
    }`;
};

export const makeDashboardClaimListLink = ({ statuses, countries }) => {
    const createClaimFilterParams = (key, claimParamValues) =>
        claimParamValues && claimParamValues.length > 0
            ? join(
                  map(claimParamValues, value => `${key}=${value}`),
                  '&',
              )
            : '';

    const statusParams = createClaimFilterParams('statuses', statuses);
    const countryParams = createClaimFilterParams('countries', countries);

    const params = [statusParams, countryParams]
        .filter(param => param)
        .join('&');

    return params ? `/dashboard/claims/?${params}` : '/dashboard/claims';
};

export const splitContributorsIntoPublicAndNonPublic = contributors =>
    contributors.reduce(
        (splittedContributors, currentContributor) => {
            if (currentContributor.id) {
                const index = splittedContributors.publicContributors.findIndex(
                    publicContributor =>
                        publicContributor.id === currentContributor.id,
                );
                if (index === -1) {
                    /*
                    Push the contributor to the array of public contributors if they don't
                    exist there. Also, the code replaces the list_name property with
                    list_names to make the object contain data more related to the
                    contributor and their lists, not one contribution of the contributor.
                    */
                    const {
                        list_name: listName,
                        ...contributorWithoutListName
                    } = currentContributor;
                    splittedContributors.publicContributors.push({
                        ...contributorWithoutListName,
                        list_names: [listName],
                    });
                } else {
                    /*
                    Group the name of the list under the contributor whose id already exists
                    in the array.
                    */
                    splittedContributors.publicContributors[
                        index
                    ].list_names.push(currentContributor.list_name);
                }
            } else {
                // If the object doesn't have the id key, it is a non-public contributor.
                splittedContributors.nonPublicContributors.push(
                    currentContributor,
                );
            }
            return splittedContributors;
        },
        {
            publicContributors: [],
            nonPublicContributors: [],
        },
    );

export const makeProfileRouteLink = userID => `/profile/${userID}`;

export const getBBoxForArrayOfGeoJSONPoints = flow(featureCollection, bbox);

export const makeApiBlockDetailLink = id => `/dashboard/apiblocks/${id}`;

export const makeFacilityListItemsDetailLink = id => `/lists/${id}`;
export const makePaginatedFacilityListItemsDetailLinkWithRowCount = (
    id,
    page,
    rowsPerPage,
    params,
) =>
    `/lists/${id}?${querystring.stringify(
        Object.assign({}, params, { page, rowsPerPage }),
    )}`;

export const makeSliceArgumentsForTablePagination = (page, rowsPerPage) =>
    Object.freeze([page * rowsPerPage, (page + 1) * rowsPerPage]);

export const makeReportADataIssueEmailLink = osId =>
    `mailto:data@opensupplyhub.org?subject=Reporting a data issue on ID ${osId}`;

export const makeDisputeClaimEmailLink = osId =>
    `mailto:claims@opensupplyhub.org?subject=Disputing a claim of facility ID ${osId}`;

export const makeReportADuplicateEmailLink = osId =>
    `mailto:data@opensupplyhub.org?subject=Reporting ID ${osId} as a duplicate facility`;

export const makeFeatureCollectionFromSingleFeature = feature =>
    Object.freeze({
        type: FEATURE_COLLECTION,
        features: Object.freeze([feature]),
    });

export const createConfirmFacilityListItemMatchURL = matchID =>
    `/api/facility-matches/${matchID}/confirm/`;

export const createRejectFacilityListItemMatchURL = matchID =>
    `/api/facility-matches/${matchID}/reject/`;

export const makeMyFacilitiesRoute = contributorID =>
    `/facilities/?contributors=${contributorID}`;

export const makeResetPasswordEmailURL = () => '/rest-auth/password/reset/';

export const makeResetPasswordConfirmURL = () =>
    '/rest-auth/password/reset/confirm/';

export const makeUserProfileURL = userID => `/user-profile/${userID}/`;

export const escapeCSVValue = value =>
    replace(replace(value, /"/g, '""'), /\n/g, ' ');

export const joinDataIntoCSVString = data =>
    data.reduce((csvAccumulator, nextRow) => {
        const joinedColumns = nextRow.reduce((rowAccumulator, nextColumn) => {
            if (isNumber(nextColumn)) {
                return rowAccumulator.concat(nextColumn, ',');
            }

            return rowAccumulator.concat(
                '' + '"' + escapeCSVValue(nextColumn) + '"', // eslint-disable-line
                ',',
            );
        }, '');

        return csvAccumulator.concat(trimEnd(joinedColumns, ','), '\n');
    }, '');

// Given a list where each item is like { label: 'ABCD', value: 123 }, and
// a payload which can be either:
// 1. A list of items like { label: '123', value: 123 }, or
// 2. A list of items where each item contains an `options` array, like:
//    { label: 'Category', options: [{ label: '123', value: 123 }, ...] },
// this function returns a list of items from the payload with their labels
// replaced by matching items found in the original list.
export const updateListWithLabels = (list, payload) =>
    list.reduce((accumulator, { value }) => {
        const flatPayload = payload.flatMap(item =>
            item.options ? item.options : item,
        );

        const validOption = flatPayload.find(
            ({ value: otherValue }) => value === otherValue,
        );

        if (!validOption) {
            return accumulator;
        }

        return accumulator.concat(
            Object.freeze({
                value,
                label: validOption.label,
            }),
        );
    }, []);

export const makeSubmitFormOnEnterKeyPressFunction = fn => ({ key }) => {
    if (key === ENTER_KEY) {
        return fn();
    }

    return noop();
};

export const makeFacilityListItemsRetrieveCSVItemsURL = (id, page) =>
    `${makeSingleFacilityListItemsURL(id)}?page=${page}&pageSize=100`;

export const makeFacilityListDataURLs = (id, count) => {
    const maxCount = toInteger(ceil(count, -2) / 100);

    return range(1, maxCount + 1).map(page =>
        makeFacilityListItemsRetrieveCSVItemsURL(id, page),
    );
};

export const makeFacilityListSummaryStatus = statuses => {
    const errorMessage = facilityListItemErrorStatuses.some(s =>
        statuses.includes(s),
    )
        ? facilityListSummaryStatusMessages.ERROR
        : '';
    const awaitingMessage = [
        facilityListItemStatusChoicesEnum.POTENTIAL_MATCH,
    ].some(s => statuses.includes(s))
        ? facilityListSummaryStatusMessages.AWAITING
        : '';
    const processingMessage = statuses.some(s =>
        [
            facilityListItemStatusChoicesEnum.UPLOADED,
            facilityListItemStatusChoicesEnum.PARSED,
            facilityListItemStatusChoicesEnum.GEOCODED,
            facilityListItemStatusChoicesEnum.GEOCODED_NO_RESULTS,
        ].includes(s),
    )
        ? facilityListSummaryStatusMessages.PROCESSING
        : '';
    const completeMessage = statuses.every(s =>
        [
            facilityListItemStatusChoicesEnum.MATCHED,
            facilityListItemStatusChoicesEnum.CONFIRMED_MATCH,
        ].includes(s),
    )
        ? facilityListSummaryStatusMessages.COMPLETED
        : '';

    return `${completeMessage}
            ${processingMessage}
            ${awaitingMessage}
            ${errorMessage}`
        .replace(/\s+/g, ' ')
        .trim();
};

export const addProtocolToWebsiteURLIfMissing = url => {
    if (startsWith(url, 'http://')) {
        return url;
    }

    if (startsWith(url, 'https://')) {
        return url;
    }

    return `http://${url}`;
};

export const filterFlagsIfAppIsEmbeded = (flags, isEmbeded) =>
    filter(flags, f => !isEmbeded || f !== 'claim_a_facility');

export const convertFeatureFlagsObjectToListOfActiveFlags = featureFlags =>
    keys(pickBy(featureFlags, identity));

export const checkWhetherUserHasDashboardAccess = user =>
    get(user, 'is_superuser', false);

<<<<<<< HEAD
export const generateRangeField = value => {
    const [min, max] = value.split('-').map(Number);
    return max !== undefined ? { min, max } : { min };
};

export const extractProductionLocationContributionValues = data =>
    map(data, 'value');

export const validateNumberOfWorkers = value => {
=======
export const isValidNumberOfWorkers = value => {
>>>>>>> 82cad3d7
    if (isEmpty(value)) {
        return true;
    }

    const rangePattern = /^\d+-\d+$/;

    if (isInt(value.trim(), { min: 1, allow_leading_zeroes: false })) {
        return true;
    }

    if (rangePattern.test(value)) {
        const [start, end] = value.split('-');

        if (
            isInt(start.trim(), { min: 1, allow_leading_zeroes: false }) &&
            isInt(end.trim(), { min: 1, allow_leading_zeroes: false }) &&
            parseInt(start, 10) <= parseInt(end, 10)
        ) {
            return true;
        }
    }

    return false;
};

export const claimAFacilityFormIsValid = ({
    yourName,
    yourTitle,
    yourBusinessWebsite,
    businessWebsite,
    businessLinkedinProfile,
    businessUploadFiles,
    numberOfWorkers,
}) =>
    every([!isEmpty(yourName), !isEmpty(yourTitle)], identity) &&
    some([isEmpty(yourBusinessWebsite), isURL(yourBusinessWebsite)]) &&
    isValidNumberOfWorkers(numberOfWorkers) &&
    every([
        isEmpty(businessWebsite) ||
            (!isEmpty(businessWebsite) && isURL(businessWebsite)),
        isEmpty(businessLinkedinProfile) ||
            (!isEmpty(businessLinkedinProfile) &&
                isURL(businessLinkedinProfile)),
        !isEmpty(businessUploadFiles) ||
            !isEmpty(businessWebsite) ||
            !isEmpty(businessLinkedinProfile),
    ]);

export const claimFacilitySupportDocsIsValid = ({
    yourName,
    yourTitle,
    yourBusinessWebsite,
    businessWebsite,
    businessLinkedinProfile,
    businessUploadFiles,
}) =>
    every([!isEmpty(yourName), !isEmpty(yourTitle)]) &&
    some([isEmpty(yourBusinessWebsite), isURL(yourBusinessWebsite)]) &&
    every([
        isEmpty(businessWebsite) ||
            (!isEmpty(businessWebsite) && isURL(businessWebsite)),
        isEmpty(businessLinkedinProfile) ||
            (!isEmpty(businessLinkedinProfile) &&
                isURL(businessLinkedinProfile)),
        !isEmpty(businessUploadFiles) ||
            !isEmpty(businessWebsite) ||
            !isEmpty(businessLinkedinProfile),
    ]);
export const isValidFacilityURL = url =>
    isEmpty(url) || isURL(url, { protocols: ['http', 'https'] });

export const anyListItemMatchesAreInactive = ({ matches }) =>
    some(matches, ['is_active', false]);

export const pluralizeResultsCount = count => {
    if (isNil(count)) {
        return null;
    }

    if (count === 1) {
        return '1 result';
    }

    return `${count} results`;
};

export const removeDuplicatesFromOtherLocationsData = otherLocationsData =>
    uniqWith(otherLocationsData, (location, otherLocation) => {
        const lat = get(location, 'lat', null);
        const lng = get(location, 'lng', null);
        const id = get(location, 'contributor_id', null);

        const otherLat = get(otherLocation, 'lat', null);
        const otherLng = get(otherLocation, 'lng', null);
        const otherID = get(otherLocation, 'contributor_id', null);

        if (lat !== otherLat || lng !== otherLng) {
            return false;
        }

        if ((!id && otherID) || (id && !otherID)) {
            return true;
        }

        if (id === otherID) {
            return true;
        }

        return false;
    });

export const getLocationWithoutEmbedParam = () =>
    window.location.href.replace('&embed=1', '').replace('embed=1', '');

export const getEmbeddedMapSrc = ({ contributor, timestamp }) => {
    const qs = timestamp
        ? querystring.stringify({
              contributors: contributor,
              embed: 1,
              timestamp,
          })
        : querystring.stringify({ contributors: contributor, embed: 1 });

    return window.location.href.replace('settings', `facilities?${qs}`);
};

// This must be kept in sync with renderEmbeddedMap in EmbeddedMapConfig.jsx
export const createIFrameHTML = ({ fullWidth, contributor, height, width }) =>
    fullWidth
        ? `<div>
               <style>
                   #oar-embed-0d4dc3a7-e3cd-4acc-88f0-422f5aeefa48 {
                       position: relative;
                       padding-top: ${height}%;
                   }
                   @media (max-width: 600px) { /* mobile breakpoint */
                       #oar-embed-0d4dc3a7-e3cd-4acc-88f0-422f5aeefa48 {
                           padding-top: ${minimum100PercentWidthEmbedHeight}
                       }
                   }
               </style>
               <div id="oar-embed-0d4dc3a7-e3cd-4acc-88f0-422f5aeefa48">
                   <iframe
                       src="${getEmbeddedMapSrc({
                           contributor,
                       })}"
                       frameborder="0"
                       allowfullscreen
                       style="position:absolute;top:0;
                              left:0;width:100%;height:100%;"
                       title="embedded-map">
                   </iframe>
               </div>
           </div>`
        : `<iframe
                src="${getEmbeddedMapSrc({
                    contributor,
                })}"
                frameBorder="0"
                style="width:${width}px;height:${height}px"
                title="embedded-map"
            />`;

export const getIsMobile = windowInnerWidth => windowInnerWidth < 600;

export const formatAttribution = (date, contributor) => {
    if (contributor) {
        return `${moment(date).format('LL')} by ${contributor}`;
    }
    return moment(date).format('LL');
};

export const createUserDropdownLinks = (
    user,
    logoutAction,
    activeFeatureFlags,
) => {
    const links = [];

    if (checkWhetherUserHasDashboardAccess(user)) {
        links.push(
            Object.freeze({
                label: 'Dashboard',
                href: dashboardRoute,
            }),
        );
    }

    if (includes(activeFeatureFlags, CLAIM_A_FACILITY)) {
        links.push(
            Object.freeze({
                label: 'My Facilities',
                href: '/claimed',
            }),
        );
    }

    links.push(
        Object.freeze({
            label: 'My Lists',
            href: '/lists',
        }),
        Object.freeze({
            label: 'Settings',
            href: '/settings',
        }),
        Object.freeze({
            label: 'Log Out',
            action: logoutAction,
        }),
    );

    return Object.freeze(links);
};

export const isApiUser = user =>
    !user.isAnon && Array.isArray(user.groups) && user.groups.length > 0;

export const logErrorToRollbar = (window, error, user) => {
    if (window.Rollbar) {
        if (user) {
            const contributorIdMsg = user.contributor_id
                ? ` (contributor id ${user.contributor_id})`
                : '';

            const userType = isApiUser(user) ? 'API user' : 'User';
            const rollbarErrMsg = `${userType}${contributorIdMsg}`;
            window.Rollbar.configure({
                payload: {
                    user: {
                        contributor_id: user.contributor_id,
                    },
                },
            });
            const rollbarError = new Error(`${rollbarErrMsg} ${error.message}`);
            Object.assign(rollbarError, error);

            window.Rollbar.error(rollbarError, {
                fingerprint: `${user.id}-${rollbarError.message}`,
            });
        } else {
            window.Rollbar.error(error);
        }
    }
};

function descendingComparator(a, b, orderBy) {
    let aValue = a[orderBy];
    let bValue = b[orderBy];

    if (typeof aValue === 'string') {
        aValue = removeAccents(aValue.toLowerCase());
    }
    if (typeof bValue === 'string') {
        bValue = removeAccents(bValue.toLowerCase());
    }

    if (aValue === null || bValue < aValue) {
        return -1;
    }
    if (bValue === null || bValue > aValue) {
        return 1;
    }
    return 0;
}

export function getComparator(order, orderBy) {
    return order === 'desc'
        ? (a, b) => descendingComparator(a, b, orderBy)
        : (a, b) => -descendingComparator(a, b, orderBy);
}

export function sort(array, comparator) {
    const stabilizedThis = array.map((el, index) => [el, index]);
    stabilizedThis.sort((a, b) => {
        const order = comparator(a[0], b[0]);
        if (order !== 0) {
            return order;
        }
        return a[1] - b[1];
    });
    return stabilizedThis.map(el => el[0]);
}

export const formatDate = (date, format) => moment(date).format(format);
export const formatUTCDate = (date, format) => moment.utc(date).format(format);

export const replaceListParsingErrorMessages = errors =>
    errors.map(
        ({ message, type }) => listParsingErrorMappings[type] || message,
    );

export const createOptionsFromConstants = constants =>
    Object.keys(constants).map(key =>
        Object.freeze({
            value: constants[key],
            label: constants[key],
        }),
    );

export const multiValueBackgroundHandler = (value, origin) => {
    if (origin === MODERATION_QUEUE) {
        return MODERATION_STATUS_COLORS[value] || 'default';
    }
    return COLOURS.MINT_GREEN;
};

export const openInNewTab = url => {
    const newWindow = window.open(url, '_blank', 'noopener,noreferrer');
    if (newWindow) newWindow.opener = null;
};<|MERGE_RESOLUTION|>--- conflicted
+++ resolved
@@ -1070,7 +1070,6 @@
 export const checkWhetherUserHasDashboardAccess = user =>
     get(user, 'is_superuser', false);
 
-<<<<<<< HEAD
 export const generateRangeField = value => {
     const [min, max] = value.split('-').map(Number);
     return max !== undefined ? { min, max } : { min };
@@ -1079,10 +1078,7 @@
 export const extractProductionLocationContributionValues = data =>
     map(data, 'value');
 
-export const validateNumberOfWorkers = value => {
-=======
 export const isValidNumberOfWorkers = value => {
->>>>>>> 82cad3d7
     if (isEmpty(value)) {
         return true;
     }
