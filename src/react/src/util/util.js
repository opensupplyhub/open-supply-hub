--- conflicted
+++ resolved
@@ -930,17 +930,7 @@
 }) =>
     every([!isEmpty(yourName), !isEmpty(yourTitle)], identity) &&
     some([isEmpty(yourBusinessWebsite), isURL(yourBusinessWebsite)]) &&
-<<<<<<< HEAD
     !validateNumberOfWorkers(numberOfWorkers) &&
-    some([
-        !isEmpty(businessWebsite) && isURL(businessWebsite),
-        !isEmpty(businessLinkedinProfile) && isURL(businessLinkedinProfile),
-        !isEmpty(businessUploadFiles),
-=======
-    some([
-        isEmpty(numberOfWorkers),
-        NUMERIC_DASH_REGEX.test(numberOfWorkers),
-    ]) &&
     every([
         isEmpty(businessWebsite) ||
             (!isEmpty(businessWebsite) && isURL(businessWebsite)),
@@ -950,7 +940,6 @@
         !isEmpty(businessUploadFiles) ||
             !isEmpty(businessWebsite) ||
             !isEmpty(businessLinkedinProfile),
->>>>>>> 08bfa49e
     ]);
 
 export const claimFacilitySupportDocsIsValid = ({
