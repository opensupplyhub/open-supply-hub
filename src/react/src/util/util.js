import querystring from 'querystring';
import get from 'lodash/get';
import isArray from 'lodash/isArray';
import isObject from 'lodash/isObject';
import flatten from 'lodash/flatten';
import identity from 'lodash/identity';
import some from 'lodash/some';
import size from 'lodash/size';
import negate from 'lodash/negate';
import omitBy from 'lodash/omitBy';
import isEmpty from 'lodash/isEmpty';
import isNumber from 'lodash/isNumber';
import isNil from 'lodash/isNil';
import values from 'lodash/values';
import flow from 'lodash/flow';
import noop from 'lodash/noop';
import compact from 'lodash/compact';
import startsWith from 'lodash/startsWith';
import head from 'lodash/head';
import replace from 'lodash/replace';
import trimEnd from 'lodash/trimEnd';
import range from 'lodash/range';
import ceil from 'lodash/ceil';
import toInteger from 'lodash/toInteger';
import keys from 'lodash/keys';
import pickBy from 'lodash/pickBy';
import every from 'lodash/every';
import uniqWith from 'lodash/uniqWith';
import filter from 'lodash/filter';
import includes from 'lodash/includes';
import { isURL, isInt } from 'validator';
import { featureCollection, bbox } from '@turf/turf';
import hash from 'object-hash';
import * as XLSX from 'xlsx';
import moment from 'moment';

import {
    OTHER,
    FEATURE_COLLECTION,
    CLAIM_A_FACILITY,
    inputTypesEnum,
    registrationFieldsEnum,
    registrationFormFields,
    profileFormFields,
    facilitiesRoute,
    dashboardRoute,
    DEFAULT_PAGE,
    DEFAULT_ROWS_PER_PAGE,
    ENTER_KEY,
    facilityListStatusChoicesEnum,
    facilityListItemStatusChoicesEnum,
    facilityListItemErrorStatuses,
    facilityListSummaryStatusMessages,
    minimum100PercentWidthEmbedHeight,
    matchResponsibilityEnum,
    optionsForSortingResults,
    componentsWithErrorMessage,
} from './constants';

import { createListItemCSV } from './util.listItemCSV';

import { createFacilitiesCSV, formatDataForCSV } from './util.facilitiesCSV';
import formatFacilityClaimsDataForXLSX from './util.facilityClaimsXLSX';

export function DownloadXLSX(data, fileName) {
    import('file-saver').then(({ saveAs }) => {
        saveAs(
            new Blob([data], { type: 'application/octet-stream' }),
            fileName,
        );
        return noop();
    });
}

export function DownloadCSV(data, fileName) {
    import('file-saver').then(({ saveAs }) => {
        saveAs(new Blob([data], { type: 'text/csv;charset=utf-8;' }), fileName);
        return noop();
    });
}

export const downloadListItemCSV = (list, items) =>
    DownloadCSV(
        createListItemCSV(items),
        `${list.id}_${list.name}_${new Date().toLocaleDateString()}.csv`,
    );

export const downloadFacilitiesCSV = facilities =>
    DownloadCSV(createFacilitiesCSV(facilities), 'facilities.csv');

export const createXLSX = (dataToConvert, formatData, worksheetName) => {
    const data = formatData(dataToConvert);
    const worksheet = XLSX.utils.aoa_to_sheet(data);
    const workbook = XLSX.utils.book_new();
    XLSX.utils.book_append_sheet(workbook, worksheet, worksheetName);
    const wopts = { bookType: 'xlsx', bookSST: false, type: 'array' };
    return XLSX.write(workbook, wopts);
};

export const downloadFacilitiesXLSX = facilities =>
    DownloadXLSX(
        createXLSX(facilities, formatDataForCSV, 'facilities'),
        'facilities.xlsx',
    );

export const downloadFacilityClaimsXLSX = facilityClaims =>
    DownloadXLSX(
        createXLSX(
            facilityClaims,
            formatFacilityClaimsDataForXLSX,
            'Facility claims',
        ),
        'facility_claims.xlsx',
    );

export const makeUserLoginURL = () => '/user-login/';
export const makeUserLogoutURL = () => '/user-logout/';
export const makeUserSignupURL = () => '/user-signup/';
export const makeUserConfirmEmailURL = () =>
    '/rest-auth/registration/verify-email/';

export const makeUploadFacilityListsURL = useOldUploadListEndpoint =>
    useOldUploadListEndpoint
        ? '/api/facility-lists/'
        : '/api/facility-lists/createlist/'; // TODO: Remove this once testing of the parsing via ContriCleaner is complete.
export const makeFacilityListsURL = () => '/api/facility-lists/';
export const makeSingleFacilityListURL = id => `/api/facility-lists/${id}/`;
export const makeSingleFacilityListItemsURL = id =>
    `/api/facility-lists/${id}/items/`;

export const createRemoveFacilityListItemURL = listID =>
    `/api/facility-lists/${listID}/remove/`;

export const makeApproveFacilityListURL = listID =>
    `/api/facility-lists/${listID}/approve/`;

export const makeRejectFacilityListURL = listID =>
    `/api/facility-lists/${listID}/reject/`;

export const makeDashboardFacilityListsURL = () => '/api/admin-facility-lists/';

export const makeDashboardApiBlocksURL = () => '/api/api-blocks/';
export const makeDashboardApiBlockURL = id => `/api/api-blocks/${id}/`;

export const makeDashboardGeocoderURL = () => '/api/geocoder/';
export const makeClaimGeocoderURL = id => `/api/facility-claims/${id}/geocode/`;

export const makeDashboardActivityReportsURL = () =>
    '/api/facility-activity-reports/';
export const makeRejectDashboardActivityReportURL = id =>
    `/api/facility-activity-reports/${id}/reject/`;
export const makeConfirmDashboardActivityReportURL = id =>
    `/api/facility-activity-reports/${id}/approve/`;
export const makeCreateDashboardActivityReportURL = osId =>
    `/api/facilities/${osId}/report/`;

export const makeAPITokenURL = () => '/api-token-auth/';

export const makeUserAPIInfoURL = uid => `/user-api-info/${uid}/`;

export const makeGetContributorsURL = () => '/api/contributors/';
export const makeGetListsURL = () => '/api/contributor-lists/';
export const makeGetSortedListsURL = () => '/api/contributor-lists-sorted/';
export const makeGetContributorTypesURL = () => '/api/contributor-types/';
export const makeGetCountriesURL = () => '/api/countries/';
export const makeGetSectorsURL = options =>
    options && options.embed
        ? `/api/sectors?contributor=${options.contributor}&embed=${options.embed}`
        : '/api/sectors/';
export const makeGetParentCompaniesURL = () => '/api/parent-companies/';
export const makeGetFacilitiesTypeProcessingTypeURL = () =>
    '/api/facility-processing-types/';
export const makeGetNumberOfWorkersURL = () => '/api/workers-ranges/';
export const makeGetNativeLanguageName = () => '/api/native_language_name/';

export const makeGetFacilitiesURL = () => '/api/facilities/';
export const makeGetFacilityByOSIdURL = (
    osId,
    useCreatedAtForDataPoints = false,
) =>
    `/api/facilities/${osId}/?created_at_of_data_points=${useCreatedAtForDataPoints}&pending_claim_info=true`;
export const makeGetFacilityByOSIdURLWithContributorId = (
    osId,
    embed,
    contributorId,
    useCreatedAtForDataPoints,
) =>
    `/api/facilities/${osId}/?embed=${embed}&contributor=${contributorId}&created_at_of_data_points=${useCreatedAtForDataPoints}&pending_claim_info=true`;
export const makeGetFacilitiesURLWithQueryString = (qs, pageSize) =>
    `/api/facilities/?${qs}&number_of_public_contributors=true&pageSize=${pageSize}`;
export const makeGetFacilitiesDownloadURLWithQueryString = (qs, pageSize) =>
    `/api/facilities-downloads/?${qs}&pageSize=${pageSize}`;
export const makeClaimFacilityAPIURL = osId => `/api/facilities/${osId}/claim/`;
export const makeSplitFacilityAPIURL = osID => `/api/facilities/${osID}/split/`;
export const makeTransferFacilityAPIURL = osID =>
    `/api/facilities/${osID}/move/`;
export const makePromoteFacilityMatchAPIURL = osID =>
    `/api/facilities/${osID}/promote/`;
export const makeLinkFacilityAPIURL = osID => `/api/facilities/${osID}/link/`;

export const makeMergeTwoFacilitiesAPIURL = (targetOSID, toMergeOSID) =>
    `/api/facilities/merge/?target=${targetOSID}&merge=${toMergeOSID}`;

export const makeGetFacilitiesCountURL = () => '/api/facilities/count/';

export const makeGetAPIFeatureFlagsURL = () => '/api-feature-flags/';
export const makeGetFacilityClaimsURL = () => '/api/facility-claims/';
export const makeGetFacilityClaimByClaimIDURL = claimID =>
    `/api/facility-claims/${claimID}/`;
export const makeMessageFacilityClaimantByClaimIDURL = claimID =>
    `/api/facility-claims/${claimID}/message-claimant/`;
export const makeApproveFacilityClaimByClaimIDURL = claimID =>
    `/api/facility-claims/${claimID}/approve/`;
export const makeDenyFacilityClaimByClaimIDURL = claimID =>
    `/api/facility-claims/${claimID}/deny/`;
export const makeRevokeFacilityClaimByClaimIDURL = claimID =>
    `/api/facility-claims/${claimID}/revoke/`;
export const makeAddNewFacilityClaimReviewNoteURL = claimID =>
    `/api/facility-claims/${claimID}/note/`;

export const makeGetOrUpdateApprovedFacilityClaimURL = claimID =>
    `/api/facility-claims/${claimID}/claimed/`;
export const makeGetClaimedFacilitiesURL = () => '/api/facilities/claimed/';
export const makeClaimedFacilityDetailsLink = claimID => `/claimed/${claimID}/`;

export const makeLogDownloadUrl = (path, recordCount) =>
    `/api/log-download/?path=${path}&record_count=${recordCount}`;

export const makeUpdateFacilityLocationURL = osID =>
    `/api/facilities/${osID}/update-location/`;

export const makeEmbedConfigURL = id =>
    `/api/embed-configs/${id ? `${id}/` : ''}`;
export const makeContributorEmbedConfigURL = contributorId =>
    `/api/contributor-embed-configs/${contributorId}/`;
export const makeNonStandardFieldsURL = () => '/api/nonstandard-fields/';

export const getValueFromObject = ({ value }) => value;

const createCompactSortedQuerystringInputObject = (inputObject = []) =>
    compact(inputObject.map(getValueFromObject).slice().sort());

export const createQueryStringFromSearchFilters = (
    {
        facilityFreeTextQuery = '',
        contributors = [],
        contributorTypes = [],
        countries = [],
        sectors = [],
        parentCompany = [],
        facilityType = [],
        processingType = [],
        productType = [],
        numberOfWorkers = [],
        nativeLanguageName = '',
        lists = [],
        combineContributors = '',
        boundary = {},
        sortAlgorithm = {},
    },
    withEmbed,
    detail,
) => {
    const inputForQueryString = Object.freeze({
        q: facilityFreeTextQuery,
        contributors: createCompactSortedQuerystringInputObject(contributors),
        lists: createCompactSortedQuerystringInputObject(lists),
        contributor_types: createCompactSortedQuerystringInputObject(
            contributorTypes,
        ),
        countries: createCompactSortedQuerystringInputObject(countries),
        sectors: createCompactSortedQuerystringInputObject(sectors),
        parent_company: createCompactSortedQuerystringInputObject(
            parentCompany,
        ),
        facility_type: createCompactSortedQuerystringInputObject(facilityType),
        processing_type: createCompactSortedQuerystringInputObject(
            processingType,
        ),
        product_type: createCompactSortedQuerystringInputObject(productType),
        number_of_workers: createCompactSortedQuerystringInputObject(
            numberOfWorkers,
        ),
        native_language_name: nativeLanguageName,
        combine_contributors: combineContributors,
        boundary: isEmpty(boundary) ? '' : JSON.stringify(boundary),
        sort_by: isEmpty(sortAlgorithm) ? '' : sortAlgorithm.value,
        embed: !withEmbed ? '' : '1',
        detail: detail ? 'true' : undefined,
    });

    return querystring.stringify(omitBy(inputForQueryString, isEmpty));
};

export const mapParamToReactSelectOption = param => {
    if (isEmpty(param)) {
        return null;
    }

    if (Number(param)) {
        return Object.freeze({
            value: Number(param),
            label: param,
        });
    }

    return Object.freeze({
        value: param,
        label: param,
    });
};

export const createSelectOptionsFromParams = params => {
    const paramsInArray = !isArray(params) ? [params] : params;

    // compact to remove empty values from querystring params like 'countries='
    return compact(
        Object.freeze(paramsInArray.map(mapParamToReactSelectOption)),
    );
};

export const getAlgorithm = sortBy =>
    optionsForSortingResults.filter(el => el.value === sortBy)[0] ??
    optionsForSortingResults[0];

export const createFiltersFromQueryString = qs => {
    const qsToParse = startsWith(qs, '?') ? qs.slice(1) : qs;

    const {
        q: facilityFreeTextQuery = '',
        contributors = [],
        lists = [],
        contributor_types: contributorTypes = [],
        countries = [],
        sectors = [],
        parent_company: parentCompany = [],
        facility_type: facilityType = [],
        processing_type: processingType = [],
        product_type: productType = [],
        number_of_workers: numberOfWorkers = [],
        native_language_name: nativeLanguageName = '',
        combine_contributors: combineContributors = '',
        boundary = '',
        sort_by: sortBy = '',
    } = querystring.parse(qsToParse);

    return Object.freeze({
        facilityFreeTextQuery,
        contributors: createSelectOptionsFromParams(contributors),
        lists: createSelectOptionsFromParams(lists),
        contributorTypes: createSelectOptionsFromParams(contributorTypes),
        countries: createSelectOptionsFromParams(countries),
        sectors: createSelectOptionsFromParams(sectors),
        parentCompany: createSelectOptionsFromParams(parentCompany),
        facilityType: createSelectOptionsFromParams(facilityType),
        processingType: createSelectOptionsFromParams(processingType),
        productType: createSelectOptionsFromParams(productType),
        numberOfWorkers: createSelectOptionsFromParams(numberOfWorkers),
        nativeLanguageName,
        combineContributors,
        boundary: isEmpty(boundary) ? null : JSON.parse(boundary),
        sortAlgorithm: getAlgorithm(sortBy),
    });
};

export const getNumberFromParsedQueryStringParamOrUseDefault = (
    inputValue,
    defaultValue,
) => {
    if (!inputValue) {
        return defaultValue;
    }

    const nonArrayValue = isArray(inputValue) ? head(inputValue) : inputValue;

    return Number(nonArrayValue) || defaultValue;
};

export const createPaginationOptionsFromQueryString = qs => {
    const qsToParse = startsWith(qs, '?') ? qs.slice(1) : qs;

    const { page, rowsPerPage } = querystring.parse(qsToParse);

    return Object.freeze({
        page: getNumberFromParsedQueryStringParamOrUseDefault(
            page,
            DEFAULT_PAGE,
        ),
        rowsPerPage: getNumberFromParsedQueryStringParamOrUseDefault(
            rowsPerPage,
            DEFAULT_ROWS_PER_PAGE,
        ),
    });
};

export const createParamsFromQueryString = qs => {
    const qsToParse = startsWith(qs, '?') ? qs.slice(1) : qs;

    const { search, status } = querystring.parse(qsToParse);

    const params = {};

    if (status) {
        params.status = Array.isArray(status) ? status : [status];
    }

    if (search) {
        params.search = search;
    }

    return params;
};

export const getTokenFromQueryString = qs => {
    const qsToParse = startsWith(qs, '?') ? qs.slice(1) : qs;

    const { token = '' } = querystring.parse(qsToParse);

    return isArray(token) ? head(token) : token;
};

export const dashboardListParamsDefaults = Object.freeze({
    contributor: null,
    matchResponsibility: matchResponsibilityEnum.MODERATOR,
    status: facilityListStatusChoicesEnum.PENDING,
});

export const getDashboardListParamsFromQueryString = qs => {
    const qsToParse = startsWith(qs, '?') ? qs.slice(1) : qs;

    const {
        contributor,
        matchResponsibility = dashboardListParamsDefaults.matchResponsibility,
        status = dashboardListParamsDefaults.status,
    } = querystring.parse(qsToParse);

    return Object.freeze({
        contributor: getNumberFromParsedQueryStringParamOrUseDefault(
            contributor,
            null,
        ),
        matchResponsibility,
        status,
    });
};

export const createTileURLWithQueryString = (qs, key, grid = true) =>
    `/tile/${
        grid ? 'facilitygrid' : 'facilities'
    }/${key}/{z}/{x}/{y}.pbf`.concat(isEmpty(qs) ? '' : `?${qs}`);

export const createTileCacheKeyWithEncodedFilters = (filters, key) =>
    `${key}-${hash(filters).slice(0, 8)}`;

export const allFiltersAreEmpty = filters =>
    values(filters).reduce((acc, next) => {
        if (!isEmpty(next)) {
            return false;
        }

        return acc;
    }, true);

export const getFeaturesFromFeatureCollection = ({ features }) => features;

export const createErrorListFromResponseObject = data =>
    flatten(
        Object.entries(data).map(([field, errors]) => {
            if (isArray(errors)) {
                return errors.map(err => `${field}: ${err}`);
            }

            return [];
        }),
    );

export function logErrorAndDispatchFailure(
    error,
    defaultMessage,
    failureAction,
) {
    return dispatch => {
        const response = get(error, 'response', { data: null, status: null });

        if (!response.status || response.status >= 500) {
            window.console.warn(error);
            return dispatch(failureAction([defaultMessage]));
        }

        if (response.status === 404) {
            window.console.warn(error);
            return dispatch(failureAction(['Not found']));
        }

        const errorMessages = (() => {
            if (!response || !response.data) {
                return [defaultMessage];
            }

            // For signin-error
            if (response.data.non_field_errors) {
                return response.data.non_field_errors;
            }

            if (isArray(response.data)) {
                return response.data;
            }

            if (response.data.detail) {
                return [response.data.detail];
            }

            if (isObject(response.data)) {
                return createErrorListFromResponseObject(response.data);
            }

            return [defaultMessage];
        })();

        return dispatch(failureAction(errorMessages));
    };
}

export const getValueFromEvent = ({ target: { value } }) => value;

export const getIDFromEvent = ({ target: { id } }) => id;

export const getCheckedFromEvent = ({ target: { checked } }) => checked;

export const getFileFromInputRef = inputRef =>
    get(inputRef, 'current.files[0]', null);

export const getFileNameFromInputRef = inputRef =>
    get(inputRef, 'current.files[0].name', '');

const makeCreateFormErrorMessagesFn = fields => form =>
    fields.reduce((acc, { id, label, required }) => {
        if (!required) {
            return acc;
        }

        if (form[id]) {
            return acc;
        }

        const missingFieldMessage = `Missing required field ${label}`;

        if (id === registrationFieldsEnum.otherContributorType) {
            return form[registrationFieldsEnum.contributorType] === OTHER
                ? acc.concat(missingFieldMessage)
                : acc;
        }

        return acc.concat(missingFieldMessage);
    }, []);

export const createSignupErrorMessages = makeCreateFormErrorMessagesFn(
    registrationFormFields,
);
export const createProfileUpdateErrorMessages = makeCreateFormErrorMessagesFn(
    profileFormFields,
);

export function createUploadFormErrorMessages(name, file) {
    const allowedCharsRegex = /^[a-zA-Z0-9\s'&,.()[\]-]+$/;
    const restrictedCharsRegex = /^[0-9&.'()[\]-]+$/;

    const errorMessages = [];

    if (!name) {
        errorMessages.push({
            errorComponent: componentsWithErrorMessage.missingListName,
        });
    } else {
        // Didn't allow name with invalid characters.
        if (!allowedCharsRegex.test(name)) {
            errorMessages.push({
                errorComponent: componentsWithErrorMessage.invalidCharacters,
            });
        }
        // Didn't allow name that consists only of symbols or numbers.
        if (restrictedCharsRegex.test(name)) {
            errorMessages.push({
                errorComponent: componentsWithErrorMessage.mustConsistOfLetters,
            });
        }
    }

    if (!file) {
        errorMessages.push({
            errorComponent: componentsWithErrorMessage.missingFile,
        });
    }

    return errorMessages;
}

const makeCreateFormRequestDataFn = fields => form =>
    fields.reduce(
        (acc, { id, modelFieldName }) =>
            Object.assign({}, acc, {
                [modelFieldName]: form[id],
            }),
        {},
    );

export const createSignupRequestData = makeCreateFormRequestDataFn(
    registrationFormFields,
);
export const createProfileUpdateRequestData = makeCreateFormRequestDataFn(
    profileFormFields,
);

export const getStateFromEventForEventType = Object.freeze({
    [inputTypesEnum.checkbox]: getCheckedFromEvent,
    [inputTypesEnum.select]: identity,
    [inputTypesEnum.text]: getValueFromEvent,
    [inputTypesEnum.password]: getValueFromEvent,
});

const mapSingleChoiceToSelectOption = ([value, label]) =>
    Object.freeze({
        value,
        label,
    });

const mapSingleDictChoiceToSelectOption = dict =>
    Object.freeze({
        value: dict.id,
        label: dict.name,
    });

export const mapDjangoChoiceTuplesToSelectOptions = data =>
    Object.freeze(data.map(mapSingleChoiceToSelectOption));

export const mapDjangoChoiceDictToSelectOptions = data =>
    Object.freeze(data.map(mapSingleDictChoiceToSelectOption));

const mapSingleChoiceValueToSelectOption = value =>
    Object.freeze({
        value,
        label: value,
    });

export const mapDjangoChoiceTuplesValueToSelectOptions = data =>
    Object.freeze(data.map(mapSingleChoiceValueToSelectOption));

export const allListsAreEmpty = (...lists) => negate(some)(lists, size);

export const makeFacilityDetailLink = (osID, search) =>
    `${facilitiesRoute}/${osID}${search || ''}`;

export const makeClaimFacilityLink = osID => `${facilitiesRoute}/${osID}/claim`;

export const makeApprovedClaimDetailsLink = claimID => `/claimed/${claimID}`;

export const makeFacilityClaimDetailsLink = claimID =>
    `/dashboard/claims/${claimID}`;

export const makeDashboardContributorListLink = ({
    contributorID,
    matchResponsibility,
    status,
    page,
    rowsPerPage,
}) => {
    const getQuery = (
        value,
        field,
        initial = dashboardListParamsDefaults[field],
    ) => (value && value !== initial ? `${field}=${value}` : '');
    const params = [
        getQuery(contributorID, 'contributor'),
        getQuery(matchResponsibility, 'matchResponsibility'),
        getQuery(status, 'status'),
        getQuery(page, 'page', DEFAULT_PAGE),
        getQuery(rowsPerPage, 'rowsPerPage', DEFAULT_ROWS_PER_PAGE),
    ].filter(p => !!p);
    return `/dashboard/lists/${
        params.length > 0 ? `?${params.join('&')}` : ''
    }`;
};

export const splitContributorsIntoPublicAndNonPublic = contributors =>
    contributors.reduce(
        (splittedContributors, currentContributor) => {
            if (currentContributor.id) {
                const index = splittedContributors.publicContributors.findIndex(
                    publicContributor =>
                        publicContributor.id === currentContributor.id,
                );
                if (index === -1) {
                    /*
                    Push the contributor to the array of public contributors if they don't
                    exist there. Also, the code replaces the list_name property with
                    list_names to make the object contain data more related to the
                    contributor and their lists, not one contribution of the contributor.
                    */
                    const {
                        list_name: listName,
                        ...contributorWithoutListName
                    } = currentContributor;
                    splittedContributors.publicContributors.push({
                        ...contributorWithoutListName,
                        list_names: [listName],
                    });
                } else {
                    /*
                    Group the name of the list under the contributor whose id already exists
                    in the array.
                    */
                    splittedContributors.publicContributors[
                        index
                    ].list_names.push(currentContributor.list_name);
                }
            } else {
                // If the object doesn't have the id key, it is a non-public contributor.
                splittedContributors.nonPublicContributors.push(
                    currentContributor,
                );
            }
            return splittedContributors;
        },
        {
            publicContributors: [],
            nonPublicContributors: [],
        },
    );

export const makeProfileRouteLink = userID => `/profile/${userID}`;

export const getBBoxForArrayOfGeoJSONPoints = flow(featureCollection, bbox);

export const makeApiBlockDetailLink = id => `/dashboard/apiblocks/${id}`;

export const makeFacilityListItemsDetailLink = id => `/lists/${id}`;
export const makePaginatedFacilityListItemsDetailLinkWithRowCount = (
    id,
    page,
    rowsPerPage,
    params,
) =>
    `/lists/${id}?${querystring.stringify(
        Object.assign({}, params, { page, rowsPerPage }),
    )}`;

export const makeSliceArgumentsForTablePagination = (page, rowsPerPage) =>
    Object.freeze([page * rowsPerPage, (page + 1) * rowsPerPage]);

export const makeReportADataIssueEmailLink = osId =>
    `mailto:data@opensupplyhub.org?subject=Reporting a data issue on ID ${osId}`;

export const makeDisputeClaimEmailLink = osId =>
    `mailto:claims@opensupplyhub.org?subject=Disputing a claim of facility ID ${osId}`;

export const makeReportADuplicateEmailLink = osId =>
    `mailto:data@opensupplyhub.org?subject=Reporting ID ${osId} as a duplicate facility`;

export const makeFeatureCollectionFromSingleFeature = feature =>
    Object.freeze({
        type: FEATURE_COLLECTION,
        features: Object.freeze([feature]),
    });

export const createConfirmFacilityListItemMatchURL = matchID =>
    `/api/facility-matches/${matchID}/confirm/`;

export const createRejectFacilityListItemMatchURL = matchID =>
    `/api/facility-matches/${matchID}/reject/`;

export const makeMyFacilitiesRoute = contributorID =>
    `/facilities/?contributors=${contributorID}`;

export const makeResetPasswordEmailURL = () => '/rest-auth/password/reset/';

export const makeResetPasswordConfirmURL = () =>
    '/rest-auth/password/reset/confirm/';

export const makeUserProfileURL = userID => `/user-profile/${userID}/`;

export const escapeCSVValue = value =>
    replace(replace(value, /"/g, '""'), /\n/g, ' ');

export const joinDataIntoCSVString = data =>
    data.reduce((csvAccumulator, nextRow) => {
        const joinedColumns = nextRow.reduce((rowAccumulator, nextColumn) => {
            if (isNumber(nextColumn)) {
                return rowAccumulator.concat(nextColumn, ',');
            }

            return rowAccumulator.concat(
                '' + '"' + escapeCSVValue(nextColumn) + '"', // eslint-disable-line
                ',',
            );
        }, '');

        return csvAccumulator.concat(trimEnd(joinedColumns, ','), '\n');
    }, '');

// Given a list where each item is like { label: 'ABCD', value: 123 }, and
// a payload which is a list of items like { label: '123', value: 123 },
// returns a list of items from the payload with their labels replaced with
// matching items found in the list.
export const updateListWithLabels = (list, payload) =>
    list.reduce((accumulator, { value }) => {
        const validOption = payload.find(
            ({ value: otherValue }) => value === otherValue,
        );

        if (!validOption) {
            return accumulator;
        }

        return accumulator.concat(
            Object.freeze({
                value,
                label: validOption.label,
            }),
        );
    }, []);

export const makeSubmitFormOnEnterKeyPressFunction = fn => ({ key }) => {
    if (key === ENTER_KEY) {
        return fn();
    }

    return noop();
};

export const makeFacilityListItemsRetrieveCSVItemsURL = (id, page) =>
    `${makeSingleFacilityListItemsURL(id)}?page=${page}&pageSize=100`;

export const makeFacilityListDataURLs = (id, count) => {
    const maxCount = toInteger(ceil(count, -2) / 100);

    return range(1, maxCount + 1).map(page =>
        makeFacilityListItemsRetrieveCSVItemsURL(id, page),
    );
};

export const makeFacilityListSummaryStatus = statuses => {
    const errorMessage = facilityListItemErrorStatuses.some(s =>
        statuses.includes(s),
    )
        ? facilityListSummaryStatusMessages.ERROR
        : '';
    const awaitingMessage = [
        facilityListItemStatusChoicesEnum.POTENTIAL_MATCH,
    ].some(s => statuses.includes(s))
        ? facilityListSummaryStatusMessages.AWAITING
        : '';
    const processingMessage = statuses.some(s =>
        [
            facilityListItemStatusChoicesEnum.UPLOADED,
            facilityListItemStatusChoicesEnum.PARSED,
            facilityListItemStatusChoicesEnum.GEOCODED,
            facilityListItemStatusChoicesEnum.GEOCODED_NO_RESULTS,
        ].includes(s),
    )
        ? facilityListSummaryStatusMessages.PROCESSING
        : '';
    const completeMessage = statuses.every(s =>
        [
            facilityListItemStatusChoicesEnum.MATCHED,
            facilityListItemStatusChoicesEnum.CONFIRMED_MATCH,
        ].includes(s),
    )
        ? facilityListSummaryStatusMessages.COMPLETED
        : '';

    return `${completeMessage}
            ${processingMessage}
            ${awaitingMessage}
            ${errorMessage}`
        .replace(/\s+/g, ' ')
        .trim();
};

export const addProtocolToWebsiteURLIfMissing = url => {
    if (startsWith(url, 'http://')) {
        return url;
    }

    if (startsWith(url, 'https://')) {
        return url;
    }

    return `http://${url}`;
};

export const filterFlagsIfAppIsEmbeded = (flags, isEmbeded) =>
    filter(flags, f => !isEmbeded || f !== 'claim_a_facility');

export const convertFeatureFlagsObjectToListOfActiveFlags = featureFlags =>
    keys(pickBy(featureFlags, identity));

export const checkWhetherUserHasDashboardAccess = user =>
    get(user, 'is_superuser', false);

export const validateNumberOfWorkers = value => {
    if (isEmpty(value)) {
        return false;
    }

    const singleNumberPattern = /^\d+$/;
    const rangePattern = /^\d+-\d+$/;

    if (singleNumberPattern.test(value)) {
        return false;
    }

    if (rangePattern.test(value)) {
        const [start, end] = value.split('-');

        if (
            isInt(start.trim(), { min: 0 }) &&
            isInt(end.trim(), { min: 0 }) &&
            parseInt(start, 10) <= parseInt(end, 10)
        ) {
            return false;
        }
    }

    return true;
};

export const claimAFacilityFormIsValid = ({
    yourName,
    yourTitle,
    yourBusinessWebsite,
    businessWebsite,
    businessLinkedinProfile,
    businessUploadFiles,
    numberOfWorkers,
}) =>
    every([!isEmpty(yourName), !isEmpty(yourTitle)], identity) &&
    some([isEmpty(yourBusinessWebsite), isURL(yourBusinessWebsite)]) &&
    !validateNumberOfWorkers(numberOfWorkers) &&
    every([
        isEmpty(businessWebsite) ||
            (!isEmpty(businessWebsite) && isURL(businessWebsite)),
        isEmpty(businessLinkedinProfile) ||
            (!isEmpty(businessLinkedinProfile) &&
                isURL(businessLinkedinProfile)),
        !isEmpty(businessUploadFiles) ||
            !isEmpty(businessWebsite) ||
            !isEmpty(businessLinkedinProfile),
    ]);

export const claimFacilitySupportDocsIsValid = ({
    yourName,
    yourTitle,
    yourBusinessWebsite,
    businessWebsite,
    businessLinkedinProfile,
    businessUploadFiles,
}) =>
    every([!isEmpty(yourName), !isEmpty(yourTitle)]) &&
    some([isEmpty(yourBusinessWebsite), isURL(yourBusinessWebsite)]) &&
    every([
        isEmpty(businessWebsite) ||
            (!isEmpty(businessWebsite) && isURL(businessWebsite)),
        isEmpty(businessLinkedinProfile) ||
            (!isEmpty(businessLinkedinProfile) &&
                isURL(businessLinkedinProfile)),
        !isEmpty(businessUploadFiles) ||
            !isEmpty(businessWebsite) ||
            !isEmpty(businessLinkedinProfile),
    ]);
export const isValidFacilityURL = url =>
    isEmpty(url) || isURL(url, { protocols: ['http', 'https'] });

export const anyListItemMatchesAreInactive = ({ matches }) =>
    some(matches, ['is_active', false]);

export const pluralizeResultsCount = count => {
    if (isNil(count)) {
        return null;
    }

    if (count === 1) {
        return '1 result';
    }

    return `${count} results`;
};

export const removeDuplicatesFromOtherLocationsData = otherLocationsData =>
    uniqWith(otherLocationsData, (location, otherLocation) => {
        const lat = get(location, 'lat', null);
        const lng = get(location, 'lng', null);
        const id = get(location, 'contributor_id', null);

        const otherLat = get(otherLocation, 'lat', null);
        const otherLng = get(otherLocation, 'lng', null);
        const otherID = get(otherLocation, 'contributor_id', null);

        if (lat !== otherLat || lng !== otherLng) {
            return false;
        }

        if ((!id && otherID) || (id && !otherID)) {
            return true;
        }

        if (id === otherID) {
            return true;
        }

        return false;
    });

export const getLocationWithoutEmbedParam = () =>
    window.location.href.replace('&embed=1', '').replace('embed=1', '');

export const getEmbeddedMapSrc = ({ contributor, timestamp }) => {
    const qs = timestamp
        ? querystring.stringify({
              contributors: contributor,
              embed: 1,
              timestamp,
          })
        : querystring.stringify({ contributors: contributor, embed: 1 });

    return window.location.href.replace('settings', `facilities?${qs}`);
};

// This must be kept in sync with renderEmbeddedMap in EmbeddedMapConfig.jsx
export const createIFrameHTML = ({ fullWidth, contributor, height, width }) =>
    fullWidth
        ? `<div>
               <style>
                   #oar-embed-0d4dc3a7-e3cd-4acc-88f0-422f5aeefa48 {
                       position: relative;
                       padding-top: ${height}%;
                   }
                   @media (max-width: 600px) { /* mobile breakpoint */
                       #oar-embed-0d4dc3a7-e3cd-4acc-88f0-422f5aeefa48 {
                           padding-top: ${minimum100PercentWidthEmbedHeight}
                       }
                   }
               </style>
               <div id="oar-embed-0d4dc3a7-e3cd-4acc-88f0-422f5aeefa48">
                   <iframe
                       src="${getEmbeddedMapSrc({
                           contributor,
                       })}"
                       frameborder="0"
                       allowfullscreen
                       style="position:absolute;top:0;
                              left:0;width:100%;height:100%;"
                       title="embedded-map">
                   </iframe>
               </div>
           </div>`
        : `<iframe
                src="${getEmbeddedMapSrc({
                    contributor,
                })}"
                frameBorder="0"
                style="width:${width}px;height:${height}px"
                title="embedded-map"
            />`;

export const getIsMobile = windowInnerWidth => windowInnerWidth < 600;

export const formatAttribution = (date, contributor) => {
    if (contributor) {
        return `${moment(date).format('LL')} by ${contributor}`;
    }
    return moment(date).format('LL');
};

export const createUserDropdownLinks = (
    user,
    logoutAction,
    activeFeatureFlags,
) => {
    const links = [];

    if (checkWhetherUserHasDashboardAccess(user)) {
        links.push(
            Object.freeze({
                label: 'Dashboard',
                href: dashboardRoute,
            }),
        );
    }

    if (includes(activeFeatureFlags, CLAIM_A_FACILITY)) {
        links.push(
            Object.freeze({
                label: 'My Facilities',
                href: '/claimed',
            }),
        );
    }

    links.push(
        Object.freeze({
            label: 'My Lists',
            href: '/lists',
        }),
        Object.freeze({
            label: 'Settings',
            href: '/settings',
        }),
        Object.freeze({
            label: 'Log Out',
            action: logoutAction,
        }),
    );

    return Object.freeze(links);
};

export const isApiUser = user => !user.isAnon && user?.groups.length !== 0;

export const logErrorToRollbar = (window, error, user) => {
    if (window.Rollbar) {
        if (user) {
            const contributorIdMsg = user.contributor_id
                ? ` (contributor id ${user.contributor_id})`
                : '';

            const userType = isApiUser(user) ? 'API user' : 'User';
            const rollbarErrMsg = `${userType}${contributorIdMsg}`;
            window.Rollbar.configure({
                payload: {
                    user: {
                        contributor_id: user.contributor_id,
                    },
                },
            });
            const rollbarError = new Error(`${rollbarErrMsg} ${error.message}`);
            Object.assign(rollbarError, error);

            window.Rollbar.error(rollbarError, {
                fingerprint: `${user.id}-${rollbarError.message}`,
            });
        } else {
            window.Rollbar.error(error);
        }
    }
};

function descendingComparator(a, b, orderBy) {
<<<<<<< HEAD
    if (a[orderBy] === null) {
        return -1;
    }
    if (b[orderBy] === null) {
        return 1;
    }
    if (b[orderBy] < a[orderBy]) {
=======
    let aValue = a[orderBy];
    let bValue = b[orderBy];

    if (typeof aValue === 'string') {
        aValue = aValue.toLowerCase();
    }
    if (typeof bValue === 'string') {
        bValue = bValue.toLowerCase();
    }

    if (bValue < aValue) {
>>>>>>> 78d2c1c8
        return -1;
    }
    if (bValue > aValue) {
        return 1;
    }
    return 0;
}

export function getComparator(order, orderBy) {
    return order === 'desc'
        ? (a, b) => descendingComparator(a, b, orderBy)
        : (a, b) => -descendingComparator(a, b, orderBy);
}

export function sort(array, comparator) {
    const stabilizedThis = array.map((el, index) => [el, index]);
    stabilizedThis.sort((a, b) => {
        const order = comparator(a[0], b[0]);
        if (order !== 0) {
            return order;
        }
        return a[1] - b[1];
    });
    return stabilizedThis.map(el => el[0]);
}<|MERGE_RESOLUTION|>--- conflicted
+++ resolved
@@ -1145,15 +1145,6 @@
 };
 
 function descendingComparator(a, b, orderBy) {
-<<<<<<< HEAD
-    if (a[orderBy] === null) {
-        return -1;
-    }
-    if (b[orderBy] === null) {
-        return 1;
-    }
-    if (b[orderBy] < a[orderBy]) {
-=======
     let aValue = a[orderBy];
     let bValue = b[orderBy];
 
@@ -1164,8 +1155,13 @@
         bValue = bValue.toLowerCase();
     }
 
+    if (aValue === null) {
+        return -1;
+    }
+    if (bValue === null) {
+        return 1;
+    }
     if (bValue < aValue) {
->>>>>>> 78d2c1c8
         return -1;
     }
     if (bValue > aValue) {
