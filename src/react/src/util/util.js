import querystring from 'querystring';
import get from 'lodash/get';
import isArray from 'lodash/isArray';
import isObject from 'lodash/isObject';
import flatten from 'lodash/flatten';
import identity from 'lodash/identity';
import split from 'lodash/split';
import last from 'lodash/last';
import snakeCase from 'lodash/snakeCase';
import some from 'lodash/some';
import size from 'lodash/size';
import negate from 'lodash/negate';
import omitBy from 'lodash/omitBy';
import isEmpty from 'lodash/isEmpty';
import isNumber from 'lodash/isNumber';
import isString from 'lodash/isString';
import isNil from 'lodash/isNil';
import intersection from 'lodash/intersection';
import values from 'lodash/values';
import flow from 'lodash/flow';
import noop from 'lodash/noop';
import compact from 'lodash/compact';
import startsWith from 'lodash/startsWith';
import head from 'lodash/head';
import replace from 'lodash/replace';
import trimEnd from 'lodash/trimEnd';
import trim from 'lodash/trim';
import range from 'lodash/range';
import ceil from 'lodash/ceil';
import toInteger from 'lodash/toInteger';
import keys from 'lodash/keys';
import pickBy from 'lodash/pickBy';
import every from 'lodash/every';
import uniqWith from 'lodash/uniqWith';
import filter from 'lodash/filter';
import includes from 'lodash/includes';
import join from 'lodash/join';
import map from 'lodash/map';
import mapValues from 'lodash/mapValues';
import mapKeys from 'lodash/mapKeys';
import uniq from 'lodash/uniq';
import startCase from 'lodash/startCase';
import toLower from 'lodash/toLower';
import { isURL, isInt } from 'validator';
import { featureCollection, bbox } from '@turf/turf';
import hash from 'object-hash';
import * as XLSX from 'xlsx';
import moment from 'moment';
import removeAccents from 'remove-accents';
import unidecode from 'unidecode';
import { v4 as uuidv4 } from 'uuid';
import {
    object as objectYup,
    string as stringYup,
    array as arrayYup,
} from 'yup';

import {
    OTHER,
    FEATURE_COLLECTION,
    CLAIM_A_FACILITY,
    inputTypesEnum,
    registrationFieldsEnum,
    registrationFormFields,
    profileFormFields,
    facilitiesRoute,
    dashboardRoute,
    DEFAULT_PAGE,
    DEFAULT_ROWS_PER_PAGE,
    ENTER_KEY,
    facilityListStatusChoicesEnum,
    facilityClaimStatusChoices,
    facilityListItemStatusChoicesEnum,
    facilityListItemErrorStatuses,
    facilityListSummaryStatusMessages,
    minimum100PercentWidthEmbedHeight,
    matchResponsibilityEnum,
    optionsForSortingResults,
    componentsWithErrorMessage,
    listParsingErrorMappings,
    MODERATION_QUEUE,
    MODERATION_STATUS_COLORS,
    DATA_SOURCES_ENUM,
    API_V1_ERROR_REQUEST_SOURCE_ENUM,
    SLC_FORM_CONSTRAINTS,
} from './constants';
import { freeEmissionsEstimateFormConfig } from '../components/FreeEmissionsEstimate/constants';

import renderUniqueListItems from './renderUtils';
import { createListItemCSV } from './util.listItemCSV';
import { createFacilitiesCSV, formatDataForCSV } from './util.facilitiesCSV';
import formatFacilityClaimsDataForXLSX from './util.facilityClaimsXLSX';
import formatModerationEventsDataForXLSX from './util.moderationEventsXLSX';
import COLOURS from './COLOURS';

export function DownloadXLSX(data, fileName) {
    import('file-saver').then(({ saveAs }) => {
        saveAs(
            new Blob([data], { type: 'application/octet-stream' }),
            fileName,
        );
        return noop();
    });
}

export function DownloadCSV(data, fileName) {
    import('file-saver').then(({ saveAs }) => {
        saveAs(new Blob([data], { type: 'text/csv;charset=utf-8;' }), fileName);
        return noop();
    });
}

export const downloadListItemCSV = (list, items) =>
    DownloadCSV(
        createListItemCSV(items),
        `${list.id}_${list.name}_${new Date().toLocaleDateString()}.csv`,
    );

export const downloadFacilitiesCSV = facilities =>
    DownloadCSV(createFacilitiesCSV(facilities), 'facilities.csv');

export const createXLSX = (dataToConvert, formatData, worksheetName) => {
    const data = formatData(dataToConvert);
    const worksheet = XLSX.utils.aoa_to_sheet(data);
    const workbook = XLSX.utils.book_new();
    XLSX.utils.book_append_sheet(workbook, worksheet, worksheetName);
    const wopts = { bookType: 'xlsx', bookSST: false, type: 'array' };
    return XLSX.write(workbook, wopts);
};

export const downloadFacilitiesXLSX = facilities =>
    DownloadXLSX(
        createXLSX(facilities, formatDataForCSV, 'facilities'),
        'facilities.xlsx',
    );

export const downloadFacilityClaimsXLSX = facilityClaims =>
    DownloadXLSX(
        createXLSX(
            facilityClaims,
            formatFacilityClaimsDataForXLSX,
            'Facility claims',
        ),
        'facility_claims.xlsx',
    );

export const downloadModerationEventsXLSX = moderationEvents =>
    DownloadXLSX(
        createXLSX(
            moderationEvents,
            formatModerationEventsDataForXLSX,
            'Moderation events',
        ),
        'moderation_events.xlsx',
    );

export const makeUserLoginURL = () => '/user-login/';
export const makeUserLogoutURL = () => '/user-logout/';
export const makeUserSignupURL = () => '/user-signup/';
export const makeUserConfirmEmailURL = () =>
    '/rest-auth/registration/verify-email/';

export const makeUploadFacilityListsURL = () => '/api/facility-lists/';
export const makeFacilityListsURL = () => '/api/facility-lists/';
export const makeSingleFacilityListURL = id => `/api/facility-lists/${id}/`;
export const makeSingleFacilityListItemsURL = id =>
    `/api/facility-lists/${id}/items/`;

export const createRemoveFacilityListItemURL = listID =>
    `/api/facility-lists/${listID}/remove/`;

export const makeApproveFacilityListURL = listID =>
    `/api/facility-lists/${listID}/approve/`;

export const makeRejectFacilityListURL = listID =>
    `/api/facility-lists/${listID}/reject/`;

export const makeDashboardFacilityListsURL = () => '/api/admin-facility-lists/';

export const makeDashboardApiBlocksURL = () => '/api/api-blocks/';
export const makeDashboardApiBlockURL = id => `/api/api-blocks/${id}/`;

export const makeDashboardGeocoderURL = () => '/api/geocoder/';
export const makeClaimGeocoderURL = id => `/api/facility-claims/${id}/geocode/`;

export const makeDashboardActivityReportsURL = () =>
    '/api/facility-activity-reports/';
export const makeRejectDashboardActivityReportURL = id =>
    `/api/facility-activity-reports/${id}/reject/`;
export const makeConfirmDashboardActivityReportURL = id =>
    `/api/facility-activity-reports/${id}/approve/`;
export const makeCreateDashboardActivityReportURL = osId =>
    `/api/facilities/${osId}/report/`;

export const makeAPITokenURL = () => '/api-token-auth/';

export const makeUserAPIInfoURL = uid => `/user-api-info/${uid}/`;

export const makeGetContributorsURL = () => '/api/contributors/';
export const makeGetListsURL = () => '/api/contributor-lists/';
export const makeGetSortedListsURL = () => '/api/contributor-lists-sorted/';
export const makeGetContributorTypesURL = () => '/api/contributor-types/';
export const makeGetCountriesURL = () => '/api/countries/';
export const makeGetSectorsURL = options =>
    options && options.embed
        ? `/api/sectors?contributor=${options.contributor}&embed=${options.embed}`
        : '/api/sectors/';
export const makeGetGroupedSectorsURL = () => '/api/sectors/?grouped=true';
export const makeGetParentCompaniesURL = () => '/api/parent-companies/';
export const makeGetFacilitiesTypeProcessingTypeURL = () =>
    '/api/facility-processing-types/';
export const makeGetNumberOfWorkersURL = () => '/api/workers-ranges/';
export const makeGetNativeLanguageName = () => '/api/native_language_name/';
export const makeGetClaimStatusesURL = () => '/api/claim-statuses/';

export const makeGetFacilitiesURL = () => '/api/facilities/';
export const makeGetFacilityByOSIdURL = (
    osId,
    useCreatedAtForDataPoints = false,
) =>
    `/api/facilities/${osId}/?created_at_of_data_points=${useCreatedAtForDataPoints}&pending_claim_info=true`;
export const makeGetFacilityByOSIdURLWithContributorId = (
    osId,
    embed,
    contributorId,
    useCreatedAtForDataPoints,
) =>
    `/api/facilities/${osId}/?embed=${embed}&contributor=${contributorId}&created_at_of_data_points=${useCreatedAtForDataPoints}&pending_claim_info=true`;
export const makeGetFacilitiesURLWithQueryString = (qs, pageSize) =>
    `/api/facilities/?${qs}&number_of_public_contributors=true&pageSize=${pageSize}`;
export const makeGetFacilitiesDownloadURLWithQueryString = (qs, pageSize) =>
    `/api/facilities-downloads/?${qs}&pageSize=${pageSize}`;
export const makeGetDownloadLocationsCheckoutSessionURL = () =>
    '/api/v1/download-locations-checkout-session/';
export const makeClaimFacilityAPIURL = osId => `/api/facilities/${osId}/claim/`;
export const makeSplitFacilityAPIURL = osID => `/api/facilities/${osID}/split/`;
export const makeTransferFacilityAPIURL = osID =>
    `/api/facilities/${osID}/move/`;
export const makePromoteFacilityMatchAPIURL = osID =>
    `/api/facilities/${osID}/promote/`;
export const makeLinkFacilityAPIURL = osID => `/api/facilities/${osID}/link/`;

export const makeMergeTwoFacilitiesAPIURL = (targetOSID, toMergeOSID) =>
    `/api/facilities/merge/?target=${targetOSID}&merge=${toMergeOSID}`;

export const makeGetFacilitiesCountURL = () => '/api/facilities/count/';

export const makeGetAPIFeatureFlagsURL = () => '/api-feature-flags/';

export const makeGetFacilityClaimsURLWithQueryString = qs =>
    `/api/facility-claims/?${qs}`;
export const makeGetFacilityClaimByClaimIDURL = claimID =>
    `/api/facility-claims/${claimID}/`;
export const makeMessageFacilityClaimantByClaimIDURL = claimID =>
    `/api/facility-claims/${claimID}/message-claimant/`;
export const makeApproveFacilityClaimByClaimIDURL = claimID =>
    `/api/facility-claims/${claimID}/approve/`;
export const makeDenyFacilityClaimByClaimIDURL = claimID =>
    `/api/facility-claims/${claimID}/deny/`;
export const makeRevokeFacilityClaimByClaimIDURL = claimID =>
    `/api/facility-claims/${claimID}/revoke/`;
export const makeAddNewFacilityClaimReviewNoteURL = claimID =>
    `/api/facility-claims/${claimID}/note/`;

export const makeGetOrUpdateApprovedFacilityClaimURL = claimID =>
    `/api/facility-claims/${claimID}/claimed/`;
export const makeGetClaimedFacilitiesURL = () => '/api/facilities/claimed/';
export const makeClaimedFacilityDetailsLink = claimID => `/claimed/${claimID}/`;

export const makeLogDownloadUrl = (path, recordCount) =>
    `/api/log-download/?path=${path}&record_count=${recordCount}`;

export const makeUpdateFacilityLocationURL = osID =>
    `/api/facilities/${osID}/update-location/`;

export const makeEmbedConfigURL = id =>
    `/api/embed-configs/${id ? `${id}/` : ''}`;
export const makeContributorEmbedConfigURL = contributorId =>
    `/api/contributor-embed-configs/${contributorId}/`;
export const makeNonStandardFieldsURL = () => '/api/nonstandard-fields/';

export const makeProductionLocationURL = (osID = '') => {
    const osIDPathParameter = osID ? `${osID}/` : '';
    return `/api/v1/production-locations/${osIDPathParameter}`;
};

export const makeGetProductionLocationsForPotentialMatches = (
    productionLocationName,
    address,
    countryCode,
    limit,
) => {
    const params = new URLSearchParams();

    if (productionLocationName) params.append('name', productionLocationName);
    if (address) params.append('address', address);
    if (countryCode) params.append('country', countryCode);
    if (limit) params.append('size', limit);

    return `/api/v1/production-locations/?${params.toString()}`;
};

export const makeModerationEventRecordURL = moderationID =>
    `/api/v1/moderation-events/${moderationID}/`;

export const makeProductionLocationFromModerationEventURL = (
    moderationID,
    osID = '',
) => {
    const osIDPathParameter = osID ? `${osID}/` : '';
    return `/api/v1/moderation-events/${moderationID}/production-locations/${osIDPathParameter}`;
};

export const makeContributeProductionLocationUpdateURL = osID =>
    `/contribute/single-location/${osID}/info/`;

export const makeGetModerationEventsWithQueryString = (
    qs,
    page,
    pageSize,
    sortBy,
    orderBy,
) =>
    `/api/v1/moderation-events/?${qs}&sort_by=${sortBy}&order_by=${orderBy}&from=${
        page * pageSize
    }&size=${pageSize}`;

export const getValueFromObject = ({ value }) => value;

const createCompactSortedQuerystringInputObject = (inputObject = []) =>
    compact(inputObject.map(getValueFromObject).slice().sort());

export const createQueryStringFromModerationQueueFilters = (
    { dataSources = [], moderationStatuses = [], countries = [] },
    afterDate = '',
    beforeDate = '',
) => {
    const createRepeatedKeys = (key, valueArr) =>
        valueArr.map(value => `${key}=${encodeURIComponent(value)}`).join('&');

    const inputForQueryString = Object.freeze({
        source: dataSources,
        status: moderationStatuses,
        country: countries,
        date_gte: afterDate,
        date_lt: beforeDate,
    });

    return Object.entries(inputForQueryString)
        .reduce((acc, [key, value]) => {
            if (value && (Array.isArray(value) ? value.length > 0 : true)) {
                if (Array.isArray(value)) {
                    acc.push(
                        createRepeatedKeys(
                            key,
                            createCompactSortedQuerystringInputObject(value),
                        ),
                    );
                } else {
                    acc.push(`${key}=${encodeURIComponent(value)}`);
                }
            }
            return acc;
        }, [])
        .join('&');
};

export const createQueryStringFromSearchFilters = (
    {
        facilityFreeTextQuery = '',
        contributors = [],
        contributorTypes = [],
        countries = [],
        sectors = [],
        parentCompany = [],
        facilityType = [],
        processingType = [],
        productType = [],
        numberOfWorkers = [],
        nativeLanguageName = '',
        lists = [],
        combineContributors = '',
        boundary = {},
        sortAlgorithm = {},
        claimStatuses = [],
    },
    withEmbed,
    detail,
) => {
    const inputForQueryString = Object.freeze({
        q: facilityFreeTextQuery,
        contributors: createCompactSortedQuerystringInputObject(contributors),
        lists: createCompactSortedQuerystringInputObject(lists),
        contributor_types: createCompactSortedQuerystringInputObject(
            contributorTypes,
        ),
        countries: createCompactSortedQuerystringInputObject(countries),
        statuses: createCompactSortedQuerystringInputObject(claimStatuses),
        sectors: createCompactSortedQuerystringInputObject(sectors),
        parent_company: createCompactSortedQuerystringInputObject(
            parentCompany,
        ),
        facility_type: createCompactSortedQuerystringInputObject(facilityType),
        processing_type: createCompactSortedQuerystringInputObject(
            processingType,
        ),
        product_type: createCompactSortedQuerystringInputObject(productType),
        number_of_workers: createCompactSortedQuerystringInputObject(
            numberOfWorkers,
        ),
        native_language_name: nativeLanguageName,
        combine_contributors: combineContributors,
        boundary: isEmpty(boundary) ? '' : JSON.stringify(boundary),
        sort_by: isEmpty(sortAlgorithm) ? '' : sortAlgorithm.value,
        embed: !withEmbed ? '' : '1',
        detail: detail ? 'true' : undefined,
    });

    return querystring.stringify(omitBy(inputForQueryString, isEmpty));
};

export const mapParamToReactSelectOption = param => {
    if (isEmpty(param)) {
        return null;
    }

    if (Number(param)) {
        return Object.freeze({
            value: Number(param),
            label: param,
        });
    }

    return Object.freeze({
        value: param,
        label: param,
    });
};

export const createSelectOptionsFromParams = params => {
    const paramsInArray = !isArray(params) ? [params] : params;

    // compact to remove empty values from querystring params like 'countries='
    return compact(
        Object.freeze(paramsInArray.map(mapParamToReactSelectOption)),
    );
};

export const getAlgorithm = sortBy =>
    optionsForSortingResults.filter(el => el.value === sortBy)[0] ??
    optionsForSortingResults[0];

export const createFiltersFromQueryString = qs => {
    const qsToParse = startsWith(qs, '?') ? qs.slice(1) : qs;

    const {
        q: facilityFreeTextQuery = '',
        contributors = [],
        lists = [],
        contributor_types: contributorTypes = [],
        countries = [],
        sectors = [],
        statuses = [],
        parent_company: parentCompany = [],
        facility_type: facilityType = [],
        processing_type: processingType = [],
        product_type: productType = [],
        number_of_workers: numberOfWorkers = [],
        native_language_name: nativeLanguageName = '',
        combine_contributors: combineContributors = '',
        boundary = '',
        sort_by: sortBy = '',
    } = querystring.parse(qsToParse);

    return Object.freeze({
        facilityFreeTextQuery,
        contributors: createSelectOptionsFromParams(contributors),
        lists: createSelectOptionsFromParams(lists),
        contributorTypes: createSelectOptionsFromParams(contributorTypes),
        countries: createSelectOptionsFromParams(countries),
        statuses: createSelectOptionsFromParams(statuses),
        sectors: createSelectOptionsFromParams(sectors),
        parentCompany: createSelectOptionsFromParams(parentCompany),
        facilityType: createSelectOptionsFromParams(facilityType),
        processingType: createSelectOptionsFromParams(processingType),
        productType: createSelectOptionsFromParams(productType),
        numberOfWorkers: createSelectOptionsFromParams(numberOfWorkers),
        nativeLanguageName,
        combineContributors,
        boundary: isEmpty(boundary) ? null : JSON.parse(boundary),
        sortAlgorithm: getAlgorithm(sortBy),
    });
};

export const getNumberFromParsedQueryStringParamOrUseDefault = (
    inputValue,
    defaultValue,
) => {
    if (!inputValue) {
        return defaultValue;
    }

    const nonArrayValue = isArray(inputValue) ? head(inputValue) : inputValue;

    return Number(nonArrayValue) || defaultValue;
};

export const createPaginationOptionsFromQueryString = qs => {
    const qsToParse = startsWith(qs, '?') ? qs.slice(1) : qs;

    const { page, rowsPerPage } = querystring.parse(qsToParse);

    return Object.freeze({
        page: getNumberFromParsedQueryStringParamOrUseDefault(
            page,
            DEFAULT_PAGE,
        ),
        rowsPerPage: getNumberFromParsedQueryStringParamOrUseDefault(
            rowsPerPage,
            DEFAULT_ROWS_PER_PAGE,
        ),
    });
};

export const createParamsFromQueryString = qs => {
    const qsToParse = startsWith(qs, '?') ? qs.slice(1) : qs;

    const { search, status } = querystring.parse(qsToParse);

    const params = {};

    if (status) {
        params.status = Array.isArray(status) ? status : [status];
    }

    if (search) {
        params.search = search;
    }

    return params;
};

export const getTokenFromQueryString = qs => {
    const qsToParse = startsWith(qs, '?') ? qs.slice(1) : qs;

    const { token = '' } = querystring.parse(qsToParse);

    return isArray(token) ? head(token) : token;
};

const parseFilterQueryString = qs => (startsWith(qs, '?') ? qs.slice(1) : qs);

export const dashboardListParamsDefaults = Object.freeze({
    contributor: null,
    matchResponsibility: matchResponsibilityEnum.MODERATOR,
    status: facilityListStatusChoicesEnum.PENDING,
});

export const getDashboardListParamsFromQueryString = qs => {
    const {
        contributor,
        matchResponsibility = dashboardListParamsDefaults.matchResponsibility,
        status = dashboardListParamsDefaults.status,
    } = querystring.parse(parseFilterQueryString(qs));

    return Object.freeze({
        contributor: getNumberFromParsedQueryStringParamOrUseDefault(
            contributor,
            null,
        ),
        matchResponsibility,
        status,
    });
};

export const dashboardClaimsListParamsDefaults = Object.freeze({
    countries: [],
    claimStatuses: facilityClaimStatusChoices[0].value,
});

export const getDashboardClaimsListParamsFromQueryString = qs => {
    const {
        countries,
        statuses = dashboardClaimsListParamsDefaults.claimStatuses,
    } = querystring.parse(parseFilterQueryString(qs));

    const statusesArray = Array.isArray(statuses) ? statuses : [statuses];
    const countriesArray = Array.isArray(countries) ? countries : [countries];

    return Object.freeze({
        countries: uniq(compact(countriesArray)),
        statuses: intersection(
            uniq(compact(statusesArray)),
            map(facilityClaimStatusChoices, 'value'),
        ),
    });
};

export const createTileURLWithQueryString = (qs, key, grid = true) =>
    `/tile/${
        grid ? 'facilitygrid' : 'facilities'
    }/${key}/{z}/{x}/{y}.pbf`.concat(isEmpty(qs) ? '' : `?${qs}`);

export const createTileCacheKeyWithEncodedFilters = (filters, key) =>
    `${key}-${hash(filters).slice(0, 8)}`;

export const allFiltersAreEmpty = filters =>
    values(filters).reduce((acc, next) => {
        if (!isEmpty(next)) {
            return false;
        }

        return acc;
    }, true);

export const getFeaturesFromFeatureCollection = ({ features }) => features;

export const createErrorListFromResponseObject = data =>
    flatten(
        Object.entries(data).map(([field, errors]) => {
            if (isArray(errors)) {
                return errors.map(err => `${field}: ${err}`);
            }

            return [];
        }),
    );

export function logErrorAndDispatchFailure(
    error,
    defaultMessage,
    failureAction,
) {
    return dispatch => {
        const response = get(error, 'response', { data: null, status: null });

        if (!response.status || response.status >= 500) {
            window.console.warn(error);
            return dispatch(failureAction([defaultMessage]));
        }

        if (response.status === 404) {
            window.console.warn(error);
            return dispatch(failureAction(['Not found']));
        }

        const errorMessages = (() => {
            if (!response || !response.data) {
                return [defaultMessage];
            }

            // For signin-error
            if (response.data.non_field_errors) {
                return response.data.non_field_errors;
            }

            if (isArray(response.data)) {
                return response.data;
            }

            if (response.data.detail) {
                return [response.data.detail];
            }

            if (isObject(response.data)) {
                return createErrorListFromResponseObject(response.data);
            }

            return [defaultMessage];
        })();

        return dispatch(failureAction(errorMessages));
    };
}

export const logErrorAndDispatchFailureApiV1 = (
    error,
    defaultMessage,
    failureAction,
) => dispatch => {
    const { response } = error || {};
    const { status, data } = response || {};
    const errorObj = {
        errorSource: null,
        detail: defaultMessage,
        errors: null,
        rawData: null,
    };

    if (status && data) {
        if (status >= 400 && status <= 499) {
            errorObj.errorSource = API_V1_ERROR_REQUEST_SOURCE_ENUM.CLIENT;
            errorObj.detail = data.detail;
            errorObj.rawData = data;

            if (isArray(data.errors) && !isEmpty(data.errors)) {
                errorObj.errors = data.errors;
            }

            return dispatch(failureAction(errorObj));
        }

        if (status >= 500 && status <= 599) {
            errorObj.errorSource = API_V1_ERROR_REQUEST_SOURCE_ENUM.SERVER;
            errorObj.rawData = data;

            // Field "detail" and "errors" aren't always present in the V1 API
            // response for 500 errors. In case of an unexpected error, it may
            // return a different structure, such as HTML.
            if (isString(data.detail) && !isEmpty(data.detail)) {
                errorObj.detail = data.detail;

                if (isArray(data.errors) && !isEmpty(data.errors)) {
                    errorObj.errors = data.errors;
                }
            }

            window.console.warn(error);
            return dispatch(failureAction(errorObj));
        }
    }

    window.console.warn(error);
    return dispatch(failureAction(errorObj));
};

export const getValueFromEvent = ({ target: { value } }) => value;

export const getIDFromEvent = ({ target: { id } }) => id;

export const getCheckedFromEvent = ({ target: { checked } }) => checked;

export const getFileFromInputRef = inputRef =>
    get(inputRef, 'current.files[0]', null);

export const getFileNameFromInputRef = inputRef =>
    get(inputRef, 'current.files[0].name', '');

const makeCreateFormErrorMessagesFn = fields => form =>
    fields.reduce((acc, { id, label, required }) => {
        if (!required) {
            return acc;
        }

        if (form[id]) {
            return acc;
        }

        const missingFieldMessage = `Missing required field ${label}`;

        if (id === registrationFieldsEnum.otherContributorType) {
            return form[registrationFieldsEnum.contributorType] === OTHER
                ? acc.concat(missingFieldMessage)
                : acc;
        }

        return acc.concat(missingFieldMessage);
    }, []);

export const createSignupErrorMessages = makeCreateFormErrorMessagesFn(
    registrationFormFields,
);
export const createProfileUpdateErrorMessages = makeCreateFormErrorMessagesFn(
    profileFormFields,
);

export function createUploadFormErrorMessages(name, file) {
    const allowedCharsRegex = /^[a-zA-Z0-9\s'&,.()[\]-]+$/;
    const restrictedCharsRegex = /^[0-9&.'()[\]-]+$/;

    const errorMessages = [];

    if (!name) {
        errorMessages.push(componentsWithErrorMessage.missingListName);
    } else {
        // Didn't allow name with invalid characters.
        if (!allowedCharsRegex.test(name)) {
            errorMessages.push(componentsWithErrorMessage.invalidCharacters);
        }
        // Didn't allow name that consists only of symbols or numbers.
        if (restrictedCharsRegex.test(name)) {
            errorMessages.push(componentsWithErrorMessage.mustConsistOfLetters);
        }
    }

    if (!file) {
        errorMessages.push(componentsWithErrorMessage.missingFile);
    }

    return errorMessages;
}

const makeCreateFormRequestDataFn = fields => form =>
    fields.reduce(
        (acc, { id, modelFieldName }) =>
            Object.assign({}, acc, {
                [modelFieldName]: form[id],
            }),
        {},
    );

export const createSignupRequestData = makeCreateFormRequestDataFn(
    registrationFormFields,
);
export const createProfileUpdateRequestData = makeCreateFormRequestDataFn(
    profileFormFields,
);

export const getStateFromEventForEventType = Object.freeze({
    [inputTypesEnum.checkbox]: getCheckedFromEvent,
    [inputTypesEnum.select]: identity,
    [inputTypesEnum.text]: getValueFromEvent,
    [inputTypesEnum.password]: getValueFromEvent,
});

const mapSingleChoiceToSelectOption = ([value, label]) =>
    Object.freeze({
        value,
        label,
    });

const mapSingleDictChoiceToSelectOption = dict =>
    Object.freeze({
        value: dict.id,
        label: dict.name,
    });

export const mapDjangoChoiceTuplesToSelectOptions = data =>
    Object.freeze(data.map(mapSingleChoiceToSelectOption));

export const mapDjangoChoiceDictToSelectOptions = data =>
    Object.freeze(data.map(mapSingleDictChoiceToSelectOption));

const mapSingleChoiceValueToSelectOption = value =>
    Object.freeze({
        value,
        label: value,
    });

export const mapDjangoChoiceTuplesValueToSelectOptions = data =>
    Object.freeze(data.map(mapSingleChoiceValueToSelectOption));

export const mapProcessingTypeOptions = (fPTypes, fTypes) => {
    let pTypes = [];
    if (fTypes.length === 0) {
        pTypes = fPTypes.map(type => type.processingTypes).flat();
    } else {
        // When there are facility types, only return the
        // processing types that are under those facility types
        fTypes.forEach(fType => {
            fPTypes.forEach(fPType => {
                if (fType.value === fPType.facilityType) {
                    pTypes = pTypes.concat(fPType.processingTypes);
                }
            });
        });
    }
    return mapDjangoChoiceTuplesValueToSelectOptions(uniq(pTypes.sort()));
};

export const mapFacilityTypeOptions = (fPTypes, pTypes) => {
    let fTypes = [];
    if (pTypes.length === 0) {
        fTypes = fPTypes.map(type => type.facilityType);
    } else {
        // When there are processing types, only return the
        // facility types that have those processing types
        pTypes.forEach(pType => {
            fPTypes.forEach(fPType => {
                if (fPType.processingTypes.includes(pType.value)) {
                    fTypes = fTypes.concat(fPType.facilityType);
                }
            });
        });
    }
    return mapDjangoChoiceTuplesValueToSelectOptions(uniq(fTypes.sort()));
};

export const mapSectorGroupsToSelectOptions = data =>
    Object.freeze(
        data.map(group => ({
            label: group.group_name,
            options: group.sectors.map(sector => ({
                groupLabel: group.group_name,
                value: sector,
                label: sector,
            })),
        })),
    );

export const allListsAreEmpty = (...lists) => negate(some)(lists, size);

export const makeFacilityDetailLink = (osID, search) =>
    `${facilitiesRoute}/${osID}${search || ''}`;

export const makeClaimFacilityLink = osID => `${facilitiesRoute}/${osID}/claim`;

export const makeApprovedClaimDetailsLink = claimID => `/claimed/${claimID}`;

export const makeFacilityClaimDetailsLink = claimID =>
    `/dashboard/claims/${claimID}`;

export const makeContributionRecordLink = moderationID =>
    `/dashboard/moderation-queue/${moderationID}`;

export const makeDashboardContributorListLink = ({
    contributorID,
    matchResponsibility,
    status,
    page,
    rowsPerPage,
}) => {
    const getQuery = (
        value,
        field,
        initial = dashboardListParamsDefaults[field],
    ) => (value && value !== initial ? `${field}=${value}` : '');
    const params = [
        getQuery(contributorID, 'contributor'),
        getQuery(matchResponsibility, 'matchResponsibility'),
        getQuery(status, 'status'),
        getQuery(page, 'page', DEFAULT_PAGE),
        getQuery(rowsPerPage, 'rowsPerPage', DEFAULT_ROWS_PER_PAGE),
    ].filter(p => !!p);
    return `/dashboard/lists/${
        params.length > 0 ? `?${params.join('&')}` : ''
    }`;
};

export const makeDashboardClaimListLink = ({ statuses, countries }) => {
    const createClaimFilterParams = (key, claimParamValues) =>
        claimParamValues && claimParamValues.length > 0
            ? join(
                  map(claimParamValues, value => `${key}=${value}`),
                  '&',
              )
            : '';

    const statusParams = createClaimFilterParams('statuses', statuses);
    const countryParams = createClaimFilterParams('countries', countries);

    const params = [statusParams, countryParams]
        .filter(param => param)
        .join('&');

    return params ? `/dashboard/claims/?${params}` : '/dashboard/claims';
};

export const splitContributorsIntoPublicAndNonPublic = contributors =>
    contributors.reduce(
        (splittedContributors, currentContributor) => {
            if (currentContributor.id) {
                const index = splittedContributors.publicContributors.findIndex(
                    publicContributor =>
                        publicContributor.id === currentContributor.id,
                );
                if (index === -1) {
                    /*
                    Push the contributor to the array of public contributors if they don't
                    exist there. Also, the code replaces the list_name property with
                    list_names to make the object contain data more related to the
                    contributor and their lists, not one contribution of the contributor.
                    */
                    const {
                        list_name: listName,
                        ...contributorWithoutListName
                    } = currentContributor;
                    splittedContributors.publicContributors.push({
                        ...contributorWithoutListName,
                        list_names: [listName],
                    });
                } else {
                    /*
                    Group the name of the list under the contributor whose id already exists
                    in the array.
                    */
                    splittedContributors.publicContributors[
                        index
                    ].list_names.push(currentContributor.list_name);
                }
            } else {
                // If the object doesn't have the id key, it is a non-public contributor.
                splittedContributors.nonPublicContributors.push(
                    currentContributor,
                );
            }
            return splittedContributors;
        },
        {
            publicContributors: [],
            nonPublicContributors: [],
        },
    );

export const makeProfileRouteLink = userID => `/profile/${userID}`;

export const getBBoxForArrayOfGeoJSONPoints = flow(featureCollection, bbox);

export const makeApiBlockDetailLink = id => `/dashboard/apiblocks/${id}`;

export const makeFacilityListItemsDetailLink = id => `/lists/${id}`;
export const makePaginatedFacilityListItemsDetailLinkWithRowCount = (
    id,
    page,
    rowsPerPage,
    params,
) =>
    `/lists/${id}?${querystring.stringify(
        Object.assign({}, params, { page, rowsPerPage }),
    )}`;

export const makeSliceArgumentsForTablePagination = (page, rowsPerPage) =>
    Object.freeze([page * rowsPerPage, (page + 1) * rowsPerPage]);

export const makeDisputeClaimEmailLink = osId =>
    `mailto:claims@opensupplyhub.org?subject=Disputing a claim of facility ID ${osId}`;

export const makeReportADuplicateEmailLink = osId =>
    `mailto:data@opensupplyhub.org?subject=Reporting ID ${osId} as a duplicate facility`;

export const makeFeatureCollectionFromSingleFeature = feature =>
    Object.freeze({
        type: FEATURE_COLLECTION,
        features: Object.freeze([feature]),
    });

export const createConfirmFacilityListItemMatchURL = matchID =>
    `/api/facility-matches/${matchID}/confirm/`;

export const createRejectFacilityListItemMatchURL = matchID =>
    `/api/facility-matches/${matchID}/reject/`;

export const makeMyFacilitiesRoute = contributorID =>
    `/facilities/?contributors=${contributorID}`;

export const makeResetPasswordEmailURL = () => '/rest-auth/password/reset/';

export const makeResetPasswordConfirmURL = () =>
    '/rest-auth/password/reset/confirm/';

export const makeUserProfileURL = userID => `/user-profile/${userID}/`;

export const escapeCSVValue = value =>
    replace(replace(value, /"/g, '""'), /\n/g, ' ');

export const formatCSVField = value => {
    if (value === null || value === undefined) return '';
    const strValue = String(value).replace(/"/g, '""').replace(/\n/g, ' ');
    if (/[",\n]/.test(strValue)) {
        return `"${strValue}"`;
    }
    return strValue;
};

export const joinDataIntoCSVString = data =>
    data.reduce((csvAccumulator, nextRow) => {
        const joinedColumns = nextRow.reduce((rowAccumulator, nextColumn) => {
            if (isNumber(nextColumn)) {
                return rowAccumulator.concat(nextColumn, ',');
            }

            return rowAccumulator.concat(
                '' + '"' + escapeCSVValue(nextColumn) + '"', // eslint-disable-line
                ',',
            );
        }, '');

        return csvAccumulator.concat(trimEnd(joinedColumns, ','), '\n');
    }, '');

// Given a list where each item is like { label: 'ABCD', value: 123 }, and
// a payload which can be either:
// 1. A list of items like { label: '123', value: 123 }, or
// 2. A list of items where each item contains an `options` array, like:
//    { label: 'Category', options: [{ label: '123', value: 123 }, ...] },
// this function returns a list of items from the payload with their labels
// replaced by matching items found in the original list.
export const updateListWithLabels = (list, payload) =>
    list.reduce((accumulator, { value }) => {
        const flatPayload = payload.flatMap(item =>
            item.options ? item.options : item,
        );

        const validOption = flatPayload.find(
            ({ value: otherValue }) => value === otherValue,
        );

        if (!validOption) {
            return accumulator;
        }

        return accumulator.concat(
            Object.freeze({
                value,
                label: validOption.label,
            }),
        );
    }, []);

export const makeSubmitFormOnEnterKeyPressFunction = fn => ({ key }) => {
    if (key === ENTER_KEY) {
        return fn();
    }

    return noop();
};

export const makeFacilityListItemsRetrieveCSVItemsURL = (id, page) =>
    `${makeSingleFacilityListItemsURL(id)}?page=${page}&pageSize=100`;

export const makeFacilityListDataURLs = (id, count) => {
    const maxCount = toInteger(ceil(count, -2) / 100);

    return range(1, maxCount + 1).map(page =>
        makeFacilityListItemsRetrieveCSVItemsURL(id, page),
    );
};

export const makeFacilityListSummaryStatus = statuses => {
    const errorMessage = facilityListItemErrorStatuses.some(s =>
        statuses.includes(s),
    )
        ? facilityListSummaryStatusMessages.ERROR
        : '';
    const awaitingMessage = [
        facilityListItemStatusChoicesEnum.POTENTIAL_MATCH,
    ].some(s => statuses.includes(s))
        ? facilityListSummaryStatusMessages.AWAITING
        : '';
    const processingMessage = statuses.some(s =>
        [
            facilityListItemStatusChoicesEnum.UPLOADED,
            facilityListItemStatusChoicesEnum.PARSED,
            facilityListItemStatusChoicesEnum.GEOCODED,
            facilityListItemStatusChoicesEnum.GEOCODED_NO_RESULTS,
        ].includes(s),
    )
        ? facilityListSummaryStatusMessages.PROCESSING
        : '';
    const completeMessage = statuses.every(s =>
        [
            facilityListItemStatusChoicesEnum.MATCHED,
            facilityListItemStatusChoicesEnum.CONFIRMED_MATCH,
        ].includes(s),
    )
        ? facilityListSummaryStatusMessages.COMPLETED
        : '';

    return `${completeMessage}
            ${processingMessage}
            ${awaitingMessage}
            ${errorMessage}`
        .replace(/\s+/g, ' ')
        .trim();
};

export const addProtocolToWebsiteURLIfMissing = url => {
    if (startsWith(url, 'http://')) {
        return url;
    }

    if (startsWith(url, 'https://')) {
        return url;
    }

    return `http://${url}`;
};

export const filterFlagsIfAppIsEmbeded = (flags, isEmbeded) =>
    filter(flags, f => !isEmbeded || f !== 'claim_a_facility');

export const convertFeatureFlagsObjectToListOfActiveFlags = featureFlags =>
    keys(pickBy(featureFlags, identity));

export const checkWhetherUserHasDashboardAccess = user =>
    get(user, 'is_superuser', false);

export const isValidNumberOfWorkers = value => {
    if (isEmpty(value)) {
        return true;
    }

    const rangePattern = /^\d+-\d+$/;

    if (isInt(value.trim(), { min: 1, allow_leading_zeroes: false })) {
        return true;
    }

    if (rangePattern.test(value)) {
        const [start, end] = value.split('-');

        if (
            isInt(start.trim(), { min: 1, allow_leading_zeroes: false }) &&
            isInt(end.trim(), { min: 1, allow_leading_zeroes: false }) &&
            parseInt(start, 10) <= parseInt(end, 10)
        ) {
            return true;
        }
    }

    return false;
};

export const getNumberOfWorkersValidationError = value => {
    const valueOfZeroText =
        'The value of zero is not valid. Enter a positive whole number or a valid range (e.g., 1-5).';
    const rangePattern = /^\d+-\d+$/;

    if (parseInt(value, 10) === 0) {
        return valueOfZeroText;
    }

    const invalidFormatText =
        'Invalid format. Enter a whole number or a valid numeric range (e.g., 1-5).';

    if (!isInt(value, 10) && !rangePattern.test(value)) {
        return invalidFormatText;
    }

    const invalidEntryText = 'Invalid entry. The value cannot start from zero.';

    if (!rangePattern.test(value)) {
        return invalidEntryText;
    }

    const [start, end] = value.split('-');

    if (!isInt(end.trim(), { min: 1, allow_leading_zeroes: false })) {
        return valueOfZeroText;
    }

    const lessThenOrEqualText =
        'Invalid range. The minimum value must be less than or equal to the maximum value.';

    if (start >= end) {
        return lessThenOrEqualText;
    }

    return invalidEntryText;
};

export const claimAFacilityFormIsValid = ({
    yourName,
    yourTitle,
    yourBusinessWebsite,
    businessWebsite,
    businessLinkedinProfile,
    businessUploadFiles,
    numberOfWorkers,
}) =>
    every([!isEmpty(yourName), !isEmpty(yourTitle)], identity) &&
    some([isEmpty(yourBusinessWebsite), isURL(yourBusinessWebsite)]) &&
    isValidNumberOfWorkers(numberOfWorkers) &&
    every([
        isEmpty(businessWebsite) ||
            (!isEmpty(businessWebsite) && isURL(businessWebsite)),
        isEmpty(businessLinkedinProfile) ||
            (!isEmpty(businessLinkedinProfile) &&
                isURL(businessLinkedinProfile)),
        !isEmpty(businessUploadFiles) ||
            !isEmpty(businessWebsite) ||
            !isEmpty(businessLinkedinProfile),
    ]);

export const claimFacilitySupportDocsIsValid = ({
    yourName,
    yourTitle,
    yourBusinessWebsite,
    businessWebsite,
    businessLinkedinProfile,
    businessUploadFiles,
}) =>
    every([!isEmpty(yourName), !isEmpty(yourTitle)]) &&
    some([isEmpty(yourBusinessWebsite), isURL(yourBusinessWebsite)]) &&
    every([
        isEmpty(businessWebsite) ||
            (!isEmpty(businessWebsite) && isURL(businessWebsite)),
        isEmpty(businessLinkedinProfile) ||
            (!isEmpty(businessLinkedinProfile) &&
                isURL(businessLinkedinProfile)),
        !isEmpty(businessUploadFiles) ||
            !isEmpty(businessWebsite) ||
            !isEmpty(businessLinkedinProfile),
    ]);
export const isValidFacilityURL = url =>
    isEmpty(url) || isURL(url, { protocols: ['http', 'https'] });

export const anyListItemMatchesAreInactive = ({ matches }) =>
    some(matches, ['is_active', false]);

export const pluralizeResultsCount = count => {
    if (isNil(count)) {
        return null;
    }

    if (count === 1) {
        return '1 result';
    }

    return `${count} results`;
};

export const removeDuplicatesFromOtherLocationsData = otherLocationsData =>
    uniqWith(otherLocationsData, (location, otherLocation) => {
        const lat = get(location, 'lat', null);
        const lng = get(location, 'lng', null);
        const id = get(location, 'contributor_id', null);

        const otherLat = get(otherLocation, 'lat', null);
        const otherLng = get(otherLocation, 'lng', null);
        const otherID = get(otherLocation, 'contributor_id', null);

        if (lat !== otherLat || lng !== otherLng) {
            return false;
        }

        if ((!id && otherID) || (id && !otherID)) {
            return true;
        }

        if (id === otherID) {
            return true;
        }

        return false;
    });

export const getLocationWithoutEmbedParam = () =>
    window.location.href.replace('&embed=1', '').replace('embed=1', '');

export const getEmbeddedMapSrc = ({ contributor, timestamp }) => {
    const qs = timestamp
        ? querystring.stringify({
              contributors: contributor,
              embed: 1,
              timestamp,
          })
        : querystring.stringify({ contributors: contributor, embed: 1 });

    return window.location.href.replace('settings', `facilities?${qs}`);
};

// This must be kept in sync with renderEmbeddedMap in EmbeddedMapConfig.jsx
export const createIFrameHTML = ({ fullWidth, contributor, height, width }) =>
    fullWidth
        ? `<div>
               <style>
                   #oar-embed-0d4dc3a7-e3cd-4acc-88f0-422f5aeefa48 {
                       position: relative;
                       padding-top: ${height}%;
                   }
                   @media (max-width: 600px) { /* mobile breakpoint */
                       #oar-embed-0d4dc3a7-e3cd-4acc-88f0-422f5aeefa48 {
                           padding-top: ${minimum100PercentWidthEmbedHeight}
                       }
                   }
               </style>
               <div id="oar-embed-0d4dc3a7-e3cd-4acc-88f0-422f5aeefa48">
                   <iframe
                       src="${getEmbeddedMapSrc({
                           contributor,
                       })}"
                       frameborder="0"
                       allowfullscreen
                       style="position:absolute;top:0;
                              left:0;width:100%;height:100%;"
                       title="embedded-map">
                   </iframe>
               </div>
           </div>`
        : `<iframe
                src="${getEmbeddedMapSrc({
                    contributor,
                })}"
                frameBorder="0"
                style="width:${width}px;height:${height}px"
                title="embedded-map"
            />`;

export const getIsMobile = windowInnerWidth => windowInnerWidth < 600;

export const formatAttribution = (date, contributor) => {
    if (contributor) {
        return `${moment(date).format('LL')} by ${contributor}`;
    }
    return moment(date).format('LL');
};

export const createUserDropdownLinks = (
    user,
    logoutAction,
    activeFeatureFlags,
) => {
    const links = [];

    if (checkWhetherUserHasDashboardAccess(user)) {
        links.push(
            Object.freeze({
                label: 'Dashboard',
                href: dashboardRoute,
            }),
        );
    }

    if (includes(activeFeatureFlags, CLAIM_A_FACILITY)) {
        links.push(
            Object.freeze({
                label: 'My Facilities',
                href: '/claimed',
            }),
        );
    }

    links.push(
        Object.freeze({
            label: 'My Lists',
            href: '/lists',
        }),
        Object.freeze({
            label: 'Settings',
            href: '/settings',
        }),
        Object.freeze({
            label: 'Log Out',
            action: logoutAction,
        }),
    );

    return Object.freeze(links);
};

export const isApiUser = user =>
    !user.isAnon && Array.isArray(user.groups) && user.groups.length > 0;

export const logErrorToRollbar = (window, error, user) => {
    if (window.Rollbar) {
        if (user) {
            const contributorIdMsg = user.contributor_id
                ? ` (contributor id ${user.contributor_id})`
                : '';

            const userType = isApiUser(user) ? 'API user' : 'User';
            const rollbarErrMsg = `${userType}${contributorIdMsg}`;
            window.Rollbar.configure({
                payload: {
                    user: {
                        contributor_id: user.contributor_id,
                    },
                },
            });
            const rollbarError = new Error(`${rollbarErrMsg} ${error.message}`);
            Object.assign(rollbarError, error);

            window.Rollbar.error(rollbarError, {
                fingerprint: `${user.id}-${rollbarError.message}`,
            });
        } else {
            window.Rollbar.error(error);
        }
    }
};

function descendingComparator(a, b, orderBy) {
    let aValue = a[orderBy];
    let bValue = b[orderBy];

    if (typeof aValue === 'string') {
        aValue = removeAccents(aValue.toLowerCase());
    }
    if (typeof bValue === 'string') {
        bValue = removeAccents(bValue.toLowerCase());
    }

    if (aValue === null || bValue < aValue) {
        return -1;
    }
    if (bValue === null || bValue > aValue) {
        return 1;
    }
    return 0;
}

export function getComparator(order, orderBy) {
    return order === 'desc'
        ? (a, b) => descendingComparator(a, b, orderBy)
        : (a, b) => -descendingComparator(a, b, orderBy);
}

export function sort(array, comparator) {
    const stabilizedThis = array.map((el, index) => [el, index]);
    stabilizedThis.sort((a, b) => {
        const order = comparator(a[0], b[0]);
        if (order !== 0) {
            return order;
        }
        return a[1] - b[1];
    });
    return stabilizedThis.map(el => el[0]);
}

export const formatDate = (date, format) => moment(date).format(format);
export const formatUTCDate = (date, format) => moment.utc(date).format(format);

export const replaceListParsingErrorMessages = errors =>
    errors.map(
        ({ message, type }) => listParsingErrorMappings[type] || message,
    );

export const createOptionsFromConstants = constants =>
    Object.keys(constants).map(key =>
        Object.freeze({
            value: constants[key],
            label: constants[key],
        }),
    );

export const multiValueBackgroundHandler = (value, origin) => {
    if (origin === MODERATION_QUEUE) {
        return MODERATION_STATUS_COLORS[value] || 'default';
    }
    return COLOURS.MINT_GREEN;
};

export const openInNewTab = url => {
    const newWindow = window.open(url, '_blank', 'noopener,noreferrer');
    if (newWindow) newWindow.opener = null;
};

const extractProductionLocationContributionValues = data => {
    if (isArray(data)) {
        return data.map(item => (item?.value ? item.value : item));
    }
    return data;
};

export const generateRangeField = value => {
    if (typeof value === 'number') {
        return { min: value, max: value };
    }

    if (typeof value === 'string' && value.includes('-')) {
        const [min, max] = value.split('-').map(Number);
        return max !== undefined ? { min, max } : { min };
    }

    return { min: Number(value), max: Number(value) };
};

const convertToSnakeFields = fields =>
    mapKeys(fields, (value, key) => snakeCase(key));

const filterNonEmptyFields = fields =>
    mapValues(
        pickBy(fields, value => !isEmpty(value)),
        extractProductionLocationContributionValues,
    );

export const parseContribData = contribData => {
    const { numberOfWorkers, country, ...fields } = contribData;
    const countryValue = country?.value;

    const parsedFields = convertToSnakeFields(filterNonEmptyFields(fields));

    return {
        ...parsedFields,
        ...(numberOfWorkers && {
            number_of_workers: generateRangeField(numberOfWorkers),
        }),
        country: countryValue,
        source: DATA_SOURCES_ENUM.SLC,
    };
};

export const getLastPathParameter = url => {
    if (typeof url !== 'string') return '';
    const cleanUrl = url.split('?')[0];
    return last(split(trimEnd(cleanUrl, '/'), '/')) || '';
};

export const isRequiredFieldValid = val => !isEmpty(trim(val));

export const getSelectStyles = (isErrorState = false) => ({
    control: (provided, state) => {
        let borderColor;
        if (isErrorState) {
            borderColor = COLOURS.RED;
        } else if (state.isFocused) {
            borderColor = COLOURS.PURPLE;
        } else {
            borderColor = provided.borderColor;
        }

        const boxShadow = state.isFocused
            ? `inset 0 0 0 1px ${borderColor}`
            : provided.boxShadow;

        return {
            ...provided,
            minHeight: '56px',
            borderRadius: '0',
            borderColor,
            boxShadow,
            transition: 'box-shadow 0.2s',
            '&:hover': {
                borderColor: !isErrorState && !state.isFocused && 'black',
            },
        };
    },
    placeholder: provided => ({
        ...provided,
        opacity: 0.7,
        color: isErrorState ? COLOURS.RED : provided.color,
    }),
});

export const snakeToTitleCase = str => startCase(toLower(str));

// SLC form validation schema.

const isCleanValueMeaningful = value => {
    if (typeof value !== 'string') return false;

    let cleaned = unidecode(value);
    cleaned = cleaned
        .replace(/[\n\r\t]/g, ' ') // Normalize whitespace characters.
        .replace(/[^\w\s]|_/g, '') // Remove all punctuation.
        .replace(/\s+/g, ' ') // Collapse multiple spaces.
        .trim() // Trim leading/trailing spaces.
        .toLowerCase();

    return cleaned.length > 0;
};

const slcTextFieldValidation = stringYup()
    .test(
        'is-trimmed',
        'Remove spaces at start and end of text.',
        value => value == null || value === value.trim(),
    )
    .test(
        'not-a-number',
        ({ label }) => `${label} cannot be a number.`,
        value => {
            if (value == null) return true;

            const numberPattern = /^-?(0|[1-9]\d*)(\.\d+)?$/;
            return !numberPattern.test(value);
        },
    )
    .test(
        'meaningful-characters',
        ({ label }) => `${label} cannot contain only spaces or symbols.`,
        value => value == null || isCleanValueMeaningful(value),
    )
    .max(
        SLC_FORM_CONSTRAINTS.MAX_STRING_LENGTH,
        ({ label }) =>
            `${label} cannot exceed ${SLC_FORM_CONSTRAINTS.MAX_STRING_LENGTH} characters.`,
    );

export const slcValidationSchema = objectYup({
    name: slcTextFieldValidation.required('Name is required.').label('Name'),
    address: slcTextFieldValidation
        .required('Address is required.')
        .label('Address'),
    country: objectYup().nullable().required('Country is required.'),
    productType: arrayYup().max(
        SLC_FORM_CONSTRAINTS.MAX_PRODUCT_TYPE_COUNT,
        `Maximum of ${SLC_FORM_CONSTRAINTS.MAX_PRODUCT_TYPE_COUNT} product types allowed.`,
    ),
    numberOfWorkers: stringYup()
        .test(
            'is-trimmed',
            'Remove spaces at start and end of entry.',
            value => value == null || value === value.trim(),
        )
        .test(
            'valid-format-and-range',
            'Enter a single positive number (e.g., 5) or a valid range ' +
                '(e.g., 3–10). In a range, the minimum value must be less ' +
                'than or equal to the maximum, and both must be at least 1.',
            value => {
                if (value == null) return true;

                const singleNumberPattern = /^\d+$/;
                const rangePattern = /^(\d+)-(\d+)$/;

                if (singleNumberPattern.test(value)) {
                    return !/^0/.test(value) && parseInt(value, 10) >= 1;
                }

                const match = value.match(rangePattern);
                if (match) {
                    const [minStr, maxStr] = match.slice(1, 3);

                    const min = parseInt(minStr, 10);
                    const max = parseInt(maxStr, 10);

                    if (/^0/.test(minStr) || /^0/.test(maxStr)) return false;

                    return min >= 1 && max >= 1 && min <= max;
                }

                return false;
            },
        ),
    parentCompany: slcTextFieldValidation.label('Parent company'),
});

/* eslint-disable camelcase */
export const formatExtendedField = ({
    value,
    field_name,
    created_at,
    contributor_name,
    is_from_claim,
    is_verified,
    formatValue = rawValue => rawValue,
}) => {
    const primary = renderUniqueListItems(formatValue(value), field_name);
    const secondary = formatAttribution(created_at, contributor_name);

    return {
        primary,
        secondary,
        embeddedSecondary: formatAttribution(created_at),
        isVerified: is_verified,
        isFromClaim: is_from_claim,
        key: uuidv4(),
    };
};

export const processDromoResults = (
    results,
    filename,
    fileInput,
    updateFileName,
) => {
    if (!results || results.length === 0) {
        return;
    }

    const headers = Object.keys(results[0]).filter(
        header => header !== 'is_same_contributor',
    );
    const csvRows = results.map(row =>
        headers.map(header => formatCSVField(row[header])).join(','),
    );
    const csvContent = [headers.join(','), ...csvRows].join('\n');

    const csvBlob = new Blob([csvContent], { type: 'text/csv' });
    const csvFile = new File([csvBlob], filename.replace(/\.[^/.]+$/, '.csv'), {
        type: 'text/csv',
    });

    const inputEl = fileInput.current;
    if (inputEl) {
        const dataTransfer = new DataTransfer();
        dataTransfer.items.add(csvFile);
        inputEl.files = dataTransfer.files;

        updateFileName(fileInput);
    }
};

<<<<<<< HEAD
export const formatPartnerFieldValue = value => {
    if (value.raw_values !== undefined) {
        if (Array.isArray(value.raw_values)) {
            return value.raw_values;
        }
        return value.raw_values.toString().split('|');
    }
    if (value.raw_value !== undefined) {
        return value.raw_value;
    }
    return value;
=======
/**
 * Filter Free Emissions Estimate fields for claim form submission.
 * Removes checkbox fields, disabled energy fields, and empty date/throughput fields.
 */
export const filterFreeEmissionsEstimateFields = formData => {
    const {
        energySourcesData,
        openingDateField,
        closingDateField,
        estimatedAnnualThroughputField,
    } = freeEmissionsEstimateFormConfig;

    // Build checkbox names and value->enabled map in a single iteration.
    const { checkboxFieldNames, valueToEnabled } = energySourcesData.reduce(
        (acc, { enabledFieldName, valueFieldName }) => {
            acc.checkboxFieldNames.add(enabledFieldName);
            acc.valueToEnabled[valueFieldName] = enabledFieldName;
            return acc;
        },
        { checkboxFieldNames: new Set(), valueToEnabled: {} },
    );

    // Use Set for O(1) date and throughput field lookups.
    const dateAndThroughputFieldNames = new Set([
        openingDateField.valueFieldName,
        closingDateField.valueFieldName,
        estimatedAnnualThroughputField.valueFieldName,
    ]);

    // Filter out checkbox fields, disabled energy fields, and empty date/throughput fields.
    return omitBy(formData, (value, key) => {
        // Remove all checkbox fields.
        if (checkboxFieldNames.has(key)) return true;

        // Remove energy fields where checkbox is false.
        const enabledFieldName = valueToEnabled[key];
        if (enabledFieldName) return !formData[enabledFieldName];

        // Remove date and throughput fields if they are empty.
        if (dateAndThroughputFieldNames.has(key)) {
            return isEmpty(value);
        }

        return false; // Keep all other fields.
    });
>>>>>>> 5a12ba76
};<|MERGE_RESOLUTION|>--- conflicted
+++ resolved
@@ -1763,19 +1763,6 @@
     }
 };
 
-<<<<<<< HEAD
-export const formatPartnerFieldValue = value => {
-    if (value.raw_values !== undefined) {
-        if (Array.isArray(value.raw_values)) {
-            return value.raw_values;
-        }
-        return value.raw_values.toString().split('|');
-    }
-    if (value.raw_value !== undefined) {
-        return value.raw_value;
-    }
-    return value;
-=======
 /**
  * Filter Free Emissions Estimate fields for claim form submission.
  * Removes checkbox fields, disabled energy fields, and empty date/throughput fields.
@@ -1821,5 +1808,17 @@
 
         return false; // Keep all other fields.
     });
->>>>>>> 5a12ba76
+};
+
+export const formatPartnerFieldValue = value => {
+    if (value.raw_values !== undefined) {
+        if (Array.isArray(value.raw_values)) {
+            return value.raw_values;
+        }
+        return value.raw_values.toString().split('|');
+    }
+    if (value.raw_value !== undefined) {
+        return value.raw_value;
+    }
+    return value;
 };