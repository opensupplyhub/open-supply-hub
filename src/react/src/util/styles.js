import { OARColor } from './constants';
import COLOURS from './COLOURS';
import { multiValueBackgroundHandler } from './util';

export const formValidationErrorMessageStyle = Object.freeze({
    color: 'red',
    fontSize: '16px',
    fontWeight: '500',
    paddingLeft: '1.5rem',
    paddingBottom: '1rem',
});

export const listTableCellStyles = Object.freeze({
    rowIndexStyles: Object.freeze({
        fontSize: '16px',
        padding: '10px 24px',
    }),
    countryNameStyles: Object.freeze({
        fontSize: '16px',
        padding: '10px 24px',
    }),
    nameCellStyles: Object.freeze({
        fontSize: '16px',
        padding: '10px 24px',
    }),
    errorTextStyles: Object.freeze({
        color: 'red',
        whiteSpace: 'pre-wrap',
    }),
    addressCellStyles: Object.freeze({
        fontSize: '16px',
        padding: '10px 24px',
        wordBreak: 'break-word',
    }),
    statusCellStyles: Object.freeze({
        fontSize: '16px',
        padding: '10px 24px',
        width: '300px',
    }),
    compareCellStyles: Object.freeze({
        fontSize: '16px',
        padding: '10px 24px',
        borderColor: '#f3f3f3',
    }),
    headerCellStyles: Object.freeze({
        fontSize: '16px',
        padding: '10px 24px',
        color: 'black',
    }),
    noMergeCellStyles: Object.freeze({
        fontSize: '16px',
        padding: '10px 24px',
        borderColor: '#f3f3f3',
    }),
    badgeCellStyles: Object.freeze({
        padding: '15px 0',
        textAlign: 'right',
    }),
});

export const confirmRejectMatchRowStyles = Object.freeze({
    cellStyles: Object.freeze({
        marginTop: '3px',
        marginBottom: '3px',
        display: 'flex',
        flexDirection: 'column',
    }),
    cellOverflowStyles: Object.freeze({
        textOverflow: 'ellipsis',
        overflow: 'hidden',
    }),
    cellRowStyles: Object.freeze({
        minHeight: '55px',
        display: 'flex',
        alignItems: 'top',
        maxWidth: '400px',
        whiteSpace: 'nowrap',
        overflow: 'hidden',
        textOverflow: 'hidden',
    }),
    cellSubtitleStyles: Object.freeze({
        display: 'flex',
        alignItems: 'center',
        maxWidth: '400px',
    }),
    errorCellRowStyles: Object.freeze({
        display: 'flex',
        alignItems: 'center',
        color: 'red',
    }),
    cellHiddenHRStyles: Object.freeze({
        color: '#fff',
        borderTop: 'transparent',
    }),
    cellHRStyles: Object.freeze({}),
    cellActionStyles: Object.freeze({
        display: 'flex',
        width: '200px',
        marginRight: '10px',
        alignItems: 'center',
        justifyContent: 'space-between',
    }),
});

export const filterSidebarStyles = Object.freeze({
    controlPanelContentStyles: Object.freeze({
        height: 'inherit',
        overflow: 'auto',
    }),
});

export const makeFilterStyles = theme =>
    Object.freeze({
        inputLabelStyle: Object.freeze({
            fontFamily: theme.typography.fontFamily,
            fontSize: '18px',
            fontWeight: 700,
            color: '#000',
            padding: '0.5rem 0',
            display: 'flex',
            alignContent: 'center',
        }),
        selectStyle: Object.freeze({
            fontFamily: theme.typography.fontFamily,
        }),
        searchInput: Object.freeze({
            backgroundColor: '#fff',
            paddingLeft: 0,
            borderRadius: 0,
            paddingRight: 0,
        }),
        notchedOutline: Object.freeze({
            borderRadius: 0,
        }),
        searchAdornment: Object.freeze({
            padding: 0,
        }),
    });

export const togglePasswordFieldStyles = () =>
    Object.freeze({
        label: Object.freeze({
            marginBottom: '8px',
            opacity: 1,
            color: '#000000',
            fontSize: '14px',
            fontWeight: 900,
            letterSpacing: '0.5px',
            lineHeight: '14px',
            textTransform: 'uppercase',
        }),
        wrapper: Object.freeze({
            marginTop: '8px',
            boxSizing: 'border-box',
            border: '1px solid #D6D8DD',
            position: 'relative',
        }),
        input: Object.freeze({
            padding: '8px 56px 11px 16px',
            fontSize: '16px',
        }),
        inputFocused: Object.freeze({
            border: '1px solid #3d2f8c',
            boxShadow: '0px 0px 8px -1px rgba(12, 70, 225,0.5)',
        }),
        adornment: Object.freeze({
            maxHeight: '2.375em',
            position: 'absolute',
            top: 0,
            right: 0,
        }),
        adornmentPositionEnd: {
            margin: 0,
        },
        button: Object.freeze({
            padding: '8px',
        }),
    });

export const claimAFacilityFormStyles = Object.freeze({
    textFieldStyles: Object.freeze({
        width: '95%',
        padding: '10px 0 10px',
    }),
    inputGroupStyles: Object.freeze({
        width: '100%',
        padding: '5px 0 5px',
    }),
    asideStyles: Object.freeze({
        padding: '5px 20px 5px 0',
    }),
});

export const claimAFacilitySupportDocsFormStyles = Object.freeze({
    textFieldStyles: Object.freeze({
        width: '50%',
        padding: '10px 0 10px',
    }),
    inputGroupStyles: Object.freeze({
        width: '100%',
        paddingTop: '50px',
    }),
    asideStyles: Object.freeze({
        padding: '5px 20px 5px 0',
    }),
});

export const makeSelectFilterStyles = (windowWidth, origin, color = OARColor) =>
    Object.freeze({
        multiValue: Object.freeze((provided, state) => {
            const backgroundColor = multiValueBackgroundHandler(
                state.data.value,
                origin,
            );
            return {
                ...provided,
                background: backgroundColor,
                borderRadius: '100px',
                fontFamily: 'Darker Grotesque',
                fontWeight: 700,
                fontSize: '14px',
                lineHeight: '16px',
                paddingLeft: '5px',
                paddingRight: '5px',
            };
        }),
        control: Object.freeze((provided, state) => {
            const isInUse = state.isFocused || state.menuIsOpen;
            return {
                ...provided,
                borderRadius: 0,
                '*': {
                    boxShadow: 'none !important',
                },
                boxShadow: 'none',
                borderColor: isInUse ? color : provided.borderColor,
                '&:hover': {
                    borderColor: isInUse ? color : provided.borderColor,
                },
            };
        }),
        clearIndicator: Object.freeze(provided => ({
            ...provided,
            padding:
                windowWidth > 699 && windowWidth < 900 ? 0 : provided.padding,
        })),
    });

export const makeNestedSelectFilterStyles = Object.freeze({
    group: provided =>
        Object.freeze({
            ...provided,
            padding: '0',
        }),
    groupHeading: (provided, state) =>
        Object.freeze({
            ...provided,
            color: 'black',
            display: 'flex',
            alignItems: 'center',
            gap: '5px',
            margin: '0',
            padding: '5px 12px',
            '&:hover': {
                backgroundColor: state.theme.colors.primary25,
            },
        }),
    option: (provided, state) =>
        Object.freeze({
            ...provided,
            padding: '1px 12px 1px 55px',
            backgroundColor: state.isFocused
                ? 'transparent'
                : provided.backgroundColor,
            '&:hover': {
                backgroundColor: state.theme.colors.primary25,
            },
        }),
});

export const makeCustomGroupHeadingStyles = Object.freeze({
    groupHeadingIconButton: Object.freeze({
        display: 'flex',
        padding: 0,
    }),
    groupHeadingButtonBase: Object.freeze({
        display: 'flex',
        justifyContent: 'flex-start',
        textAlign: 'left',
        width: '100%',
        fontWeight: 700,
        fontSize: '16px',
        cursor: 'default',
    }),
});

export const makeCustomDropdownIndicatorStyles = Object.freeze({
    dropdownIndicator: Object.freeze({
        display: 'flex',
        marginRight: '0.5em',
    }),
});

export const makeContributeProductionLocationStyles = theme =>
    Object.freeze({
        mainContainerStyles: Object.freeze({
            background: theme.palette.background.grey,
            padding: '48px 5% 120px 5%',
        }),
        titleStyles: Object.freeze({
            fontWeight: theme.typography.fontWeightExtraBold,
            fontSize: '56px',
            lineHeight: '60px',
        }),
        tabsContainerStyles: Object.freeze({
            flexGrow: 1,
            marginTop: '48px',
        }),
        tabsIndicatorStyles: Object.freeze({
            backgroundColor: theme.palette.primary.main,
            height: '4px',
        }),
        tabRootStyles: Object.freeze({
            textTransform: 'initial',
            fontSize: '18px',
            fontWeight: theme.typography.fontWeightSemiBold,
            width: '100%',
            maxWidth: '300px',
            borderBottom: `1px solid ${COLOURS.NEAR_BLACK}`,
            paddingBottom: '16px',
            '&$tabSelectedStyles': {
                fontWeight: theme.typography.fontWeightExtraBold,
            },
        }),
        tabLabelContainerStyles: Object.freeze({
            padding: '0 24px',
        }),
        tabSelectedStyles: Object.freeze({}),
    });

export const makeSearchByOsIdTabStyles = theme =>
    Object.freeze({
        helperTextContainerStyles: Object.freeze({
            display: 'flex',
            alignItems: 'center',
            gap: '4px',
        }),
        infoIconStyles: Object.freeze({
            fontSize: '16px',
            verticalAlign: 'middle',
        }),
        helperTextStyles: Object.freeze({
            fontSize: '16px',
            fontWeight: theme.typography.fontWeightSemiBold,
            color: COLOURS.DARK_GREY,
        }),
        instructionTextStyles: Object.freeze({
            fontSize: '18px',
            fontWeight: theme.typography.fontWeightSemiBold,
            margin: '24px 0 32px 0',
        }),
        searchContainerStyles: Object.freeze({
            display: 'flex',
            flexDirection: 'column',
            padding: '40px 110px',
            borderRadius: '0',
            boxShadow: 'none',
        }),
        mainTitleStyles: Object.freeze({
            fontSize: '36px',
            fontWeight: theme.typography.fontWeightSemiBoldPlus,
        }),
        subTitleStyles: Object.freeze({
            fontSize: '21px',
            fontWeight: theme.typography.fontWeightSemiBold,
            margin: '8px 0 24px 0',
        }),
        textFieldStyles: Object.freeze({
            maxWidth: '528px',
        }),
        searchInputStyles: Object.freeze({
            fontSize: '18px',
            fontWeight: theme.typography.fontWeightSemiBold,
            lineHeight: '22px',
            padding: '16px',
        }),
        notchedOutlineStyles: Object.freeze({
            borderRadius: 0,
        }),
        buttonLabel: Object.freeze({
            fontSize: '18px',
            lineHeight: '20px',
            fontWeight: theme.typography.fontWeightExtraBold,
        }),
        buttonStyles: Object.freeze({
            width: '200px',
            borderRadius: '0',
            textTransform: 'none',
            backgroundColor: theme.palette.action.main,
            marginTop: '26px',
            color: theme.palette.common.black,
            '&:hover': {
                backgroundColor: theme.palette.action.dark,
            },
        }),
    });

export const makeSearchByOsIdResultStyles = theme =>
    Object.freeze({
        circularProgressContainerStyles: Object.freeze({
            display: 'flex',
            justifyContent: 'center',
            alignItems: 'center',
            height: 'calc(100vh - 116px)',
        }),
        mainContainerStyles: Object.freeze({
            backgroundColor: theme.palette.background.grey,
            padding: '48px 5% 120px 5%',
        }),
        mainTitleStyles: Object.freeze({
            fontWeight: theme.typography.fontWeightExtraBold,
            fontSize: '56px',
            lineHeight: '60px',
            margin: '40px 0 48px 0',
        }),
        resultContainerStyles: Object.freeze({
            display: 'flex',
            flexDirection: 'column',
            padding: '40px 110px',
            borderRadius: '0',
            boxShadow: 'none',
        }),
        resultTitleStyles: Object.freeze({
            fontSize: '36px',
            fontWeight: theme.typography.fontWeightSemiBoldPlus,
            lineHeight: '44px',
        }),
        resultSubTitleStyles: Object.freeze({
            fontSize: '18px',
            lineHeight: '21px',
            fontWeight: theme.typography.fontWeightSemiBold,
            margin: '8px 0 24px 0',
        }),
        locationDetailsStyles: Object.freeze({
            margin: '24px 0',
        }),
        locationNameStyles: Object.freeze({
            fontSize: '36px',
            lineHeight: '44px',
            fontWeight: theme.typography.fontWeightBold,
        }),
        locationCurrentOsIdStyles: Object.freeze({
            fontSize: '16px',
            lineHeight: '20px',
            fontWeight: theme.typography.fontWeightBold,
            marginTop: '8px',
        }),
        locationHistoricalOsIdStyles: Object.freeze({
            fontSize: '14px',
            lineHeight: '20px',
            fontWeight: theme.typography.fontWeightBold,
            color: COLOURS.DARK_GREY,
            marginTop: '8px',
        }),
        locationAddressContainerStyles: Object.freeze({
            display: 'flex',
            flexDirection: 'column',
            marginTop: '12px',
        }),
        locationAddressStyles: Object.freeze({
            fontSize: '16px',
            lineHeight: '20px',
            fontWeight: theme.typography.fontWeightSemiBold,
        }),
    });

const arrowGenerator = (color, selector) => ({
    [`&[x-placement*="bottom"] ${selector}`]: Object.freeze({
        top: 0,
        left: 0,
        marginTop: '-0.95em',
        width: '3em',
        height: '1em',
        '&::before': Object.freeze({
            borderWidth: '0 1em 1em 1em',
            borderColor: `transparent transparent ${color} transparent`,
        }),
    }),
    [`&[x-placement*="top"] ${selector}`]: Object.freeze({
        bottom: 0,
        left: 0,
        marginBottom: '-0.95em',
        width: '3em',
        height: '1em',
        '&::before': Object.freeze({
            borderWidth: '1em 1em 0 1em',
            borderColor: `${color} transparent transparent transparent`,
        }),
    }),
    [`&[x-placement*="right"] ${selector}`]: Object.freeze({
        left: 0,
        marginLeft: '-0.95em',
        height: '3em',
        width: '1em',
        '&::before': Object.freeze({
            borderWidth: '1em 1em 1em 0',
            borderColor: `transparent ${color} transparent transparent`,
        }),
    }),
    [`&[x-placement*="left"] ${selector}`]: Object.freeze({
        right: 0,
        marginRight: '-0.95em',
        height: '3em',
        width: '1em',
        '&::before': Object.freeze({
            borderWidth: '1em 0 1em 1em',
            borderColor: `transparent transparent transparent ${color}`,
        }),
    }),
});

export const makeDialogTooltipStyles = () =>
    Object.freeze({
        arrow: Object.freeze({
            position: 'absolute',
            fontSize: 6,
            width: '3em',
            height: '3em',
            '&::before': Object.freeze({
                content: '""',
                margin: 'auto',
                display: 'block',
                width: 0,
                height: 0,
                borderStyle: 'solid',
            }),
        }),
        popperStyles: Object.freeze(
            arrowGenerator(COLOURS.DARK_SLATE_GREY, '$arrow'),
        ),
        tooltipStyles: Object.freeze({
            fontSize: '14px',
            backgroundColor: COLOURS.DARK_SLATE_GREY,
        }),
        placementLeft: Object.freeze({
            margin: '0 8px',
        }),
        placementRight: Object.freeze({
            margin: '0 8px',
        }),
        placementTop: Object.freeze({
            margin: '8px 0',
        }),
        placementBottom: Object.freeze({
            margin: '8px 0',
        }),
    });

export const makeProductionLocationDialogStyles = theme =>
    Object.freeze({
        modalContainerWrapper: Object.freeze({
            padding: '20px 60px',
            [theme.breakpoints.down('md')]: {
                padding: 0,
            },
        }),
        label: Object.freeze({
            fontSize: '14px',
            textTransform: 'uppercase',
            fontWeight: theme.typography.fontWeightExtraBold,
        }),
        titleContentStyle: Object.freeze({
            fontSize: '32px',
            textAlign: 'center',
            fontWeight: theme.typography.fontWeightBold,
            lineHeight: 1,
        }),
        titleInnerContentStyle: Object.freeze({
            fontSize: '32px',
            margin: 0,
            lineHeight: '1.1',
            fontWeight: theme.typography.fontWeightBold,
        }),
        primaryText: Object.freeze({
            marginBottom: '20px',
        }),
        osIDText: Object.freeze({
            lineHeight: '2.3',
        }),
        leftContainerColumn: Object.freeze({
            paddingRight: '10px',
        }),
        rightContainerColumn: Object.freeze({
            paddingRight: '10px',
        }),
        separator: Object.freeze({
            margin: '20px 0',
            color: COLOURS.GREY,
        }),
        dialogContentStyles: Object.freeze({
            textAlign: 'center',
            fontSize: '16px',
            fontWeight: theme.typography.fontWeightSemiBold,
        }),
        buttonContentStyle: Object.freeze({
            justifyContent: 'space-between',
            alignItems: 'center',
            padding: '0 15px',
            [theme.breakpoints.down('md')]: {
                justifyContent: 'initial',
                flexDirection: 'column',
            },
        }),
        osIdStatusBadge: Object.freeze({
            backgroundColor: COLOURS.ACCENT_GREY,
            marginLeft: '10px',
            fontWeight: theme.typography.fontWeightBold,
        }),
        osIdStatusBadgeIcon: Object.freeze({
            color: COLOURS.DARK_GREY,
            marginRight: '5px',
        }),
        button: Object.freeze({
            fontWeight: theme.typography.fontWeightBold,
            textTransform: 'none',
            paddingLeft: '30px',
            paddingRight: '30px',
            boxShadow: 'none',
            [theme.breakpoints.down('md')]: {
                width: '100%',
                marginBottom: '16px',
            },
        }),
        claimTooltipWrapper: Object.freeze({
            display: 'block',
            cursor: 'not-allowed',
            [theme.breakpoints.down('md')]: {
                width: '100%',
            },
        }),
        claimButton: Object.freeze({
            backgroundColor: COLOURS.NAVIGATION,
        }),
    });

export const makeBackToSearchButtonStyles = theme =>
    Object.freeze({
        backButtonRootStyles: Object.freeze({
            textTransform: 'none',
            fontSize: '18px',
            fontWeight: theme.typography.fontWeightSemiBoldPlus,
        }),
        backButtonLabelStyles: Object.freeze({
            display: 'flex',
            alignItems: 'center',
            gap: '8px',
        }),
    });

export const makePreviousOsIdTooltipStyles = theme =>
    Object.freeze({
        arrowPopperStyles: arrowGenerator(
            COLOURS.DARK_SLATE_GREY,
            '$arrowStyles',
        ),
        arrowStyles: Object.freeze({
            position: 'absolute',
            fontSize: 6,
            width: '22px',
            height: '12px',
            '&::before': {
                content: '""',
                margin: 'auto',
                display: 'block',
                width: 0,
                height: 0,
                borderStyle: 'solid',
            },
        }),
        tooltipStyles: Object.freeze({
            backgroundColor: COLOURS.DARK_SLATE_GREY,
            color: COLOURS.WHITE,
            maxWidth: '149px',
            boxShadow: '0px 4px 4px 0px #00000040',
        }),
        placementLeftStyles: Object.freeze({
            margin: '0 8px',
        }),
        placementRightStyles: Object.freeze({
            margin: '0 8px',
        }),
        placementTopStyles: Object.freeze({
            margin: '8px 0',
        }),
        placementBottomStyles: Object.freeze({
            margin: '8px 0',
        }),
        tooltipTitleStyles: Object.freeze({
            fontSize: '14px',
            fontWeight: theme.typography.fontWeightMedium,
        }),
        infoOutlinedIconStyles: Object.freeze({
            fontSize: '16px',
            verticalAlign: 'middle',
        }),
    });

export const makeSearchByOsIdResultActionsStyles = theme =>
    Object.freeze({
        actionsStyles: Object.freeze({
            display: 'flex',
            gap: '24px',
        }),
        buttonLabelStyles: Object.freeze({
            fontSize: '18px',
            lineHeight: '20px',
            fontWeight: theme.typography.fontWeightExtraBold,
            letterSpacing: '-0.05px',
        }),
        buttonBaseStyles: Object.freeze({
            width: '265px',
            height: '49px',
            borderRadius: '0',
            textTransform: 'none',
        }),
        defaultButtonStyles: Object.freeze({
            color: theme.palette.common.black,
            borderColor: COLOURS.NEAR_BLACK,
        }),
        secondaryButtonStyles: Object.freeze({
            backgroundColor: theme.palette.action.main,
            color: theme.palette.common.black,
            '&:hover': {
                backgroundColor: theme.palette.action.dark,
            },
        }),
    });

export const makeDatePickerStyles = theme => ({
    datePickerContainer: {
        display: 'flex',
        alignItems: 'center',
        gap: '5px',
    },
    datePickerLabel: {
        fontSize: '18px',
        fontWeight: theme.typography.fontWeightSemiBoldPlus,
    },
    dateInputStyles: Object.freeze({
        fontSize: '16px',
        lineHeight: '20px',
        padding: '8px',
    }),
    notchedOutlineStyles: Object.freeze({
        borderRadius: 0,
    }),
});

export const makeDownloadExcelButtonStyles = theme =>
    Object.freeze({
        button: Object.freeze({
            width: '200px',
            marginBottom: '44px',
            padding: '14px 13px',
            color: theme.palette.common.black,
            fontSize: '18px',
            fontWeight: 900,
            lineHeight: '20px',
            '&:hover': {
                backgroundColor: theme.palette.action.dark,
            },
            backgroundColor: theme.palette.action.main,
        }),
        buttonContent: Object.freeze({
            display: 'flex',
            alignItems: 'center',
            textTransform: 'none',
        }),
        buttonText: Object.freeze({
            marginLeft: '0.2rem',
        }),
    });

export const makeDashboardContributionRecordStyles = theme =>
    Object.freeze({
        errorStyle: Object.freeze({ color: 'red' }),
        loaderStyles: Object.freeze({
            display: 'block',
            margin: 'auto',
        }),
        emptyBlockStyles: Object.freeze({
            height: '100px',
            display: 'flex',
            justifyContent: 'center',
            alignItems: 'center',
        }),
        emptyTextStyle: Object.freeze({ color: theme.palette.text.hint }),
        buttonStyles: Object.freeze({
            margin: '20px',
            padding: '20px',
            width: '100%',
            fontWeight: 'bold',
        }),
        container: Object.freeze({
            marginBottom: '25px',
            width: '100%',
            padding: '20px',
        }),
        title: Object.freeze({
            paddingBottom: '20px',
        }),
        listItemStyle: Object.freeze({
            display: 'flex',
            flexDirection: 'row',
            justifyContent: 'space-between',
        }),
        listItemTextStyle: Object.freeze({
            padding: 0,
        }),
        dividerStyle: Object.freeze({
            height: '3px',
            backgroundColor: COLOURS.DARK_GREY,
        }),
        innerDividerStyle: Object.freeze({
            backgroundColor: COLOURS.DARK_GREY,
        }),
        prettyPrint: Object.freeze({
            width: '100%',
            maxHeight: '300px',
            overflow: 'auto',
        }),
        potentialMatchesBlock: Object.freeze({
            width: '100%',
            marginBottom: '25px',
        }),
        potentialMatchesInternalBlock: Object.freeze({
            width: '100%',
            overflow: 'auto',
            maxHeight: '450px',
        }),
        buttonsContainerStyles: Object.freeze({
            display: 'flex',
            flexDirection: 'row',
            width: '100%',
        }),
        confirmButtonStyles: Object.freeze({
            backgroundColor: COLOURS.MINT_GREEN,
            padding: '20px',
            '&:hover': { backgroundColor: COLOURS.OLIVA_GREEN },
        }),
        claimButtonStyles: Object.freeze({
            backgroundColor: theme.palette.action.main,
            '&:hover': { backgroundColor: theme.palette.action.dark },
        }),
    });

export const makeDashboardModerationQueueStyles = theme =>
    Object.freeze({
        mainContainer: Object.freeze({
            marginBottom: '60px',
            width: '100%',
        }),
        dashboardFilters: Object.freeze({
            padding: '20px',
        }),
        datePickersContainer: Object.freeze({
            width: '100%',
            marginTop: '5px',
        }),
        errorText: Object.freeze({
            marginTop: '5px',
        }),
        numberResults: Object.freeze({
            fontWeight: theme.typography.fontWeightBold,
            padding: '20px',
        }),
    });

export const makeDashboardModerationQueueListTableStyles = Object.freeze({
    tableContainerStyles: Object.freeze({
        overflowX: 'auto',
    }),
    rowStyles: Object.freeze({
        cursor: 'pointer',
    }),
    emptyRowStyles: Object.freeze({
        height: '5px',
    }),
    loaderStyles: Object.freeze({
        display: 'block',
        margin: 'auto',
    }),
    pendingStatusStyles: Object.freeze({
        backgroundColor: COLOURS.PALE_LIGHT_YELLOW,
    }),
    approvedStatusStyles: Object.freeze({
        backgroundColor: COLOURS.MINT_GREEN,
    }),
    rejectedStatusStyles: Object.freeze({
        backgroundColor: COLOURS.LIGHT_RED,
    }),
});

export const makeDashboardModerationQueueTableHeaderStyles = theme =>
    Object.freeze({
        headerCellStyles: Object.freeze({
            fontSize: '14px',
            fontWeight: theme.typography.fontWeightSemiBoldPlus,
        }),
    });

export const makeSearchByNameAddressTabStyles = theme =>
    Object.freeze({
        errorPlaceholder: Object.freeze({
            color: COLOURS.RED,
        }),
        instructionStyles: Object.freeze({
            fontSize: '18px',
            fontWeight: theme.typography.fontWeightSemiBold,
            margin: '24px 0 32px 0',
        }),
        searchWrapStyles: Object.freeze({
            display: 'flex',
            flexDirection: 'column',
            padding: '40px 110px',
            borderRadius: '0',
            boxShadow: 'none',
        }),
        titleStyles: Object.freeze({
            fontSize: '36px',
            fontWeight: theme.typography.fontWeightSemiBoldPlus,
        }),
        subTitleStyles: Object.freeze({
            fontSize: '21px',
            fontWeight: theme.typography.fontWeightSemiBold,
            margin: '8px 0 8px 0',
        }),
        textInputStyles: Object.freeze({
            maxWidth: '528px',
            marginBottom: '21px',
        }),
        selectStyles: Object.freeze({
            fontSize: '18px',
            lineHeight: '22px',
            maxWidth: '528px',
            fontWeight: theme.typography.fontWeightSemiBold,
        }),
        searchInputStyles: Object.freeze({
            fontSize: '18px',
            fontWeight: theme.typography.fontWeightSemiBold,
            lineHeight: '22px',
            padding: '16px',
        }),
        errorStyle: Object.freeze({
            color: COLOURS.RED,
        }),
        notchedOutlineStyles: Object.freeze({
            borderRadius: 0,
        }),
        buttonLabel: Object.freeze({
            fontSize: '18px',
            lineHeight: '20px',
            fontWeight: theme.typography.fontWeightExtraBold,
        }),
        searchButtonStyles: Object.freeze({
            width: '200px',
            height: '49px',
            borderRadius: 0,
            textTransform: 'none',
            backgroundColor: theme.palette.action.main,
            marginTop: '26px',
            color: theme.palette.common.black,
            '&:hover': {
                backgroundColor: theme.palette.action.dark,
            },
        }),
    });

<<<<<<< HEAD
export const makeAddLocationStyles = theme =>
    Object.freeze({
        buttonStyle: Object.freeze({
            textTransform: 'none',
            borderRadius: 0,
            margin: '20px',
            padding: '15px 25px 15px 25px',
            display: 'center',
            fontWeight: '900',
            fontSize: '16px',
            backgroundColor: theme.palette.action.main,
            color: theme.palette.getContrastText(theme.palette.action.main),
            '&:hover': {
                backgroundColor: theme.palette.action.dark,
            },
        }),
        container: Object.freeze({
            backgroundColor: COLOURS.LIGHT_GREY,
        }),
        title: Object.freeze({
            paddingLeft: '5%',
            paddingRight: '5%',
            paddingTop: '25px',
            color: COLOURS.NEAR_BLACK,
            fontWeight: 'bold',
            marginBottom: '1rem',
        }),
        description: Object.freeze({
            paddingLeft: '5%',
            paddingRight: '5%',
            paddingTop: '5px',
            marginBottom: '2rem',
            fontWeight: 'bold',
        }),
        dataOptions: Object.freeze({
            display: 'flex',
            paddingLeft: '5%',
            paddingRight: '5%',
            gap: '50px',
            paddingBottom: '5%',
            flexWrap: 'wrap',
            flexDirection: 'row',
            [theme.breakpoints.down('md')]: {
                flexDirection: 'column',
                display: 'center',
            },
        }),
        card: Object.freeze({
            backgroundColor: COLOURS.WHITE,
            boxShadow: 'none',
            padding: '60px 25px 25px 25px',
            width: '45%',
            position: 'relative',
            textAlign: 'center',
            display: 'flex',
            flexDirection: 'column',
            alignItems: 'center',
            justifyContent: 'center',
            overflow: 'hidden',
        }),
        cardTitle: Object.freeze({
            fontSize: '32px',
            margin: '0 auto',
            maxWidth: '80%',
            textAlign: 'center',
            paddingTop: '15px',
            paddingBottom: '15px',
            fontWeight: '300',
            lineHeight: '1.0',
        }),
        cardSub: Object.freeze({
            fontSize: '16px',
            margin: '0 auto',
            maxWidth: '50%',
            textAlign: 'center',
            paddingBottom: '5px',
            fontWeight: theme.typography.fontWeightSemiBold,
        }),
        cardRectangleView: Object.freeze({
            position: 'absolute',
            top: 0,
            right: 0,
        }),
        cardSliceView: Object.freeze({
            position: 'absolute',
            bottom: -5,
            right: 0,
        }),
        cardSliceDuoView: Object.freeze({
            position: 'absolute',
            top: 0,
            right: '25%',
        }),
        cardIcon: Object.freeze({
            color: COLOURS.NEAR_BLACK,
            textAlign: 'center',
            alignItems: 'center',
        }),
        highlight: Object.freeze({
            color: COLOURS.NEAR_BLACK,
            fontWeight: theme.typography.fontWeightSemiBold,
        }),
        messyData: Object.freeze({
            backgroundColor: COLOURS.LIGHT_PURPLE,
            marginTop: '50px',
            display: 'flex',
            alignItems: 'center',
            flexDirection: 'row',
            padding: '30px',
            position: 'relative',
            maxHeight: '56px',
            [theme.breakpoints.down('md')]: {
                flexDirection: 'column',
                maxHeight: '25%',
            },
        }),
        messyContent: Object.freeze({
            display: 'flex',
            flexDirection: 'column',
            marginLeft: '20px',
            textAlign: 'left',
            flex: 1,
        }),
        messyTitle: Object.freeze({
            color: COLOURS.NEAR_BLACK,
            maxWidth: '75%',
            fontWeight: theme.typography.fontWeightSemiBold,
            fontSize: '24px',
            [theme.breakpoints.down('md')]: {
                fontSize: '16px',
                textAlign: 'center',
                maxWidth: '100%',
            },
        }),
        messySub: Object.freeze({
            color: COLOURS.NEAR_BLACK,
            marginBottom: '10px',
            maxWidth: '65%',
            fontWeight: theme.typography.fontWeightSemiBold,
            fontSize: '16px',
            [theme.breakpoints.down('md')]: {
                fontSize: '12px',
                textAlign: 'center',
                maxWidth: '100%',
            },
        }),
        messyIcon: Object.freeze({
            color: COLOURS.NEAR_BLACK,
        }),
        secondaryButton: Object.freeze({
            backgroundColor: COLOURS.WHITE,
            color: COLOURS.NEAR_BLACK,
            fontWeight: '900',
            fontSize: '16px',
            border: 'none',
            padding: '1rem 1.5rem',
            cursor: 'pointer',
            position: 'absolute',
            right: '20px',
            top: '50%',
            transform: 'translateY(-50%)',
            [theme.breakpoints.down('md')]: {
                fontSize: '12px',
                position: 'relative',
                right: '0px',
                top: '20px',
            },
=======
export const productionLocationInfoStyles = theme =>
    Object.freeze({
        helperText: Object.freeze({
            marginLeft: '0',
        }),
        errorStyle: Object.freeze({
            color: COLOURS.RED,
        }),
        rowContainerStyles: Object.freeze({
            display: 'flex',
            flexDirection: 'row',
            width: '100%',
            alignItems: 'center',
        }),
        marginRight: Object.freeze({
            marginRight: '20px',
        }),
        buttonsContainerStyles: Object.freeze({
            display: 'flex',
            flexDirection: 'row',
            width: '100%',
            justifyContent: 'center',
        }),
        selectStyles: Object.freeze({
            maxWidth: '528px',
        }),
        textInputStyles: Object.freeze({
            maxWidth: '528px',
            borderRadius: '0',
        }),
        instructionStyles: Object.freeze({
            fontSize: '18px',
            fontWeight: theme.typography.fontWeightSemiBold,
            margin: '24px 0 32px 0',
            maxWidth: '730px',
        }),
        inputSectionWrapStyles: Object.freeze({
            padding: '40px 0',
        }),
        wrapStyles: Object.freeze({
            display: 'inline-flex',
            flexDirection: 'column',
        }),
        sectionWrapStyles: Object.freeze({
            padding: '24px 0 32px 0',
        }),
        infoWrapStyles: Object.freeze({
            display: 'flex',
            flexDirection: 'column',
            padding: '0 110px',
            borderRadius: '0',
            boxShadow: 'none',
        }),
        mainContainerStyles: Object.freeze({
            background: theme.palette.background.grey,
            padding: '48px 5% 120px 5%',
        }),
        headerStyles: Object.freeze({
            fontWeight: theme.typography.fontWeightExtraBold,
            fontSize: '56px',
            lineHeight: '60px',
        }),
        titleStyles: Object.freeze({
            fontSize: '36px',
            fontWeight: theme.typography.fontWeightSemiBoldPlus,
        }),
        subTitleStyles: Object.freeze({
            fontSize: '18px',
            fontWeight: theme.typography.fontWeightSemiBold,
            margin: '0 0 20px 0',
        }),
        separator: Object.freeze({
            margin: '1px 0',
            color: COLOURS.GREY,
        }),
        goBackButtonStyles: Object.freeze({
            width: '200px',
            height: '49px',
            borderRadius: 0,
            textTransform: 'none',
            margin: '48px 20px 48px 0',
            fontSize: '18px',
            fontWeight: theme.typography.fontWeightExtraBold,
            border: '1px solid #0D1128',
        }),
        submitButtonStyles: Object.freeze({
            width: '200px',
            height: '49px',
            borderRadius: 0,
            textTransform: 'none',
            backgroundColor: theme.palette.action.main,
            margin: '48px 0',
            color: theme.palette.common.black,
            '&:hover': {
                backgroundColor: theme.palette.action.dark,
            },
            fontSize: '18px',
            fontWeight: theme.typography.fontWeightExtraBold,
            boxShadow: 'none',
        }),
        notchedOutlineStyles: Object.freeze({
            borderRadius: '0',
        }),
    });

export const inputErrorText = theme =>
    Object.freeze({
        errorTextWrapStyles: Object.freeze({
            display: 'flex',
            alignItems: 'center',
        }),
        iconInfoStyles: Object.freeze({
            fontSize: '16px',
            verticalAlign: 'middle',
            marginRight: '5px',
        }),
        inputErrorTextStyles: Object.freeze({
            fontSize: '16px',
            fontWeight: theme.typography.fontWeightSemiBold,
            color: COLOURS.RED,
>>>>>>> 52d3cb70
        }),
    });<|MERGE_RESOLUTION|>--- conflicted
+++ resolved
@@ -976,7 +976,129 @@
         }),
     });
 
-<<<<<<< HEAD
+export const productionLocationInfoStyles = theme =>
+    Object.freeze({
+        helperText: Object.freeze({
+            marginLeft: '0',
+        }),
+        errorStyle: Object.freeze({
+            color: COLOURS.RED,
+        }),
+        rowContainerStyles: Object.freeze({
+            display: 'flex',
+            flexDirection: 'row',
+            width: '100%',
+            alignItems: 'center',
+        }),
+        marginRight: Object.freeze({
+            marginRight: '20px',
+        }),
+        buttonsContainerStyles: Object.freeze({
+            display: 'flex',
+            flexDirection: 'row',
+            width: '100%',
+            justifyContent: 'center',
+        }),
+        selectStyles: Object.freeze({
+            maxWidth: '528px',
+        }),
+        textInputStyles: Object.freeze({
+            maxWidth: '528px',
+            borderRadius: '0',
+        }),
+        instructionStyles: Object.freeze({
+            fontSize: '18px',
+            fontWeight: theme.typography.fontWeightSemiBold,
+            margin: '24px 0 32px 0',
+            maxWidth: '730px',
+        }),
+        inputSectionWrapStyles: Object.freeze({
+            padding: '40px 0',
+        }),
+        wrapStyles: Object.freeze({
+            display: 'inline-flex',
+            flexDirection: 'column',
+        }),
+        sectionWrapStyles: Object.freeze({
+            padding: '24px 0 32px 0',
+        }),
+        infoWrapStyles: Object.freeze({
+            display: 'flex',
+            flexDirection: 'column',
+            padding: '0 110px',
+            borderRadius: '0',
+            boxShadow: 'none',
+        }),
+        mainContainerStyles: Object.freeze({
+            background: theme.palette.background.grey,
+            padding: '48px 5% 120px 5%',
+        }),
+        headerStyles: Object.freeze({
+            fontWeight: theme.typography.fontWeightExtraBold,
+            fontSize: '56px',
+            lineHeight: '60px',
+        }),
+        titleStyles: Object.freeze({
+            fontSize: '36px',
+            fontWeight: theme.typography.fontWeightSemiBoldPlus,
+        }),
+        subTitleStyles: Object.freeze({
+            fontSize: '18px',
+            fontWeight: theme.typography.fontWeightSemiBold,
+            margin: '0 0 20px 0',
+        }),
+        separator: Object.freeze({
+            margin: '1px 0',
+            color: COLOURS.GREY,
+        }),
+        goBackButtonStyles: Object.freeze({
+            width: '200px',
+            height: '49px',
+            borderRadius: 0,
+            textTransform: 'none',
+            margin: '48px 20px 48px 0',
+            fontSize: '18px',
+            fontWeight: theme.typography.fontWeightExtraBold,
+            border: '1px solid #0D1128',
+        }),
+        submitButtonStyles: Object.freeze({
+            width: '200px',
+            height: '49px',
+            borderRadius: 0,
+            textTransform: 'none',
+            backgroundColor: theme.palette.action.main,
+            margin: '48px 0',
+            color: theme.palette.common.black,
+            '&:hover': {
+                backgroundColor: theme.palette.action.dark,
+            },
+            fontSize: '18px',
+            fontWeight: theme.typography.fontWeightExtraBold,
+            boxShadow: 'none',
+        }),
+        notchedOutlineStyles: Object.freeze({
+            borderRadius: '0',
+        }),
+    });
+
+export const inputErrorText = theme =>
+    Object.freeze({
+        errorTextWrapStyles: Object.freeze({
+            display: 'flex',
+            alignItems: 'center',
+        }),
+        iconInfoStyles: Object.freeze({
+            fontSize: '16px',
+            verticalAlign: 'middle',
+            marginRight: '5px',
+        }),
+        inputErrorTextStyles: Object.freeze({
+            fontSize: '16px',
+            fontWeight: theme.typography.fontWeightSemiBold,
+            color: COLOURS.RED,
+        }),
+    });
+
 export const makeAddLocationStyles = theme =>
     Object.freeze({
         buttonStyle: Object.freeze({
@@ -1144,127 +1266,5 @@
                 right: '0px',
                 top: '20px',
             },
-=======
-export const productionLocationInfoStyles = theme =>
-    Object.freeze({
-        helperText: Object.freeze({
-            marginLeft: '0',
-        }),
-        errorStyle: Object.freeze({
-            color: COLOURS.RED,
-        }),
-        rowContainerStyles: Object.freeze({
-            display: 'flex',
-            flexDirection: 'row',
-            width: '100%',
-            alignItems: 'center',
-        }),
-        marginRight: Object.freeze({
-            marginRight: '20px',
-        }),
-        buttonsContainerStyles: Object.freeze({
-            display: 'flex',
-            flexDirection: 'row',
-            width: '100%',
-            justifyContent: 'center',
-        }),
-        selectStyles: Object.freeze({
-            maxWidth: '528px',
-        }),
-        textInputStyles: Object.freeze({
-            maxWidth: '528px',
-            borderRadius: '0',
-        }),
-        instructionStyles: Object.freeze({
-            fontSize: '18px',
-            fontWeight: theme.typography.fontWeightSemiBold,
-            margin: '24px 0 32px 0',
-            maxWidth: '730px',
-        }),
-        inputSectionWrapStyles: Object.freeze({
-            padding: '40px 0',
-        }),
-        wrapStyles: Object.freeze({
-            display: 'inline-flex',
-            flexDirection: 'column',
-        }),
-        sectionWrapStyles: Object.freeze({
-            padding: '24px 0 32px 0',
-        }),
-        infoWrapStyles: Object.freeze({
-            display: 'flex',
-            flexDirection: 'column',
-            padding: '0 110px',
-            borderRadius: '0',
-            boxShadow: 'none',
-        }),
-        mainContainerStyles: Object.freeze({
-            background: theme.palette.background.grey,
-            padding: '48px 5% 120px 5%',
-        }),
-        headerStyles: Object.freeze({
-            fontWeight: theme.typography.fontWeightExtraBold,
-            fontSize: '56px',
-            lineHeight: '60px',
-        }),
-        titleStyles: Object.freeze({
-            fontSize: '36px',
-            fontWeight: theme.typography.fontWeightSemiBoldPlus,
-        }),
-        subTitleStyles: Object.freeze({
-            fontSize: '18px',
-            fontWeight: theme.typography.fontWeightSemiBold,
-            margin: '0 0 20px 0',
-        }),
-        separator: Object.freeze({
-            margin: '1px 0',
-            color: COLOURS.GREY,
-        }),
-        goBackButtonStyles: Object.freeze({
-            width: '200px',
-            height: '49px',
-            borderRadius: 0,
-            textTransform: 'none',
-            margin: '48px 20px 48px 0',
-            fontSize: '18px',
-            fontWeight: theme.typography.fontWeightExtraBold,
-            border: '1px solid #0D1128',
-        }),
-        submitButtonStyles: Object.freeze({
-            width: '200px',
-            height: '49px',
-            borderRadius: 0,
-            textTransform: 'none',
-            backgroundColor: theme.palette.action.main,
-            margin: '48px 0',
-            color: theme.palette.common.black,
-            '&:hover': {
-                backgroundColor: theme.palette.action.dark,
-            },
-            fontSize: '18px',
-            fontWeight: theme.typography.fontWeightExtraBold,
-            boxShadow: 'none',
-        }),
-        notchedOutlineStyles: Object.freeze({
-            borderRadius: '0',
-        }),
-    });
-
-export const inputErrorText = theme =>
-    Object.freeze({
-        errorTextWrapStyles: Object.freeze({
-            display: 'flex',
-            alignItems: 'center',
-        }),
-        iconInfoStyles: Object.freeze({
-            fontSize: '16px',
-            verticalAlign: 'middle',
-            marginRight: '5px',
-        }),
-        inputErrorTextStyles: Object.freeze({
-            fontSize: '16px',
-            fontWeight: theme.typography.fontWeightSemiBold,
-            color: COLOURS.RED,
->>>>>>> 52d3cb70
         }),
     });