--- conflicted
+++ resolved
@@ -1576,7 +1576,6 @@
         }),
     });
 
-<<<<<<< HEAD
 export const claimedFacilitiesDetailsStyles = Object.freeze({
     containerStylesWithPadding: Object.freeze({
         display: 'flex',
@@ -1670,7 +1669,7 @@
         lineHeight: '1.20588em',
     }),
 });
-=======
+
 export const makeRejectModerationEventDialogStyles = () =>
     Object.freeze({
         dialogPaperStyles: Object.freeze({
@@ -1696,5 +1695,4 @@
         buttonBaseStyles: Object.freeze({
             width: '150px',
         }),
-    });
->>>>>>> b833d412
+    });