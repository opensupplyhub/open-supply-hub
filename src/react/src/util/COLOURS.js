export default {
    // Blues
    NAVY_BLUE: '#0427a4',
    LIGHT_BLUE: '#009ee6',
<<<<<<< HEAD
    PALE_BLUE: '#CFE2F3',

    // Purples
    LAVENDER_GREY: '#D9D1E9',
=======
>>>>>>> c008cf83

    // Greens
    GREEN: '#E0F5E3',
    DARK_GREEN: '#4A9957',
    MINT_GREEN: '#C0EBC7',

    // Reds
    LIGHT_RED: '#FFEAEA',

    // Grays and Neutrals
    WHITE: '#fff',
    GREY: '#D2D2D2',
    LIGHT_GREY: '#F9F7F7',
    DARK_GREY: '#6E707E',
    DARK_SLATE_GRAY: '#3D4153',
    NEAR_BLACK: '#0D1128',

<<<<<<< HEAD
    // Special Colors
    NAVIGATION: '#FCCF3F',
=======
    // Accent Colors
    NAVIGATION: '#FCCF3F',
    PALE_LIGHT_YELLOW: '#FFF2CE',
>>>>>>> c008cf83
};<|MERGE_RESOLUTION|>--- conflicted
+++ resolved
@@ -2,13 +2,6 @@
     // Blues
     NAVY_BLUE: '#0427a4',
     LIGHT_BLUE: '#009ee6',
-<<<<<<< HEAD
-    PALE_BLUE: '#CFE2F3',
-
-    // Purples
-    LAVENDER_GREY: '#D9D1E9',
-=======
->>>>>>> c008cf83
 
     // Greens
     GREEN: '#E0F5E3',
@@ -26,12 +19,7 @@
     DARK_SLATE_GRAY: '#3D4153',
     NEAR_BLACK: '#0D1128',
 
-<<<<<<< HEAD
-    // Special Colors
-    NAVIGATION: '#FCCF3F',
-=======
     // Accent Colors
     NAVIGATION: '#FCCF3F',
     PALE_LIGHT_YELLOW: '#FFF2CE',
->>>>>>> c008cf83
 };