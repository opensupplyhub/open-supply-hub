import React from 'react';
import ArrowUpwardIcon from '@material-ui/icons/ArrowUpward';
import ArrowDownwardIcon from '@material-ui/icons/ArrowDownward';
import COLOURS from './COLOURS';

export const OTHER = 'Other';
export const FACILITIES_REQUEST_PAGE_SIZE = 50;
export const FACILITIES_DOWNLOAD_DEFAULT_LIMIT = 10000;
export const FACILITIES_DOWNLOAD_REQUEST_PAGE_SIZE = 100;

export const WEB_HEADER_HEIGHT = '160px';
export const MOBILE_HEADER_HEIGHT = '140px';

export const CONFIRM_ACTION = 'confirm';
export const MERGE_ACTION = 'merge';
export const REJECT_ACTION = 'reject';

export const InfoLink = 'https://info.opensupplyhub.org';

export const EMPTY_PLACEHOLDER = 'N/A';

export const InfoPaths = {
    storiesResources: 'stories-resources',
    privacyPolicy: 'privacy-policy',
    contribute: 'resources/preparing-data',
    dataQuality: 'resources/a-free-universal-id-matching-algorithm',
    claimedFacilities: 'stories-resources/claim-a-facility',
    termsOfService: 'terms-of-service',

    // How It Works
    home: '',
    faqs: 'faqs',
    brands: 'brands',
    civilSociety: 'civil-society',
    facilities: 'facilities',
    multiStakeholderInitiatives: 'msis',
    researchers: 'researchers',
    serviceProviders: 'service-providers',
    sectors: 'sectors',
    technology: 'technology',
    developerResources: 'developer-resources',
    api: 'api',
    embeddedMap: 'embedded-map',
    donate: 'donate',

    // About Us
    mission: 'mission',
    supporters: 'supporters',
    press: 'press',
    financials: 'financials',
    governanceAndPolicies: 'governance-policies',
    team: 'team',
    boardOfDirectors: 'board',
    workWithUs: 'work-with-us',
    contactUs: 'contact-us',

    // Other
    resources: 'resources',

    // Footer
    mediaHub: 'media-hub',
};

// This choices must be kept in sync with the identical list
// kept in the Django API's models.py file
export const contributorTypeOptions = Object.freeze([
    'Academic / Researcher / Journalist / Student',
    'Auditor / Certification Scheme / Service Provider',
    'Brand / Retailer',
    'Civil Society Organization',
    'Facility / Factory / Manufacturing Group / Supplier / Vendor',
    'Multi-Stakeholder Initiative',
    'Union',
    OTHER,
]);

export const facilityClaimStatusChoicesEnum = Object.freeze({
    PENDING: 'PENDING',
    APPROVED: 'APPROVED',
    DENIED: 'DENIED',
    REVOKED: 'REVOKED',
});
export const facilityClaimStatusChoices = [
    { value: facilityClaimStatusChoicesEnum.PENDING, label: 'PENDING' },
    { value: facilityClaimStatusChoicesEnum.APPROVED, label: 'APPROVED' },
    { value: facilityClaimStatusChoicesEnum.DENIED, label: 'DENIED' },
    { value: facilityClaimStatusChoicesEnum.REVOKED, label: 'REVOKED' },
];

export const facilityListStatusChoicesEnum = Object.freeze({
    PENDING: 'PENDING',
    APPROVED: 'APPROVED',
    REJECTED: 'REJECTED',
    MATCHED: 'MATCHED',
    REPLACED: 'REPLACED',
});
export const facilityListStatusChoices = [
    { value: facilityListStatusChoicesEnum.MATCHED, label: 'Matched' },
    { value: facilityListStatusChoicesEnum.PENDING, label: 'Pending' },
    { value: facilityListStatusChoicesEnum.APPROVED, label: 'Approved' },
    { value: facilityListStatusChoicesEnum.REJECTED, label: 'Rejected' },
    { value: facilityListStatusChoicesEnum.REPLACED, label: 'Replaced' },
];

// These choices must be kept in sync with the identical list
// kept in the Django API's constants.py file
export const matchResponsibilityEnum = Object.freeze({
    MODERATOR: 'moderator',
    CONTRIBUTOR: 'contributor',
});
export const matchResponsibilityChoices = [
    { value: 'moderator', label: 'OS Hub Admins' },
    { value: 'contributor', label: 'The contributor' },
];

export const inputTypesEnum = Object.freeze({
    text: 'text',
    password: 'password',
    select: 'select',
    checkbox: 'checkbox',
});

export const registrationFieldsEnum = Object.freeze({
    email: 'email',
    name: 'name',
    description: 'description',
    website: 'website',
    contributorType: 'contributorType',
    otherContributorType: 'otherContributorType',
    password: 'password',
    confirmPassword: 'confirmPassword',
    tos: 'tos',
    newsletter: 'newsletter',
});

export const profileFieldsEnum = Object.freeze({
    [registrationFieldsEnum.email]: registrationFieldsEnum.email,
    [registrationFieldsEnum.name]: registrationFieldsEnum.name,
    [registrationFieldsEnum.description]: registrationFieldsEnum.description,
    [registrationFieldsEnum.wesbite]: registrationFieldsEnum.website,
    [registrationFieldsEnum.contributorType]:
        registrationFieldsEnum.contributorType,
    [registrationFieldsEnum.otherContributorType]:
        registrationFieldsEnum.otherContributorType,
    currentPassword: 'currentPassword',
    newPassword: 'newPassword',
    confirmNewPassword: 'confirmNewPassword',
    isModerationMode: 'isModerationMode',
});

export const profileSummaryFieldsEnum = Object.freeze({
    facilityLists: 'facilityLists',
});

const accountEmailField = Object.freeze({
    id: registrationFieldsEnum.email,
    label: 'Email Address',
    type: inputTypesEnum.text,
    required: true,
    hint: null,
    modelFieldName: 'email',
    hideOnViewOnlyProfile: true,
});

const accountAdminSettingsField = Object.freeze({
    id: profileFieldsEnum.isModerationMode,
    label: 'Admin Settings',
    type: inputTypesEnum.checkbox,
    required: false,
    hint: null,
    modelFieldName: 'is_moderation_mode',
    hideOnViewOnlyProfile: true,
});

const accountNameField = Object.freeze({
    id: registrationFieldsEnum.name,
    label: 'Organization Name',
    type: inputTypesEnum.text,
    required: true,
    hint: `If you are uploading a supplier list on behalf of the organization
you work for, you should add the organization name here, not your personal name.
Your organization name will appear publicly on all facilities that you upload as
the data source for each facility contributed.`,
    modelFieldName: 'name',
});

const accountDescriptionField = Object.freeze({
    id: registrationFieldsEnum.description,
    label: 'Organization Description',
    type: inputTypesEnum.text,
    required: true,
    hint: `Enter a description of the organization. This will appear in your
public organization profile.`,
    modelFieldName: 'description',
});

const accountWebsiteField = Object.freeze({
    id: registrationFieldsEnum.website,
    label: 'Website',
    type: inputTypesEnum.text,
    required: false,
    hint: null,
    modelFieldName: 'website',
});

const accountContributorTypeField = Object.freeze({
    id: registrationFieldsEnum.contributorType,
    label: 'Organization Type',
    type: inputTypesEnum.select,
    options: contributorTypeOptions,
    required: true,
    modelFieldName: 'contributor_type',
});

const accountOtherContributorTypeField = Object.freeze({
    id: registrationFieldsEnum.otherContributorType,
    label: 'Other Contributor Type',
    type: inputTypesEnum.text,
    required: true,
    hint: 'Please specify',
    modelFieldName: 'other_contributor_type',
});

const accountPasswordField = Object.freeze({
    id: registrationFieldsEnum.password,
    label: 'Password',
    type: inputTypesEnum.password,
    required: true,
    modelFieldName: 'password',
    hideOnViewOnlyProfile: true,
});

const accountConfirmPasswordField = Object.freeze({
    id: registrationFieldsEnum.confirmPassword,
    label: 'Confirm Password',
    type: inputTypesEnum.password,
    required: true,
    modelFieldName: 'confirmPassword',
});

const accountCurrentPasswordField = Object.freeze({
    id: profileFieldsEnum.currentPassword,
    label: 'Current Password',
    header:
        'If you do not need to change your password leave these three password fields empty.',
    type: inputTypesEnum.password,
    modelFieldName: 'current_password',
    hideOnViewOnlyProfile: true,
    required: false,
});

const accountNewPasswordField = Object.freeze({
    id: profileFieldsEnum.newPassword,
    label: 'New Password',
    type: inputTypesEnum.password,
    modelFieldName: 'new_password',
    hideOnViewOnlyProfile: true,
    required: false,
});

const accountConfirmNewPasswordField = Object.freeze({
    id: profileFieldsEnum.confirmNewPassword,
    label: 'Confirm New Password',
    type: inputTypesEnum.password,
    modelFieldName: 'confirm_new_password',
    hideOnViewOnlyProfile: true,
    required: false,
});

const accountNewsletterField = Object.freeze({
    id: registrationFieldsEnum.newsletter,
    label:
        "I'd like to receive important email updates about OS Hub features and data.",
    modelFieldName: 'should_receive_newsletter',
    type: inputTypesEnum.checkbox,
});

const accountTOSField = Object.freeze({
    id: registrationFieldsEnum.tos,
    label: 'Terms of Service',
    link: Object.freeze({
        prefixText: 'Agree to ',
        url: `${InfoLink}/${InfoPaths.termsOfService}`,
    }),
    required: true,
    modelFieldName: 'has_agreed_to_terms_of_service',
    type: inputTypesEnum.checkbox,
});

export const registrationFormFields = Object.freeze([
    accountEmailField,
    accountNameField,
    accountDescriptionField,
    accountWebsiteField,
    accountContributorTypeField,
    accountOtherContributorTypeField,
    accountPasswordField,
    accountConfirmPasswordField,
    accountNewsletterField,
    accountTOSField,
]);

export const profileFormFields = Object.freeze([
    accountEmailField,
    accountAdminSettingsField,
    accountNameField,
    accountDescriptionField,
    accountWebsiteField,
    accountContributorTypeField,
    accountOtherContributorTypeField,
    accountCurrentPasswordField,
    accountNewPasswordField,
    accountConfirmNewPasswordField,
]);

export const mainRoute = '/';
export const settingsRoute = '/settings';
export const authLoginFormRoute = '/auth/login';
export const authRegisterFormRoute = '/auth/register';
export const authResetPasswordFormRoute = '/auth/resetpassword/:uid';
export const authConfirmRegistrationRoute = '/auth/confirm/:uid';
export const contributeRoute = '/contribute';
export const listsRoute = '/lists';
export const facilityListItemsRoute = '/lists/:listID';
export const facilitiesRoute = '/facilities';
export const facilityDetailsRoute = '/facilities/:osID';
export const claimFacilityRoute = '/facilities/:osID/claim';
export const profileRoute = '/profile/:id';
export const aboutProcessingRoute = `${InfoLink}/${InfoPaths.dataQuality}`;
export const dashboardRoute = '/dashboard';
export const dashboardListsRoute = '/dashboard/lists';
export const dashboardApiBlocksRoute = '/dashboard/apiblocks';
export const dashboardApiBlockRoute = '/dashboard/apiblocks/:blockId';
export const dashboardClaimsRoute = '/dashboard/claims';
export const dashboardModerationQueueRoute = '/dashboard/moderation-queue';
<<<<<<< HEAD
export const dashboardContributionRecordRoute =
    '/dashboard/moderation-queue/contribution-record/:moderationID';
=======
>>>>>>> c008cf83
export const dashboardDeleteFacilityRoute = '/dashboard/deletefacility';
export const dashboardMergeFacilitiesRoute = '/dashboard/mergefacilities';
export const dashboardAdjustFacilityMatchesRoute =
    '/dashboard/adjustfacilitymatches';
export const dashboardUpdateFacilityLocationRoute =
    '/dashboard/updatefacilitylocation';
export const dashboardActivityReportsRoute = '/dashboard/activityreports';
export const dashboardLinkOsIdRoute = '/dashboard/linkid';
export const dashboardGeocoderRoute = '/dashboard/geocoder';
export const claimedFacilitiesRoute = '/claimed';
export const claimedFacilitiesDetailRoute = '/claimed/:claimID';
export const dashboardClaimsDetailsRoute = '/dashboard/claims/:claimID';
export const aboutClaimedFacilitiesRoute = `${InfoLink}/${InfoPaths.claimedFacilities}`;
export const contributeProductionLocationRoute =
    '/contribute/production-location';
export const searchByOsIdResultRoute = '/contribute/production-location/search';

export const contributeFieldsEnum = Object.freeze({
    name: 'name',
    description: 'description',
});

export const contributeFileName = Object.freeze({
    id: contributeFieldsEnum.name,
    label: 'Enter the name for this facility list',
    hint: (
        <>
            example: <b>Your Organization’s Name</b> Facility List June 2023
        </>
    ),
    type: inputTypesEnum.text,
    placeholder: 'Facility List Name',
    required: true,
});

export const contributeFileDescription = Object.freeze({
    id: contributeFieldsEnum.description,
    label: `Enter a description of this facility list and include a timeframe
for the list's validity`,
    hint: (
        <>
            example: This is the <b>Your Organization’s Name</b> list of
            suppliers for their retail products valid from Jan 2023 to June 2023
        </>
    ),
    type: inputTypesEnum.text,
    placeholder: 'Facility List Description',
    required: false,
});

export const contributeFormFields = Object.freeze([
    contributeFileName,
    contributeFileDescription,
]);

export const contributeReplacesNoneSelectionID = -1;

// These values must be kept in sync with the tuple of STATUS_CHOICES
// declared on the API's FacilityListItem model. See:
// https://github.com/open-apparel-registry/open-apparel-registry/blob/a6e68960d3e1c547c7c2c1935fd28fde6108e3c6/src/django/api/models.py#L224

export const facilityListItemStatusChoicesEnum = Object.freeze({
    UPLOADED: 'UPLOADED',
    PARSED: 'PARSED',
    GEOCODED: 'GEOCODED',
    GEOCODED_NO_RESULTS: 'GEOCODED_NO_RESULTS',
    MATCHED: 'MATCHED',
    POTENTIAL_MATCH: 'POTENTIAL_MATCH',
    CONFIRMED_MATCH: 'CONFIRMED_MATCH',
    NEW_FACILITY: 'NEW_FACILITY', // This is not a status that appears in the database
    ERROR: 'ERROR',
    ERROR_PARSING: 'ERROR_PARSING',
    ERROR_GEOCODING: 'ERROR_GEOCODING',
    ERROR_MATCHING: 'ERROR_MATCHING',
    DELETED: 'DELETED',
    REMOVED: 'REMOVED', // This is not a status that appears in the database
    DUPLICATE: 'DUPLICATE',
    ITEM_REMOVED: 'ITEM_REMOVED',
});

export const facilityListItemErrorStatuses = Object.freeze([
    facilityListItemStatusChoicesEnum.ERROR,
    facilityListItemStatusChoicesEnum.ERROR_PARSING,
    facilityListItemStatusChoicesEnum.ERROR_GEOCODING,
    facilityListItemStatusChoicesEnum.ERROR_MATCHING,
]);

export const facilityListStatusFilterChoices = Object.freeze([
    {
        label: facilityListItemStatusChoicesEnum.UPLOADED,
        value: facilityListItemStatusChoicesEnum.UPLOADED,
    },
    {
        label: facilityListItemStatusChoicesEnum.PARSED,
        value: facilityListItemStatusChoicesEnum.PARSED,
    },
    {
        label: facilityListItemStatusChoicesEnum.GEOCODED,
        value: facilityListItemStatusChoicesEnum.GEOCODED,
    },
    {
        label: facilityListItemStatusChoicesEnum.GEOCODED_NO_RESULTS,
        value: facilityListItemStatusChoicesEnum.GEOCODED_NO_RESULTS,
    },
    {
        label: facilityListItemStatusChoicesEnum.MATCHED,
        value: facilityListItemStatusChoicesEnum.MATCHED,
    },
    {
        label: facilityListItemStatusChoicesEnum.POTENTIAL_MATCH,
        value: facilityListItemStatusChoicesEnum.POTENTIAL_MATCH,
    },
    {
        label: facilityListItemStatusChoicesEnum.CONFIRMED_MATCH,
        value: facilityListItemStatusChoicesEnum.CONFIRMED_MATCH,
    },
    {
        label: facilityListItemStatusChoicesEnum.NEW_FACILITY,
        value: facilityListItemStatusChoicesEnum.NEW_FACILITY,
    },
    {
        label: facilityListItemStatusChoicesEnum.DUPLICATE,
        value: facilityListItemStatusChoicesEnum.DUPLICATE,
    },
    {
        label: facilityListItemStatusChoicesEnum.ERROR,
        value: facilityListItemStatusChoicesEnum.ERROR,
    },
    {
        label: facilityListItemStatusChoicesEnum.ERROR_PARSING,
        value: facilityListItemStatusChoicesEnum.ERROR_PARSING,
    },
    {
        label: facilityListItemStatusChoicesEnum.ERROR_GEOCODING,
        value: facilityListItemStatusChoicesEnum.ERROR_GEOCODING,
    },
    {
        label: facilityListItemStatusChoicesEnum.ERROR_MATCHING,
        value: facilityListItemStatusChoicesEnum.ERROR_MATCHING,
    },
    {
        label: facilityListItemStatusChoicesEnum.DELETED,
        value: facilityListItemStatusChoicesEnum.DELETED,
    },
    {
        label: facilityListItemStatusChoicesEnum.REMOVED,
        value: facilityListItemStatusChoicesEnum.REMOVED,
    },
]);

export const facilityListSummaryStatusMessages = Object.freeze({
    ERROR: 'Some items failed to be processed.',
    AWAITING: 'Some potential matches require your feedback.',
    PROCESSING: 'The list is still being processed.',
    COMPLETED: 'This list has been processed successfully.',
    REJECTED: 'This list was rejected and will not be processed.',
});

export const listUploadTroubleshootingEmail = 'support@opensupplyhub.org';

export const DEFAULT_PAGE = 1;
export const DEFAULT_ROWS_PER_PAGE = 20;
export const rowsPerPageOptions = Object.freeze([
    DEFAULT_ROWS_PER_PAGE,
    50,
    100,
]);

export const FEATURE = 'Feature';
export const POINT = 'Point';
export const FEATURE_COLLECTION = 'FeatureCollection';

// These values must be kept in sync with the tuple of STATUS_CHOICES
// declared on the API's FacilityMatch model.
export const facilityMatchStatusChoicesEnum = Object.freeze({
    PENDING: 'PENDING',
    AUTOMATIC: 'AUTOMATIC',
    CONFIRMED: 'CONFIRMED',
    REJECTED: 'REJECTED',
    MERGED: 'MERGED',
});

export const emptyFeatureCollection = Object.freeze({
    type: FEATURE_COLLECTION,
    features: Object.freeze([]),
});

export const ENTER_KEY = 'Enter';

export const facilitiesListTableTooltipTitles = Object.freeze({
    uploaded: 'Total number of items that have been uploaded.',
    duplicates:
        'Number of items identified as a duplicate of another item in the same list.',
    errors: 'Number of errors that occurred during processing.',
    status: 'Processing status of this list.',
});

export const userApiInfoTooltipTitles = Object.freeze({
    apiCallAllowance:
        'Call Limit is the number of calls your account can make per renewal period.',
    currentCallCount:
        'Current Usage is the number of calls your account has made within the current renewal period.',
    renewalPeriod:
        'Renewal Period indicates how often your package renews. This can either be monthly or annually.',
});

export const IS_NOT_SET = 'Is not set';
export const ALLOW_LARGE_DOWNLOADS = 'allow_large_downloads';
export const CLAIM_A_FACILITY = 'claim_a_facility';
export const MODERATION_QUEUE = 'moderation_queue';
export const VECTOR_TILE = 'vector_tile';
export const REPORT_A_FACILITY = 'report_a_facility';
export const EMBEDDED_MAP_FLAG = 'embedded_map';
export const EXTENDED_PROFILE_FLAG = 'extended_profile';
export const DEFAULT_SEARCH_TEXT = 'Facility Name or OS ID';

export const DEFAULT_COUNTRY_CODE = 'IE';

export const claimAFacilityFormFields = Object.freeze({
    contactName: Object.freeze({
        id: 'contact-full-name',
        label: 'Contact person full name',
    }),
    contactEmail: Object.freeze({
        id: 'contact-email-address',
        label: 'Email',
    }),
    contactPhone: Object.freeze({
        id: 'contact-phone-number',
        label: 'Phone number',
    }),
    contactJobTitle: Object.freeze({
        id: 'contact-job-title',
        label: 'Job title',
    }),
    companyName: Object.freeze({
        id: 'company-name',
        label: 'Official name of LLC or company registered',
    }),
    parentCompany: Object.freeze({
        id: 'parent-company',
        label: 'Parent company / supplier group',
        aside: `If you cannot find the parent company / supplier group
        in this list consider inviting them to register with Open Supply Hub.`,
    }),
    website: Object.freeze({
        id: 'website',
        label: 'Facility website',
    }),
    facilityDescription: Object.freeze({
        id: 'facility-description',
        label: 'Facility bio/description',
    }),
    verificationMethod: Object.freeze({
        id: 'verification-method',
        label: 'Any additional details?',
    }),
    linkedinProfile: Object.freeze({
        id: 'linkedin-profile',
        label: 'Link to Facility LinkedIn Profile',
    }),
    claimAdditionalDocumentation: Object.freeze({
        id: 'claimant-additional-documentation',
        label:
            'Additional Documentation (e.g.: business card, employment verification letter on company letterhead, business registration documents)',
    }),
});

export const claimAFacilitySupportDocsFormFields = Object.freeze({
    contactYourName: Object.freeze({
        id: 'contact-your-name',
        label: 'Your Name:',
        placeholder: 'Enter Your Name',
    }),
    contactYourTitle: Object.freeze({
        id: 'contact-your-title',
        label: 'Your Title:',
        placeholder: 'Enter your title (e.g. Vice President)',
    }),
    contactYourBusinessWebsite: Object.freeze({
        id: 'contact-your-business-website',
        label: 'Business Website (e.g. a page that lists your name and title):',
        placeholder:
            'Enter the URL for a business website that lists your name and title',
    }),
    contactBusinessWebsite: Object.freeze({
        id: 'business-website',
        label:
            'Business Website (e.g. a page that lists the production location’s name and address): ',
        placeholder: 'Enter the URL for the production location’s website',
    }),
    contactBusinessLinkedinProfile: Object.freeze({
        id: 'business-linkedin-profile',
        label: 'Business LinkedIn Profile:',
        placeholder: 'Enter the URL for the business’s LinkedIn profile',
    }),
    yourAdditionalDocumentationTitle: Object.freeze({
        id: 'your-additional-documentation-title',
        label: 'Additional Documentation:',
    }),
    businessAdditionalDocumentationTitle: Object.freeze({
        id: 'business-additional-documentation-title',
        label:
            'Additional Documentation (e.g. utility bill, business registration document):',
    }),
    additionalDocumentationSub: Object.freeze({
        id: 'additional-documentation-sub',
        label:
            'Documentation is only used by our internal team to confirm information about your production location; these documents will never be shared externally.',
    }),
});

export const claimAFacilityAdditionalDataFormFields = Object.freeze({
    sectorsForm: Object.freeze({
        id: 'sectors',
        label: 'Sector(s)',
        placeholder: 'Select',
    }),
    sectorsDecs: Object.freeze({
        id: 'sectors-desc',
        label:
            'Select or enter the sector(s) that this location operates in; e.g.: “Apparel”,”Electronics”,”Renewable Energy”.',
    }),
    numberOfWorkersForm: Object.freeze({
        id: 'number-of-workers',
        label: 'Number of Workers',
        placeholder: 'Enter the number of workers as a number or range',
    }),
    numberOfWorkersDesc: Object.freeze({
        id: 'number-of-workers-desc',
        label:
            'Enter a number or a range for the number of people employed at the location; e.g.: “100”, “100-150”.',
    }),
    localLanguageNameForm: Object.freeze({
        id: 'local-language-name',
        label: 'Local Language Name',
        placeholder:
            'Enter the production location’s name in the local language',
    }),
    localLanguageNameDesc: Object.freeze({
        id: 'local-language-name-desc',
        label:
            'Enter the name of the production location in the language that is spoken in the local area.',
    }),
});

export const GRID_COLOR_RAMP = Object.freeze([
    [0, '#C0EBC7'],
    [10, '#81D690'],
    [40, '#4A9957'],
    [160, '#19331D'],
]);

export const OARFont = "'Darker Grotesque',sans-serif";
export const OARColor = '#8428FA';
export const SelectedMarkerColor = '#FFCF3F';
export const OARActionColor = '#FFCF3F';
export const OARSecondaryColor = '#FFA6D0';

// A CSS size value that is used to set a lower bound on the iframe height
// when the width is set to 100%
export const minimum100PercentWidthEmbedHeight = '500px';

export const DONATE_LINK = 'https://givebutter.com/opensupplyhub2022';

export const OS_HUB_BLOG_LINK = 'https://blog.opensupplyhub.org';

export const NavbarItems = [
    {
        type: 'link',
        label: 'Explore',
        href: '/',
        internal: true,
    },
    {
        type: 'submenu',
        label: 'How It Works',
        columns: [
            [
                {
                    label: 'What is OS Hub?',
                    items: [
                        {
                            type: 'button',
                            label: 'Introduction',
                            href: InfoLink,
                        },
                        {
                            type: 'button',
                            label: 'FAQs',
                            href: `${InfoLink}/${InfoPaths.faqs}`,
                        },
                        {
                            type: 'button',
                            label: 'Blog',
                            href: OS_HUB_BLOG_LINK,
                        },
                    ],
                },
            ],
            [
                {
                    label: 'Who is it for?',
                    items: [
                        {
                            type: 'link',
                            label: 'Brands & Retailers',
                            href: `${InfoLink}/${InfoPaths.brands}`,
                        },
                        {
                            type: 'link',
                            label: 'Civil Society',
                            href: `${InfoLink}/${InfoPaths.civilSociety}`,
                        },
                        {
                            type: 'link',
                            label: 'Facilities',
                            href: `${InfoLink}/${InfoPaths.facilities}`,
                        },
                        {
                            type: 'link',
                            label: 'Multi-Stakeholder Initiatives',
                            href: `${InfoLink}/${InfoPaths.multiStakeholderInitiatives}`,
                        },
                        {
                            type: 'link',
                            label: 'Researchers',
                            href: `${InfoLink}/${InfoPaths.researchers}`,
                        },
                        {
                            type: 'link',
                            label: 'Service Providers',
                            href: `${InfoLink}/${InfoPaths.serviceProviders}`,
                        },
                    ],
                },
            ],
            [
                {
                    label: 'What does it cover?',
                    items: [
                        {
                            type: 'link',
                            label: 'Sectors',
                            href: `${InfoLink}/${InfoPaths.sectors}`,
                        },
                    ],
                },
            ],
            [
                {
                    label: 'The Technology',
                    items: [
                        {
                            type: 'link',
                            label: 'Overview',
                            href: `${InfoLink}/${InfoPaths.technology}`,
                        },
                        {
                            type: 'link',
                            label: 'Developer Resources',
                            href: `${InfoLink}/${InfoPaths.developerResources}`,
                        },
                    ],
                },
                {
                    label: 'Premium Features',
                    items: [
                        {
                            type: 'link',
                            label: 'API',
                            href: `${InfoLink}/${InfoPaths.api}`,
                        },
                        {
                            type: 'link',
                            label: 'Embedded Map',
                            href: `${InfoLink}/${InfoPaths.embeddedMap}`,
                        },
                    ],
                },
            ],
        ],
    },
    {
        type: 'submenu',
        label: 'About Us',
        columns: [
            [
                {
                    label: 'Organization',
                    items: [
                        {
                            type: 'link',
                            label: 'Mission',
                            href: `${InfoLink}/${InfoPaths.mission}`,
                        },
                        {
                            type: 'link',
                            label: 'Supporters',
                            href: `${InfoLink}/${InfoPaths.supporters}`,
                        },
                        {
                            type: 'link',
                            label: 'Press',
                            href: `${InfoLink}/${InfoPaths.press}`,
                        },
                        {
                            type: 'link',
                            label: 'Financials',
                            href: `${InfoLink}/${InfoPaths.financials}`,
                        },
                        {
                            type: 'link',
                            label: 'Governance & Policies',
                            href: `${InfoLink}/${InfoPaths.governanceAndPolicies}`,
                        },
                    ],
                },
            ],
            [
                {
                    label: 'People',
                    items: [
                        {
                            type: 'link',
                            label: 'Team',
                            href: `${InfoLink}/${InfoPaths.team}`,
                        },
                        {
                            type: 'link',
                            label: 'Board of Directors',
                            href: `${InfoLink}/${InfoPaths.boardOfDirectors}`,
                        },
                        {
                            type: 'link',
                            label: 'Work with Us',
                            href: `${InfoLink}/${InfoPaths.workWithUs}`,
                        },
                    ],
                },
            ],
            [
                {
                    label: 'Connect',
                    items: [
                        {
                            type: 'link',
                            label: 'Contact Us',
                            href: `${InfoLink}/${InfoPaths.contactUs}`,
                        },
                        {
                            type: 'button',
                            label: 'Donate',
                            href: DONATE_LINK,
                        },
                    ],
                },
            ],
        ],
    },
    {
        type: 'link',
        label: 'Resources',
        href: `${InfoLink}/${InfoPaths.resources}`,
    },
    { type: 'international' },
    { type: 'auth' },
    {
        type: 'button',
        label: 'Upload Data',
        href: '/contribute',
        internal: true,
    },
];

// Move the Upload to the front of the list
export const MobileNavbarItems = [
    NavbarItems[NavbarItems.length - 1],
    ...NavbarItems.slice(0, -1),
];

export const EmbeddedMapInfoLink = `${InfoLink}/${InfoPaths.embeddedMap}`;

export const FooterLinks = [
    { label: 'Donate', href: DONATE_LINK },
    {
        label: 'Subscribe',
        href: 'https://share.hsforms.com/1bQwXClZUTjihXk3wt1SX2Abujql',
    },
    { label: 'FAQs', href: `${InfoLink}/${InfoPaths.faqs}` },
    { label: 'Careers', href: `${InfoLink}/work-with-us` },
    { label: 'Media Hub', href: `${InfoLink}/${InfoPaths.mediaHub}` },
    { label: 'Blog', href: OS_HUB_BLOG_LINK },
    {
        label: 'Terms of Service',
        href: `${InfoLink}/${InfoPaths.termsOfService}`,
    },
    { label: 'Privacy Policy', href: `${InfoLink}/${InfoPaths.privacyPolicy}` },
    { label: 'Reporting Line', href: 'https://opensupplyhub.allvoices.co/' },
    { label: 'Contact Us', href: `${InfoLink}/${InfoPaths.contactUs}` },
];

export const SocialMediaLinks = [
    {
        label: 'LinkedIn',
        Icon: () => (
            <svg
                xmlns="http://www.w3.org/2000/svg"
                width="20"
                height="20"
                viewBox="0 0 20 20"
            >
                <path
                    d="M4.477 19.996H.33V6.646h4.147v13.35ZM2.4 4.825C1.076 4.825 0 3.727 0 2.4a2.402 2.402 0 0 1 4.802 0c0 1.326-1.075 2.424-2.4 2.424Zm17.595 15.17h-4.138v-6.498c0-1.549-.031-3.535-2.156-3.535-2.155 0-2.486 1.683-2.486 3.423v6.61H7.074V6.646h3.977v1.822h.058c.554-1.049 1.906-2.156 3.923-2.156 4.196 0 4.968 2.763 4.968 6.351v7.334h-.004Z"
                    fill="#FFF"
                    fillRule="nonzero"
                />
            </svg>
        ),
        href: 'https://www.linkedin.com/company/open-supply-hub/',
    },
    {
        label: 'Twitter',
        Icon: () => (
            <svg
                xmlns="http://www.w3.org/2000/svg"
                width="20"
                height="17"
                viewBox="0 0 20 17"
            >
                <path
                    d="M17.944 4.048c.013.178.013.356.013.533 0 5.419-4.124 11.663-11.663 11.663-2.322 0-4.48-.673-6.294-1.84.33.038.647.05.99.05a8.21 8.21 0 0 0 5.089-1.75A4.106 4.106 0 0 1 2.246 9.86c.254.038.508.064.774.064.368 0 .736-.05 1.079-.14A4.1 4.1 0 0 1 .812 5.761v-.05c.546.304 1.18.495 1.853.52A4.096 4.096 0 0 1 .838 2.817c0-.761.203-1.46.558-2.068a11.651 11.651 0 0 0 8.452 4.29 4.627 4.627 0 0 1-.102-.94A4.097 4.097 0 0 1 13.846 0a4.09 4.09 0 0 1 2.994 1.294 8.07 8.07 0 0 0 2.602-.99 4.088 4.088 0 0 1-1.802 2.26A8.217 8.217 0 0 0 20 1.928a8.811 8.811 0 0 1-2.056 2.12Z"
                    fill="#FFF"
                    fillRule="nonzero"
                />
            </svg>
        ),
        href: 'https://twitter.com/OpenSupplyHub',
    },
    {
        label: 'YouTube',
        Icon: () => (
            <svg
                xmlns="http://www.w3.org/2000/svg"
                width="27"
                height="19"
                viewBox="0 0 27 19"
            >
                <path
                    d="M2.932.583c4.39-.916 19.522-.62 21.084-.017A3.379 3.379 0 0 1 26.4 2.95c.823 3.318.769 9.591.017 12.961a3.379 3.379 0 0 1-2.385 2.385c-3.283.812-17.99.712-21.084 0a3.379 3.379 0 0 1-2.385-2.385C-.212 12.75-.158 6.062.547 2.968A3.379 3.379 0 0 1 2.932.583Zm7.95 4.804v8.088l7.05-4.044-7.05-4.044Z"
                    fill="#FFF"
                    fillRule="nonzero"
                />
            </svg>
        ),
        href: 'https://www.youtube.com/channel/UCy-66mcBwX2wlUM6kvKUrGw',
    },
    {
        label: 'Github',
        Icon: () => (
            <svg
                xmlns="http://www.w3.org/2000/svg"
                width="22"
                height="22"
                viewBox="0 0 22 22"
            >
                <path
                    d="M11 0C4.923 0 0 4.923 0 11c0 4.867 3.149 8.979 7.521 10.436.55.096.756-.233.756-.522 0-.262-.013-1.128-.013-2.049-2.764.509-3.479-.674-3.699-1.292-.124-.317-.66-1.293-1.128-1.554-.384-.206-.934-.715-.013-.729.866-.014 1.485.797 1.691 1.128.99 1.663 2.571 1.196 3.204.907.096-.715.385-1.196.701-1.471-2.447-.275-5.005-1.224-5.005-5.431 0-1.197.426-2.187 1.128-2.957-.11-.275-.495-1.402.11-2.915 0 0 .92-.288 3.024 1.128.88-.248 1.816-.372 2.75-.372.936 0 1.87.124 2.75.372 2.104-1.43 3.025-1.128 3.025-1.128.605 1.513.22 2.64.11 2.915.702.77 1.128 1.747 1.128 2.956 0 4.222-2.571 5.157-5.019 5.432.399.344.743 1.004.743 2.035 0 1.471-.014 2.654-.014 3.025 0 .288.206.632.756.522C18.851 19.98 22 15.854 22 11c0-6.077-4.922-11-11-11Z"
                    fill="#FFF"
                    fillRule="evenodd"
                />
            </svg>
        ),
        href: 'https://github.com/opensupplyhub/pyoshub',
    },
];

export const facilityDetailsActions = {
    SUGGEST_AN_EDIT: 'Suggest an Edit',
    REPORT_AS_DUPLICATE: 'Report as Duplicate',
    REPORT_AS_CLOSED: 'Report as Closed',
    REPORT_AS_REOPENED: 'Report as Reopened',
    DISPUTE_CLAIM: 'Dispute Claim',
    CLAIM_FACILITY: 'Claim this production location',
    VIEW_ON_OAR: 'View on Open Supply Hub',
};

export const EXTENDED_FIELD_TYPES = [
    {
        label: 'Parent Company',
        fieldName: 'parent_company',
        formatValue: v => v.contributor_name || v.name || v.raw_value,
    },
    {
        label: 'Processing Type',
        fieldName: 'processing_type',
        formatValue: v => {
            const rawValues = Array.isArray(v.raw_values)
                ? v.raw_values
                : v.raw_values.toString().split('|');
            return v.matched_values.map((val, i) =>
                val[3] !== null ? val[3] : rawValues[i],
            );
        },
    },
    {
        label: 'Facility Type',
        fieldName: 'facility_type',
        formatValue: v =>
            v.matched_values.map(val => val[2]).filter(val => val),
    },
    {
        label: 'Product Type',
        fieldName: 'product_type',
        formatValue: v => v.raw_values,
    },
    {
        label: 'Number of Workers',
        fieldName: 'number_of_workers',
        formatValue: ({ min, max }) =>
            max === min ? `${max}` : `${min}-${max}`,
    },
    {
        label: 'Native Language Name',
        fieldName: 'native_language_name',
        formatValue: v => v,
    },
];

export const SILVER_MAP_STYLE = [
    {
        elementType: 'geometry',
        stylers: [
            {
                color: '#f5f5f5',
            },
        ],
    },
    {
        elementType: 'labels.icon',
        stylers: [
            {
                visibility: 'off',
            },
        ],
    },
    {
        elementType: 'labels.text.fill',
        stylers: [
            {
                color: '#616161',
            },
        ],
    },
    {
        elementType: 'labels.text.stroke',
        stylers: [
            {
                color: '#f5f5f5',
            },
        ],
    },
    {
        featureType: 'administrative.land_parcel',
        elementType: 'labels.text.fill',
        stylers: [
            {
                color: '#bdbdbd',
            },
        ],
    },
    {
        featureType: 'poi',
        elementType: 'geometry',
        stylers: [
            {
                color: '#eeeeee',
            },
        ],
    },
    {
        featureType: 'poi',
        elementType: 'labels.text.fill',
        stylers: [
            {
                color: '#757575',
            },
        ],
    },
    {
        featureType: 'poi.park',
        elementType: 'geometry',
        stylers: [
            {
                color: '#e5e5e5',
            },
        ],
    },
    {
        featureType: 'poi.park',
        elementType: 'labels.text.fill',
        stylers: [
            {
                color: '#9e9e9e',
            },
        ],
    },
    {
        featureType: 'road',
        elementType: 'geometry',
        stylers: [
            {
                color: '#ffffff',
            },
        ],
    },
    {
        featureType: 'road.arterial',
        elementType: 'labels.text.fill',
        stylers: [
            {
                color: '#757575',
            },
        ],
    },
    {
        featureType: 'road.highway',
        elementType: 'geometry',
        stylers: [
            {
                color: '#dadada',
            },
        ],
    },
    {
        featureType: 'road.highway',
        elementType: 'labels.text.fill',
        stylers: [
            {
                color: '#616161',
            },
        ],
    },
    {
        featureType: 'road.local',
        elementType: 'labels.text.fill',
        stylers: [
            {
                color: '#9e9e9e',
            },
        ],
    },
    {
        featureType: 'transit.line',
        elementType: 'geometry',
        stylers: [
            {
                color: '#e5e5e5',
            },
        ],
    },
    {
        featureType: 'transit.station',
        elementType: 'geometry',
        stylers: [
            {
                color: '#eeeeee',
            },
        ],
    },
    {
        featureType: 'water',
        elementType: 'geometry',
        stylers: [
            {
                color: '#c9c9c9',
            },
        ],
    },
    {
        featureType: 'water',
        elementType: 'labels.text.fill',
        stylers: [
            {
                color: '#9e9e9e',
            },
        ],
    },
];

export const EXTENDED_FIELDS_EXPLANATORY_TEXT =
    'These fields were added to OS Hub in March 2022. As more data is contributed, more results will become available.';

export const optionsForSortingResults = [
    { value: 'name_asc', label: 'A to Z' },
    { value: 'name_desc', label: 'Z to A' },
    {
        value: 'contributors_desc',
        label: (
            <div
                style={{
                    display: 'flex',
                    flexDirection: 'row',
                    justifyContent: 'start',
                    alignItems: 'center',
                }}
            >
                <span style={{ paddingRight: '3px' }}># Contributors</span>
                <ArrowDownwardIcon style={{ fontSize: 20 }} />
            </div>
        ),
    },
    {
        value: 'contributors_asc',
        label: (
            <div
                style={{
                    display: 'flex',
                    flexDirection: 'row',
                    justifyContent: 'start',
                    alignItems: 'center',
                }}
            >
                <span style={{ paddingRight: '3px' }}># Contributors</span>
                <ArrowUpwardIcon style={{ fontSize: 20 }} />
            </div>
        ),
    },
];

// This offset is necessary to match row indices in the uploaded files.
export const uploadedFileRowIndexOffset = 2;

export const USER_DEFAULT_STATE = Object.freeze({
    isAnon: true,
    email: null,
    id: null,
    contributor_id: null,
    is_superuser: false,
    is_staff: false,
    is_moderation_mode: false,
});

export const facilityClaimStepsNames = Object.freeze({
    CLAIM_PROD_LOCATION: 'Claim this production location',
    SUPPORT_DOC: 'Support Documentation',
    ADDITIONAL_DATA: 'Additional Data',
});

export const componentsWithErrorMessage = Object.freeze({
    missingListName: 'Missing required Facility List Name.',
    invalidCharacters: (
        <>
            The <b>List Name</b> you entered contains invalid characters.
            Allowed characters include: letters, numbers, spaces, apostrophe (
            &#39; ), comma ( &#44; ), hyphen ( &#45; ), ampersand ( &#38; ),
            period ( &#46; ), parentheses ( ), and square brackets ( &#91;&#93;
            ). Characters that contain accents are not allowed.
        </>
    ),
    mustConsistOfLetters: 'Facility List Name must also consist of letters.',
    missingFile: 'Missing required Facility List File.',
});

export const OS_ID_LENGTH = 15;

/*
This object maps specific list parsing error types to user-friendly error
messages.
Each key in the object corresponds to an error type that may occur during
the parsing of lists. The values are either React components or strings
that provide detailed feedback to the user, including guidance on how to
resolve the issue.
 */
export const listParsingErrorMappings = {
    RequiredFieldsMissingError: (
        <>
            One or more required columns are missing or incorrectly formatted.
            Please ensure you upload your data{' '}
            <a
                href="https://info.opensupplyhub.org/resources/preparing-data"
                target="_blank"
                rel="noreferrer"
            >
                using OS Hub’s template
            </a>
            , without altering the column headers.
        </>
    ),
};

<<<<<<< HEAD
export const SOURCE_TYPES = Object.freeze({
=======
export const DATA_SOURCES_ENUM = Object.freeze({
>>>>>>> c008cf83
    API: 'API',
    SLC: 'SLC',
});

<<<<<<< HEAD
export const MODERATION_STATUSES = Object.freeze({
    PENDING: 'PENDING',
    RESOLVED: 'RESOLVED',
});

export const MODERATION_QUEUE_HEAD_CELLS = [
=======
export const MODERATION_STATUSES_ENUM = Object.freeze({
    PENDING: 'PENDING',
    APPROVED: 'APPROVED',
    REJECTED: 'REJECTED',
});

export const MODERATION_QUEUE_HEAD_CELLS = Object.freeze([
>>>>>>> c008cf83
    { id: 'created_at', label: 'Created Date' },
    { id: 'name', label: 'Location Name' },
    { id: 'country.name', label: 'Country' },
    { id: 'contributor_name', label: 'Contributor' },
    { id: 'source', label: 'Source Type' },
    { id: 'moderation_status', label: 'Moderation Status' },
    { id: 'moderation_decision_date', label: 'Moderation Decision Date' },
    { id: 'updated_at', label: 'Last Updated' },
<<<<<<< HEAD
];

export const DATE_FORMATS = {
=======
]);

export const DATE_FORMATS = Object.freeze({
>>>>>>> c008cf83
    SHORT: 'L',
    LONG: 'LL',
    LONG_WITH_TIME: 'LLL',
    FULL: 'LLLL',
<<<<<<< HEAD
};
=======
});

export const MODERATION_QUEUE = 'ModerationQueue';

export const MODERATION_STATUS_COLORS = Object.freeze({
    [MODERATION_STATUSES_ENUM.PENDING]: COLOURS.PALE_LIGHT_YELLOW,
    [MODERATION_STATUSES_ENUM.APPROVED]: COLOURS.MINT_GREEN,
    [MODERATION_STATUSES_ENUM.REJECTED]: COLOURS.LIGHT_RED,
});
>>>>>>> c008cf83
<|MERGE_RESOLUTION|>--- conflicted
+++ resolved
@@ -333,11 +333,8 @@
 export const dashboardApiBlockRoute = '/dashboard/apiblocks/:blockId';
 export const dashboardClaimsRoute = '/dashboard/claims';
 export const dashboardModerationQueueRoute = '/dashboard/moderation-queue';
-<<<<<<< HEAD
 export const dashboardContributionRecordRoute =
     '/dashboard/moderation-queue/contribution-record/:moderationID';
-=======
->>>>>>> c008cf83
 export const dashboardDeleteFacilityRoute = '/dashboard/deletefacility';
 export const dashboardMergeFacilitiesRoute = '/dashboard/mergefacilities';
 export const dashboardAdjustFacilityMatchesRoute =
@@ -547,7 +544,6 @@
 export const IS_NOT_SET = 'Is not set';
 export const ALLOW_LARGE_DOWNLOADS = 'allow_large_downloads';
 export const CLAIM_A_FACILITY = 'claim_a_facility';
-export const MODERATION_QUEUE = 'moderation_queue';
 export const VECTOR_TILE = 'vector_tile';
 export const REPORT_A_FACILITY = 'report_a_facility';
 export const EMBEDDED_MAP_FLAG = 'embedded_map';
@@ -1329,23 +1325,11 @@
     ),
 };
 
-<<<<<<< HEAD
-export const SOURCE_TYPES = Object.freeze({
-=======
 export const DATA_SOURCES_ENUM = Object.freeze({
->>>>>>> c008cf83
     API: 'API',
     SLC: 'SLC',
 });
 
-<<<<<<< HEAD
-export const MODERATION_STATUSES = Object.freeze({
-    PENDING: 'PENDING',
-    RESOLVED: 'RESOLVED',
-});
-
-export const MODERATION_QUEUE_HEAD_CELLS = [
-=======
 export const MODERATION_STATUSES_ENUM = Object.freeze({
     PENDING: 'PENDING',
     APPROVED: 'APPROVED',
@@ -1353,7 +1337,6 @@
 });
 
 export const MODERATION_QUEUE_HEAD_CELLS = Object.freeze([
->>>>>>> c008cf83
     { id: 'created_at', label: 'Created Date' },
     { id: 'name', label: 'Location Name' },
     { id: 'country.name', label: 'Country' },
@@ -1362,22 +1345,13 @@
     { id: 'moderation_status', label: 'Moderation Status' },
     { id: 'moderation_decision_date', label: 'Moderation Decision Date' },
     { id: 'updated_at', label: 'Last Updated' },
-<<<<<<< HEAD
-];
-
-export const DATE_FORMATS = {
-=======
 ]);
 
 export const DATE_FORMATS = Object.freeze({
->>>>>>> c008cf83
     SHORT: 'L',
     LONG: 'LL',
     LONG_WITH_TIME: 'LLL',
     FULL: 'LLLL',
-<<<<<<< HEAD
-};
-=======
 });
 
 export const MODERATION_QUEUE = 'ModerationQueue';
@@ -1386,5 +1360,4 @@
     [MODERATION_STATUSES_ENUM.PENDING]: COLOURS.PALE_LIGHT_YELLOW,
     [MODERATION_STATUSES_ENUM.APPROVED]: COLOURS.MINT_GREEN,
     [MODERATION_STATUSES_ENUM.REJECTED]: COLOURS.LIGHT_RED,
-});
->>>>>>> c008cf83
+});