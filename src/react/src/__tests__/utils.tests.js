--- conflicted
+++ resolved
@@ -77,11 +77,8 @@
     createUserDropdownLinks,
     createUploadFormErrorMessages,
     updateStateFromData,
-<<<<<<< HEAD
     getLastPathParameter,
-=======
     generateRangeField,
->>>>>>> 5404e041
 } = require('../util/util');
 
 const {
@@ -1878,7 +1875,6 @@
     expect(mockSetter).not.toHaveBeenCalled();
 });
 
-<<<<<<< HEAD
 it('extracts the ID from a valid URL without a trailing slash', () => {
     const url = '/contribute/production-location/search/id/BD202034606B9SA';
     expect(getLastPathParameter(url)).toBe('BD202034606B9SA');
@@ -1917,7 +1913,7 @@
 it('returns empty string for a URL that only contains slashes', () => {
     const url = '///';
     expect(getLastPathParameter(url)).toBe('');
-=======
+
 it('should return { min: value, max: value } when value is a number', () => {
     expect(generateRangeField(10)).toEqual({ min: 10, max: 10 });
     expect(generateRangeField(0)).toEqual({ min: 0, max: 0 });
@@ -1949,5 +1945,4 @@
     expect(generateRangeField(undefined)).toEqual({ min: undefined, max: undefined });
     expect(generateRangeField({})).toEqual({ min: {}, max: {} });
     expect(generateRangeField([])).toEqual({ min: [], max: [] });
->>>>>>> 5404e041
 });