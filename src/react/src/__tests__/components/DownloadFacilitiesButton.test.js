import React from 'react';
import { render, fireEvent, waitFor, screen } from '@testing-library/react';
import { MuiThemeProvider, createMuiTheme } from '@material-ui/core/styles';
import { Provider } from 'react-redux';
import { createStore } from 'redux';
import DownloadFacilitiesButton from '../../components/DownloadFacilitiesButton';


jest.mock('../../components/DownloadIcon', () => () => <svg data-testid="download-icon" />);
jest.mock('@material-ui/core/Popper', () => (props) => {
  if (typeof props.children === 'function') {
    return props.children({
      placement: 'bottom',
      open: true,
      TransitionProps: { timeout: 0 },
      popperRef: { current: null },
    });
  }
  return props.children;
});
jest.mock('../../components/DownloadMenu', () => () => <div data-testid="mock-download-menu" />);
jest.mock('@material-ui/core/Portal', () => ({ children }) => children);


describe('DownloadFacilitiesButton component', () => {
<<<<<<< HEAD
  const expectedTooltipText ="Registered users can download up to 5000 production locations annually for free. This account has 5000 production locations available to download. Additional downloads are available for purchase.";
=======
>>>>>>> 438e5540
  const handleDownload = jest.fn();
  const defaultProps = {
    disabled: false,
    upgrade: false,
    setLoginRequiredDialogIsOpen: false,
    handleDownload,
    userAllowedRecords: 5000,
  };

  const createMockStore = (customState = {}) => {
    const initialState = {
      auth: {
        user: {
          user: {
            isAnon: false,
          },
        },
      },
      logDownload: { error: null },
      embeddedMap: { embed: true },
      downloadLimit: {
        checkout: { checkoutUrl: "test", error: null },
      },
      ...customState,
    };
    return createStore(() => initialState);
  };

  const theme = createMuiTheme({
    palette: {
          action: {
            main: 'rgb(255, 207, 63)',
            dark: 'rgb(178, 144, 44)',
          },
          getContrastText: jest.fn(() => 'rgb(255, 207, 63)'),
      },
    });


  const renderComponent = (props = {}, customState = {}) => {
    const container = document.createElement('div');
    document.body.appendChild(container);

    const result = render(
      <MuiThemeProvider theme={theme}>
        <Provider store={createMockStore(customState)}>
          <DownloadFacilitiesButton {...defaultProps} {...props} />
        </Provider>,
      </MuiThemeProvider>,
      { container }
    );

    return {
      ...result,
      cleanup: () => document.body.removeChild(container),
    };
  };

  beforeEach(() => jest.clearAllMocks());

  test('should render the DownloadFacilitiesButton', () => {
    const { getByText, getByTestId } = renderComponent();

    expect(getByTestId('download-icon')).toBeInTheDocument();
    expect(getByText('Download')).toBeInTheDocument();
  });

  test('the menu should appear when button is clicked', async() => {
    const { getByRole, getByTestId } = renderComponent();
    const button = getByRole('button', { name: 'Download' });

    fireEvent.click(button);

    expect(await getByTestId("mock-download-menu")).toBeInTheDocument();
  });

  test('should show tooltip when embed mode is enabled', async () => {
    const expectedTooltipText =
    'Downloads are supported for searches resulting in 10000 production locations or less.';
    const customState = {
      embeddedMap: { embed: true },
    };
    const { getByRole } = renderComponent(customState);
    const button = getByRole('button', { name: 'Download' });

    expect(button).toBeEnabled();

    fireEvent.mouseOver(button);

    await waitFor(() =>
      expect(screen.getByText(expectedTooltipText)).toBeInTheDocument()
    );
  });

<<<<<<< HEAD
  test('should show correct tooltip in case has available downloads', async () => {
    const props = {
      disabled: true,
      userAllowedRecords: 1000,
    };
    const customState = {
      auth: {
        user: {
          user: {
            isAnon: false,
            allowed_records_number: 1000,
          },
        },
      },
    };
    const { getByRole } = renderComponent(props, customState);
    const expectedText = "Registered users can download up to 5000 production locations annually for free. This account has 1000 production locations available to download. Additional downloads are available for purchase.";
=======
  test('should show default userAllowedRecords in the tooltip when button is disabled', async () => {
    const expectedTooltipText =
    'Downloads are supported for searches resulting in 5000 production locations or less.';
    const props = {
      disabled: true,
    };
    const customState = {
      embeddedMap: { embed: false },
    };
    const { getByRole } = renderComponent(props, customState);
>>>>>>> 438e5540

    const button = getByRole('button', { name: 'Download' });
    expect(button).toBeDisabled();

    fireEvent.mouseOver(button);

    await waitFor(() =>
      expect(screen.getByText(expectedText)).toBeInTheDocument()
    );
  });

<<<<<<< HEAD
  test('should show correct tooltip in case a user is out of downloads', async () => {
    const props = {
      disabled: false,
      userAllowedRecords: 0,
      upgrade: true,
    };
    const customState = {
      auth: {
        user: {
          user: {
            isAnon: false,
            allowed_records_number: 0
          },
        },
      },
    };
    const { getByRole } = renderComponent(props, customState);
    const expectedText = "You've reached your annual download limit. Purchase additional downloads for immediate access.";
    const button = getByRole('button', { name: 'Purchase More Downloads' });

    fireEvent.mouseOver(button);

    await waitFor(() =>
      expect(screen.getByText(expectedText)).toBeInTheDocument()
    );
  });
  test('should show correct tooltip in case user’s account has not met it’s limit but the result searches yield more records than available', async () => {
=======
  test('should show correct text with custom userAllowedRecords in the tooltip', async () => {
    const expectedTooltipText =
    'Downloads are supported for searches resulting in 1000 production locations or less.';
>>>>>>> 438e5540
    const props = {
      disabled: true,
      userAllowedRecords: 1000,
      upgrade: true,
    };
    const customState = {
      auth: {
        user: {
          user: {
            isAnon: false,
<<<<<<< HEAD
            allowed_records_number: 1000,
=======
>>>>>>> 438e5540
          },
        },
      },
      embeddedMap: { embed: false },
    };
    const { getByRole } = renderComponent(props, customState);
<<<<<<< HEAD
    const expectedText = "Registered users can download up to 5000 production locations annually for free. This account has 1000 production locations available to download. Purchase additional downloads for immediate access.";
=======
>>>>>>> 438e5540

    const button = getByRole('button', { name: 'Purchase More Downloads' });
    expect(button).toBeDisabled();

    fireEvent.mouseOver(button);

    await waitFor(() =>
      expect(screen.getByText(expectedTooltipText)).toBeInTheDocument()
    );
  });
});<|MERGE_RESOLUTION|>--- conflicted
+++ resolved
@@ -23,10 +23,6 @@
 
 
 describe('DownloadFacilitiesButton component', () => {
-<<<<<<< HEAD
-  const expectedTooltipText ="Registered users can download up to 5000 production locations annually for free. This account has 5000 production locations available to download. Additional downloads are available for purchase.";
-=======
->>>>>>> 438e5540
   const handleDownload = jest.fn();
   const defaultProps = {
     disabled: false,
@@ -46,7 +42,7 @@
         },
       },
       logDownload: { error: null },
-      embeddedMap: { embed: true },
+      embeddedMap: { embed: false },
       downloadLimit: {
         checkout: { checkoutUrl: "test", error: null },
       },
@@ -104,16 +100,25 @@
   });
 
   test('should show tooltip when embed mode is enabled', async () => {
-    const expectedTooltipText =
-    'Downloads are supported for searches resulting in 10000 production locations or less.';
-    const customState = {
+    const expectedTooltipText = "Registered users can download up to 10000 production locations annually for free. This account has 5000 production locations available to download. Additional downloads are available for purchase.";
+    const props = {
+      disabled: false,
+      userAllowedRecords: 5000,
+    };
+    const customState = {
+      auth: {
+        user: {
+          user: {
+            isAnon: false,
+          },
+        },
+      },
       embeddedMap: { embed: true },
     };
-    const { getByRole } = renderComponent(customState);
+    const { getByRole } = renderComponent(props,customState);
     const button = getByRole('button', { name: 'Download' });
 
     expect(button).toBeEnabled();
-
     fireEvent.mouseOver(button);
 
     await waitFor(() =>
@@ -121,7 +126,6 @@
     );
   });
 
-<<<<<<< HEAD
   test('should show correct tooltip in case has available downloads', async () => {
     const props = {
       disabled: true,
@@ -132,25 +136,13 @@
         user: {
           user: {
             isAnon: false,
-            allowed_records_number: 1000,
-          },
-        },
-      },
+          },
+        },
+      },
+      embeddedMap: { embed: false },
     };
     const { getByRole } = renderComponent(props, customState);
     const expectedText = "Registered users can download up to 5000 production locations annually for free. This account has 1000 production locations available to download. Additional downloads are available for purchase.";
-=======
-  test('should show default userAllowedRecords in the tooltip when button is disabled', async () => {
-    const expectedTooltipText =
-    'Downloads are supported for searches resulting in 5000 production locations or less.';
-    const props = {
-      disabled: true,
-    };
-    const customState = {
-      embeddedMap: { embed: false },
-    };
-    const { getByRole } = renderComponent(props, customState);
->>>>>>> 438e5540
 
     const button = getByRole('button', { name: 'Download' });
     expect(button).toBeDisabled();
@@ -162,7 +154,6 @@
     );
   });
 
-<<<<<<< HEAD
   test('should show correct tooltip in case a user is out of downloads', async () => {
     const props = {
       disabled: false,
@@ -178,6 +169,7 @@
           },
         },
       },
+      embeddedMap: { embed: false },
     };
     const { getByRole } = renderComponent(props, customState);
     const expectedText = "You've reached your annual download limit. Purchase additional downloads for immediate access.";
@@ -189,36 +181,27 @@
       expect(screen.getByText(expectedText)).toBeInTheDocument()
     );
   });
-  test('should show correct tooltip in case user’s account has not met it’s limit but the result searches yield more records than available', async () => {
-=======
-  test('should show correct text with custom userAllowedRecords in the tooltip', async () => {
-    const expectedTooltipText =
-    'Downloads are supported for searches resulting in 1000 production locations or less.';
->>>>>>> 438e5540
+
+  test('show correct tooltip when user is within limit but search results exceed available records', async () => {
     const props = {
       disabled: true,
       userAllowedRecords: 1000,
       upgrade: true,
-    };
-    const customState = {
-      auth: {
-        user: {
-          user: {
-            isAnon: false,
-<<<<<<< HEAD
+      isEmbedded: false,
+    };
+    const customState = {
+      auth: {
+        user: {
+          user: {
+            isAnon: false,
             allowed_records_number: 1000,
-=======
->>>>>>> 438e5540
           },
         },
       },
       embeddedMap: { embed: false },
     };
     const { getByRole } = renderComponent(props, customState);
-<<<<<<< HEAD
     const expectedText = "Registered users can download up to 5000 production locations annually for free. This account has 1000 production locations available to download. Purchase additional downloads for immediate access.";
-=======
->>>>>>> 438e5540
 
     const button = getByRole('button', { name: 'Purchase More Downloads' });
     expect(button).toBeDisabled();
@@ -226,7 +209,7 @@
     fireEvent.mouseOver(button);
 
     await waitFor(() =>
-      expect(screen.getByText(expectedTooltipText)).toBeInTheDocument()
+      expect(screen.getByText(expectedText)).toBeInTheDocument()
     );
   });
 });