--- conflicted
+++ resolved
@@ -57,15 +57,9 @@
         expect(getByText('Mocked SearchByOsIdTab')).toBeInTheDocument();
     });
 
-<<<<<<< HEAD
-    it('handles invalid tab and defaults to OS ID tab', () => {
-        const { getByRole } = renderComponent(['contribute/single-location?tab=invalid-tab']);
-        const osIdTab = getByRole('tab', { name: /Search by OS ID/i });
-=======
     it('handles invalid tab and defaults to Name and Address tab', () => {
         const { getByRole } = renderComponent(['contribute/production-location?tab=invalid-tab']);
         const osIdTab = getByRole('tab', { name: /Search by name and address/i });
->>>>>>> 842aa4eb
 
         expect(osIdTab).toHaveAttribute('aria-selected', 'true');
     });
