import React from 'react';
import { MemoryRouter } from 'react-router-dom';
import { fireEvent } from '@testing-library/react';
import ContributeProductionLocation from '../../components/Contribute/ContributeProductionLocation';
import renderWithProviders from '../../util/testUtils/renderWithProviders';

jest.mock('../../components/Contribute/SearchByOsIdTab', () => () => <div>Mocked SearchByOsIdTab</div>);
jest.mock('../../components/Contribute/SearchByNameAndAddressTab', () => () => <div>Mocked SearchByNameAndAddressTab</div>);

describe('ContributeProductionLocation component', () => {
    const mockAuthorizedState = {
        auth: {
            user: { user: { isAnon: false } },
            session: { fetching: false },
        },
    };

    const mockNotAuthorizedState = {
        auth: {
            user: { user: { isAnon: true } },
            session: { fetching: false },
        },
    };

    const renderComponent = (preloadedState = {},initialEntries = ['/']) =>
        renderWithProviders(
            <MemoryRouter initialEntries={initialEntries}>
                <ContributeProductionLocation />
            </MemoryRouter>,
            { preloadedState }
        );

    beforeEach(() => {
        jest.clearAllMocks();
    });

    it('renders for the unauthorized user', () => {
        const  expectedTitle = 'Production Location Search'
        const { getByText, getByRole } = renderComponent(mockNotAuthorizedState);
        const linkElement = getByRole('link', { name: /Log in to contribute to Open Supply Hub/i });

        expect(linkElement).toBeInTheDocument();
        expect(linkElement).toHaveAttribute('href', '/auth/login');
        expect(getByText('Log in to contribute to Open Supply Hub')).toBeInTheDocument();
        expect(getByText(expectedTitle)).toBeInTheDocument();
    });

    it('renders for the authorized user', () => {
        const  expectedTitle = 'Production Location Search'
        const { getByText, getByRole } = renderComponent(mockAuthorizedState);
        const title = getByText(expectedTitle);
        const nameAddressTab = getByRole('tab', { name: /Search by name and address/i });
        const osIdTab = getByRole('tab', { name: /Search by OS ID/i });

        expect(title).toBeInTheDocument();
        expect(nameAddressTab).toBeInTheDocument();
        expect(osIdTab).toBeInTheDocument();
    });

    it('renders with the correct title', () => {
        const { getByText } = renderComponent(mockAuthorizedState);
        expect(getByText('Production Location Search')).toBeInTheDocument();
    });

<<<<<<< HEAD
    it('renders the OS ID tab as selected by default', () => {
        const { getByRole } = renderComponent(mockAuthorizedState);
        const osIdTab = getByRole('tab', { name: /Search by OS ID/i });
        expect(osIdTab).toHaveAttribute('aria-selected', 'true');
    });

    it('renders the Name and Address tab as unselected by default', () => {
        const { getByRole } = renderComponent(mockAuthorizedState);
        const nameAddressTab = getByRole('tab', { name: /Search by name and address/i });
        expect(nameAddressTab).toHaveAttribute('aria-selected', 'false');
    });

    it('changes the tab when clicked and updates the URL', () => {
        const { getByRole, getByText } = renderComponent(mockAuthorizedState);

=======
    it('renders the Name and Address tab as selected by default', () => {
        const { getByRole } = renderComponent();
        const nameAddressTab = getByRole('tab', { name: /Search by name and address/i });
        expect(nameAddressTab).toHaveAttribute('aria-selected', 'true');
    });

    it('renders the OS ID tab as unselected by default', () => {
        const { getByRole } = renderComponent();
        const osIdTab = getByRole('tab', { name: /Search by OS ID/i });
        expect(osIdTab).toHaveAttribute('aria-selected', 'false');
    });

    it('changes the tab when clicked and updates the URL', () => {
        const { getByRole, getByText } = renderComponent();
        const nameAddressTab = getByRole('tab', { name: /Search by name and address/i });
>>>>>>> 1129e291
        const osIdTab = getByRole('tab', { name: /Search by OS ID/i });

        expect(nameAddressTab).toHaveAttribute('aria-selected', 'true');
        fireEvent.click(osIdTab);
        expect(osIdTab).toHaveAttribute('aria-selected', 'true');
        expect(nameAddressTab).toHaveAttribute('aria-selected', 'false');
        expect(getByText('Search by OS ID')).toBeInTheDocument();
    });

<<<<<<< HEAD
    it('renders SearchByOsIdTab when OS ID tab is selected', () => {
        const { getByText } = renderComponent(mockAuthorizedState);
        expect(getByText('Mocked SearchByOsIdTab')).toBeInTheDocument();
    });

    it('handles invalid tab and defaults to OS ID tab', () => {
        const { getByRole } = renderComponent(
            mockAuthorizedState,
            ['contribute/production-location?tab=invalid-tab']
        );
        const osIdTab = getByRole('tab', { name: /Search by OS ID/i });
=======
    it('renders SearchByNameAndAddressTab when Name and Address tab is selected', () => {
        const { getByText } = renderComponent();
        expect(getByText('Mocked SearchByNameAndAddressTab')).toBeInTheDocument();
    });

    it('renders SearchByOsIdTab when OS ID tab is selected', () => {
        const { getByText, getByRole } = renderComponent();
        const osIdTab = getByRole('tab', { name: /Search by OS ID/i });
        
        fireEvent.click(osIdTab);
        expect(getByText('Mocked SearchByOsIdTab')).toBeInTheDocument();
    });

    it('handles invalid tab and defaults to Name and Address tab', () => {
        const { getByRole } = renderComponent(['contribute/production-location?tab=invalid-tab']);
        const osIdTab = getByRole('tab', { name: /Search by name and address/i });
>>>>>>> 1129e291

        expect(osIdTab).toHaveAttribute('aria-selected', 'true');
    });
});<|MERGE_RESOLUTION|>--- conflicted
+++ resolved
@@ -62,39 +62,21 @@
         expect(getByText('Production Location Search')).toBeInTheDocument();
     });
 
-<<<<<<< HEAD
-    it('renders the OS ID tab as selected by default', () => {
+    it('renders the Name and Address tab as selected by default', () => {
         const { getByRole } = renderComponent(mockAuthorizedState);
-        const osIdTab = getByRole('tab', { name: /Search by OS ID/i });
-        expect(osIdTab).toHaveAttribute('aria-selected', 'true');
-    });
-
-    it('renders the Name and Address tab as unselected by default', () => {
-        const { getByRole } = renderComponent(mockAuthorizedState);
-        const nameAddressTab = getByRole('tab', { name: /Search by name and address/i });
-        expect(nameAddressTab).toHaveAttribute('aria-selected', 'false');
-    });
-
-    it('changes the tab when clicked and updates the URL', () => {
-        const { getByRole, getByText } = renderComponent(mockAuthorizedState);
-
-=======
-    it('renders the Name and Address tab as selected by default', () => {
-        const { getByRole } = renderComponent();
         const nameAddressTab = getByRole('tab', { name: /Search by name and address/i });
         expect(nameAddressTab).toHaveAttribute('aria-selected', 'true');
     });
 
     it('renders the OS ID tab as unselected by default', () => {
-        const { getByRole } = renderComponent();
+        const { getByRole } = renderComponent(mockAuthorizedState);
         const osIdTab = getByRole('tab', { name: /Search by OS ID/i });
         expect(osIdTab).toHaveAttribute('aria-selected', 'false');
     });
 
     it('changes the tab when clicked and updates the URL', () => {
-        const { getByRole, getByText } = renderComponent();
+        const { getByRole, getByText } = renderComponent(mockAuthorizedState);
         const nameAddressTab = getByRole('tab', { name: /Search by name and address/i });
->>>>>>> 1129e291
         const osIdTab = getByRole('tab', { name: /Search by OS ID/i });
 
         expect(nameAddressTab).toHaveAttribute('aria-selected', 'true');
@@ -104,26 +86,13 @@
         expect(getByText('Search by OS ID')).toBeInTheDocument();
     });
 
-<<<<<<< HEAD
-    it('renders SearchByOsIdTab when OS ID tab is selected', () => {
+    it('renders SearchByNameAndAddressTab when Name and Address tab is selected', () => {
         const { getByText } = renderComponent(mockAuthorizedState);
-        expect(getByText('Mocked SearchByOsIdTab')).toBeInTheDocument();
-    });
-
-    it('handles invalid tab and defaults to OS ID tab', () => {
-        const { getByRole } = renderComponent(
-            mockAuthorizedState,
-            ['contribute/production-location?tab=invalid-tab']
-        );
-        const osIdTab = getByRole('tab', { name: /Search by OS ID/i });
-=======
-    it('renders SearchByNameAndAddressTab when Name and Address tab is selected', () => {
-        const { getByText } = renderComponent();
         expect(getByText('Mocked SearchByNameAndAddressTab')).toBeInTheDocument();
     });
 
     it('renders SearchByOsIdTab when OS ID tab is selected', () => {
-        const { getByText, getByRole } = renderComponent();
+        const { getByText, getByRole } = renderComponent(mockAuthorizedState);
         const osIdTab = getByRole('tab', { name: /Search by OS ID/i });
         
         fireEvent.click(osIdTab);
@@ -131,9 +100,8 @@
     });
 
     it('handles invalid tab and defaults to Name and Address tab', () => {
-        const { getByRole } = renderComponent(['contribute/production-location?tab=invalid-tab']);
+        const { getByRole } = renderComponent(mockAuthorizedState, ['contribute/production-location?tab=invalid-tab']);
         const osIdTab = getByRole('tab', { name: /Search by name and address/i });
->>>>>>> 1129e291
 
         expect(osIdTab).toHaveAttribute('aria-selected', 'true');
     });
