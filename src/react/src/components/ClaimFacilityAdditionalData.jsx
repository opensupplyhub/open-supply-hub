import React, { useEffect } from 'react';
import { bool, func, string, PropTypes, object } from 'prop-types';
<<<<<<< HEAD
import { withStyles } from '@material-ui/core/styles';
=======
>>>>>>> 403a954a
import { connect } from 'react-redux';
import { withStyles } from '@material-ui/core/styles';
import Typography from '@material-ui/core/Typography';
import TextField from '@material-ui/core/TextField';
import InputLabel from '@material-ui/core/InputLabel';
import flow from 'lodash/flow';
import map from 'lodash/map';

import {
    updateClaimASector,
    updateClaimANumberOfWorkers,
    updateClaimALocalLanguageName,
} from '../actions/claimFacility.js';

import { fetchSectorOptions } from '../actions/filterOptions';

import { sectorOptionsPropType } from '../util/propTypes';

<<<<<<< HEAD
import { getValueFromEvent, isValidNumberOfWorkers } from '../util/util';

import { claimedFacilitiesDetailsStyles } from '../util/styles';

import { claimAFacilityAdditionalDataFormFields } from '../util/constants';
import InputSection from '../components/InputSection';
=======
import {
    getValueFromEvent,
    isValidNumberOfWorkers,
    getNumberOfWorkersValidationError,
} from '../util/util';
import {
    claimAFacilitySupportDocsFormStyles,
    textFieldErrorStyles,
} from '../util/styles';

import { claimAFacilityAdditionalDataFormFields } from '../util/constants';

import COLOURS from '../util/COLOURS';
import InputErrorText from './Contribute/InputErrorText';

const infoTitleStyle = Object.freeze({
    paddingBottom: '10px',
    color: COLOURS.NEAR_BLACK,
    fontWeight: 'bold',
});

const claimedFacilitiesDetailsStyles = Object.freeze({
    containerStyles: Object.freeze({
        display: 'flex',
        width: '100%',
        justifyContent: 'space-between',
        marginBottom: '100px',
        padding: '10px 0 10px',
    }),
    formStyles: Object.freeze({
        width: '60%',
    }),
    headingStyles: Object.freeze({
        padding: '10px 0',
        display: 'flex',
        justifyContent: 'space-between',
        alignItems: 'center',
    }),
    inputSectionStyles: Object.freeze({
        display: 'flex',
        flexDirection: 'column',
        width: '50%',
        padding: '10px 0 10px',
    }),
    inputSectionLabelStyles: Object.freeze({
        fontSize: '18px',
        fontWeight: '400',
        padding: '10px 0',
        color: '#000',
        display: 'flex',
        justifyContent: 'space-between',
        alignItems: 'center',
    }),
    inputSectionFieldStyles: Object.freeze({
        width: '100%',
    }),
    switchSectionStyles: Object.freeze({
        fontSize: '15px',
        fontWeight: '400',
        display: 'flex',
        alignItems: 'center',
        color: COLOURS.DARK_GREY,
    }),
    controlStyles: Object.freeze({
        width: '100%',
        display: 'flex',
        justifyContent: 'space-between',
        alignItems: 'center',
        padding: '10px 0',
    }),
    errorStyles: Object.freeze({
        width: '100%',
        padding: '10px 0',
        color: 'red',
    }),
    asideStyles: Object.freeze({
        padding: '5px 20px 20px 0',
    }),
});

const selectStyles = Object.freeze({
    input: provided =>
        Object.freeze({
            ...provided,
            padding: '10px',
        }),
    menu: provided =>
        Object.freeze({
            ...provided,
            zIndex: '2',
        }),
});
>>>>>>> 403a954a

const {
    sectorsForm,
    sectorsDecs,
    numberOfWorkersForm,
    numberOfWorkersDesc,
    localLanguageNameForm,
    localLanguageNameDesc,
} = claimAFacilityAdditionalDataFormFields;

function ClaimFacilityAdditionalData({
    sectors,
    updateSectors,
    numberOfWorkers,
    updateNumberOfWorkers,
    localLanguageName,
    updateLocalLanguageName,
    sectorOptions,
    fetchSectors,
    fetching,
    classes,
}) {
    useEffect(() => {
        if (!sectorOptions) {
            fetchSectors();
        }
    }, [sectorOptions, fetchSectors]);

    return (
        <>
            <div className={classes.inputGroupStyles}>
                <InputLabel htmlFor={sectorsForm.id}>
                    <Typography variant="title" className={classes.titleStyle}>
                        {sectorsForm.label}
                    </Typography>
                </InputLabel>
                <Typography variant="subheading">
                    {sectorsDecs.label}
                </Typography>
                <InputSection
                    value={sectors}
                    onChange={updateSectors}
                    disabled={fetching}
                    isSelect
                    isMultiSelect
                    selectOptions={sectorOptions || []}
                    selectPlaceholder={sectorsForm.placeholder}
                    isClaimFacilityAdditionalDataPage
                />
            </div>
            <div className={classes.inputGroupStyles}>
                <InputLabel htmlFor={numberOfWorkersForm.id}>
                    <Typography variant="title" className={classes.titleStyle}>
                        {numberOfWorkersForm.label}
                    </Typography>
                </InputLabel>
                <Typography variant="subheading">
                    {numberOfWorkersDesc.label}
                </Typography>
                <TextField
                    id={numberOfWorkersForm.id}
                    error={!isValidNumberOfWorkers(numberOfWorkers)}
                    variant="outlined"
                    className={classes.textFieldStyles}
                    value={numberOfWorkers}
                    placeholder={numberOfWorkersForm.placeholder}
                    onChange={updateNumberOfWorkers}
                    disabled={fetching}
                    helperText={
                        !isValidNumberOfWorkers(numberOfWorkers) && (
                            <InputErrorText
                                text={getNumberOfWorkersValidationError(
                                    numberOfWorkers,
                                )}
                            />
                        )
                    }
                    FormHelperTextProps={{
                        className: classes.helperText,
                    }}
                    InputProps={{
                        classes: {
                            input: `
                                ${
                                    !isValidNumberOfWorkers(numberOfWorkers) &&
                                    classes.errorStyle
                                }`,
                        },
                    }}
                />
            </div>
            <div className={classes.inputGroupStyles}>
                <InputLabel htmlFor={localLanguageNameForm.id}>
                    <Typography variant="title" className={classes.titleStyle}>
                        {localLanguageNameForm.label}
                    </Typography>
                </InputLabel>
                <Typography variant="subheading">
                    {localLanguageNameDesc.label}
                </Typography>
                <TextField
                    id={localLanguageNameForm.id}
                    variant="outlined"
                    className={classes.textFieldStyles}
                    value={localLanguageName}
                    placeholder={localLanguageNameForm.placeholder}
                    onChange={updateLocalLanguageName}
                    disabled={fetching}
                />
            </div>
        </>
    );
}

ClaimFacilityAdditionalData.defaultProps = {
    sectors: [],
    sectorOptions: null,
};

ClaimFacilityAdditionalData.propTypes = {
    sectors: PropTypes.arrayOf(PropTypes.string),
    numberOfWorkers: string.isRequired,
    updateNumberOfWorkers: func.isRequired,
    localLanguageName: string.isRequired,
    updateLocalLanguageName: func.isRequired,
    sectorOptions: sectorOptionsPropType,
    fetchSectors: func.isRequired,
    fetching: bool.isRequired,
    classes: object.isRequired,
};

function mapStateToProps({
    claimFacility: {
        claimData: {
            formData: { sectors, numberOfWorkers, localLanguageName },
            fetching,
        },
    },
    filterOptions: {
        sectors: { data: sectorOptions, fetching: fetchingSectors },
    },
}) {
    return {
        sectors,
        numberOfWorkers,
        localLanguageName,
        sectorOptions,
        fetching: fetching || fetchingSectors,
    };
}

function mapDispatchToProps(dispatch) {
    const makeDispatchMultiSelectFn = updateFn =>
        flow(selection => map(selection, 'value'), updateFn, dispatch);
    return {
        updateSectors: makeDispatchMultiSelectFn(updateClaimASector),
        updateNumberOfWorkers: e =>
            dispatch(updateClaimANumberOfWorkers(getValueFromEvent(e))),
        updateLocalLanguageName: e =>
            dispatch(updateClaimALocalLanguageName(getValueFromEvent(e))),
        fetchSectors: () => dispatch(fetchSectorOptions()),
    };
}

export default connect(
    mapStateToProps,
    mapDispatchToProps,
<<<<<<< HEAD
)(withStyles(claimedFacilitiesDetailsStyles)(ClaimFacilityAdditionalData));
=======
)(withStyles(textFieldErrorStyles)(ClaimFacilityAdditionalData));
>>>>>>> 403a954a
<|MERGE_RESOLUTION|>--- conflicted
+++ resolved
@@ -1,11 +1,7 @@
 import React, { useEffect } from 'react';
 import { bool, func, string, PropTypes, object } from 'prop-types';
-<<<<<<< HEAD
 import { withStyles } from '@material-ui/core/styles';
-=======
->>>>>>> 403a954a
 import { connect } from 'react-redux';
-import { withStyles } from '@material-ui/core/styles';
 import Typography from '@material-ui/core/Typography';
 import TextField from '@material-ui/core/TextField';
 import InputLabel from '@material-ui/core/InputLabel';
@@ -22,107 +18,20 @@
 
 import { sectorOptionsPropType } from '../util/propTypes';
 
-<<<<<<< HEAD
-import { getValueFromEvent, isValidNumberOfWorkers } from '../util/util';
-
-import { claimedFacilitiesDetailsStyles } from '../util/styles';
-
-import { claimAFacilityAdditionalDataFormFields } from '../util/constants';
-import InputSection from '../components/InputSection';
-=======
 import {
     getValueFromEvent,
     isValidNumberOfWorkers,
     getNumberOfWorkersValidationError,
 } from '../util/util';
+
 import {
-    claimAFacilitySupportDocsFormStyles,
+    claimedFacilitiesDetailsStyles,
     textFieldErrorStyles,
 } from '../util/styles';
 
 import { claimAFacilityAdditionalDataFormFields } from '../util/constants';
-
-import COLOURS from '../util/COLOURS';
-import InputErrorText from './Contribute/InputErrorText';
-
-const infoTitleStyle = Object.freeze({
-    paddingBottom: '10px',
-    color: COLOURS.NEAR_BLACK,
-    fontWeight: 'bold',
-});
-
-const claimedFacilitiesDetailsStyles = Object.freeze({
-    containerStyles: Object.freeze({
-        display: 'flex',
-        width: '100%',
-        justifyContent: 'space-between',
-        marginBottom: '100px',
-        padding: '10px 0 10px',
-    }),
-    formStyles: Object.freeze({
-        width: '60%',
-    }),
-    headingStyles: Object.freeze({
-        padding: '10px 0',
-        display: 'flex',
-        justifyContent: 'space-between',
-        alignItems: 'center',
-    }),
-    inputSectionStyles: Object.freeze({
-        display: 'flex',
-        flexDirection: 'column',
-        width: '50%',
-        padding: '10px 0 10px',
-    }),
-    inputSectionLabelStyles: Object.freeze({
-        fontSize: '18px',
-        fontWeight: '400',
-        padding: '10px 0',
-        color: '#000',
-        display: 'flex',
-        justifyContent: 'space-between',
-        alignItems: 'center',
-    }),
-    inputSectionFieldStyles: Object.freeze({
-        width: '100%',
-    }),
-    switchSectionStyles: Object.freeze({
-        fontSize: '15px',
-        fontWeight: '400',
-        display: 'flex',
-        alignItems: 'center',
-        color: COLOURS.DARK_GREY,
-    }),
-    controlStyles: Object.freeze({
-        width: '100%',
-        display: 'flex',
-        justifyContent: 'space-between',
-        alignItems: 'center',
-        padding: '10px 0',
-    }),
-    errorStyles: Object.freeze({
-        width: '100%',
-        padding: '10px 0',
-        color: 'red',
-    }),
-    asideStyles: Object.freeze({
-        padding: '5px 20px 20px 0',
-    }),
-});
-
-const selectStyles = Object.freeze({
-    input: provided =>
-        Object.freeze({
-            ...provided,
-            padding: '10px',
-        }),
-    menu: provided =>
-        Object.freeze({
-            ...provided,
-            zIndex: '2',
-        }),
-});
->>>>>>> 403a954a
+import InputSection from '../components/InputSection';
+import InputErrorText from '../components/Contribute/InputErrorText';
 
 const {
     sectorsForm,
@@ -132,6 +41,11 @@
     localLanguageNameForm,
     localLanguageNameDesc,
 } = claimAFacilityAdditionalDataFormFields;
+
+const mergedStyles = {
+    ...textFieldErrorStyles(),
+    ...claimedFacilitiesDetailsStyles(),
+};
 
 function ClaimFacilityAdditionalData({
     sectors,
@@ -155,7 +69,10 @@
         <>
             <div className={classes.inputGroupStyles}>
                 <InputLabel htmlFor={sectorsForm.id}>
-                    <Typography variant="title" className={classes.titleStyle}>
+                    <Typography
+                        variant="title"
+                        className={classes.boldTitleStyle}
+                    >
                         {sectorsForm.label}
                     </Typography>
                 </InputLabel>
@@ -175,7 +92,10 @@
             </div>
             <div className={classes.inputGroupStyles}>
                 <InputLabel htmlFor={numberOfWorkersForm.id}>
-                    <Typography variant="title" className={classes.titleStyle}>
+                    <Typography
+                        variant="title"
+                        className={classes.boldTitleStyle}
+                    >
                         {numberOfWorkersForm.label}
                     </Typography>
                 </InputLabel>
@@ -216,7 +136,10 @@
             </div>
             <div className={classes.inputGroupStyles}>
                 <InputLabel htmlFor={localLanguageNameForm.id}>
-                    <Typography variant="title" className={classes.titleStyle}>
+                    <Typography
+                        variant="title"
+                        className={classes.boldTitleStyle}
+                    >
                         {localLanguageNameForm.label}
                     </Typography>
                 </InputLabel>
@@ -290,8 +213,4 @@
 export default connect(
     mapStateToProps,
     mapDispatchToProps,
-<<<<<<< HEAD
-)(withStyles(claimedFacilitiesDetailsStyles)(ClaimFacilityAdditionalData));
-=======
-)(withStyles(textFieldErrorStyles)(ClaimFacilityAdditionalData));
->>>>>>> 403a954a
+)(withStyles(mergedStyles)(ClaimFacilityAdditionalData));