import React, { useEffect, useState } from 'react';
import { connect } from 'react-redux';
import { arrayOf, bool, func, string, object } from 'prop-types';
import { withStyles } from '@material-ui/core/styles';
import CircularProgress from '@material-ui/core/CircularProgress';
import Typography from '@material-ui/core/Typography';
import Button from '@material-ui/core/Button';
import Switch from '@material-ui/core/Switch';
import flow from 'lodash/flow';
import noop from 'lodash/noop';
import memoize from 'lodash/memoize';
import isEmpty from 'lodash/isEmpty';
import get from 'lodash/get';
import map from 'lodash/map';
import { isEmail, isInt } from 'validator';
import { toast } from 'react-toastify';
import AppOverflow from './AppOverflow';
import AppGrid from './AppGrid';

import ClaimedFacilitiesDetailsSidebar from './ClaimedFacilitiesDetailsSidebar';
import ShowOnly from './ShowOnly';
<<<<<<< HEAD
import {
    LoadingIndicator,
    AuthNotice,
    ErrorsList,
} from './CheckComponentStatus';
import InputSection from '../components/InputSection';
=======
import CreatableInputOnly from './CreatableInputOnly';

import COLOURS from '../util/COLOURS';
import InputErrorText from './Contribute/InputErrorText';
import { textFieldErrorStyles } from '../util/styles';
>>>>>>> 403a954a

import {
    fetchClaimedFacilityDetails,
    clearClaimedFacilityDetails,
    updateClaimedFacilityNameNativeLanguage,
    updateClaimedFacilityWorkersCount,
    updateClaimedFacilityFemaleWorkersPercentage,
    updateClaimedFacilityAffiliations,
    updateClaimedFacilityCertifications,
    updateClaimedFacilityProductTypes,
    updateClaimedFacilityProductionTypes,
    updateClaimedFacilityLocation,
    updateClaimedSector,
    updateClaimedFacilityPhone,
    updateClaimedFacilityPhoneVisibility,
    updateClaimedFacilityParentCompany,
    updateClaimedFacilityWebsite,
    updateClaimedFacilityWebsiteVisibility,
    updateClaimedFacilityDescription,
    updateClaimedFacilityMinimumOrder,
    updateClaimedFacilityAverageLeadTime,
    updateClaimedFacilityContactPersonName,
    updateClaimedFacilityContactEmail,
    updateClaimedFacilityPointOfContactVisibility,
    updateClaimedFacilityOfficeVisibility,
    updateClaimedFacilityOfficeName,
    updateClaimedFacilityOfficeAddress,
    updateClaimedFacilityOfficeCountry,
    updateClaimedFacilityOfficePhone,
    submitClaimedFacilityDetailsUpdate,
} from '../actions/claimedFacilityDetails';
import {
    fetchParentCompanyOptions,
    fetchSectorOptions,
} from '../actions/filterOptions';

import {
    approvedFacilityClaimPropType,
    parentCompanyOptionsPropType,
    sectorOptionsPropType,
    userPropType,
} from '../util/propTypes';
import { commonClaimFacilityFormStyles } from '../util/styles';

import apiRequest from '../util/apiRequest';

import {
    getValueFromEvent,
    getCheckedFromEvent,
    mapDjangoChoiceTuplesToSelectOptions,
    isValidFacilityURL,
    makeClaimGeocoderURL,
    logErrorToRollbar,
    isValidNumberOfWorkers,
    getNumberOfWorkersValidationError,
} from '../util/util';

import {
    claimAFacilityFormFields,
    USER_DEFAULT_STATE,
} from '../util/constants';

const {
    parentCompany: { aside: parentCompanyAside },
} = claimAFacilityFormFields;

<<<<<<< HEAD
=======
const claimedFacilitiesDetailsStyles = Object.freeze({
    containerStyles: Object.freeze({
        display: 'flex',
        width: '100%',
        justifyContent: 'space-between',
        marginBottom: '100px',
    }),
    formStyles: Object.freeze({
        width: '60%',
    }),
    headingStyles: Object.freeze({
        padding: '10px 0',
        display: 'flex',
        justifyContent: 'space-between',
        alignItems: 'center',
    }),
    inputSectionStyles: Object.freeze({
        display: 'flex',
        flexDirection: 'column',
        padding: '10px 0',
    }),
    inputSectionLabelStyles: Object.freeze({
        fontSize: '18px',
        fontWeight: '400',
        padding: '10px 0',
        color: '#000',
        display: 'flex',
        justifyContent: 'space-between',
        alignItems: 'center',
    }),
    inputSectionFieldStyles: Object.freeze({
        width: '100%',
    }),
    switchSectionStyles: Object.freeze({
        fontSize: '15px',
        fontWeight: '400',
        display: 'flex',
        alignItems: 'center',
        color: COLOURS.DARK_GREY,
    }),
    controlStyles: Object.freeze({
        width: '100%',
        display: 'flex',
        justifyContent: 'space-between',
        alignItems: 'center',
        padding: '10px 0',
    }),
    errorStyles: Object.freeze({
        width: '100%',
        padding: '10px 0',
        color: 'red',
    }),
    asideStyles: Object.freeze({
        padding: '5px 20px 20px 0',
    }),
});

const selectStyles = Object.freeze({
    input: provided =>
        Object.freeze({
            ...provided,
            padding: '10px',
        }),
    menu: provided =>
        Object.freeze({
            ...provided,
            zIndex: '2',
        }),
});

const InputSection = ({
    label,
    value,
    multiline,
    onChange,
    hasSwitch = false,
    switchValue = null,
    onSwitchChange = noop,
    disabled = false,
    isSelect = false,
    isMultiSelect = false,
    isCreatable = false,
    selectOptions = null,
    hasValidationErrorFn = stubFalse,
    aside = null,
    selectPlaceholder = 'Select...',
    helperText = '',
    formHelperTextProps = {},
}) => {
    let SelectComponent = null;

    const asideNode = (
        <ShowOnly when={!isNull(aside)}>
            <aside style={claimedFacilitiesDetailsStyles.asideStyles}>
                {aside}
            </aside>
        </ShowOnly>
    );

    if (isSelect) {
        const selectValue = (() => {
            if (!isCreatable && !isMultiSelect) {
                return find(selectOptions, ['value', value]);
            }

            if (!isCreatable && isMultiSelect) {
                return filter(selectOptions, ({ value: option }) =>
                    includes(value, option),
                );
            }

            if (isCreatable && isMultiSelect) {
                return map(value, s => ({ value: s, label: s }));
            }

            // isCreatable && !isMultiSelect creates an option object from the value
            // if it doesn't exist in the options list
            const option = find(selectOptions, ['value', value]);
            return (
                option || {
                    value,
                    label: value,
                }
            );
        })();

        if (isCreatable) {
            SelectComponent = selectOptions ? Creatable : CreatableInputOnly;
        } else {
            SelectComponent = Select;
        }

        return (
            <div style={claimedFacilitiesDetailsStyles.inputSectionStyles}>
                <InputLabel
                    style={
                        claimedFacilitiesDetailsStyles.inputSectionLabelStyles
                    }
                >
                    {label}
                </InputLabel>
                {asideNode}
                <SelectComponent
                    onChange={onChange}
                    value={selectValue}
                    options={selectOptions}
                    disabled={disabled}
                    styles={selectStyles}
                    isMulti={isMultiSelect}
                    placeholder={selectPlaceholder}
                />
            </div>
        );
    }

    return (
        <div style={claimedFacilitiesDetailsStyles.inputSectionStyles}>
            <InputLabel
                style={claimedFacilitiesDetailsStyles.inputSectionLabelStyles}
            >
                {label}
                {hasSwitch ? (
                    <span
                        style={
                            claimedFacilitiesDetailsStyles.switchSectionStyles
                        }
                    >
                        <Switch
                            color="primary"
                            onChange={onSwitchChange}
                            checked={switchValue}
                            style={{ zIndex: 1 }}
                        />
                        Publicly visible
                    </span>
                ) : null}
            </InputLabel>
            {asideNode}
            <TextField
                variant="outlined"
                style={claimedFacilitiesDetailsStyles.inputSectionFieldStyles}
                value={value}
                multiline={multiline}
                rows={6}
                onChange={onChange}
                disabled={disabled}
                error={hasValidationErrorFn()}
                helperText={helperText}
                FormHelperTextProps={formHelperTextProps}
            />
        </div>
    );
};

InputSection.defaultProps = {
    helperText: '',
    formHelperTextProps: {},
};

InputSection.propTypes = {
    helperText: string,
    formHelperTextProps: object,
};

>>>>>>> 403a954a
const createCountrySelectOptions = memoize(
    mapDjangoChoiceTuplesToSelectOptions,
);

function ClaimedFacilitiesDetails({
    user,
    match: {
        params: { claimID },
    },
    fetching,
    errors,
    data,
    getDetails,
    clearDetails,
    updateFacilityNameNativeLanguage,
    updateFacilityLocation,
    updateSector,
    updateFacilityPhone,
    updateFacilityWebsite,
    updateFacilityWebsiteVisibility,
    updateFacilityDescription,
    updateFacilityMinimumOrder,
    updateFacilityAverageLeadTime,
    updateFacilityWorkersCount,
    updateFacilityFemaleWorkersPercentage,
    updateFacilityAffiliations,
    updateFacilityCertifications,
    updateFacilityProductTypes,
    updateFacilityProductionTypes,
    updateContactPerson,
    updateContactEmail,
    updateOfficeName,
    updateOfficeAddress,
    updateOfficeCountry,
    updateOfficePhone,
    submitUpdate,
    updating,
    updateFacilityPhoneVisibility,
    updateContactVisibility,
    updateOfficeVisibility,
    errorUpdating,
    updateParentCompany,
    sectorOptions,
    parentCompanyOptions,
    fetchSectors,
    fetchParentCompanies,
<<<<<<< HEAD
    userHasSignedIn,
=======
>>>>>>> 403a954a
    classes,
}) {
    /* eslint-disable react-hooks/exhaustive-deps */
    // disabled because we want to use this as just
    // componentDidMount and componentWillUpdate and declaring the
    // methods in the array here caused an infinite loop for some reason
    useEffect(() => {
        getDetails();

        return clearDetails;
    }, []);
    /* eslint-enable react-hooks/exhaustive-deps */
    useEffect(() => {
        if (!parentCompanyOptions) {
            fetchParentCompanies();
        }
    }, [parentCompanyOptions, fetchParentCompanies]);
    useEffect(() => {
        if (!sectorOptions) {
            fetchSectors();
        }
    }, [sectorOptions, fetchSectors]);

    const [isSavingForm, setIsSavingForm] = useState(false);
    const TITLE = 'Claimed Facility Details';

    useEffect(() => {
        if (updating || errorUpdating) {
            noop();
        }

        if (!updating && isSavingForm) {
            setIsSavingForm(false);

            if (!errorUpdating) {
                toast('Claimed facility profile was saved');
            }
        }
    }, [isSavingForm, setIsSavingForm, updating, errorUpdating]);

    const geocodeDataToGeoJSON = geocodedData => ({
        type: 'Point',
        coordinates: [
            geocodedData.geocoded_point.lng,
            geocodedData.geocoded_point.lat,
        ],
    });

    const geocodeAddress = (address, initialAddress, initialLocation) => {
        if (isEmpty(address)) {
            return Promise.resolve(null);
        }
        if (address === initialAddress && initialLocation) {
            return Promise.resolve(initialLocation);
        }
        return apiRequest
            .get(makeClaimGeocoderURL(claimID), {
                params: {
                    address,
                },
            })
            .then(({ data: geocodedData }) => {
                if (geocodedData?.result_count === 0) {
                    return Promise.reject(
                        new Error(
                            'There was a problem finding a location for the specified address',
                        ),
                    );
                }
                return geocodeDataToGeoJSON(geocodedData);
            });
    };

    const saveForm = () => {
        geocodeAddress(
            data.facility_address,
            data.initial_facility_address,
            data.facility_location,
        )
            .then(location => {
                updateFacilityLocation(location);
                submitUpdate();
                setIsSavingForm(true);
            })
            .catch(err => {
                toast.error(
                    'There was a problem finding a location for the specified address',
                );
                logErrorToRollbar(window, err, user);
            });
    };

    if (fetching) {
        return <LoadingIndicator title={TITLE} />;
    }

    if (!userHasSignedIn) {
        return <AuthNotice title={TITLE} />;
    }

    if (errors && errors.length > 0) {
        return <ErrorsList title={TITLE} errors={errors} />;
    }

    if (!data) {
        return null;
    }

    const countryOptions = createCountrySelectOptions(data.countries);

    return (
<<<<<<< HEAD
        <AppOverflow>
            <AppGrid title={TITLE}>
                <div className={classes.containerStyles}>
                    <div className={classes.widthStyle}>
                        <Typography
                            variant="title"
                            className={classes.titleStyles}
                        >
                            Facility Details
                        </Typography>
                        <InputSection
                            label="Facility name (native language)"
                            value={data.facility_name_native_language}
                            onChange={updateFacilityNameNativeLanguage}
                            disabled={updating}
                        />
                        <InputSection
                            label="Sector"
                            value={get(data, 'sector', [])}
                            onChange={updateSector}
                            disabled={updating}
                            isSelect
                            isMultiSelect
                            selectOptions={sectorOptions || []}
                            selectPlaceholder="Select..."
                        />
                        <InputSection
                            label="Phone Number"
                            value={data.facility_phone_number}
                            onChange={updateFacilityPhone}
                            disabled={updating}
                            hasSwitch
                            switchValue={
                                data.facility_phone_number_publicly_visible
                            }
                            onSwitchChange={updateFacilityPhoneVisibility}
                        />
                        <InputSection
                            label="Website"
                            value={data.facility_website}
                            onChange={updateFacilityWebsite}
                            disabled={updating}
                            hasValidationErrorFn={() => {
                                if (isEmpty(data.facility_website)) {
                                    return false;
                                }

                                return !isValidFacilityURL(
                                    data.facility_website,
                                );
                            }}
                            hasSwitch
                            switchValue={data.facility_website_publicly_visible}
                            onSwitchChange={updateFacilityWebsiteVisibility}
                        />
                        <InputSection
                            label="Description"
                            value={data.facility_description}
                            multiline
                            onChange={updateFacilityDescription}
                            disabled={updating}
                        />
                        <ShowOnly when={!isEmpty(parentCompanyOptions)}>
                            <InputSection
                                isCreatable
                                label="Parent Company / Supplier Group"
                                aside={parentCompanyAside}
                                value={get(
                                    data,
                                    'facility_parent_company.id',
                                    null,
                                )}
                                onChange={updateParentCompany}
                                disabled={updating}
                                isSelect
                                selectOptions={parentCompanyOptions}
                            />
                        </ShowOnly>
                        <ShowOnly when={!parentCompanyOptions}>
                            <Typography>
                                Parent Company / Supplier Group
                            </Typography>
                            <Typography>
                                {get(
                                    data,
                                    'facility_parent_company.name',
                                    null,
                                )}
                            </Typography>
                        </ShowOnly>
                        <InputSection
                            label="Minimum order quantity"
                            value={data.facility_minimum_order_quantity}
                            onChange={updateFacilityMinimumOrder}
                            disabled={updating}
                        />
                        <InputSection
                            label="Average lead time"
                            value={data.facility_average_lead_time}
                            onChange={updateFacilityAverageLeadTime}
                            disabled={updating}
                        />
                        <InputSection
                            label="Number of workers"
                            value={data.facility_workers_count}
                            onChange={updateFacilityWorkersCount}
                            disabled={updating}
                            hasValidationErrorFn={() =>
                                !isValidNumberOfWorkers(
                                    data.facility_workers_count,
                                )
                            }
                        />
                        <InputSection
                            label="Percentage of female workers"
                            value={data.facility_female_workers_percentage}
                            onChange={updateFacilityFemaleWorkersPercentage}
                            disabled={updating}
                            hasValidationErrorFn={() => {
                                if (
                                    isEmpty(
                                        data.facility_female_workers_percentage,
                                    )
                                ) {
                                    return false;
                                }

                                return !isInt(
                                    data.facility_female_workers_percentage,
                                    {
                                        min: 0,
                                        max: 100,
                                    },
                                );
                            }}
                        />
                        <InputSection
                            label="Affiliations"
                            value={get(data, 'facility_affiliations', [])}
                            onChange={updateFacilityAffiliations}
                            disabled={updating}
                            isSelect
                            isMultiSelect
                            selectOptions={mapDjangoChoiceTuplesToSelectOptions(
                                data.affiliation_choices,
                            )}
=======
        <div style={claimedFacilitiesDetailsStyles.containerStyles}>
            <div style={claimedFacilitiesDetailsStyles.formStyles}>
                <Typography
                    variant="title"
                    style={claimedFacilitiesDetailsStyles.headingStyles}
                >
                    Facility Details
                </Typography>
                <InputSection
                    label="Facility name (native language)"
                    value={data.facility_name_native_language}
                    onChange={updateFacilityNameNativeLanguage}
                    disabled={updating}
                />
                <InputSection
                    label="Sector"
                    value={get(data, 'sector', [])}
                    onChange={updateSector}
                    disabled={updating}
                    isSelect
                    isMultiSelect
                    selectOptions={sectorOptions || []}
                    selectPlaceholder="Select..."
                />
                <InputSection
                    label="Phone Number"
                    value={data.facility_phone_number}
                    onChange={updateFacilityPhone}
                    disabled={updating}
                    hasSwitch
                    switchValue={data.facility_phone_number_publicly_visible}
                    onSwitchChange={updateFacilityPhoneVisibility}
                />
                <InputSection
                    label="Website"
                    value={data.facility_website}
                    onChange={updateFacilityWebsite}
                    disabled={updating}
                    hasValidationErrorFn={() => {
                        if (isEmpty(data.facility_website)) {
                            return false;
                        }

                        return !isValidFacilityURL(data.facility_website);
                    }}
                    hasSwitch
                    switchValue={data.facility_website_publicly_visible}
                    onSwitchChange={updateFacilityWebsiteVisibility}
                />
                <InputSection
                    label="Description"
                    value={data.facility_description}
                    multiline
                    onChange={updateFacilityDescription}
                    disabled={updating}
                />
                <ShowOnly when={!isEmpty(parentCompanyOptions)}>
                    <InputSection
                        isCreatable
                        label="Parent Company / Supplier Group"
                        aside={parentCompanyAside}
                        value={get(data, 'facility_parent_company.id', null)}
                        onChange={updateParentCompany}
                        disabled={updating}
                        isSelect
                        selectOptions={parentCompanyOptions}
                    />
                </ShowOnly>
                <ShowOnly when={!parentCompanyOptions}>
                    <Typography>Parent Company / Supplier Group</Typography>
                    <Typography>
                        {get(data, 'facility_parent_company.name', null)}
                    </Typography>
                </ShowOnly>
                <InputSection
                    label="Minimum order quantity"
                    value={data.facility_minimum_order_quantity}
                    onChange={updateFacilityMinimumOrder}
                    disabled={updating}
                />
                <InputSection
                    label="Average lead time"
                    value={data.facility_average_lead_time}
                    onChange={updateFacilityAverageLeadTime}
                    disabled={updating}
                />
                <Typography component="h2" className={classes.titleStyles}>
                    Number of Workers
                </Typography>
                <TextField
                    variant="outlined"
                    className={classes.textInputStyles}
                    value={data.facility_workers_count}
                    onChange={updateFacilityWorkersCount}
                    disabled={updating}
                    error={!isValidNumberOfWorkers(data.facility_workers_count)}
                    helperText={
                        !isValidNumberOfWorkers(
                            data.facility_workers_count,
                        ) && (
                            <InputErrorText
                                text={getNumberOfWorkersValidationError(
                                    data.facility_workers_count,
                                )}
                            />
                        )
                    }
                    FormHelperTextProps={{
                        className: classes.helperText,
                    }}
                    InputProps={{
                        classes: {
                            input: `
                                ${
                                    !isValidNumberOfWorkers(
                                        data.facility_workers_count,
                                    ) && classes.errorStyle
                                }`,
                        },
                    }}
                />
                <InputSection
                    label="Percentage of female workers"
                    value={data.facility_female_workers_percentage}
                    onChange={updateFacilityFemaleWorkersPercentage}
                    disabled={updating}
                    hasValidationErrorFn={() => {
                        if (isEmpty(data.facility_female_workers_percentage)) {
                            return false;
                        }

                        return !isInt(data.facility_female_workers_percentage, {
                            min: 0,
                            max: 100,
                        });
                    }}
                />
                <InputSection
                    label="Affiliations"
                    value={get(data, 'facility_affiliations', [])}
                    onChange={updateFacilityAffiliations}
                    disabled={updating}
                    isSelect
                    isMultiSelect
                    selectOptions={mapDjangoChoiceTuplesToSelectOptions(
                        data.affiliation_choices,
                    )}
                />
                <InputSection
                    label="Certifications/Standards/Regulations"
                    value={get(data, 'facility_certifications', [])}
                    onChange={updateFacilityCertifications}
                    disabled={updating}
                    isSelect
                    isMultiSelect
                    selectOptions={mapDjangoChoiceTuplesToSelectOptions(
                        data.certification_choices,
                    )}
                />
                <InputSection
                    label="Facility / Processing Types"
                    value={get(data, 'facility_production_types', [])}
                    onChange={updateFacilityProductionTypes}
                    disabled={updating}
                    isSelect
                    isMultiSelect
                    selectOptions={mapDjangoChoiceTuplesToSelectOptions(
                        data.production_type_choices,
                    )}
                />
                <InputSection
                    label="Product Types"
                    value={get(data, 'facility_product_types', [])}
                    onChange={updateFacilityProductTypes}
                    disabled={updating}
                    isSelect
                    isMultiSelect
                    isCreatable
                    selectPlaceholder="e.g. Jackets - Use <Enter> or <Tab> to add multiple values"
                />
                <Typography
                    variant="title"
                    style={claimedFacilitiesDetailsStyles.headingStyles}
                >
                    Point of contact
                    <span
                        style={
                            claimedFacilitiesDetailsStyles.switchSectionStyles
                        }
                    >
                        <Switch
                            color="primary"
                            onChange={updateContactVisibility}
                            checked={data.point_of_contact_publicly_visible}
>>>>>>> 403a954a
                        />
                        <InputSection
                            label="Certifications/Standards/Regulations"
                            value={get(data, 'facility_certifications', [])}
                            onChange={updateFacilityCertifications}
                            disabled={updating}
                            isSelect
                            isMultiSelect
                            selectOptions={mapDjangoChoiceTuplesToSelectOptions(
                                data.certification_choices,
                            )}
                        />
                        <InputSection
                            label="Facility / Processing Types"
                            value={get(data, 'facility_production_types', [])}
                            onChange={updateFacilityProductionTypes}
                            disabled={updating}
                            isSelect
                            isMultiSelect
                            selectOptions={mapDjangoChoiceTuplesToSelectOptions(
                                data.production_type_choices,
                            )}
                        />
                        <InputSection
                            label="Product Types"
                            value={get(data, 'facility_product_types', [])}
                            onChange={updateFacilityProductTypes}
                            disabled={updating}
                            isSelect
                            isMultiSelect
                            isCreatable
                            selectPlaceholder="e.g. Jackets - Use <Enter> or <Tab> to add multiple values"
                        />
                        <Typography
                            variant="title"
                            className={classes.headingStyles}
                        >
                            Point of contact{' '}
                            <span className={classes.switchSectionStyles}>
                                <Switch
                                    color="primary"
                                    onChange={updateContactVisibility}
                                    checked={
                                        data.point_of_contact_publicly_visible
                                    }
                                />
                                Publicly visible
                            </span>
                        </Typography>
                        <InputSection
                            label="Contact person name"
                            value={data.point_of_contact_person_name}
                            onChange={updateContactPerson}
                            disabled={updating}
                        />
                        <InputSection
                            label="Email"
                            value={data.point_of_contact_email}
                            onChange={updateContactEmail}
                            disabled={updating}
                            hasValidationErrorFn={() => {
                                if (isEmpty(data.point_of_contact_email)) {
                                    return false;
                                }

                                return !isEmail(data.point_of_contact_email);
                            }}
                        />
                        <Typography
                            variant="headline"
                            className={classes.headingStyles}
                        >
                            Office information{' '}
                            <span className={classes.switchSectionStyles}>
                                <Switch
                                    color="primary"
                                    onChange={updateOfficeVisibility}
                                    checked={data.office_info_publicly_visible}
                                />
                                Publicly visible
                            </span>
                        </Typography>
                        <aside className={classes.asideStyles}>
                            If different from facility address
                        </aside>
                        <InputSection
                            label="Office name"
                            value={data.office_official_name}
                            onChange={updateOfficeName}
                            disabled={updating}
                        />
                        <InputSection
                            label="Address"
                            value={data.office_address}
                            onChange={updateOfficeAddress}
                            disabled={updating}
                        />
                        <InputSection
                            label="Country"
                            value={data.office_country_code}
                            onChange={updateOfficeCountry}
                            disabled={updating}
                            isSelect
                            selectOptions={countryOptions || []}
                        />
                        <InputSection
                            label="Phone number"
                            value={data.office_phone_number}
                            onChange={updateOfficePhone}
                            disabled={updating}
                        />
                        {errorUpdating && (
                            <div className={classes.errorStyles}>
                                <Typography variant="body1">
                                    <span className={classes.errorTextStyle}>
                                        The following errors prevented updating
                                        the facility claim:
                                    </span>
                                </Typography>
                                <ul>
                                    {errorUpdating.map(err => (
                                        <li key={err}>
                                            <span
                                                className={
                                                    classes.errorTextStyle
                                                }
                                            >
                                                {err}
                                            </span>
                                        </li>
                                    ))}
                                </ul>
                            </div>
                        )}
                        <div className={classes.controlStyles}>
                            <Button
                                onClick={saveForm}
                                variant="contained"
                                color="primary"
                                disabled={
                                    updating ||
                                    (!isEmpty(data.point_of_contact_email) &&
                                        !isEmail(
                                            data.point_of_contact_email,
                                        )) ||
                                    (!isEmpty(data.facility_website) &&
                                        !isValidFacilityURL(
                                            data.facility_website,
                                        )) ||
                                    !isValidNumberOfWorkers(
                                        data.facility_workers_count,
                                    )
                                }
                            >
                                Save
                            </Button>
                            {updating && <CircularProgress />}
                        </div>
                    </div>
                    <ClaimedFacilitiesDetailsSidebar
                        facilityDetails={data.facility}
                    />
                </div>
            </AppGrid>
        </AppOverflow>
    );
}

ClaimedFacilitiesDetails.defaultProps = {
    user: USER_DEFAULT_STATE,
    errors: null,
    data: null,
    errorUpdating: null,
    sectorOptions: null,
    parentCompanyOptions: null,
};

ClaimedFacilitiesDetails.propTypes = {
    user: userPropType,
    fetching: bool.isRequired,
    errors: arrayOf(string),
    data: approvedFacilityClaimPropType,
    getDetails: func.isRequired,
    clearDetails: func.isRequired,
    updateFacilityNameNativeLanguage: func.isRequired,
    updateFacilityWorkersCount: func.isRequired,
    updateFacilityFemaleWorkersPercentage: func.isRequired,
    updateFacilityPhone: func.isRequired,
    updateFacilityWebsite: func.isRequired,
    updateFacilityWebsiteVisibility: func.isRequired,
    updateFacilityDescription: func.isRequired,
    updateFacilityMinimumOrder: func.isRequired,
    updateFacilityAverageLeadTime: func.isRequired,
    updateContactPerson: func.isRequired,
    updateContactEmail: func.isRequired,
    updateOfficeName: func.isRequired,
    updateOfficeAddress: func.isRequired,
    updateOfficeCountry: func.isRequired,
    updateOfficePhone: func.isRequired,
    submitUpdate: func.isRequired,
    updating: bool.isRequired,
    errorUpdating: arrayOf(string),
    updateFacilityPhoneVisibility: func.isRequired,
    updateContactVisibility: func.isRequired,
    updateOfficeVisibility: func.isRequired,
    sectorOptions: sectorOptionsPropType,
    parentCompanyOptions: parentCompanyOptionsPropType,
    fetchSectors: func.isRequired,
<<<<<<< HEAD
    userHasSignedIn: bool.isRequired,
=======
>>>>>>> 403a954a
    classes: object.isRequired,
};

function mapStateToProps({
    auth: {
        user: { user },
    },
    claimedFacilityDetails: {
        retrieveData: { fetching: fetchingData, error },
        updateData: { fetching: updating, error: errorUpdating },
        data,
    },
    filterOptions: {
        sectors: { data: sectorOptions, fetching: fetchingSectors },
        parentCompanies: {
            data: parentCompanyOptions,
            fetching: fetchingParentCompanies,
        },
    },
}) {
    return {
        user,
        fetching: fetchingData || fetchingSectors || fetchingParentCompanies,
        data,
        errors: error || errorUpdating,
        updating,
        errorUpdating,
        sectorOptions,
        parentCompanyOptions,
        userHasSignedIn: !user.isAnon,
    };
}

function mapDispatchToProps(
    dispatch,
    {
        match: {
            params: { claimID },
        },
    },
) {
    const makeDispatchValueFn = updateFn =>
        flow(getValueFromEvent, updateFn, dispatch);

    const makeDispatchCheckedFn = updateFn =>
        flow(getCheckedFromEvent, updateFn, dispatch);

    const makeDispatchMultiSelectFn = updateFn =>
        flow(selection => map(selection, 'value'), updateFn, dispatch);

    return {
        getDetails: () => dispatch(fetchClaimedFacilityDetails(claimID)),
        clearDetails: () => dispatch(clearClaimedFacilityDetails()),
        updateFacilityNameNativeLanguage: makeDispatchValueFn(
            updateClaimedFacilityNameNativeLanguage,
        ),
        updateFacilityLocation: location =>
            dispatch(updateClaimedFacilityLocation(location)),
        updateSector: makeDispatchMultiSelectFn(updateClaimedSector),
        updateFacilityPhone: makeDispatchValueFn(updateClaimedFacilityPhone),
        updateFacilityPhoneVisibility: makeDispatchCheckedFn(
            updateClaimedFacilityPhoneVisibility,
        ),
        updateParentCompany: ({ label, value }) =>
            dispatch(
                updateClaimedFacilityParentCompany({
                    id: value,
                    name: label,
                }),
            ),
        updateContactVisibility: makeDispatchCheckedFn(
            updateClaimedFacilityPointOfContactVisibility,
        ),
        updateOfficeVisibility: makeDispatchCheckedFn(
            updateClaimedFacilityOfficeVisibility,
        ),
        updateFacilityWebsite: makeDispatchValueFn(
            updateClaimedFacilityWebsite,
        ),
        updateFacilityWebsiteVisibility: makeDispatchCheckedFn(
            updateClaimedFacilityWebsiteVisibility,
        ),
        updateFacilityDescription: makeDispatchValueFn(
            updateClaimedFacilityDescription,
        ),
        updateFacilityMinimumOrder: makeDispatchValueFn(
            updateClaimedFacilityMinimumOrder,
        ),
        updateFacilityAverageLeadTime: makeDispatchValueFn(
            updateClaimedFacilityAverageLeadTime,
        ),
        updateFacilityWorkersCount: makeDispatchValueFn(
            updateClaimedFacilityWorkersCount,
        ),
        updateFacilityFemaleWorkersPercentage: makeDispatchValueFn(
            updateClaimedFacilityFemaleWorkersPercentage,
        ),
        updateFacilityAffiliations: makeDispatchMultiSelectFn(
            updateClaimedFacilityAffiliations,
        ),
        updateFacilityCertifications: makeDispatchMultiSelectFn(
            updateClaimedFacilityCertifications,
        ),
        updateFacilityProductTypes: makeDispatchMultiSelectFn(
            updateClaimedFacilityProductTypes,
        ),
        updateFacilityProductionTypes: makeDispatchMultiSelectFn(
            updateClaimedFacilityProductionTypes,
        ),
        updateContactPerson: makeDispatchValueFn(
            updateClaimedFacilityContactPersonName,
        ),
        updateContactEmail: makeDispatchValueFn(
            updateClaimedFacilityContactEmail,
        ),
        updateOfficeName: makeDispatchValueFn(updateClaimedFacilityOfficeName),
        updateOfficeAddress: makeDispatchValueFn(
            updateClaimedFacilityOfficeAddress,
        ),
        updateOfficeCountry: ({ value }) =>
            dispatch(updateClaimedFacilityOfficeCountry(value)),
        updateOfficePhone: makeDispatchValueFn(
            updateClaimedFacilityOfficePhone,
        ),
        submitUpdate: () =>
            dispatch(submitClaimedFacilityDetailsUpdate(claimID)),
        fetchSectors: () => dispatch(fetchSectorOptions()),
        fetchParentCompanies: () => dispatch(fetchParentCompanyOptions()),
    };
}

export default connect(
    mapStateToProps,
    mapDispatchToProps,
<<<<<<< HEAD
)(withStyles(commonClaimFacilityFormStyles)(ClaimedFacilitiesDetails));
=======
)(withStyles(textFieldErrorStyles)(ClaimedFacilitiesDetails));
>>>>>>> 403a954a
<|MERGE_RESOLUTION|>--- conflicted
+++ resolved
@@ -4,6 +4,7 @@
 import { withStyles } from '@material-ui/core/styles';
 import CircularProgress from '@material-ui/core/CircularProgress';
 import Typography from '@material-ui/core/Typography';
+import TextField from '@material-ui/core/TextField';
 import Button from '@material-ui/core/Button';
 import Switch from '@material-ui/core/Switch';
 import flow from 'lodash/flow';
@@ -16,23 +17,15 @@
 import { toast } from 'react-toastify';
 import AppOverflow from './AppOverflow';
 import AppGrid from './AppGrid';
-
 import ClaimedFacilitiesDetailsSidebar from './ClaimedFacilitiesDetailsSidebar';
 import ShowOnly from './ShowOnly';
-<<<<<<< HEAD
 import {
     LoadingIndicator,
     AuthNotice,
     ErrorsList,
 } from './CheckComponentStatus';
 import InputSection from '../components/InputSection';
-=======
-import CreatableInputOnly from './CreatableInputOnly';
-
-import COLOURS from '../util/COLOURS';
-import InputErrorText from './Contribute/InputErrorText';
-import { textFieldErrorStyles } from '../util/styles';
->>>>>>> 403a954a
+import InputErrorText from '../components/Contribute/InputErrorText';
 
 import {
     fetchClaimedFacilityDetails,
@@ -64,6 +57,7 @@
     updateClaimedFacilityOfficePhone,
     submitClaimedFacilityDetailsUpdate,
 } from '../actions/claimedFacilityDetails';
+
 import {
     fetchParentCompanyOptions,
     fetchSectorOptions,
@@ -75,7 +69,11 @@
     sectorOptionsPropType,
     userPropType,
 } from '../util/propTypes';
-import { commonClaimFacilityFormStyles } from '../util/styles';
+
+import {
+    claimedFacilitiesDetailsStyles,
+    textFieldErrorStyles,
+} from '../util/styles';
 
 import apiRequest from '../util/apiRequest';
 
@@ -99,217 +97,14 @@
     parentCompany: { aside: parentCompanyAside },
 } = claimAFacilityFormFields;
 
-<<<<<<< HEAD
-=======
-const claimedFacilitiesDetailsStyles = Object.freeze({
-    containerStyles: Object.freeze({
-        display: 'flex',
-        width: '100%',
-        justifyContent: 'space-between',
-        marginBottom: '100px',
-    }),
-    formStyles: Object.freeze({
-        width: '60%',
-    }),
-    headingStyles: Object.freeze({
-        padding: '10px 0',
-        display: 'flex',
-        justifyContent: 'space-between',
-        alignItems: 'center',
-    }),
-    inputSectionStyles: Object.freeze({
-        display: 'flex',
-        flexDirection: 'column',
-        padding: '10px 0',
-    }),
-    inputSectionLabelStyles: Object.freeze({
-        fontSize: '18px',
-        fontWeight: '400',
-        padding: '10px 0',
-        color: '#000',
-        display: 'flex',
-        justifyContent: 'space-between',
-        alignItems: 'center',
-    }),
-    inputSectionFieldStyles: Object.freeze({
-        width: '100%',
-    }),
-    switchSectionStyles: Object.freeze({
-        fontSize: '15px',
-        fontWeight: '400',
-        display: 'flex',
-        alignItems: 'center',
-        color: COLOURS.DARK_GREY,
-    }),
-    controlStyles: Object.freeze({
-        width: '100%',
-        display: 'flex',
-        justifyContent: 'space-between',
-        alignItems: 'center',
-        padding: '10px 0',
-    }),
-    errorStyles: Object.freeze({
-        width: '100%',
-        padding: '10px 0',
-        color: 'red',
-    }),
-    asideStyles: Object.freeze({
-        padding: '5px 20px 20px 0',
-    }),
-});
-
-const selectStyles = Object.freeze({
-    input: provided =>
-        Object.freeze({
-            ...provided,
-            padding: '10px',
-        }),
-    menu: provided =>
-        Object.freeze({
-            ...provided,
-            zIndex: '2',
-        }),
-});
-
-const InputSection = ({
-    label,
-    value,
-    multiline,
-    onChange,
-    hasSwitch = false,
-    switchValue = null,
-    onSwitchChange = noop,
-    disabled = false,
-    isSelect = false,
-    isMultiSelect = false,
-    isCreatable = false,
-    selectOptions = null,
-    hasValidationErrorFn = stubFalse,
-    aside = null,
-    selectPlaceholder = 'Select...',
-    helperText = '',
-    formHelperTextProps = {},
-}) => {
-    let SelectComponent = null;
-
-    const asideNode = (
-        <ShowOnly when={!isNull(aside)}>
-            <aside style={claimedFacilitiesDetailsStyles.asideStyles}>
-                {aside}
-            </aside>
-        </ShowOnly>
-    );
-
-    if (isSelect) {
-        const selectValue = (() => {
-            if (!isCreatable && !isMultiSelect) {
-                return find(selectOptions, ['value', value]);
-            }
-
-            if (!isCreatable && isMultiSelect) {
-                return filter(selectOptions, ({ value: option }) =>
-                    includes(value, option),
-                );
-            }
-
-            if (isCreatable && isMultiSelect) {
-                return map(value, s => ({ value: s, label: s }));
-            }
-
-            // isCreatable && !isMultiSelect creates an option object from the value
-            // if it doesn't exist in the options list
-            const option = find(selectOptions, ['value', value]);
-            return (
-                option || {
-                    value,
-                    label: value,
-                }
-            );
-        })();
-
-        if (isCreatable) {
-            SelectComponent = selectOptions ? Creatable : CreatableInputOnly;
-        } else {
-            SelectComponent = Select;
-        }
-
-        return (
-            <div style={claimedFacilitiesDetailsStyles.inputSectionStyles}>
-                <InputLabel
-                    style={
-                        claimedFacilitiesDetailsStyles.inputSectionLabelStyles
-                    }
-                >
-                    {label}
-                </InputLabel>
-                {asideNode}
-                <SelectComponent
-                    onChange={onChange}
-                    value={selectValue}
-                    options={selectOptions}
-                    disabled={disabled}
-                    styles={selectStyles}
-                    isMulti={isMultiSelect}
-                    placeholder={selectPlaceholder}
-                />
-            </div>
-        );
-    }
-
-    return (
-        <div style={claimedFacilitiesDetailsStyles.inputSectionStyles}>
-            <InputLabel
-                style={claimedFacilitiesDetailsStyles.inputSectionLabelStyles}
-            >
-                {label}
-                {hasSwitch ? (
-                    <span
-                        style={
-                            claimedFacilitiesDetailsStyles.switchSectionStyles
-                        }
-                    >
-                        <Switch
-                            color="primary"
-                            onChange={onSwitchChange}
-                            checked={switchValue}
-                            style={{ zIndex: 1 }}
-                        />
-                        Publicly visible
-                    </span>
-                ) : null}
-            </InputLabel>
-            {asideNode}
-            <TextField
-                variant="outlined"
-                style={claimedFacilitiesDetailsStyles.inputSectionFieldStyles}
-                value={value}
-                multiline={multiline}
-                rows={6}
-                onChange={onChange}
-                disabled={disabled}
-                error={hasValidationErrorFn()}
-                helperText={helperText}
-                FormHelperTextProps={formHelperTextProps}
-            />
-        </div>
-    );
-};
-
-InputSection.defaultProps = {
-    helperText: '',
-    formHelperTextProps: {},
-};
-
-InputSection.propTypes = {
-    helperText: string,
-    formHelperTextProps: object,
-};
-
->>>>>>> 403a954a
 const createCountrySelectOptions = memoize(
     mapDjangoChoiceTuplesToSelectOptions,
 );
 
+const mergedStyles = {
+    ...claimedFacilitiesDetailsStyles(),
+    ...textFieldErrorStyles(),
+};
 function ClaimedFacilitiesDetails({
     user,
     match: {
@@ -352,10 +147,7 @@
     parentCompanyOptions,
     fetchSectors,
     fetchParentCompanies,
-<<<<<<< HEAD
     userHasSignedIn,
-=======
->>>>>>> 403a954a
     classes,
 }) {
     /* eslint-disable react-hooks/exhaustive-deps */
@@ -467,15 +259,11 @@
     const countryOptions = createCountrySelectOptions(data.countries);
 
     return (
-<<<<<<< HEAD
         <AppOverflow>
             <AppGrid title={TITLE}>
                 <div className={classes.containerStyles}>
                     <div className={classes.widthStyle}>
-                        <Typography
-                            variant="title"
-                            className={classes.titleStyles}
-                        >
+                        <Typography variant="title">
                             Facility Details
                         </Typography>
                         <InputSection
@@ -570,16 +358,47 @@
                             onChange={updateFacilityAverageLeadTime}
                             disabled={updating}
                         />
-                        <InputSection
-                            label="Number of workers"
+                        <Typography
+                            component="h2"
+                            className={classes.titleStyles}
+                        >
+                            Number of Workers
+                        </Typography>
+                        <TextField
+                            variant="outlined"
+                            className={classes.textInputStyles}
                             value={data.facility_workers_count}
                             onChange={updateFacilityWorkersCount}
                             disabled={updating}
-                            hasValidationErrorFn={() =>
+                            error={
                                 !isValidNumberOfWorkers(
                                     data.facility_workers_count,
                                 )
                             }
+                            helperText={
+                                !isValidNumberOfWorkers(
+                                    data.facility_workers_count,
+                                ) && (
+                                    <InputErrorText
+                                        text={getNumberOfWorkersValidationError(
+                                            data.facility_workers_count,
+                                        )}
+                                    />
+                                )
+                            }
+                            FormHelperTextProps={{
+                                className: classes.helperText,
+                            }}
+                            InputProps={{
+                                classes: {
+                                    input: `
+                                ${
+                                    !isValidNumberOfWorkers(
+                                        data.facility_workers_count,
+                                    ) && classes.errorStyle
+                                }`,
+                                },
+                            }}
                         />
                         <InputSection
                             label="Percentage of female workers"
@@ -614,202 +433,6 @@
                             selectOptions={mapDjangoChoiceTuplesToSelectOptions(
                                 data.affiliation_choices,
                             )}
-=======
-        <div style={claimedFacilitiesDetailsStyles.containerStyles}>
-            <div style={claimedFacilitiesDetailsStyles.formStyles}>
-                <Typography
-                    variant="title"
-                    style={claimedFacilitiesDetailsStyles.headingStyles}
-                >
-                    Facility Details
-                </Typography>
-                <InputSection
-                    label="Facility name (native language)"
-                    value={data.facility_name_native_language}
-                    onChange={updateFacilityNameNativeLanguage}
-                    disabled={updating}
-                />
-                <InputSection
-                    label="Sector"
-                    value={get(data, 'sector', [])}
-                    onChange={updateSector}
-                    disabled={updating}
-                    isSelect
-                    isMultiSelect
-                    selectOptions={sectorOptions || []}
-                    selectPlaceholder="Select..."
-                />
-                <InputSection
-                    label="Phone Number"
-                    value={data.facility_phone_number}
-                    onChange={updateFacilityPhone}
-                    disabled={updating}
-                    hasSwitch
-                    switchValue={data.facility_phone_number_publicly_visible}
-                    onSwitchChange={updateFacilityPhoneVisibility}
-                />
-                <InputSection
-                    label="Website"
-                    value={data.facility_website}
-                    onChange={updateFacilityWebsite}
-                    disabled={updating}
-                    hasValidationErrorFn={() => {
-                        if (isEmpty(data.facility_website)) {
-                            return false;
-                        }
-
-                        return !isValidFacilityURL(data.facility_website);
-                    }}
-                    hasSwitch
-                    switchValue={data.facility_website_publicly_visible}
-                    onSwitchChange={updateFacilityWebsiteVisibility}
-                />
-                <InputSection
-                    label="Description"
-                    value={data.facility_description}
-                    multiline
-                    onChange={updateFacilityDescription}
-                    disabled={updating}
-                />
-                <ShowOnly when={!isEmpty(parentCompanyOptions)}>
-                    <InputSection
-                        isCreatable
-                        label="Parent Company / Supplier Group"
-                        aside={parentCompanyAside}
-                        value={get(data, 'facility_parent_company.id', null)}
-                        onChange={updateParentCompany}
-                        disabled={updating}
-                        isSelect
-                        selectOptions={parentCompanyOptions}
-                    />
-                </ShowOnly>
-                <ShowOnly when={!parentCompanyOptions}>
-                    <Typography>Parent Company / Supplier Group</Typography>
-                    <Typography>
-                        {get(data, 'facility_parent_company.name', null)}
-                    </Typography>
-                </ShowOnly>
-                <InputSection
-                    label="Minimum order quantity"
-                    value={data.facility_minimum_order_quantity}
-                    onChange={updateFacilityMinimumOrder}
-                    disabled={updating}
-                />
-                <InputSection
-                    label="Average lead time"
-                    value={data.facility_average_lead_time}
-                    onChange={updateFacilityAverageLeadTime}
-                    disabled={updating}
-                />
-                <Typography component="h2" className={classes.titleStyles}>
-                    Number of Workers
-                </Typography>
-                <TextField
-                    variant="outlined"
-                    className={classes.textInputStyles}
-                    value={data.facility_workers_count}
-                    onChange={updateFacilityWorkersCount}
-                    disabled={updating}
-                    error={!isValidNumberOfWorkers(data.facility_workers_count)}
-                    helperText={
-                        !isValidNumberOfWorkers(
-                            data.facility_workers_count,
-                        ) && (
-                            <InputErrorText
-                                text={getNumberOfWorkersValidationError(
-                                    data.facility_workers_count,
-                                )}
-                            />
-                        )
-                    }
-                    FormHelperTextProps={{
-                        className: classes.helperText,
-                    }}
-                    InputProps={{
-                        classes: {
-                            input: `
-                                ${
-                                    !isValidNumberOfWorkers(
-                                        data.facility_workers_count,
-                                    ) && classes.errorStyle
-                                }`,
-                        },
-                    }}
-                />
-                <InputSection
-                    label="Percentage of female workers"
-                    value={data.facility_female_workers_percentage}
-                    onChange={updateFacilityFemaleWorkersPercentage}
-                    disabled={updating}
-                    hasValidationErrorFn={() => {
-                        if (isEmpty(data.facility_female_workers_percentage)) {
-                            return false;
-                        }
-
-                        return !isInt(data.facility_female_workers_percentage, {
-                            min: 0,
-                            max: 100,
-                        });
-                    }}
-                />
-                <InputSection
-                    label="Affiliations"
-                    value={get(data, 'facility_affiliations', [])}
-                    onChange={updateFacilityAffiliations}
-                    disabled={updating}
-                    isSelect
-                    isMultiSelect
-                    selectOptions={mapDjangoChoiceTuplesToSelectOptions(
-                        data.affiliation_choices,
-                    )}
-                />
-                <InputSection
-                    label="Certifications/Standards/Regulations"
-                    value={get(data, 'facility_certifications', [])}
-                    onChange={updateFacilityCertifications}
-                    disabled={updating}
-                    isSelect
-                    isMultiSelect
-                    selectOptions={mapDjangoChoiceTuplesToSelectOptions(
-                        data.certification_choices,
-                    )}
-                />
-                <InputSection
-                    label="Facility / Processing Types"
-                    value={get(data, 'facility_production_types', [])}
-                    onChange={updateFacilityProductionTypes}
-                    disabled={updating}
-                    isSelect
-                    isMultiSelect
-                    selectOptions={mapDjangoChoiceTuplesToSelectOptions(
-                        data.production_type_choices,
-                    )}
-                />
-                <InputSection
-                    label="Product Types"
-                    value={get(data, 'facility_product_types', [])}
-                    onChange={updateFacilityProductTypes}
-                    disabled={updating}
-                    isSelect
-                    isMultiSelect
-                    isCreatable
-                    selectPlaceholder="e.g. Jackets - Use <Enter> or <Tab> to add multiple values"
-                />
-                <Typography
-                    variant="title"
-                    style={claimedFacilitiesDetailsStyles.headingStyles}
-                >
-                    Point of contact
-                    <span
-                        style={
-                            claimedFacilitiesDetailsStyles.switchSectionStyles
-                        }
-                    >
-                        <Switch
-                            color="primary"
-                            onChange={updateContactVisibility}
-                            checked={data.point_of_contact_publicly_visible}
->>>>>>> 403a954a
                         />
                         <InputSection
                             label="Certifications/Standards/Regulations"
@@ -1018,10 +641,7 @@
     sectorOptions: sectorOptionsPropType,
     parentCompanyOptions: parentCompanyOptionsPropType,
     fetchSectors: func.isRequired,
-<<<<<<< HEAD
     userHasSignedIn: bool.isRequired,
-=======
->>>>>>> 403a954a
     classes: object.isRequired,
 };
 
@@ -1156,8 +776,4 @@
 export default connect(
     mapStateToProps,
     mapDispatchToProps,
-<<<<<<< HEAD
-)(withStyles(commonClaimFacilityFormStyles)(ClaimedFacilitiesDetails));
-=======
-)(withStyles(textFieldErrorStyles)(ClaimedFacilitiesDetails));
->>>>>>> 403a954a
+)(withStyles(mergedStyles)(ClaimedFacilitiesDetails));