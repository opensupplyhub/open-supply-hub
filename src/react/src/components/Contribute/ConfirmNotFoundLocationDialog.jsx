import React from 'react';
import { bool, func, object } from 'prop-types';
import { withStyles } from '@material-ui/core/styles';
import Dialog from '@material-ui/core/Dialog';
import DialogTitle from '@material-ui/core/DialogTitle';
import DialogActions from '@material-ui/core/DialogActions';
import Button from '@material-ui/core/Button';
import IconButton from '@material-ui/core/IconButton';
import CloseIcon from '@material-ui/icons/Close';
import Typography from '@material-ui/core/Typography';
import history from '../../util/history';
import { makeConfirmNotFoundLocationDialogStyles } from '../../util/styles';
<<<<<<< HEAD
=======
import {
    contributeProductionLocationRoute,
    productionLocationInfoRoute,
} from '../../util/constants';
>>>>>>> 99be6b43

const ConfirmNotFoundLocationDialog = ({
    confirmDialogIsOpen,
    handleConfirmDialogClose,
    clearLocations,
    classes,
}) => {
    const handleAddNewLocation = () => {
        handleConfirmDialogClose();
        clearLocations();
<<<<<<< HEAD
        history.push('/contribute/production-location/info/');
=======
        history.push(productionLocationInfoRoute);
>>>>>>> 99be6b43
    };

    const navigateToNameAddressTab = () => {
        history.push('/contribute/single-location?tab=name-address');
    };

    const handleSearchAgain = () => {
        handleConfirmDialogClose();
        navigateToNameAddressTab();
        clearLocations();
    };

    return (
        <Dialog
            classes={{
                paper: classes.dialogPaperStyles,
            }}
            open={confirmDialogIsOpen}
            onClose={handleConfirmDialogClose}
            aria-labelledby="confirm-not-found-location-dialog-title"
        >
            <IconButton
                aria-label="Close"
                className={classes.closeButtonStyles}
                onClick={handleConfirmDialogClose}
            >
                <CloseIcon />
            </IconButton>
            <DialogTitle id="confirm-not-found-location-dialog-title">
                <Typography className={classes.dialogTitleStyles}>
                    Are you sure you have reviewed the entire list and could not
                    find the production location?
                </Typography>
            </DialogTitle>
            <DialogActions className={classes.dialogActionsStyles}>
                <Button
                    variant="contained"
                    color="secondary"
                    onClick={handleSearchAgain}
                    classes={{
                        root: classes.buttonBaseStyles,
                        label: classes.buttonLabelStyles,
                    }}
                >
                    No, I would like to try searching again
                </Button>
                <Button
                    variant="contained"
                    onClick={handleAddNewLocation}
                    classes={{
                        root: `${classes.buttonBaseStyles} ${classes.addLocationButtonStyles}`,
                        label: classes.buttonLabelStyles,
                    }}
                >
                    Yes, add a new production location
                </Button>
            </DialogActions>
        </Dialog>
    );
};

ConfirmNotFoundLocationDialog.propTypes = {
    confirmDialogIsOpen: bool.isRequired,
    handleConfirmDialogClose: func.isRequired,
    clearLocations: func.isRequired,
    classes: object.isRequired,
};

export default withStyles(makeConfirmNotFoundLocationDialogStyles)(
    ConfirmNotFoundLocationDialog,
);<|MERGE_RESOLUTION|>--- conflicted
+++ resolved
@@ -10,13 +10,10 @@
 import Typography from '@material-ui/core/Typography';
 import history from '../../util/history';
 import { makeConfirmNotFoundLocationDialogStyles } from '../../util/styles';
-<<<<<<< HEAD
-=======
 import {
     contributeProductionLocationRoute,
     productionLocationInfoRoute,
 } from '../../util/constants';
->>>>>>> 99be6b43
 
 const ConfirmNotFoundLocationDialog = ({
     confirmDialogIsOpen,
@@ -27,11 +24,7 @@
     const handleAddNewLocation = () => {
         handleConfirmDialogClose();
         clearLocations();
-<<<<<<< HEAD
         history.push('/contribute/production-location/info/');
-=======
-        history.push(productionLocationInfoRoute);
->>>>>>> 99be6b43
     };
 
     const navigateToNameAddressTab = () => {
