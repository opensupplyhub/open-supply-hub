import React, { useEffect, useMemo, useState, useRef } from 'react';
import { useLocation, useParams, useHistory } from 'react-router-dom';
import { array, bool, func, number, object, string } from 'prop-types';
import { connect } from 'react-redux';
import { toast } from 'react-toastify';
import { endsWith, isEmpty, toString } from 'lodash';

import Button from '@material-ui/core/Button';
import CircularProgress from '@material-ui/core/CircularProgress';
import Paper from '@material-ui/core/Paper';
import Switch from '@material-ui/core/Switch';
import TextField from '@material-ui/core/TextField';
import Typography from '@material-ui/core/Typography';
import { withStyles } from '@material-ui/core/styles';

import {
    createProductionLocation,
    updateProductionLocation,
    fetchProductionLocationByOsId,
    resetPendingModerationEvent,
    resetSingleProductionLocation,
} from '../../actions/contributeProductionLocation';
import {
    fetchSingleModerationEvent,
    cleanupContributionRecord,
} from '../../actions/dashboardContributionRecord';
import {
    fetchCountryOptions,
    fetchFacilityProcessingTypeOptions,
} from '../../actions/filterOptions';

import {
    mockedSectors,
    productionLocationInfoRouteCommon,
    MODERATION_STATUSES_ENUM,
    DISABLE_LIST_UPLOADING,
    MAINTENANCE_MESSAGE,
} from '../../util/constants';
import { useResetScrollPosition } from '../../util/hooks';
import {
    countryOptionsPropType,
    facilityProcessingTypeOptionsPropType,
    moderationEventsListItemPropType,
    productionLocationPropType,
} from '../../util/propTypes';
import { productionLocationInfoStyles } from '../../util/styles';
import {
    mapDjangoChoiceTuplesToSelectOptions,
    mapFacilityTypeOptions,
    mapProcessingTypeOptions,
    isValidNumberOfWorkers,
    isRequiredFieldValid,
    convertRangeField,
    updateStateFromData,
    getSelectStyles,
    getNumberOfWorkersValidationError,
} from '../../util/util';

import FeatureFlag from '../FeatureFlag';
import RequiredAsterisk from '../RequiredAsterisk';
import StyledSelect from '../Filters/StyledSelect';
import RequireAuthNotice from '../RequireAuthNotice';
import StyledTooltip from '../StyledTooltip';

import InputErrorText from './InputErrorText';
import ProductionLocationDialog from './ProductionLocationDialog';
import PostContributionSubmitErrorNotification from './PostContributionSubmitErrorNotification/PostContributionSubmitErrorNotification';

const ProductionLocationInfo = ({
    submitMethod,
    classes,
    countriesOptions,
    fetchCountries,
    facilityProcessingTypeOptions,
    fetchModerationEvent,
    handleCreateProductionLocation,
    handleUpdateProductionLocation,
    fetchFacilityProcessingType,
    pendingModerationEventData,
    pendingModerationEventFetching,
    pendingModerationEventError,
    singleModerationEventItem,
    singleModerationEventItemFetching,
    singleModerationEventItemError,
    fetchProductionLocation,
    singleProductionLocationData,
    singleProductionLocationFetching,
    singleProductionLocationError,
    innerWidth,
    handleCleanupContributionRecord,
    handleResetPendingModerationEvent,
    handleResetSingleProductionLocation,
    userHasSignedIn,
    fetchingSessionSignIn,
}) => {
    const TITLE = 'Production Location Information';
    const location = useLocation();
    const history = useHistory();
    const { moderationID, osID } = useParams();

    const queryParams = new URLSearchParams(location.search);
    const nameInQuery = queryParams.get('name');
    const addressInQuery = queryParams.get('address');
    const countryInQuery = queryParams.get('country');
    const [inputName, setInputName] = useState(nameInQuery ?? '');
    const [inputAddress, setInputAddress] = useState(addressInQuery ?? '');
    const [inputCountry, setInputCountry] = useState(null);
    const [nameTouched, setNameTouched] = useState(false);
    const [addressTouched, setAddressTouched] = useState(false);
    const [countryTouched, setCountryTouched] = useState(false);
    const [sector, setSector] = useState('');
    const [productType, setProductType] = useState([]);
    const [locationType, setLocationType] = useState(null);
    const [processingType, setProcessingType] = useState(null);
    const [numberOfWorkers, setNumberOfWorkers] = useState('');
    const [parentCompany, setParentCompany] = useState('');
    const customSelectComponents = { DropdownIndicator: null };
    const isCountryError = countryTouched && !inputCountry?.value;

    const fillAdditionalDataFields = () => {
        setNumberOfWorkers(
            convertRangeField(singleProductionLocationData.number_of_workers) ??
                '',
        );
        updateStateFromData(singleProductionLocationData, 'sector', setSector);
        updateStateFromData(
            singleProductionLocationData,
            'product_type',
            setProductType,
        );
        updateStateFromData(
            singleProductionLocationData,
            'location_type',
            setLocationType,
        );
        updateStateFromData(
            singleProductionLocationData,
            'processing_type',
            setProcessingType,
        );
        setParentCompany(singleProductionLocationData.parent_company ?? '');
    };

    const resetAdditionalDataFields = () => {
        setSector('');
        setProductType([]);
        setLocationType(null);
        setProcessingType(null);
        setNumberOfWorkers('');
        setParentCompany('');
    };

    useResetScrollPosition(location);

    const inputData = useMemo(
        () => ({
            name: inputName,
            address: inputAddress,
            country: inputCountry,
            sector,
            productType,
            locationType,
            processingType,
            numberOfWorkers,
            parentCompany,
        }),
        [
            inputName,
            inputAddress,
            inputCountry,
            sector,
            productType,
            locationType,
            processingType,
            numberOfWorkers,
            parentCompany,
        ],
    );

    const [
        showProductionLocationDialog,
        setShowProductionLocationDialog,
    ] = useState(null);

    const [
        showPostSubmitErrorNotification,
        setShowPostSubmitErrorNotification,
    ] = useState(false);

    const handleNameChange = event => {
        setInputName(event.target.value);
    };
    const handleAddressChange = event => {
        setInputAddress(event.target.value);
    };
    const handleParentCompanyChange = event => {
        setParentCompany(event.target.value);
    };

    const handleNameBlur = () => {
        setNameTouched(true);
    };
    const handleAddressBlur = () => {
        setAddressTouched(true);
    };
    const handleCountryBlur = () => {
        setCountryTouched(true);
    };

    const isFormValid = !!(
        isRequiredFieldValid(inputName) &&
        isRequiredFieldValid(inputAddress) &&
        inputCountry?.value &&
        isValidNumberOfWorkers(numberOfWorkers)
    );

    let handleProductionLocation;
    switch (submitMethod) {
        case 'POST':
            handleProductionLocation = handleCreateProductionLocation;
            break;
        case 'PATCH':
            handleProductionLocation = data =>
                handleUpdateProductionLocation(data, osID);
            break;
        default:
            handleProductionLocation = () => {
                console.error(`Unsupported submit method: ${submitMethod}`);
            };
            break;
    }

    const instructionExtraMessage =
        submitMethod === 'PATCH'
            ? 'These fields are pre-filled with the data from your search, but you can edit them.'
            : '';
    const submitButtonText = submitMethod === 'POST' ? 'Submit' : 'Update';

    const [showAdditionalInfo, setShowAdditionalInfo] = useState(false);
    const onSwitchChange = () => {
        setShowAdditionalInfo(prevShowAdditionalInfo => {
            const newShowAdditionalInfo = !prevShowAdditionalInfo;
            if (newShowAdditionalInfo) {
                fillAdditionalDataFields();
            } else {
                resetAdditionalDataFields();
            }
            return newShowAdditionalInfo;
        });
    };

    useEffect(() => {
        if (submitMethod === 'PATCH' && osID) {
            fetchProductionLocation(osID);
        }
    }, [submitMethod, osID, fetchProductionLocation]);

    useEffect(() => {
        if (showProductionLocationDialog === false) {
            const pathSegments = location.pathname.split('/');
            // URL may contain trailing slash which should be trimmed
            if (endsWith(pathSegments, '')) {
                pathSegments.pop();
            }
            pathSegments.pop();
            const baseContributeInfoLocation = pathSegments.join('/');
            history.push({
                pathname: baseContributeInfoLocation,
                search: '',
            });
            handleCleanupContributionRecord();
            handleResetPendingModerationEvent();
        }
    }, [showProductionLocationDialog]);

    useEffect(() => {
        if (singleProductionLocationData && osID) {
            setInputName(singleProductionLocationData.name ?? '');
            setInputAddress(singleProductionLocationData.address ?? '');
            if (singleProductionLocationData.country) {
                setInputCountry({
                    value: singleProductionLocationData?.country.alpha_2,
                    label: singleProductionLocationData?.country.name,
                });
            }
        }
    }, [singleProductionLocationData, osID]);

    const prevModerationIDRef = useRef();
    useEffect(() => {
        if (
            moderationID &&
            prevModerationIDRef.current !== moderationID &&
            isEmpty(singleModerationEventItem)
        ) {
            fetchModerationEvent(moderationID);
        }
        if (
            singleModerationEventItem?.os_id &&
            isEmpty(singleProductionLocationData)
        ) {
            fetchProductionLocation(singleModerationEventItem.os_id);
        }
        prevModerationIDRef.current = moderationID;
    }, [moderationID, singleModerationEventItem]);

    useEffect(() => {
        if (!countriesOptions) {
            fetchCountries();
        }
    }, [countriesOptions, fetchCountries]);

    useEffect(() => {
        if (countriesOptions && !isEmpty(countryInQuery)) {
            const prefilledCountry = countriesOptions.filter(
                el => el.value === countryInQuery,
            );
            setInputCountry(prefilledCountry[0]);
        }
    }, [countriesOptions]);

    useEffect(() => {
        if (!facilityProcessingTypeOptions) {
            fetchFacilityProcessingType();
        }
    }, [facilityProcessingTypeOptions, fetchFacilityProcessingType]);

    useEffect(() => {
        if (pendingModerationEventData?.cleaned_data) {
            toast('Your contribution has been added successfully!');
            if (pendingModerationEventData?.moderation_id) {
                localStorage.setItem(
                    pendingModerationEventData.moderation_id,
                    JSON.stringify(pendingModerationEventData?.cleaned_data),
                );
                history.push({
                    pathname: `${location.pathname}${pendingModerationEventData.moderation_id}`,
                    search: '',
                });
            }
        }
    }, [pendingModerationEventData]);

    useEffect(() => {
        if (!isEmpty(singleModerationEventItem) && moderationID) {
            localStorage.removeItem(moderationID);
        }
        if (moderationID) {
            setShowProductionLocationDialog(true);
        }
    }, [singleModerationEventItem, pendingModerationEventData, moderationID]);

    useEffect(() => {
        // Force trailing slash in URL to prevent broken UX scenarios
        if (location.pathname && !location.pathname.endsWith('/')) {
            history.replace(`${location.pathname}/`);
        }

        const unListen = history.listen(appLocation => {
            if (
                appLocation.pathname === productionLocationInfoRouteCommon ||
                appLocation.pathname ===
                    `${productionLocationInfoRouteCommon}${osID}/info/`
            ) {
                setShowProductionLocationDialog(false);
            }
        });

        return () => {
            unListen();
        };
    }, [location.pathname, history, osID]);

    useEffect(() => {
        if (!pendingModerationEventFetching && pendingModerationEventError) {
            setShowPostSubmitErrorNotification(true);
        }
    }, [pendingModerationEventFetching, pendingModerationEventError]);

    useEffect(() => {
        /*
        After first POST or PATCH v1/production-locations, there will be an error
        because moderation event should be re-indexed in the OpenSearch,
        so move this effect to the very end of event loop to make sure moderation event
        will be saved in the local storage
        */
        let timeoutId;
        if (
            moderationID &&
            !singleModerationEventItemFetching &&
            singleModerationEventItemError &&
            !localStorage.getItem(moderationID)
        ) {
            timeoutId = setTimeout(() => {
                toast(toString(singleModerationEventItemError));
            }, 0);
        }
        return () => {
            if (timeoutId) {
                clearTimeout(timeoutId);
            }
        };
    }, [
        singleModerationEventItemFetching,
        singleModerationEventItemError,
        moderationID,
    ]);

    useEffect(
        () => () => {
            handleCleanupContributionRecord();
            handleResetPendingModerationEvent();
            handleResetSingleProductionLocation();
        },
        [],
    );

    useEffect(() => {
        if (!isEmpty(singleProductionLocationError)) {
            toast(singleProductionLocationError[0]);
        }
    }, [singleProductionLocationError]);

<<<<<<< HEAD
=======
    const activeSubmitButton = (
        <Button
            color="secondary"
            variant="contained"
            onClick={() => handleProductionLocation(inputData, osID)}
            className={classes.submitButtonStyles}
            disabled={!isFormValid}
        >
            {submitButtonText}
        </Button>
    );

    const maintenanceSubmitButton = (
        <StyledTooltip title={MAINTENANCE_MESSAGE} placement="top">
            <div className={classes.submitButtonWrapperStyles}>
                <Button
                    className={classes.submitButtonStyles}
                    disabled
                    variant="contained"
                    aria-label="Submit button disabled during maintenance"
                >
                    {submitButtonText}
                </Button>
            </div>
        </StyledTooltip>
    );

>>>>>>> 6aee1a11
    if (fetchingSessionSignIn) {
        return (
            <div className={classes.circularProgressContainerStyles}>
                <CircularProgress />
            </div>
        );
    }

    if (!userHasSignedIn) {
        return <RequireAuthNotice title={TITLE} />;
    }

    if (singleProductionLocationFetching) {
        return (
            <div className={classes.circularProgressStyles}>
                <CircularProgress />
            </div>
        );
    }

    return (
        <>
            <div className={classes.mainContainerStyles}>
                <Typography component="h1" className={classes.headerStyles}>
                    {TITLE}
                </Typography>
                <Typography className={classes.instructionStyles}>
                    {`Use the form below to edit the name, address, and country
                    for your production location. ${instructionExtraMessage}`}
                </Typography>
                <Paper className={classes.infoWrapStyles}>
                    <div
                        className={`${classes.inputSectionWrapStyles} ${classes.wrapStyles}`}
                    >
                        <Typography
                            component="h2"
                            className={classes.titleStyles}
                        >
                            Location Name <RequiredAsterisk />
                        </Typography>

                        <Typography
                            component="h4"
                            className={classes.subTitleStyles}
                        >
                            Enter the name of the production location that you
                            are uploading.
                        </Typography>
                        <TextField
                            id="name"
                            className={classes.textInputStyles}
                            value={inputName}
                            onChange={handleNameChange}
                            onBlur={handleNameBlur}
                            placeholder="Enter the name"
                            variant="outlined"
                            aria-label="Enter the name"
                            InputProps={{
                                classes: {
                                    input: `
                                    ${
                                        nameTouched &&
                                        !isRequiredFieldValid(inputName) &&
                                        classes.errorStyle
                                    }`,
                                    notchedOutline:
                                        classes.notchedOutlineStyles,
                                },
                            }}
                            helperText={
                                nameTouched &&
                                !isRequiredFieldValid(inputName) && (
                                    <InputErrorText />
                                )
                            }
                            FormHelperTextProps={{
                                className: classes.helperText,
                            }}
                            error={
                                nameTouched && !isRequiredFieldValid(inputName)
                            }
                        />
                    </div>
                    <div
                        className={`${classes.inputSectionWrapStyles} ${classes.wrapStyles}`}
                    >
                        <Typography
                            component="h2"
                            className={classes.titleStyles}
                        >
                            Address <RequiredAsterisk />
                        </Typography>
                        <Typography
                            component="h4"
                            className={classes.subTitleStyles}
                        >
                            Enter the address of the production location. We
                            will use this to plot the location on a map.
                        </Typography>
                        <TextField
                            id="address"
                            className={classes.textInputStyles}
                            value={inputAddress}
                            onChange={handleAddressChange}
                            onBlur={handleAddressBlur}
                            placeholder="Enter the full address"
                            variant="outlined"
                            aria-label="Enter the address"
                            InputProps={{
                                classes: {
                                    input: `${classes.searchInputStyles}
                                ${
                                    addressTouched &&
                                    !isRequiredFieldValid(inputAddress) &&
                                    classes.errorStyle
                                }`,
                                    notchedOutline:
                                        classes.notchedOutlineStyles,
                                },
                            }}
                            helperText={
                                addressTouched &&
                                !isRequiredFieldValid(inputAddress) && (
                                    <InputErrorText />
                                )
                            }
                            FormHelperTextProps={{
                                className: classes.helperText,
                            }}
                            error={
                                addressTouched &&
                                !isRequiredFieldValid(inputAddress)
                            }
                        />
                    </div>
                    <div
                        className={`${classes.inputSectionWrapStyles} ${classes.wrapStyles}`}
                    >
                        <Typography
                            component="h2"
                            className={classes.titleStyles}
                        >
                            Country <RequiredAsterisk />
                        </Typography>
                        <Typography
                            component="h4"
                            className={classes.subTitleStyles}
                        >
                            Select the country where the production site is
                            located.
                        </Typography>
                        <StyledSelect
                            id="country"
                            name="Country"
                            aria-label="Country"
                            options={countriesOptions || []}
                            value={inputCountry}
                            onChange={setInputCountry}
                            onBlur={handleCountryBlur}
                            className={classes.selectStyles}
                            styles={getSelectStyles(isCountryError)}
                            placeholder="Country"
                            isMulti={false}
                        />
                        {isCountryError && (
                            <div className={classes.errorWrapStyles}>
                                <InputErrorText />
                            </div>
                        )}
                    </div>
                    <hr className={classes.separator} />
                    <div
                        className={`${classes.sectionWrapStyles} ${classes.wrapStyles}`}
                    >
                        <div className={classes.rowContainerStyles}>
                            <Typography
                                component="h2"
                                className={`${classes.titleStyles} ${classes.marginRight}`}
                            >
                                Additional information
                            </Typography>
                            <Switch
                                color="primary"
                                onChange={onSwitchChange}
                                checked={showAdditionalInfo}
                                style={{ zIndex: 1 }}
                                className={classes.switchButton}
                                inputProps={{
                                    'data-testid':
                                        'switch-additional-info-fields',
                                }}
                            />
                        </div>
                        <Typography
                            component="h4"
                            className={classes.subTitleStyles}
                        >
                            Expand this section to add more data about your
                            production location, including product types, number
                            of workers, parent company and more.
                        </Typography>
                        {showAdditionalInfo && (
                            <>
                                <div
                                    className={`${classes.inputSectionWrapStyles} ${classes.wrapStyles}`}
                                >
                                    <Typography
                                        component="h2"
                                        className={classes.titleStyles}
                                    >
                                        Sector(s)
                                    </Typography>
                                    <Typography
                                        component="h4"
                                        className={classes.subTitleStyles}
                                    >
                                        Select the sector(s) that this location
                                        operates in. For example: Apparel,
                                        Electronics, Renewable Energy.
                                    </Typography>
                                    <StyledSelect
                                        id="sector"
                                        name="sector"
                                        aria-label="Select sector"
                                        options={
                                            mapDjangoChoiceTuplesToSelectOptions(
                                                mockedSectors,
                                            ) || []
                                        }
                                        value={sector}
                                        onChange={setSector}
                                        styles={getSelectStyles()}
                                        className={classes.selectStyles}
                                        placeholder="Select sector(s)"
                                    />
                                </div>
                                <div
                                    className={`${classes.inputSectionWrapStyles} ${classes.wrapStyles}`}
                                >
                                    <Typography
                                        component="h2"
                                        className={classes.titleStyles}
                                    >
                                        Product Type(s)
                                    </Typography>
                                    <Typography
                                        component="h4"
                                        className={classes.subTitleStyles}
                                    >
                                        Enter the type of products produced at
                                        this location. For example: Shirts,
                                        Laptops, Solar Panels.
                                    </Typography>

                                    <StyledSelect
                                        creatable
                                        name="Product Type"
                                        value={productType}
                                        onChange={setProductType}
                                        placeholder="Enter product type(s)"
                                        aria-label="Enter product type(s)"
                                        styles={getSelectStyles()}
                                        className={classes.selectStyles}
                                        components={customSelectComponents}
                                    />
                                </div>
                                <div
                                    className={`${classes.inputSectionWrapStyles} ${classes.wrapStyles}`}
                                >
                                    <Typography
                                        component="h2"
                                        className={classes.titleStyles}
                                    >
                                        Location Type(s)
                                    </Typography>
                                    <Typography
                                        component="h4"
                                        className={classes.subTitleStyles}
                                    >
                                        Select the location type(s) for this
                                        production location. For example: Final
                                        Product Assembly, Raw Materials
                                        Production or Processing, Office/HQ.
                                    </Typography>
                                    <StyledSelect
                                        id="location_type"
                                        name="Location type"
                                        aria-label="Location type"
                                        options={mapFacilityTypeOptions(
                                            facilityProcessingTypeOptions || [],
                                            processingType || [],
                                        )}
                                        value={locationType}
                                        onChange={setLocationType}
                                        styles={getSelectStyles()}
                                        className={classes.selectStyles}
                                        placeholder="Select location type(s)"
                                    />
                                </div>
                                <div
                                    className={`${classes.inputSectionWrapStyles} ${classes.wrapStyles}`}
                                >
                                    <Typography
                                        component="h2"
                                        className={classes.titleStyles}
                                    >
                                        Processing Type(s)
                                    </Typography>
                                    <Typography
                                        component="h4"
                                        className={classes.subTitleStyles}
                                    >
                                        Select the type of processing activities
                                        that take place at this location. For
                                        example: Printing, Tooling, Assembly.
                                    </Typography>
                                    <StyledSelect
                                        id="processing_type"
                                        name="Processing Type"
                                        aria-label="Processing Type"
                                        options={mapProcessingTypeOptions(
                                            facilityProcessingTypeOptions || [],
                                            locationType || [],
                                        )}
                                        value={processingType}
                                        onChange={setProcessingType}
                                        styles={getSelectStyles()}
                                        className={classes.selectStyles}
                                    />
                                </div>
                                <div
                                    className={`${classes.inputSectionWrapStyles} ${classes.wrapStyles}`}
                                >
                                    <Typography
                                        component="h2"
                                        className={classes.titleStyles}
                                    >
                                        Number of Workers
                                    </Typography>
                                    <Typography
                                        component="h4"
                                        className={classes.subTitleStyles}
                                    >
                                        Enter a number or a range for the number
                                        of people employed at the location. For
                                        example: 100, 100-150.
                                    </Typography>
                                    <TextField
                                        id="number_of_workers"
                                        error={
                                            !isValidNumberOfWorkers(
                                                numberOfWorkers,
                                            )
                                        }
                                        variant="outlined"
                                        className={classes.textInputStyles}
                                        value={numberOfWorkers}
                                        onChange={e =>
                                            setNumberOfWorkers(
                                                e.target.value.trim(),
                                            )
                                        }
                                        placeholder="Enter the number of workers as a number or range"
                                        helperText={
                                            !isValidNumberOfWorkers(
                                                numberOfWorkers,
                                            ) && (
                                                <InputErrorText
                                                    text={getNumberOfWorkersValidationError(
                                                        numberOfWorkers,
                                                    )}
                                                />
                                            )
                                        }
                                        FormHelperTextProps={{
                                            className: classes.helperText,
                                        }}
                                        InputProps={{
                                            classes: {
                                                input: `
                                            ${
                                                !isValidNumberOfWorkers(
                                                    numberOfWorkers,
                                                ) && classes.errorStyle
                                            }`,
                                                notchedOutline:
                                                    classes.notchedOutlineStyles,
                                            },
                                        }}
                                        aria-label="Number of Workers"
                                    />
                                </div>
                                <div
                                    className={`${classes.inputSectionWrapStyles} ${classes.wrapStyles}`}
                                >
                                    <Typography
                                        component="h2"
                                        className={classes.titleStyles}
                                    >
                                        Parent Company
                                    </Typography>
                                    <Typography
                                        component="h4"
                                        className={classes.subTitleStyles}
                                    >
                                        Enter the company that holds majority
                                        ownership for this production.
                                    </Typography>
                                    <TextField
                                        id="parent_company"
                                        className={classes.textInputStyles}
                                        value={parentCompany}
                                        onChange={handleParentCompanyChange}
                                        placeholder="Enter the parent company"
                                        variant="outlined"
                                        aria-label="Parent company"
                                        InputProps={{
                                            classes: {
                                                notchedOutline:
                                                    classes.notchedOutlineStyles,
                                            },
                                        }}
                                    />
                                </div>
                            </>
                        )}
                    </div>
                    {showPostSubmitErrorNotification && (
                        <PostContributionSubmitErrorNotification
                            showNotification={
                                setShowPostSubmitErrorNotification
                            }
                            errorObj={pendingModerationEventError}
                        />
                    )}
                    <div className={classes.buttonsContainerStyles}>
                        <Button
                            variant="outlined"
                            onClick={() => history.goBack()}
                            className={classes.goBackButtonStyles}
                        >
                            Go Back
                        </Button>
<<<<<<< HEAD
                        <Button
                            color="secondary"
                            variant="contained"
                            onClick={() => {
                                setShowPostSubmitErrorNotification(false);
                                handleProductionLocation(inputData, osID);
                            }}
                            className={classes.submitButtonStyles}
                            disabled={!isFormValid}
=======
                        <FeatureFlag
                            flag={DISABLE_LIST_UPLOADING}
                            alternative={activeSubmitButton}
>>>>>>> 6aee1a11
                        >
                            {maintenanceSubmitButton}
                        </FeatureFlag>
                    </div>
                </Paper>
            </div>
            {showProductionLocationDialog &&
            (pendingModerationEventData?.cleaned_data ||
                localStorage.getItem(moderationID) ||
                singleModerationEventItem?.cleaned_data) ? (
                <ProductionLocationDialog
                    data={
                        pendingModerationEventData?.cleaned_data ||
                        JSON.parse(localStorage.getItem(moderationID)) ||
                        singleModerationEventItem?.cleaned_data
                    }
                    osID={osID || singleModerationEventItem?.os_id}
                    innerWidth={innerWidth}
                    moderationStatus={
                        pendingModerationEventData?.status ||
                        singleModerationEventItem?.status ||
                        MODERATION_STATUSES_ENUM.PENDING
                    }
                    claimStatus={
                        singleProductionLocationData?.claim_status || null
                    }
                />
            ) : null}
        </>
    );
};

ProductionLocationInfo.defaultProps = {
    countriesOptions: null,
    facilityProcessingTypeOptions: null,
    pendingModerationEventData: null,
    pendingModerationEventFetching: false,
    pendingModerationEventError: null,
    singleModerationEventItem: null,
    singleModerationEventItemFetching: false,
    singleModerationEventItemError: null,
    singleProductionLocationFetching: false,
    singleProductionLocationError: null,
};

ProductionLocationInfo.propTypes = {
    countriesOptions: countryOptionsPropType,
    fetchCountries: func.isRequired,
    fetchModerationEvent: func.isRequired,
    fetchFacilityProcessingType: func.isRequired,
    handleCreateProductionLocation: func.isRequired,
    handleUpdateProductionLocation: func.isRequired,
    facilityProcessingTypeOptions: facilityProcessingTypeOptionsPropType,
    pendingModerationEventData: moderationEventsListItemPropType,
    pendingModerationEventFetching: bool,
    pendingModerationEventError: array,
    singleModerationEventItem: moderationEventsListItemPropType,
    singleModerationEventItemFetching: bool,
    singleModerationEventItemError: array,
    fetchProductionLocation: func.isRequired,
    singleProductionLocationData: productionLocationPropType.isRequired,
    singleProductionLocationFetching: bool,
    singleProductionLocationError: array,
    submitMethod: string.isRequired,
    classes: object.isRequired,
    innerWidth: number.isRequired,
    handleCleanupContributionRecord: func.isRequired,
    handleResetPendingModerationEvent: func.isRequired,
    handleResetSingleProductionLocation: func.isRequired,
    userHasSignedIn: bool.isRequired,
    fetchingSessionSignIn: bool.isRequired,
};

const mapStateToProps = ({
    filterOptions: {
        countries: { data: countriesOptions },
        facilityProcessingType: { data: facilityProcessingTypeOptions },
    },
    contributeProductionLocation: {
        pendingModerationEvent: {
            data: pendingModerationEventData,
            fetching: pendingModerationEventFetching,
            error: pendingModerationEventError,
        },
        singleProductionLocation: {
            data: singleProductionLocationData,
            fetching: singleProductionLocationFetching,
            error: singleProductionLocationError,
        },
    },
    dashboardContributionRecord: {
        singleModerationEvent: {
            data: singleModerationEventItem,
            fetching: singleModerationEventItemFetching,
            error: singleModerationEventItemError,
        },
    },
    ui: {
        window: { innerWidth },
    },
    auth: {
        user: { user },
        session: { fetching: fetchingSessionSignIn },
    },
}) => ({
    countriesOptions,
    facilityProcessingTypeOptions,
    pendingModerationEventData,
    pendingModerationEventFetching,
    pendingModerationEventError,
    singleModerationEventItem,
    singleModerationEventItemFetching,
    singleModerationEventItemError,
    singleProductionLocationData,
    singleProductionLocationFetching,
    singleProductionLocationError,
    innerWidth,
    userHasSignedIn: !user.isAnon,
    fetchingSessionSignIn,
});

function mapDispatchToProps(dispatch) {
    return {
        fetchCountries: () => dispatch(fetchCountryOptions()),
        fetchFacilityProcessingType: () =>
            dispatch(fetchFacilityProcessingTypeOptions()),
        handleCreateProductionLocation: data =>
            dispatch(createProductionLocation(data)),
        handleUpdateProductionLocation: (data, osID) =>
            dispatch(updateProductionLocation(data, osID)),
        fetchModerationEvent: moderationID =>
            dispatch(fetchSingleModerationEvent(moderationID)),
        fetchProductionLocation: osId =>
            dispatch(fetchProductionLocationByOsId(osId)),
        handleCleanupContributionRecord: () =>
            dispatch(cleanupContributionRecord()),
        handleResetPendingModerationEvent: () =>
            dispatch(resetPendingModerationEvent()),
        handleResetSingleProductionLocation: () =>
            dispatch(resetSingleProductionLocation()),
    };
}

export default connect(
    mapStateToProps,
    mapDispatchToProps,
)(withStyles(productionLocationInfoStyles)(ProductionLocationInfo));<|MERGE_RESOLUTION|>--- conflicted
+++ resolved
@@ -421,13 +421,14 @@
         }
     }, [singleProductionLocationError]);
 
-<<<<<<< HEAD
-=======
     const activeSubmitButton = (
         <Button
             color="secondary"
             variant="contained"
-            onClick={() => handleProductionLocation(inputData, osID)}
+            onClick={() => {
+                setShowPostSubmitErrorNotification(false);
+                handleProductionLocation(inputData, osID)}
+            }
             className={classes.submitButtonStyles}
             disabled={!isFormValid}
         >
@@ -450,7 +451,6 @@
         </StyledTooltip>
     );
 
->>>>>>> 6aee1a11
     if (fetchingSessionSignIn) {
         return (
             <div className={classes.circularProgressContainerStyles}>
@@ -894,21 +894,9 @@
                         >
                             Go Back
                         </Button>
-<<<<<<< HEAD
-                        <Button
-                            color="secondary"
-                            variant="contained"
-                            onClick={() => {
-                                setShowPostSubmitErrorNotification(false);
-                                handleProductionLocation(inputData, osID);
-                            }}
-                            className={classes.submitButtonStyles}
-                            disabled={!isFormValid}
-=======
                         <FeatureFlag
                             flag={DISABLE_LIST_UPLOADING}
                             alternative={activeSubmitButton}
->>>>>>> 6aee1a11
                         >
                             {maintenanceSubmitButton}
                         </FeatureFlag>
