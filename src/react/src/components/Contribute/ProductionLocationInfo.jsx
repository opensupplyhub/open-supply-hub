--- conflicted
+++ resolved
@@ -51,13 +51,6 @@
     mapDjangoChoiceTuplesToSelectOptions,
     mapFacilityTypeOptions,
     mapProcessingTypeOptions,
-<<<<<<< HEAD
-    convertRangeField,
-    transformDataForReactSelect,
-=======
-    isValidNumberOfWorkers,
-    isRequiredFieldValid,
->>>>>>> 19ce6e4c
     getSelectStyles,
 } from '../../util/util';
 
@@ -103,38 +96,6 @@
     const history = useHistory();
     const { moderationID, osID } = useParams();
 
-<<<<<<< HEAD
-=======
-    const queryParams = new URLSearchParams(location.search);
-    const nameInQuery = queryParams.get('name');
-    const addressInQuery = queryParams.get('address');
-    const countryInQuery = queryParams.get('country');
-    const [inputName, setInputName] = useState(nameInQuery ?? '');
-    const [inputAddress, setInputAddress] = useState(addressInQuery ?? '');
-    const [inputCountry, setInputCountry] = useState(null);
-    const [nameTouched, setNameTouched] = useState(false);
-    const [addressTouched, setAddressTouched] = useState(false);
-    const [countryTouched, setCountryTouched] = useState(false);
-    const [enabledTaxonomy, setEnabledTaxonomy] = useState(false);
-    const [sector, setSector] = useState('');
-    const [productType, setProductType] = useState([]);
-    const [locationType, setLocationType] = useState(null);
-    const [processingType, setProcessingType] = useState(null);
-    const [numberOfWorkers, setNumberOfWorkers] = useState('');
-    const [parentCompany, setParentCompany] = useState('');
-    const customSelectComponents = { DropdownIndicator: null };
-    const isCountryError = countryTouched && !inputCountry?.value;
-
-    const resetAdditionalDataFields = () => {
-        setSector('');
-        setProductType([]);
-        setLocationType(null);
-        setProcessingType(null);
-        setNumberOfWorkers('');
-        setParentCompany('');
-    };
-
->>>>>>> 19ce6e4c
     useResetScrollPosition(location);
 
     const [
@@ -146,6 +107,8 @@
         showPostSubmitErrorNotification,
         setShowPostSubmitErrorNotification,
     ] = useState(false);
+
+    const [enabledTaxonomy, setEnabledTaxonomy] = useState(false);
 
     let handleProductionLocation;
     switch (submitMethod) {
@@ -168,32 +131,13 @@
         handleProductionLocation(values, osID);
     });
 
-    const fillAdditionalDataFields = () => {
-        contributionForm.setValues({
-            ...contributionForm.values,
-            sector: transformDataForReactSelect(
-                singleProductionLocationData,
-                'sector',
-            ),
-            productType: transformDataForReactSelect(
-                singleProductionLocationData,
-                'product_type',
-            ),
-            locationType: transformDataForReactSelect(
-                singleProductionLocationData,
-                'location_type',
-            ),
-            processingType: transformDataForReactSelect(
-                singleProductionLocationData,
-                'processing_type',
-            ),
-            numberOfWorkers:
-                convertRangeField(
-                    singleProductionLocationData.number_of_workers,
-                ) ?? '',
-            parentCompany: singleProductionLocationData.parent_company ?? '',
-        });
-    };
+    const customSelectComponents = { DropdownIndicator: null };
+
+    const instructionExtraMessage =
+        submitMethod === 'PATCH'
+            ? 'These fields are pre-filled with the data from your search, but you can edit them.'
+            : '';
+    const submitButtonText = submitMethod === 'POST' ? 'Submit' : 'Update';
 
     const resetAdditionalDataFields = () => {
         contributionForm.setValues({
@@ -206,14 +150,6 @@
             parentCompany: '',
         });
     };
-
-    const customSelectComponents = { DropdownIndicator: null };
-
-    const instructionExtraMessage =
-        submitMethod === 'PATCH'
-            ? 'These fields are pre-filled with the data from your search, but you can edit them.'
-            : '';
-    const submitButtonText = submitMethod === 'POST' ? 'Submit' : 'Update';
 
     const [showAdditionalInfo, setShowAdditionalInfo] = useState(false);
     const onSwitchChange = () => {
@@ -379,9 +315,10 @@
 
     useEffect(() => {
         setEnabledTaxonomy(
-            sector.length === 1 && sector[0].value === 'Apparel',
+            contributionForm.values.sector.length === 1 &&
+                contributionForm.values.sector[0].value === 'Apparel',
         );
-    }, [sector]);
+    }, [contributionForm.values.sector]);
 
     useEffect(
         () => () => {
@@ -398,17 +335,19 @@
         }
     }, [singleProductionLocationError]);
 
-    // The Formik library, which is used for the SLC form, doesn’t
-    // automatically re-run validation when the value of the product
-    // type and country field changes - unless the field is actively touched or
-    // blurred. This issue happens only when clicking the "x"
-    // (remove) button on a value inside the React Select
-    // multi-select field.
-    // A similar issue occurs with the country field - after setting
-    // the value, validation isn’t triggered to avoid showing an
-    // inappropriate error.
-    // Because of this, validation is manually triggered using
-    // useEffect and validateField.
+    /*
+    The Formik library, which is used for the SLC form, doesn’t
+    automatically re-run validation when the value of the product
+    type and country field changes - unless the field is actively touched or
+    blurred. This issue happens only when clicking the "x"
+    (remove) button on a value inside the React Select
+    multi-select field.
+    A similar issue occurs with the country field - after setting
+    the value, validation isn’t triggered to avoid showing an
+    inappropriate error.
+    Because of this, validation is manually triggered using
+    useEffect and validateField.
+    */
     useEffect(() => {
         contributionForm.validateField('productType');
         contributionForm.validateField('country');
@@ -716,8 +655,7 @@
 
                                     <StyledSelect
                                         creatable
-<<<<<<< HEAD
-                                        name="Product Type"
+                                        name="product-type"
                                         value={
                                             contributionForm.values.productType
                                         }
@@ -733,11 +671,6 @@
                                                 true,
                                             )
                                         }
-=======
-                                        name="product-type"
-                                        value={productType}
-                                        onChange={setProductType}
->>>>>>> 19ce6e4c
                                         placeholder="Enter product type(s)"
                                         aria-label="Enter product type(s)"
                                         styles={getSelectStyles(
@@ -783,30 +716,6 @@
                                         Final Product Assembly, Raw Materials
                                         Production or Processing, Office/HQ.
                                     </Typography>
-<<<<<<< HEAD
-                                    <StyledSelect
-                                        id="location_type"
-                                        name="Location type"
-                                        aria-label="Location type"
-                                        options={mapFacilityTypeOptions(
-                                            facilityProcessingTypeOptions || [],
-                                            contributionForm.values
-                                                .processingType || [],
-                                        )}
-                                        value={
-                                            contributionForm.values.locationType
-                                        }
-                                        onChange={value =>
-                                            contributionForm.setFieldValue(
-                                                'locationType',
-                                                value,
-                                            )
-                                        }
-                                        styles={getSelectStyles()}
-                                        className={classes.selectStyles}
-                                        placeholder="Select location type(s)"
-                                    />
-=======
                                     {enabledTaxonomy ? (
                                         <StyledSelect
                                             id="location_type"
@@ -815,10 +724,19 @@
                                             options={mapFacilityTypeOptions(
                                                 facilityProcessingTypeOptions ||
                                                     [],
-                                                processingType || [],
+                                                contributionForm.values
+                                                    .processingType,
                                             )}
-                                            value={locationType}
-                                            onChange={setLocationType}
+                                            value={
+                                                contributionForm.values
+                                                    .locationType
+                                            }
+                                            onChange={value =>
+                                                contributionForm.setFieldValue(
+                                                    'locationType',
+                                                    value,
+                                                )
+                                            }
                                             styles={getSelectStyles()}
                                             className={classes.selectStyles}
                                             placeholder="Select location type(s)"
@@ -827,8 +745,16 @@
                                         <StyledSelect
                                             creatable
                                             name="location-type"
-                                            value={locationType || []}
-                                            onChange={setLocationType}
+                                            value={
+                                                contributionForm.values
+                                                    .locationType
+                                            }
+                                            onChange={value =>
+                                                contributionForm.setFieldValue(
+                                                    'locationType',
+                                                    value,
+                                                )
+                                            }
                                             placeholder="Enter location type(s)"
                                             aria-label="Location type"
                                             styles={getSelectStyles()}
@@ -836,7 +762,6 @@
                                             components={customSelectComponents}
                                         />
                                     )}
->>>>>>> 19ce6e4c
                                 </div>
                                 <div
                                     className={`${classes.inputSectionWrapStyles} ${classes.wrapStyles}`}
@@ -856,30 +781,6 @@
                                         location. For example: Printing,
                                         Tooling, Assembly.
                                     </Typography>
-<<<<<<< HEAD
-                                    <StyledSelect
-                                        id="processing_type"
-                                        name="Processing Type"
-                                        aria-label="Processing Type"
-                                        options={mapProcessingTypeOptions(
-                                            facilityProcessingTypeOptions || [],
-                                            contributionForm.values
-                                                .locationType || [],
-                                        )}
-                                        value={
-                                            contributionForm.values
-                                                .processingType
-                                        }
-                                        onChange={value =>
-                                            contributionForm.setFieldValue(
-                                                'processingType',
-                                                value,
-                                            )
-                                        }
-                                        styles={getSelectStyles()}
-                                        className={classes.selectStyles}
-                                    />
-=======
                                     {enabledTaxonomy ? (
                                         <StyledSelect
                                             id="processing_type"
@@ -888,10 +789,19 @@
                                             options={mapProcessingTypeOptions(
                                                 facilityProcessingTypeOptions ||
                                                     [],
-                                                locationType || [],
+                                                contributionForm.values
+                                                    .locationType,
                                             )}
-                                            value={processingType}
-                                            onChange={setProcessingType}
+                                            value={
+                                                contributionForm.values
+                                                    .processingType
+                                            }
+                                            onChange={value =>
+                                                contributionForm.setFieldValue(
+                                                    'processingType',
+                                                    value,
+                                                )
+                                            }
                                             styles={getSelectStyles()}
                                             className={classes.selectStyles}
                                             placeholder="Select processing type(s)"
@@ -900,8 +810,16 @@
                                         <StyledSelect
                                             creatable
                                             name="processing-type"
-                                            value={processingType || []}
-                                            onChange={setProcessingType}
+                                            value={
+                                                contributionForm.values
+                                                    .processingType
+                                            }
+                                            onChange={value =>
+                                                contributionForm.setFieldValue(
+                                                    'processingType',
+                                                    value,
+                                                )
+                                            }
                                             placeholder="Enter processing type(s)"
                                             aria-label="Processing Type"
                                             styles={getSelectStyles()}
@@ -909,7 +827,6 @@
                                             components={customSelectComponents}
                                         />
                                     )}
->>>>>>> 19ce6e4c
                                 </div>
                                 <div
                                     className={`${classes.inputSectionWrapStyles} ${classes.wrapStyles}`}
