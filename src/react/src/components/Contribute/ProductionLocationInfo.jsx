--- conflicted
+++ resolved
@@ -792,18 +792,12 @@
                                         placeholder="Enter the parent company"
                                         variant="outlined"
                                         aria-label="Parent company"
-<<<<<<< HEAD
-                                        styles={getSelectStyles()}
-                                        className={classes.selectStyles}
-                                        components={customSelectComponents}
-=======
                                         InputProps={{
                                             classes: {
                                                 notchedOutline:
                                                     classes.notchedOutlineStyles,
                                             },
                                         }}
->>>>>>> 842aa4eb
                                     />
                                 </div>
                             </>
