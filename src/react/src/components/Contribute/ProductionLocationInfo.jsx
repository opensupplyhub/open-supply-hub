import React, { useEffect, useMemo, useState, useRef } from 'react';
import { useLocation, useParams, useHistory } from 'react-router-dom';
import { withStyles } from '@material-ui/core/styles';
import { array, bool, func, number, object, string } from 'prop-types';
import { connect } from 'react-redux';
import { toast } from 'react-toastify';
import { endsWith, isEmpty, toString } from 'lodash';
import Button from '@material-ui/core/Button';
import Paper from '@material-ui/core/Paper';
import TextField from '@material-ui/core/TextField';
import IconButton from '@material-ui/core/IconButton';
import Typography from '@material-ui/core/Typography';
import ArrowDropDownIcon from '@material-ui/icons/ArrowDropDown';
import ArrowDropUpIcon from '@material-ui/icons/ArrowDropUp';
import CircularProgress from '@material-ui/core/CircularProgress';
import StyledSelect from '../Filters/StyledSelect';
import { productionLocationInfoStyles } from '../../util/styles';
import {
    countryOptionsPropType,
    facilityProcessingTypeOptionsPropType,
    moderationEventsListItemPropType,
    productionLocationPropType,
} from '../../util/propTypes';
import {
    fetchCountryOptions,
    fetchFacilityProcessingTypeOptions,
} from '../../actions/filterOptions';
import {
    createProductionLocation,
    updateProductionLocation,
    fetchProductionLocationByOsId,
    resetPendingModerationEvent,
    resetSingleProductionLocation,
} from '../../actions/contributeProductionLocation';
import {
    fetchSingleModerationEvent,
    cleanupContributionRecord,
} from '../../actions/dashboardContributionRecord';
import InputErrorText from './InputErrorText';
import {
    mapDjangoChoiceTuplesToSelectOptions,
    mapFacilityTypeOptions,
    mapProcessingTypeOptions,
    isValidNumberOfWorkers,
    isRequiredFieldValid,
    convertRangeField,
    updateStateFromData,
    getSelectStyles,
} from '../../util/util';
import {
    mockedSectors,
    productionLocationInfoRouteCommon,
    MODERATION_STATUSES_ENUM,
} from '../../util/constants';
import ProductionLocationDialog from './ProductionLocationDialog';

const ProductionLocationInfo = ({
    submitMethod,
    classes,
    countriesOptions,
    fetchCountries,
    facilityProcessingTypeOptions,
    fetchModerationEvent,
    handleCreateProductionLocation,
    handleUpdateProductionLocation,
    fetchFacilityProcessingType,
    pendingModerationEventData,
    pendingModerationEventFetching,
    pendingModerationEventError,
    singleModerationEventItem,
    singleModerationEventItemFetching,
    singleModerationEventItemError,
    fetchProductionLocation,
    singleProductionLocationData,
    singleProductionLocationFetching,
    singleProductionLocationError,
    innerWidth,
    handleCleanupContributionRecord,
    handleResetPendingModerationEvent,
    handleResetSingleProductionLocation,
}) => {
    const location = useLocation();
    const history = useHistory();
    const { moderationID, osID } = useParams();

    const queryParams = new URLSearchParams(location.search);
    const nameInQuery = queryParams.get('name');
    const addressInQuery = queryParams.get('address');
    const countryInQuery = queryParams.get('country');
    const [isExpanded, setIsExpanded] = useState(false);
    const [inputName, setInputName] = useState(nameInQuery ?? '');
    const [inputAddress, setInputAddress] = useState(addressInQuery ?? '');
    const [inputCountry, setInputCountry] = useState(null);
    const [nameTouched, setNameTouched] = useState(false);
    const [addressTouched, setAddressTouched] = useState(false);
    const [countryTouched, setCountryTouched] = useState(false);
    const [sector, setSector] = useState('');
    const [productType, setProductType] = useState([]);
    const [locationType, setLocationType] = useState(null);
    const [processingType, setProcessingType] = useState(null);
    const [numberOfWorkers, setNumberOfWorkers] = useState('');
    const [parentCompany, setParentCompany] = useState([]);
    const customSelectComponents = { DropdownIndicator: null };
    const isCountryError = countryTouched && !inputCountry?.value;

    useEffect(() => {
        window.scrollTo(0, 0);
    }, [location]);

    const inputData = useMemo(
        () => ({
            name: inputName,
            address: inputAddress,
            country: inputCountry,
            sector,
            productType,
            locationType,
            processingType,
            numberOfWorkers,
            parentCompany,
        }),
        [
            inputName,
            inputAddress,
            inputCountry,
            sector,
            productType,
            locationType,
            processingType,
            numberOfWorkers,
            parentCompany,
        ],
    );

    const [
        showProductionLocationDialog,
        setShowProductionLocationDialog,
    ] = useState(null);

    const toggleExpand = () => {
        setIsExpanded(!isExpanded);
    };
    const handleNameChange = event => {
        setInputName(event.target.value);
    };
    const handleAddressChange = event => {
        setInputAddress(event.target.value);
    };

    const handleNameBlur = () => {
        setNameTouched(true);
    };
    const handleAddressBlur = () => {
        setAddressTouched(true);
    };
    const handleCountryBlur = () => {
        setCountryTouched(true);
    };

    const isFormValid = !!(
        isRequiredFieldValid(inputName) &&
        isRequiredFieldValid(inputAddress) &&
        inputCountry?.value
    );

    let handleProductionLocation;
    switch (submitMethod) {
        case 'POST':
            handleProductionLocation = handleCreateProductionLocation;
            break;
        case 'PATCH':
            handleProductionLocation = data =>
                handleUpdateProductionLocation(data, osID);
            break;
        default:
            handleProductionLocation = () => {
                console.error(`Unsupported submit method: ${submitMethod}`);
            };
            break;
    }

    const instructionExtraMessage =
        submitMethod === 'PATCH'
            ? 'These fields are pre-filled with the data from your search, but you can edit them.'
            : '';
    const submitButtonText = submitMethod === 'POST' ? 'Submit' : 'Update';

    useEffect(() => {
        if (submitMethod === 'PATCH' && osID) {
            fetchProductionLocation(osID);
        }
    }, [submitMethod, osID, fetchProductionLocation]);

    useEffect(() => {
        if (showProductionLocationDialog === false) {
            const pathSegments = location.pathname.split('/');
            // URL may contain trailing slash which should be trimmed
            if (endsWith(pathSegments, '')) {
                pathSegments.pop();
            }
            pathSegments.pop();
            const baseContributeInfoLocation = pathSegments.join('/');
            history.push({
                pathname: baseContributeInfoLocation,
                search: '',
            });
            handleCleanupContributionRecord();
            handleResetPendingModerationEvent();
        }
    }, [showProductionLocationDialog]);

    useEffect(() => {
        if (singleProductionLocationData && osID) {
            setInputName(singleProductionLocationData.name ?? '');
            setInputAddress(singleProductionLocationData.address ?? '');
            setNumberOfWorkers(
                convertRangeField(
                    singleProductionLocationData.number_of_workers,
                ) ?? '',
            );
            if (singleProductionLocationData.country) {
                setInputCountry({
                    value: singleProductionLocationData?.country.alpha_2,
                    label: singleProductionLocationData?.country.name,
                });
            }
            updateStateFromData(
                singleProductionLocationData,
                'sector',
                setSector,
            );
            updateStateFromData(
                singleProductionLocationData,
                'product_type',
                setProductType,
            );
            updateStateFromData(
                singleProductionLocationData,
                'location_type',
                setLocationType,
            );
            updateStateFromData(
                singleProductionLocationData,
                'processing_type',
                setProcessingType,
            );
            updateStateFromData(
                singleProductionLocationData,
                'parent_company',
                setParentCompany,
            );
        }
    }, [singleProductionLocationData, osID]);

    const prevModerationIDRef = useRef();
    useEffect(() => {
        if (
            moderationID &&
            prevModerationIDRef.current !== moderationID &&
            isEmpty(singleModerationEventItem)
        ) {
            fetchModerationEvent(moderationID);
        }
        if (
            singleModerationEventItem?.os_id &&
            isEmpty(singleProductionLocationData)
        ) {
            fetchProductionLocation(singleModerationEventItem.os_id);
        }
        prevModerationIDRef.current = moderationID;
    }, [moderationID, singleModerationEventItem]);

    useEffect(() => {
        if (!countriesOptions) {
            fetchCountries();
        }
    }, [countriesOptions, fetchCountries]);

    useEffect(() => {
        if (countriesOptions && !isEmpty(countryInQuery)) {
            const prefilledCountry = countriesOptions.filter(
                el => el.value === countryInQuery,
            );
            setInputCountry(prefilledCountry[0]);
        }
    }, [countriesOptions]);

    useEffect(() => {
        if (!facilityProcessingTypeOptions) {
            fetchFacilityProcessingType();
        }
    }, [facilityProcessingTypeOptions, fetchFacilityProcessingType]);

    useEffect(() => {
        if (pendingModerationEventData?.cleaned_data) {
            toast('Your contribution has been added successfully!');
            if (pendingModerationEventData?.moderation_id) {
                localStorage.setItem(
                    pendingModerationEventData.moderation_id,
                    JSON.stringify(pendingModerationEventData?.cleaned_data),
                );
                history.push({
                    pathname: `${location.pathname}${pendingModerationEventData.moderation_id}`,
                    search: '',
                });
            }
        }
    }, [pendingModerationEventData]);

    useEffect(() => {
        if (!isEmpty(singleModerationEventItem) && moderationID) {
            localStorage.removeItem(moderationID);
        }
        if (moderationID) {
            setShowProductionLocationDialog(true);
        }
    }, [singleModerationEventItem, pendingModerationEventData, moderationID]);

    useEffect(() => {
        // Force trailing slash in URL to prevent broken UX scenarios
        if (location.pathname && !location.pathname.endsWith('/')) {
            history.replace(`${location.pathname}/`);
        }

        const unListen = history.listen(appLocation => {
            if (
                appLocation.pathname === productionLocationInfoRouteCommon ||
                appLocation.pathname ===
                    `${productionLocationInfoRouteCommon}${osID}/info/`
            ) {
                setShowProductionLocationDialog(false);
            }
        });

        return () => {
            unListen();
        };
    }, [location.pathname, history, osID]);

    useEffect(() => {
        if (!pendingModerationEventFetching && pendingModerationEventError) {
            toast(toString(pendingModerationEventError));
        }
    }, [pendingModerationEventFetching, pendingModerationEventError]);

    useEffect(() => {
        /*
        After first POST or PATCH v1/production-locations, there will be an error
        because moderation event should be re-indexed in the OpenSearch,
        so move this effect to the very end of event loop to make sure moderation event
        will be saved in the local storage
        */
        let timeoutId;
        if (
            moderationID &&
            !singleModerationEventItemFetching &&
            singleModerationEventItemError &&
            !localStorage.getItem(moderationID)
        ) {
            timeoutId = setTimeout(() => {
                toast(toString(singleModerationEventItemError));
            }, 0);
        }
        return () => {
            if (timeoutId) {
                clearTimeout(timeoutId);
            }
        };
    }, [
        singleModerationEventItemFetching,
        singleModerationEventItemError,
        moderationID,
    ]);

    useEffect(
        () => () => {
            handleCleanupContributionRecord();
            handleResetPendingModerationEvent();
            handleResetSingleProductionLocation();
        },
        [],
    );

    useEffect(() => {
        if (!isEmpty(singleProductionLocationError)) {
            toast(singleProductionLocationError[0]);
        }
    }, [singleProductionLocationError]);

    if (singleProductionLocationFetching) {
        return (
            <div className={classes.circularProgressStyles}>
                <CircularProgress />
            </div>
        );
    }

    return (
        <>
            <div className={classes.mainContainerStyles}>
                <Typography component="h1" className={classes.headerStyles}>
                    Production Location Information
                </Typography>
                <Typography className={classes.instructionStyles}>
                    {`Use the form below to edit the name, address, and country
                    for your production location. ${instructionExtraMessage}`}
                </Typography>
                <Paper className={classes.infoWrapStyles}>
                    <div
                        className={`${classes.inputSectionWrapStyles} ${classes.wrapStyles}`}
                    >
                        <Typography
                            component="h2"
                            className={classes.titleStyles}
                        >
<<<<<<< HEAD
                            <Typography
                                component="h2"
                                className={classes.titleStyles}
                            >
                                Location Name{' '}
                                <span
                                    className={classes.requiredAsteriskStyles}
                                >
                                    *
                                </span>
                            </Typography>

                            <Typography
                                component="h4"
                                className={classes.subTitleStyles}
                            >
                                Enter the name of the production location that
                                you are uploading.
                            </Typography>
                            <TextField
                                id="name"
                                className={classes.textInputStyles}
                                value={inputName}
                                onChange={handleNameChange}
                                onBlur={handleNameBlur}
                                placeholder="Enter the name"
                                variant="outlined"
                                aria-label="Enter the name"
                                InputProps={{
                                    classes: {
                                        input: `
=======
                            Location Name
                        </Typography>
                        <Typography
                            component="h4"
                            className={classes.subTitleStyles}
                        >
                            Enter the name of the production location that you
                            are uploading.
                        </Typography>
                        <TextField
                            id="name"
                            className={classes.textInputStyles}
                            value={inputName}
                            onChange={handleNameChange}
                            placeholder="Enter the name"
                            variant="outlined"
                            aria-label="Enter the name"
                            InputProps={{
                                classes: {
                                    input: `
>>>>>>> 0fef22ee
                                    ${
                                        nameTouched &&
                                        !isRequiredFieldValid(inputName) &&
                                        classes.errorStyle
                                    }`,
<<<<<<< HEAD
                                        notchedOutline:
                                            classes.notchedOutlineStyles,
                                    },
                                }}
                                helperText={
                                    nameTouched &&
                                    !isRequiredFieldValid(inputName) && (
                                        <InputErrorText />
                                    )
                                }
                                FormHelperTextProps={{
                                    className: classes.helperText,
                                }}
                                error={
                                    nameTouched &&
                                    !isRequiredFieldValid(inputName)
                                }
                            />
                        </div>
                        <div
                            className={`${classes.inputSectionWrapStyles} ${classes.wrapStyles}`}
                        >
                            <Typography
                                component="h2"
                                className={classes.titleStyles}
                            >
                                Address{' '}
                                <span
                                    className={classes.requiredAsteriskStyles}
                                >
                                    *
                                </span>
                            </Typography>
                            <Typography
                                component="h4"
                                className={classes.subTitleStyles}
                            >
                                Enter the address of the production location. We
                                will use this to plot the location on a map.
                            </Typography>
                            <TextField
                                id="address"
                                className={classes.textInputStyles}
                                value={inputAddress}
                                onChange={handleAddressChange}
                                onBlur={handleAddressBlur}
                                placeholder="Enter the full address"
                                variant="outlined"
                                aria-label="Enter the address"
                                InputProps={{
                                    classes: {
                                        input: `${classes.searchInputStyles}
=======
                                    notchedOutline:
                                        classes.notchedOutlineStyles,
                                },
                            }}
                            helperText={
                                nameTouched &&
                                isEmpty(inputName) && <InputErrorText />
                            }
                            FormHelperTextProps={{
                                className: classes.helperText,
                            }}
                            error={nameTouched && isEmpty(inputName)}
                        />
                    </div>
                    <div
                        className={`${classes.inputSectionWrapStyles} ${classes.wrapStyles}`}
                    >
                        <Typography
                            component="h2"
                            className={classes.titleStyles}
                        >
                            Address
                        </Typography>
                        <Typography
                            component="h4"
                            className={classes.subTitleStyles}
                        >
                            Enter the address of the production location. We
                            will use this to plot the location on a map.
                        </Typography>
                        <TextField
                            id="address"
                            className={classes.textInputStyles}
                            value={inputAddress}
                            onChange={handleAddressChange}
                            placeholder="Enter the full address"
                            variant="outlined"
                            aria-label="Enter the address"
                            InputProps={{
                                classes: {
                                    input: `${classes.searchInputStyles}
>>>>>>> 0fef22ee
                                ${
                                    addressTouched &&
                                    !isRequiredFieldValid(inputAddress) &&
                                    classes.errorStyle
                                }`,
<<<<<<< HEAD
                                        notchedOutline:
                                            classes.notchedOutlineStyles,
                                    },
                                }}
                                helperText={
                                    addressTouched &&
                                    !isRequiredFieldValid(inputAddress) && (
                                        <InputErrorText />
                                    )
                                }
                                FormHelperTextProps={{
                                    className: classes.helperText,
                                }}
                                error={
                                    addressTouched &&
                                    !isRequiredFieldValid(inputAddress)
                                }
                            />
                        </div>
                        <div
                            className={`${classes.inputSectionWrapStyles} ${classes.wrapStyles}`}
=======
                                    notchedOutline:
                                        classes.notchedOutlineStyles,
                                },
                            }}
                            helperText={
                                addressTouched &&
                                isEmpty(inputAddress) && <InputErrorText />
                            }
                            FormHelperTextProps={{
                                className: classes.helperText,
                            }}
                            error={addressTouched && isEmpty(inputAddress)}
                        />
                    </div>
                    <div
                        className={`${classes.inputSectionWrapStyles} ${classes.wrapStyles}`}
                    >
                        <Typography
                            component="h2"
                            className={classes.titleStyles}
>>>>>>> 0fef22ee
                        >
                            Country
                        </Typography>
                        <Typography
                            component="h4"
                            className={classes.subTitleStyles}
                        >
                            Select the country where the production site is
                            located.
                        </Typography>
                        <StyledSelect
                            id="country"
                            name="Country"
                            aria-label="Country"
                            options={countriesOptions || []}
                            value={inputCountry}
                            onChange={setInputCountry}
                            className={classes.selectStyles}
                            styles={selectStyles}
                            placeholder="Country"
                            isMulti={false}
                        />
                    </div>
                    <hr className={classes.separator} />
                    <div
                        className={`${classes.sectionWrapStyles} ${classes.wrapStyles}`}
                    >
                        <div className={classes.rowContainerStyles}>
                            <Typography
                                component="h2"
<<<<<<< HEAD
                                className={classes.titleStyles}
                            >
                                Country{' '}
                                <span
                                    className={classes.requiredAsteriskStyles}
                                >
                                    *
                                </span>
                            </Typography>
                            <Typography
                                component="h4"
                                className={classes.subTitleStyles}
=======
                                className={`${classes.titleStyles} ${classes.marginRight}`}
>>>>>>> 0fef22ee
                            >
                                Additional information
                            </Typography>
<<<<<<< HEAD
                            <StyledSelect
                                id="country"
                                name="Country"
                                aria-label="Country"
                                options={countriesOptions || []}
                                value={inputCountry}
                                onChange={setInputCountry}
                                onBlur={handleCountryBlur}
                                className={classes.selectStyles}
                                styles={getSelectStyles(isCountryError)}
                                placeholder="Country"
                                isMulti={false}
                            />
                            {isCountryError && (
                                <div className={classes.errorWrapStyles}>
                                    <InputErrorText />
                                </div>
                            )}
=======
                            <IconButton onClick={toggleExpand}>
                                {isExpanded ? (
                                    <ArrowDropUpIcon />
                                ) : (
                                    <ArrowDropDownIcon />
                                )}
                            </IconButton>
>>>>>>> 0fef22ee
                        </div>
                        <Typography
                            component="h4"
                            className={classes.subTitleStyles}
                        >
                            Expand this section to add more data about your
                            production location, including product types, number
                            of workers, parent company and more.
                        </Typography>
                        {isExpanded && (
                            <>
                                <div
                                    className={`${classes.inputSectionWrapStyles} ${classes.wrapStyles}`}
                                >
<<<<<<< HEAD
                                    Additional information
                                </Typography>
                                <IconButton
                                    data-testid="toggle-additional-info"
                                    onClick={toggleExpand}
                                >
                                    {isExpanded ? (
                                        <ArrowDropUpIcon />
                                    ) : (
                                        <ArrowDropDownIcon />
                                    )}
                                </IconButton>
                            </div>
                            <Typography
                                component="h4"
                                className={classes.subTitleStyles}
                            >
                                Expand this section to add more data about your
                                production location, including product types,
                                number of workers, parent company and more.
                            </Typography>
                            {isExpanded && (
                                <>
                                    <div
                                        className={`${classes.inputSectionWrapStyles} ${classes.wrapStyles}`}
                                    >
                                        <Typography
                                            component="h2"
                                            className={classes.titleStyles}
                                        >
                                            Sector(s)
                                        </Typography>
                                        <Typography
                                            component="h4"
                                            className={classes.subTitleStyles}
                                        >
                                            Select the sector(s) that this
                                            location operates in. For example:
                                            Apparel, Electronics, Renewable
                                            Energy.
                                        </Typography>
                                        <StyledSelect
                                            id="sector"
                                            name="sector"
                                            aria-label="Select sector"
                                            options={
                                                mapDjangoChoiceTuplesToSelectOptions(
                                                    mockedSectors,
                                                ) || []
                                            }
                                            value={sector}
                                            onChange={setSector}
                                            styles={getSelectStyles()}
                                            className={classes.selectStyles}
                                            placeholder="Select sector(s)"
                                        />
                                    </div>
                                    <div
                                        className={`${classes.inputSectionWrapStyles} ${classes.wrapStyles}`}
                                    >
                                        <Typography
                                            component="h2"
                                            className={classes.titleStyles}
                                        >
                                            Product Type(s)
                                        </Typography>
                                        <Typography
                                            component="h4"
                                            className={classes.subTitleStyles}
                                        >
                                            Enter the type of products produced
                                            at this location. For example:
                                            Shirts, Laptops, Solar Panels.
                                        </Typography>

                                        <StyledSelect
                                            creatable
                                            name="Product Type"
                                            value={productType}
                                            onChange={setProductType}
                                            placeholder="Enter product type(s)"
                                            aria-label="Enter product type(s)"
                                            styles={getSelectStyles()}
                                            className={classes.selectStyles}
                                            components={customSelectComponents}
                                        />
                                    </div>
                                    <div
                                        className={`${classes.inputSectionWrapStyles} ${classes.wrapStyles}`}
                                    >
                                        <Typography
                                            component="h2"
                                            className={classes.titleStyles}
                                        >
                                            Location Type(s)
                                        </Typography>
                                        <Typography
                                            component="h4"
                                            className={classes.subTitleStyles}
                                        >
                                            Select the location type(s) for this
                                            production location. For example:
                                            Final Product Assembly, Raw
                                            Materials Production or Processing,
                                            Office/HQ.
                                        </Typography>
                                        <StyledSelect
                                            id="location_type"
                                            name="Location type"
                                            aria-label="Location type"
                                            options={mapFacilityTypeOptions(
                                                facilityProcessingTypeOptions ||
                                                    [],
                                                processingType || [],
                                            )}
                                            value={locationType}
                                            onChange={setLocationType}
                                            styles={getSelectStyles()}
                                            className={classes.selectStyles}
                                            placeholder="Select location type(s)"
                                        />
                                    </div>
                                    <div
                                        className={`${classes.inputSectionWrapStyles} ${classes.wrapStyles}`}
                                    >
                                        <Typography
                                            component="h2"
                                            className={classes.titleStyles}
                                        >
                                            Processing Type(s)
                                        </Typography>
                                        <Typography
                                            component="h4"
                                            className={classes.subTitleStyles}
                                        >
                                            Select the type of processing
                                            activities that take place at this
                                            location. For example: Printing,
                                            Tooling, Assembly.
                                        </Typography>
                                        <StyledSelect
                                            id="processing_type"
                                            name="Processing Type"
                                            aria-label="Processing Type"
                                            options={mapProcessingTypeOptions(
                                                facilityProcessingTypeOptions ||
                                                    [],
                                                locationType || [],
                                            )}
                                            value={processingType}
                                            onChange={setProcessingType}
                                            styles={getSelectStyles()}
                                            className={classes.selectStyles}
                                        />
                                    </div>
                                    <div
                                        className={`${classes.inputSectionWrapStyles} ${classes.wrapStyles}`}
=======
                                    <Typography
                                        component="h2"
                                        className={classes.titleStyles}
                                    >
                                        Sector(s)
                                    </Typography>
                                    <Typography
                                        component="h4"
                                        className={classes.subTitleStyles}
                                    >
                                        Select the sector(s) that this location
                                        operates in. For example: Apparel,
                                        Electronics, Renewable Energy.
                                    </Typography>
                                    <StyledSelect
                                        id="sector"
                                        name="sector"
                                        aria-label="Select sector"
                                        options={
                                            mapDjangoChoiceTuplesToSelectOptions(
                                                mockedSectors,
                                            ) || []
                                        }
                                        value={sector}
                                        onChange={setSector}
                                        styles={selectStyles}
                                        className={classes.selectStyles}
                                        placeholder="Select sector(s)"
                                    />
                                </div>
                                <div
                                    className={`${classes.inputSectionWrapStyles} ${classes.wrapStyles}`}
                                >
                                    <Typography
                                        component="h2"
                                        className={classes.titleStyles}
                                    >
                                        Product Type(s)
                                    </Typography>
                                    <Typography
                                        component="h4"
                                        className={classes.subTitleStyles}
                                    >
                                        Enter the type of products produced at
                                        this location. For example: Shirts,
                                        Laptops, Solar Panels.
                                    </Typography>

                                    <StyledSelect
                                        creatable
                                        name="Product Type"
                                        value={productType}
                                        onChange={setProductType}
                                        placeholder="Enter product type(s)"
                                        aria-label="Enter product type(s)"
                                        styles={selectStyles}
                                        className={classes.selectStyles}
                                        components={customSelectComponents}
                                    />
                                </div>
                                <div
                                    className={`${classes.inputSectionWrapStyles} ${classes.wrapStyles}`}
                                >
                                    <Typography
                                        component="h2"
                                        className={classes.titleStyles}
>>>>>>> 0fef22ee
                                    >
                                        Location Type(s)
                                    </Typography>
                                    <Typography
                                        component="h4"
                                        className={classes.subTitleStyles}
                                    >
                                        Select the location type(s) for this
                                        production location. For example: Final
                                        Product Assembly, Raw Materials
                                        Production or Processing, Office/HQ.
                                    </Typography>
                                    <StyledSelect
                                        id="location_type"
                                        name="Location type"
                                        aria-label="Location type"
                                        options={mapFacilityTypeOptions(
                                            facilityProcessingTypeOptions || [],
                                            processingType || [],
                                        )}
                                        value={locationType}
                                        onChange={setLocationType}
                                        styles={selectStyles}
                                        className={classes.selectStyles}
                                        placeholder="Select location type(s)"
                                    />
                                </div>
                                <div
                                    className={`${classes.inputSectionWrapStyles} ${classes.wrapStyles}`}
                                >
                                    <Typography
                                        component="h2"
                                        className={classes.titleStyles}
                                    >
                                        Processing Type(s)
                                    </Typography>
                                    <Typography
                                        component="h4"
                                        className={classes.subTitleStyles}
                                    >
                                        Select the type of processing activities
                                        that take place at this location. For
                                        example: Printing, Tooling, Assembly.
                                    </Typography>
                                    <StyledSelect
                                        id="processing_type"
                                        name="Processing Type"
                                        aria-label="Processing Type"
                                        options={mapProcessingTypeOptions(
                                            facilityProcessingTypeOptions || [],
                                            locationType || [],
                                        )}
                                        value={processingType}
                                        onChange={setProcessingType}
                                        styles={selectStyles}
                                        className={classes.selectStyles}
                                    />
                                </div>
                                <div
                                    className={`${classes.inputSectionWrapStyles} ${classes.wrapStyles}`}
                                >
                                    <Typography
                                        component="h2"
                                        className={classes.titleStyles}
                                    >
                                        Number of Workers
                                    </Typography>
                                    <Typography
                                        component="h4"
                                        className={classes.subTitleStyles}
                                    >
                                        Enter a number or a range for the number
                                        of people employed at the location. For
                                        example: 100, 100-150.
                                    </Typography>
                                    <TextField
                                        id="number_of_workers"
                                        error={
                                            !isValidNumberOfWorkers(
                                                numberOfWorkers,
                                            )
                                        }
                                        variant="outlined"
                                        className={classes.textInputStyles}
                                        value={numberOfWorkers}
                                        onChange={e =>
                                            setNumberOfWorkers(e.target.value)
                                        }
                                        placeholder="Enter the number of workers as a number or range"
                                        helperText={
                                            !isValidNumberOfWorkers(
                                                numberOfWorkers,
                                            ) && (
                                                <InputErrorText text="Enter the number of workers as a number or range" />
                                            )
                                        }
                                        FormHelperTextProps={{
                                            className: classes.helperText,
                                        }}
                                        InputProps={{
                                            classes: {
                                                input: `
                                            ${
                                                !isValidNumberOfWorkers(
                                                    numberOfWorkers,
                                                ) && classes.errorStyle
                                            }`,
                                                notchedOutline:
                                                    classes.notchedOutlineStyles,
                                            },
                                        }}
                                        aria-label="Number of Workers"
                                    />
                                </div>
                                <div
                                    className={`${classes.inputSectionWrapStyles} ${classes.wrapStyles}`}
                                >
                                    <Typography
                                        component="h2"
                                        className={classes.titleStyles}
                                    >
<<<<<<< HEAD
                                        <Typography
                                            component="h2"
                                            className={classes.titleStyles}
                                        >
                                            Parent Company
                                        </Typography>
                                        <Typography
                                            component="h4"
                                            className={classes.subTitleStyles}
                                        >
                                            Enter the company that holds
                                            majority ownership for this
                                            production.
                                        </Typography>
                                        <StyledSelect
                                            creatable
                                            name="Parent company"
                                            value={parentCompany}
                                            onChange={setParentCompany}
                                            placeholder="Enter the parent company"
                                            aria-label="Parent company"
                                            styles={getSelectStyles()}
                                            className={classes.selectStyles}
                                            components={customSelectComponents}
                                        />
                                    </div>
                                </>
                            )}
                        </div>
                        <div className={classes.buttonsContainerStyles}>
                            <Button
                                variant="outlined"
                                onClick={() => history.goBack()}
                                className={classes.goBackButtonStyles}
                            >
                                Go Back
                            </Button>
                            <Button
                                color="secondary"
                                variant="contained"
                                onClick={() => {
                                    handleProductionLocation(inputData, osID);
                                }}
                                className={classes.submitButtonStyles}
                                disabled={!isFormValid}
                            >
                                {submitButtonText}
                            </Button>
                        </div>
                    </Paper>
                )}
=======
                                        Parent Company
                                    </Typography>
                                    <Typography
                                        component="h4"
                                        className={classes.subTitleStyles}
                                    >
                                        Enter the company that holds majority
                                        ownership for this production.
                                    </Typography>
                                    <StyledSelect
                                        creatable
                                        name="Parent company"
                                        value={parentCompany}
                                        onChange={setParentCompany}
                                        placeholder="Enter the parent company"
                                        aria-label="Parent company"
                                        styles={selectStyles}
                                        className={classes.selectStyles}
                                        components={customSelectComponents}
                                    />
                                </div>
                            </>
                        )}
                    </div>
                    <div className={classes.buttonsContainerStyles}>
                        <Button
                            variant="outlined"
                            onClick={() => history.goBack()}
                            className={classes.goBackButtonStyles}
                        >
                            Go Back
                        </Button>
                        <Button
                            color="secondary"
                            variant="contained"
                            onClick={() => {
                                handleProductionLocation(inputData, osID);
                            }}
                            className={classes.submitButtonStyles}
                        >
                            {submitButtonText}
                        </Button>
                    </div>
                </Paper>
>>>>>>> 0fef22ee
            </div>
            {showProductionLocationDialog &&
            (pendingModerationEventData?.cleaned_data ||
                localStorage.getItem(moderationID) ||
                singleModerationEventItem?.cleaned_data) ? (
                <ProductionLocationDialog
                    data={
                        pendingModerationEventData?.cleaned_data ||
                        JSON.parse(localStorage.getItem(moderationID)) ||
                        singleModerationEventItem?.cleaned_data
                    }
                    osID={osID || singleModerationEventItem?.os_id}
                    innerWidth={innerWidth}
                    moderationStatus={
                        pendingModerationEventData?.status ||
                        singleModerationEventItem?.status ||
                        MODERATION_STATUSES_ENUM.PENDING
                    }
                    claimStatus={
                        singleProductionLocationData?.claim_status || null
                    }
                />
            ) : null}
        </>
    );
};

ProductionLocationInfo.defaultProps = {
    countriesOptions: null,
    facilityProcessingTypeOptions: null,
    pendingModerationEventData: null,
    pendingModerationEventFetching: false,
    pendingModerationEventError: null,
    singleModerationEventItem: null,
    singleModerationEventItemFetching: false,
    singleModerationEventItemError: null,
    singleProductionLocationFetching: false,
    singleProductionLocationError: null,
};

ProductionLocationInfo.propTypes = {
    countriesOptions: countryOptionsPropType,
    fetchCountries: func.isRequired,
    fetchModerationEvent: func.isRequired,
    fetchFacilityProcessingType: func.isRequired,
    handleCreateProductionLocation: func.isRequired,
    handleUpdateProductionLocation: func.isRequired,
    facilityProcessingTypeOptions: facilityProcessingTypeOptionsPropType,
    pendingModerationEventData: moderationEventsListItemPropType,
    pendingModerationEventFetching: bool,
    pendingModerationEventError: array,
    singleModerationEventItem: moderationEventsListItemPropType,
    singleModerationEventItemFetching: bool,
    singleModerationEventItemError: array,
    fetchProductionLocation: func.isRequired,
    singleProductionLocationData: productionLocationPropType.isRequired,
    singleProductionLocationFetching: bool,
    singleProductionLocationError: array,
    submitMethod: string.isRequired,
    classes: object.isRequired,
    innerWidth: number.isRequired,
    handleCleanupContributionRecord: func.isRequired,
    handleResetPendingModerationEvent: func.isRequired,
    handleResetSingleProductionLocation: func.isRequired,
};

const mapStateToProps = ({
    filterOptions: {
        countries: { data: countriesOptions },
        facilityProcessingType: { data: facilityProcessingTypeOptions },
    },
    contributeProductionLocation: {
        pendingModerationEvent: {
            data: pendingModerationEventData,
            fetching: pendingModerationEventFetching,
            error: pendingModerationEventError,
        },
        singleProductionLocation: {
            data: singleProductionLocationData,
            fetching: singleProductionLocationFetching,
            error: singleProductionLocationError,
        },
    },
    dashboardContributionRecord: {
        singleModerationEvent: {
            data: singleModerationEventItem,
            fetching: singleModerationEventItemFetching,
            error: singleModerationEventItemError,
        },
    },
    ui: {
        window: { innerWidth },
    },
}) => ({
    countriesOptions,
    facilityProcessingTypeOptions,
    pendingModerationEventData,
    pendingModerationEventFetching,
    pendingModerationEventError,
    singleModerationEventItem,
    singleModerationEventItemFetching,
    singleModerationEventItemError,
    singleProductionLocationData,
    singleProductionLocationFetching,
    singleProductionLocationError,
    innerWidth,
});

function mapDispatchToProps(dispatch) {
    return {
        fetchCountries: () => dispatch(fetchCountryOptions()),
        fetchFacilityProcessingType: () =>
            dispatch(fetchFacilityProcessingTypeOptions()),
        handleCreateProductionLocation: data =>
            dispatch(createProductionLocation(data)),
        handleUpdateProductionLocation: (data, osID) =>
            dispatch(updateProductionLocation(data, osID)),
        fetchModerationEvent: moderationID =>
            dispatch(fetchSingleModerationEvent(moderationID)),
        fetchProductionLocation: osId =>
            dispatch(fetchProductionLocationByOsId(osId)),
        handleCleanupContributionRecord: () =>
            dispatch(cleanupContributionRecord()),
        handleResetPendingModerationEvent: () =>
            dispatch(resetPendingModerationEvent()),
        handleResetSingleProductionLocation: () =>
            dispatch(resetSingleProductionLocation()),
    };
}

export default connect(
    mapStateToProps,
    mapDispatchToProps,
)(withStyles(productionLocationInfoStyles)(ProductionLocationInfo));<|MERGE_RESOLUTION|>--- conflicted
+++ resolved
@@ -413,41 +413,12 @@
                             component="h2"
                             className={classes.titleStyles}
                         >
-<<<<<<< HEAD
-                            <Typography
-                                component="h2"
-                                className={classes.titleStyles}
-                            >
-                                Location Name{' '}
-                                <span
-                                    className={classes.requiredAsteriskStyles}
-                                >
-                                    *
-                                </span>
-                            </Typography>
-
-                            <Typography
-                                component="h4"
-                                className={classes.subTitleStyles}
-                            >
-                                Enter the name of the production location that
-                                you are uploading.
-                            </Typography>
-                            <TextField
-                                id="name"
-                                className={classes.textInputStyles}
-                                value={inputName}
-                                onChange={handleNameChange}
-                                onBlur={handleNameBlur}
-                                placeholder="Enter the name"
-                                variant="outlined"
-                                aria-label="Enter the name"
-                                InputProps={{
-                                    classes: {
-                                        input: `
-=======
-                            Location Name
+                            Location Name{' '}
+                            <span className={classes.requiredAsteriskStyles}>
+                                *
+                            </span>
                         </Typography>
+
                         <Typography
                             component="h4"
                             className={classes.subTitleStyles}
@@ -460,84 +431,34 @@
                             className={classes.textInputStyles}
                             value={inputName}
                             onChange={handleNameChange}
+                            onBlur={handleNameBlur}
                             placeholder="Enter the name"
                             variant="outlined"
                             aria-label="Enter the name"
                             InputProps={{
                                 classes: {
                                     input: `
->>>>>>> 0fef22ee
                                     ${
                                         nameTouched &&
                                         !isRequiredFieldValid(inputName) &&
                                         classes.errorStyle
                                     }`,
-<<<<<<< HEAD
-                                        notchedOutline:
-                                            classes.notchedOutlineStyles,
-                                    },
-                                }}
-                                helperText={
-                                    nameTouched &&
-                                    !isRequiredFieldValid(inputName) && (
-                                        <InputErrorText />
-                                    )
-                                }
-                                FormHelperTextProps={{
-                                    className: classes.helperText,
-                                }}
-                                error={
-                                    nameTouched &&
-                                    !isRequiredFieldValid(inputName)
-                                }
-                            />
-                        </div>
-                        <div
-                            className={`${classes.inputSectionWrapStyles} ${classes.wrapStyles}`}
-                        >
-                            <Typography
-                                component="h2"
-                                className={classes.titleStyles}
-                            >
-                                Address{' '}
-                                <span
-                                    className={classes.requiredAsteriskStyles}
-                                >
-                                    *
-                                </span>
-                            </Typography>
-                            <Typography
-                                component="h4"
-                                className={classes.subTitleStyles}
-                            >
-                                Enter the address of the production location. We
-                                will use this to plot the location on a map.
-                            </Typography>
-                            <TextField
-                                id="address"
-                                className={classes.textInputStyles}
-                                value={inputAddress}
-                                onChange={handleAddressChange}
-                                onBlur={handleAddressBlur}
-                                placeholder="Enter the full address"
-                                variant="outlined"
-                                aria-label="Enter the address"
-                                InputProps={{
-                                    classes: {
-                                        input: `${classes.searchInputStyles}
-=======
                                     notchedOutline:
                                         classes.notchedOutlineStyles,
                                 },
                             }}
                             helperText={
                                 nameTouched &&
-                                isEmpty(inputName) && <InputErrorText />
+                                !isRequiredFieldValid(inputName) && (
+                                    <InputErrorText />
+                                )
                             }
                             FormHelperTextProps={{
                                 className: classes.helperText,
                             }}
-                            error={nameTouched && isEmpty(inputName)}
+                            error={
+                                nameTouched && !isRequiredFieldValid(inputName)
+                            }
                         />
                     </div>
                     <div
@@ -547,7 +468,10 @@
                             component="h2"
                             className={classes.titleStyles}
                         >
-                            Address
+                            Address{' '}
+                            <span className={classes.requiredAsteriskStyles}>
+                                *
+                            </span>
                         </Typography>
                         <Typography
                             component="h4"
@@ -561,53 +485,35 @@
                             className={classes.textInputStyles}
                             value={inputAddress}
                             onChange={handleAddressChange}
+                            onBlur={handleAddressBlur}
                             placeholder="Enter the full address"
                             variant="outlined"
                             aria-label="Enter the address"
                             InputProps={{
                                 classes: {
                                     input: `${classes.searchInputStyles}
->>>>>>> 0fef22ee
                                 ${
                                     addressTouched &&
                                     !isRequiredFieldValid(inputAddress) &&
                                     classes.errorStyle
                                 }`,
-<<<<<<< HEAD
-                                        notchedOutline:
-                                            classes.notchedOutlineStyles,
-                                    },
-                                }}
-                                helperText={
-                                    addressTouched &&
-                                    !isRequiredFieldValid(inputAddress) && (
-                                        <InputErrorText />
-                                    )
-                                }
-                                FormHelperTextProps={{
-                                    className: classes.helperText,
-                                }}
-                                error={
-                                    addressTouched &&
-                                    !isRequiredFieldValid(inputAddress)
-                                }
-                            />
-                        </div>
-                        <div
-                            className={`${classes.inputSectionWrapStyles} ${classes.wrapStyles}`}
-=======
                                     notchedOutline:
                                         classes.notchedOutlineStyles,
                                 },
                             }}
                             helperText={
                                 addressTouched &&
-                                isEmpty(inputAddress) && <InputErrorText />
+                                !isRequiredFieldValid(inputAddress) && (
+                                    <InputErrorText />
+                                )
                             }
                             FormHelperTextProps={{
                                 className: classes.helperText,
                             }}
-                            error={addressTouched && isEmpty(inputAddress)}
+                            error={
+                                addressTouched &&
+                                !isRequiredFieldValid(inputAddress)
+                            }
                         />
                     </div>
                     <div
@@ -616,9 +522,11 @@
                         <Typography
                             component="h2"
                             className={classes.titleStyles}
->>>>>>> 0fef22ee
                         >
-                            Country
+                            Country{' '}
+                            <span className={classes.requiredAsteriskStyles}>
+                                *
+                            </span>
                         </Typography>
                         <Typography
                             component="h4"
@@ -634,11 +542,17 @@
                             options={countriesOptions || []}
                             value={inputCountry}
                             onChange={setInputCountry}
+                            onBlur={handleCountryBlur}
                             className={classes.selectStyles}
-                            styles={selectStyles}
+                            styles={getSelectStyles(isCountryError)}
                             placeholder="Country"
                             isMulti={false}
                         />
+                        {isCountryError && (
+                            <div className={classes.errorWrapStyles}>
+                                <InputErrorText />
+                            </div>
+                        )}
                     </div>
                     <hr className={classes.separator} />
                     <div
@@ -647,53 +561,20 @@
                         <div className={classes.rowContainerStyles}>
                             <Typography
                                 component="h2"
-<<<<<<< HEAD
-                                className={classes.titleStyles}
-                            >
-                                Country{' '}
-                                <span
-                                    className={classes.requiredAsteriskStyles}
-                                >
-                                    *
-                                </span>
-                            </Typography>
-                            <Typography
-                                component="h4"
-                                className={classes.subTitleStyles}
-=======
                                 className={`${classes.titleStyles} ${classes.marginRight}`}
->>>>>>> 0fef22ee
                             >
                                 Additional information
                             </Typography>
-<<<<<<< HEAD
-                            <StyledSelect
-                                id="country"
-                                name="Country"
-                                aria-label="Country"
-                                options={countriesOptions || []}
-                                value={inputCountry}
-                                onChange={setInputCountry}
-                                onBlur={handleCountryBlur}
-                                className={classes.selectStyles}
-                                styles={getSelectStyles(isCountryError)}
-                                placeholder="Country"
-                                isMulti={false}
-                            />
-                            {isCountryError && (
-                                <div className={classes.errorWrapStyles}>
-                                    <InputErrorText />
-                                </div>
-                            )}
-=======
-                            <IconButton onClick={toggleExpand}>
+                            <IconButton
+                                data-testid="toggle-additional-info"
+                                onClick={toggleExpand}
+                            >
                                 {isExpanded ? (
                                     <ArrowDropUpIcon />
                                 ) : (
                                     <ArrowDropDownIcon />
                                 )}
                             </IconButton>
->>>>>>> 0fef22ee
                         </div>
                         <Typography
                             component="h4"
@@ -708,165 +589,6 @@
                                 <div
                                     className={`${classes.inputSectionWrapStyles} ${classes.wrapStyles}`}
                                 >
-<<<<<<< HEAD
-                                    Additional information
-                                </Typography>
-                                <IconButton
-                                    data-testid="toggle-additional-info"
-                                    onClick={toggleExpand}
-                                >
-                                    {isExpanded ? (
-                                        <ArrowDropUpIcon />
-                                    ) : (
-                                        <ArrowDropDownIcon />
-                                    )}
-                                </IconButton>
-                            </div>
-                            <Typography
-                                component="h4"
-                                className={classes.subTitleStyles}
-                            >
-                                Expand this section to add more data about your
-                                production location, including product types,
-                                number of workers, parent company and more.
-                            </Typography>
-                            {isExpanded && (
-                                <>
-                                    <div
-                                        className={`${classes.inputSectionWrapStyles} ${classes.wrapStyles}`}
-                                    >
-                                        <Typography
-                                            component="h2"
-                                            className={classes.titleStyles}
-                                        >
-                                            Sector(s)
-                                        </Typography>
-                                        <Typography
-                                            component="h4"
-                                            className={classes.subTitleStyles}
-                                        >
-                                            Select the sector(s) that this
-                                            location operates in. For example:
-                                            Apparel, Electronics, Renewable
-                                            Energy.
-                                        </Typography>
-                                        <StyledSelect
-                                            id="sector"
-                                            name="sector"
-                                            aria-label="Select sector"
-                                            options={
-                                                mapDjangoChoiceTuplesToSelectOptions(
-                                                    mockedSectors,
-                                                ) || []
-                                            }
-                                            value={sector}
-                                            onChange={setSector}
-                                            styles={getSelectStyles()}
-                                            className={classes.selectStyles}
-                                            placeholder="Select sector(s)"
-                                        />
-                                    </div>
-                                    <div
-                                        className={`${classes.inputSectionWrapStyles} ${classes.wrapStyles}`}
-                                    >
-                                        <Typography
-                                            component="h2"
-                                            className={classes.titleStyles}
-                                        >
-                                            Product Type(s)
-                                        </Typography>
-                                        <Typography
-                                            component="h4"
-                                            className={classes.subTitleStyles}
-                                        >
-                                            Enter the type of products produced
-                                            at this location. For example:
-                                            Shirts, Laptops, Solar Panels.
-                                        </Typography>
-
-                                        <StyledSelect
-                                            creatable
-                                            name="Product Type"
-                                            value={productType}
-                                            onChange={setProductType}
-                                            placeholder="Enter product type(s)"
-                                            aria-label="Enter product type(s)"
-                                            styles={getSelectStyles()}
-                                            className={classes.selectStyles}
-                                            components={customSelectComponents}
-                                        />
-                                    </div>
-                                    <div
-                                        className={`${classes.inputSectionWrapStyles} ${classes.wrapStyles}`}
-                                    >
-                                        <Typography
-                                            component="h2"
-                                            className={classes.titleStyles}
-                                        >
-                                            Location Type(s)
-                                        </Typography>
-                                        <Typography
-                                            component="h4"
-                                            className={classes.subTitleStyles}
-                                        >
-                                            Select the location type(s) for this
-                                            production location. For example:
-                                            Final Product Assembly, Raw
-                                            Materials Production or Processing,
-                                            Office/HQ.
-                                        </Typography>
-                                        <StyledSelect
-                                            id="location_type"
-                                            name="Location type"
-                                            aria-label="Location type"
-                                            options={mapFacilityTypeOptions(
-                                                facilityProcessingTypeOptions ||
-                                                    [],
-                                                processingType || [],
-                                            )}
-                                            value={locationType}
-                                            onChange={setLocationType}
-                                            styles={getSelectStyles()}
-                                            className={classes.selectStyles}
-                                            placeholder="Select location type(s)"
-                                        />
-                                    </div>
-                                    <div
-                                        className={`${classes.inputSectionWrapStyles} ${classes.wrapStyles}`}
-                                    >
-                                        <Typography
-                                            component="h2"
-                                            className={classes.titleStyles}
-                                        >
-                                            Processing Type(s)
-                                        </Typography>
-                                        <Typography
-                                            component="h4"
-                                            className={classes.subTitleStyles}
-                                        >
-                                            Select the type of processing
-                                            activities that take place at this
-                                            location. For example: Printing,
-                                            Tooling, Assembly.
-                                        </Typography>
-                                        <StyledSelect
-                                            id="processing_type"
-                                            name="Processing Type"
-                                            aria-label="Processing Type"
-                                            options={mapProcessingTypeOptions(
-                                                facilityProcessingTypeOptions ||
-                                                    [],
-                                                locationType || [],
-                                            )}
-                                            value={processingType}
-                                            onChange={setProcessingType}
-                                            styles={getSelectStyles()}
-                                            className={classes.selectStyles}
-                                        />
-                                    </div>
-                                    <div
-                                        className={`${classes.inputSectionWrapStyles} ${classes.wrapStyles}`}
-=======
                                     <Typography
                                         component="h2"
                                         className={classes.titleStyles}
@@ -892,7 +614,7 @@
                                         }
                                         value={sector}
                                         onChange={setSector}
-                                        styles={selectStyles}
+                                        styles={getSelectStyles()}
                                         className={classes.selectStyles}
                                         placeholder="Select sector(s)"
                                     />
@@ -922,7 +644,7 @@
                                         onChange={setProductType}
                                         placeholder="Enter product type(s)"
                                         aria-label="Enter product type(s)"
-                                        styles={selectStyles}
+                                        styles={getSelectStyles()}
                                         className={classes.selectStyles}
                                         components={customSelectComponents}
                                     />
@@ -933,7 +655,6 @@
                                     <Typography
                                         component="h2"
                                         className={classes.titleStyles}
->>>>>>> 0fef22ee
                                     >
                                         Location Type(s)
                                     </Typography>
@@ -956,7 +677,7 @@
                                         )}
                                         value={locationType}
                                         onChange={setLocationType}
-                                        styles={selectStyles}
+                                        styles={getSelectStyles()}
                                         className={classes.selectStyles}
                                         placeholder="Select location type(s)"
                                     />
@@ -988,7 +709,7 @@
                                         )}
                                         value={processingType}
                                         onChange={setProcessingType}
-                                        styles={selectStyles}
+                                        styles={getSelectStyles()}
                                         className={classes.selectStyles}
                                     />
                                 </div>
@@ -1055,59 +776,6 @@
                                         component="h2"
                                         className={classes.titleStyles}
                                     >
-<<<<<<< HEAD
-                                        <Typography
-                                            component="h2"
-                                            className={classes.titleStyles}
-                                        >
-                                            Parent Company
-                                        </Typography>
-                                        <Typography
-                                            component="h4"
-                                            className={classes.subTitleStyles}
-                                        >
-                                            Enter the company that holds
-                                            majority ownership for this
-                                            production.
-                                        </Typography>
-                                        <StyledSelect
-                                            creatable
-                                            name="Parent company"
-                                            value={parentCompany}
-                                            onChange={setParentCompany}
-                                            placeholder="Enter the parent company"
-                                            aria-label="Parent company"
-                                            styles={getSelectStyles()}
-                                            className={classes.selectStyles}
-                                            components={customSelectComponents}
-                                        />
-                                    </div>
-                                </>
-                            )}
-                        </div>
-                        <div className={classes.buttonsContainerStyles}>
-                            <Button
-                                variant="outlined"
-                                onClick={() => history.goBack()}
-                                className={classes.goBackButtonStyles}
-                            >
-                                Go Back
-                            </Button>
-                            <Button
-                                color="secondary"
-                                variant="contained"
-                                onClick={() => {
-                                    handleProductionLocation(inputData, osID);
-                                }}
-                                className={classes.submitButtonStyles}
-                                disabled={!isFormValid}
-                            >
-                                {submitButtonText}
-                            </Button>
-                        </div>
-                    </Paper>
-                )}
-=======
                                         Parent Company
                                     </Typography>
                                     <Typography
@@ -1124,7 +792,7 @@
                                         onChange={setParentCompany}
                                         placeholder="Enter the parent company"
                                         aria-label="Parent company"
-                                        styles={selectStyles}
+                                        styles={getSelectStyles()}
                                         className={classes.selectStyles}
                                         components={customSelectComponents}
                                     />
@@ -1147,12 +815,12 @@
                                 handleProductionLocation(inputData, osID);
                             }}
                             className={classes.submitButtonStyles}
+                            disabled={!isFormValid}
                         >
                             {submitButtonText}
                         </Button>
                     </div>
                 </Paper>
->>>>>>> 0fef22ee
             </div>
             {showProductionLocationDialog &&
             (pendingModerationEventData?.cleaned_data ||
