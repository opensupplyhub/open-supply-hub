--- conflicted
+++ resolved
@@ -37,11 +37,7 @@
 
     const handleSelectLocation = location => {
         const { name, address, country } = location;
-<<<<<<< HEAD
         const baseUrl = `/contribute/production-location/${location.os_id}/info/`;
-=======
-        const baseUrl = productionLocationInfoRoute;
->>>>>>> 99be6b43
         const params = new URLSearchParams({
             name,
             address,
