--- conflicted
+++ resolved
@@ -26,10 +26,6 @@
 import ProductionLocationDialogFields from './ProductionLocationDialogFields';
 import {
     mainRoute,
-<<<<<<< HEAD
-=======
-    searchByNameAndAddressResultRoute,
->>>>>>> d415a770
     contributeProductionLocationRoute,
     MODERATION_STATUSES_ENUM,
     PRODUCTION_LOCATION_CLAIM_STATUSES_ENUM,
