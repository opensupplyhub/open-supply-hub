--- conflicted
+++ resolved
@@ -11,24 +11,17 @@
 import StyledSelect from '../Filters/StyledSelect';
 import InputErrorText from './InputErrorText';
 import { productionLocationInfoRoute } from '../../util/constants';
-<<<<<<< HEAD
-
-=======
 import COLOURS from '../../util/COLOURS';
->>>>>>> 82cad3d7
 import { makeSearchByNameAddressTabStyles } from '../../util/styles';
 
 import { countryOptionsPropType } from '../../util/propTypes';
 import { fetchCountryOptions } from '../../actions/filterOptions';
 
-<<<<<<< HEAD
 const defaultCountryOption = {
     label: "What's the country?",
     value: '',
 };
 
-=======
->>>>>>> 82cad3d7
 const selectStyles = {
     control: provided => ({
         ...provided,
@@ -155,14 +148,7 @@
                         },
                     }}
                     helperText={
-<<<<<<< HEAD
-                        nameTouched &&
-                        !validate(inputName) && (
-                            <InputErrorText classes={classes} />
-                        )
-=======
                         nameTouched && !isValid(inputName) && <InputErrorText />
->>>>>>> 82cad3d7
                     }
                     error={nameTouched && !isValid(inputName)}
                 />
@@ -190,11 +176,7 @@
                     }}
                     helperText={
                         addressTouched &&
-<<<<<<< HEAD
-                        !validate(inputAddress) && <InputErrorText />
-=======
                         !isValid(inputAddress) && <InputErrorText />
->>>>>>> 82cad3d7
                     }
                     error={addressTouched && !isValid(inputAddress)}
                 />
