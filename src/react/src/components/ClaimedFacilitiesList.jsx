import React, { useEffect } from 'react';
import { connect } from 'react-redux';
import { Link } from 'react-router-dom';
import { arrayOf, bool, func, string } from 'prop-types';
import Typography from '@material-ui/core/Typography';
import Button from '@material-ui/core/Button';
import AppGrid from './AppGrid';
import AppOverflow from './AppOverflow';

import ClaimedFacilitiesListTable from './ClaimedFacilitiesListTable';

import {
    fetchClaimedFacilities,
    clearClaimedFacilities,
} from '../actions/claimedFacilities';

import { facilityClaimsListPropType } from '../util/propTypes';
<<<<<<< HEAD
import checkComponentStatus from '../util/checkComponentStatus';
import { mainRoute } from '../util/constants';
import { claimFacilitiesListStyle } from '../util/styles';
=======
import { contributeProductionLocationRoute } from '../util/constants';

const styles = Object.freeze({
    searchButton: Object.freeze({
        margin: '10px 0',
    }),
});
>>>>>>> b62cfc10

function ClaimedFacilitiesList({
    data,
    fetching,
    errors,
    getClaimed,
    clearClaimed,
    userHasSignedIn,
}) {
    const TITLE = 'My Claimed Facilities';
    useEffect(() => {
        getClaimed();

        return () => clearClaimed();
    }, [getClaimed, clearClaimed]);

    const { LoadingIndicator, AuthNotice, ErrorsList } = checkComponentStatus;
    if (fetching) {
        return <LoadingIndicator title={TITLE} />;
    }

    if (!userHasSignedIn) {
        return <AuthNotice title={TITLE} />;
    }

    if (errors) {
        return <ErrorsList title={TITLE} errors={errors} />;
    }

    if (!data) {
        return null;
    }

    if (data.length === 0) {
        return (
<<<<<<< HEAD
            <AppOverflow>
                <AppGrid title={TITLE}>
                    <div>
                        <Typography
                            variant="body1"
                            style={claimFacilitiesListStyle.bodyStyle}
                        >
                            You do not have any approved facility claims. Search
                            for your facility and make a request to claim it.
                            Claiming your facility will enable you to add
                            business information, including production details,
                            certifications, minimum order quantities and lead
                            times.
                        </Typography>
                        <Button
                            variant="contained"
                            color="primary"
                            style={claimFacilitiesListStyle.searchButton}
                            to={mainRoute}
                        >
                            Search
                        </Button>
                    </div>
                </AppGrid>
            </AppOverflow>
=======
            <div>
                <Typography variant="body1" style={{ padding: '10px 0' }}>
                    You do not have any approved facility claims. Search for
                    your facility and make a request to claim it. Claiming your
                    facility will enable you to add business information,
                    including production details, certifications, minimum order
                    quantities and lead times.
                </Typography>
                <Button
                    variant="contained"
                    color="primary"
                    component={Link}
                    style={styles.searchButton}
                    to={`${contributeProductionLocationRoute}?tab=name-address`}
                >
                    Find My Production Location
                </Button>
            </div>
>>>>>>> b62cfc10
        );
    }

    return (
        <AppOverflow>
            <AppGrid title={TITLE}>
                <ClaimedFacilitiesListTable data={data} />
            </AppGrid>
        </AppOverflow>
    );
}

ClaimedFacilitiesList.defaultProps = {
    data: null,
    errors: null,
};

ClaimedFacilitiesList.propTypes = {
    data: facilityClaimsListPropType,
    fetching: bool.isRequired,
    errors: arrayOf(string),
    getClaimed: func.isRequired,
    clearClaimed: func.isRequired,
    userHasSignedIn: bool.isRequired,
};

function mapStateToProps({
    claimedFacilities: { data, fetching, error },
    auth: {
        user: { user },
    },
}) {
    return {
        data,
        fetching,
        errors: error,
        userHasSignedIn: !user.isAnon,
    };
}

function mapDispatchToProps(dispatch) {
    return {
        getClaimed: () => dispatch(fetchClaimedFacilities()),
        clearClaimed: () => dispatch(clearClaimedFacilities()),
    };
}

export default connect(
    mapStateToProps,
    mapDispatchToProps,
)(ClaimedFacilitiesList);<|MERGE_RESOLUTION|>--- conflicted
+++ resolved
@@ -15,19 +15,9 @@
 } from '../actions/claimedFacilities';
 
 import { facilityClaimsListPropType } from '../util/propTypes';
-<<<<<<< HEAD
 import checkComponentStatus from '../util/checkComponentStatus';
-import { mainRoute } from '../util/constants';
+import { contributeProductionLocationRoute } from '../util/constants';
 import { claimFacilitiesListStyle } from '../util/styles';
-=======
-import { contributeProductionLocationRoute } from '../util/constants';
-
-const styles = Object.freeze({
-    searchButton: Object.freeze({
-        margin: '10px 0',
-    }),
-});
->>>>>>> b62cfc10
 
 function ClaimedFacilitiesList({
     data,
@@ -63,7 +53,6 @@
 
     if (data.length === 0) {
         return (
-<<<<<<< HEAD
             <AppOverflow>
                 <AppGrid title={TITLE}>
                     <div>
@@ -81,34 +70,15 @@
                         <Button
                             variant="contained"
                             color="primary"
+                            component={Link}
                             style={claimFacilitiesListStyle.searchButton}
-                            to={mainRoute}
+                            to={`${contributeProductionLocationRoute}?tab=name-address`}
                         >
-                            Search
+                            Find My Production Location
                         </Button>
                     </div>
                 </AppGrid>
             </AppOverflow>
-=======
-            <div>
-                <Typography variant="body1" style={{ padding: '10px 0' }}>
-                    You do not have any approved facility claims. Search for
-                    your facility and make a request to claim it. Claiming your
-                    facility will enable you to add business information,
-                    including production details, certifications, minimum order
-                    quantities and lead times.
-                </Typography>
-                <Button
-                    variant="contained"
-                    color="primary"
-                    component={Link}
-                    style={styles.searchButton}
-                    to={`${contributeProductionLocationRoute}?tab=name-address`}
-                >
-                    Find My Production Location
-                </Button>
-            </div>
->>>>>>> b62cfc10
         );
     }
 
