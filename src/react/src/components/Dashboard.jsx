--- conflicted
+++ resolved
@@ -17,10 +17,7 @@
 import DashboardLinkToOsId from './DashboardLinkToOsId';
 import DashboardGeocoder from './DashboardGeocoder';
 import DashboardModerationQueue from './Dashboard/DashboardModerationQueue';
-<<<<<<< HEAD
 import DashboardContributionRecord from './Dashboard/DashboardContributionRecord';
-=======
->>>>>>> c008cf83
 import FeatureFlag from './FeatureFlag';
 import RouteNotFound from './RouteNotFound';
 
@@ -43,10 +40,7 @@
     dashboardGeocoderRoute,
     dashboardLinkOsIdRoute,
     dashboardModerationQueueRoute,
-<<<<<<< HEAD
     dashboardContributionRecordRoute,
-=======
->>>>>>> c008cf83
 } from '../util/constants';
 
 import AppGrid from './AppGrid';
@@ -228,17 +222,12 @@
                             path={dashboardRoute}
                             render={() => 'Dashboard'}
                         />
-<<<<<<< HEAD
                         {/* <Route
-=======
-                        <Route
->>>>>>> c008cf83
                             exact
                             path={dashboardModerationQueueRoute}
                             render={makeClickableDashboardLinkFn(
                                 'Moderation Queue',
                             )}
-<<<<<<< HEAD
                         /> */}
                         <Route
                             exact
@@ -271,8 +260,6 @@
                                     )()}
                                 </FeatureFlag>
                             )}
-=======
->>>>>>> c008cf83
                         />
                     </Switch>
                 }
