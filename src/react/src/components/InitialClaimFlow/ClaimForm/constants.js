--- conflicted
+++ resolved
@@ -39,7 +39,13 @@
     [CLAIM_FORM_STEPS.BUSINESS]: 'Continue to Production Location Details',
 });
 
-<<<<<<< HEAD
+export const STEP_ICONS = Object.freeze({
+    [CLAIM_FORM_STEPS.ELIGIBILITY]: 'Security',
+    [CLAIM_FORM_STEPS.CONTACT]: 'People',
+    [CLAIM_FORM_STEPS.BUSINESS]: 'Language',
+    [CLAIM_FORM_STEPS.PROFILE]: 'Business',
+});
+
 export const TOTAL_STEPS = 4;
 
 // Beta tooltip text for premium features
@@ -129,14 +135,4 @@
     { value: 'empresa_b', label: 'Empresa B' },
     { value: 'origem_sustentavel', label: 'Origem Sustentável' },
     { value: 'selo_abr', label: 'Selo ABR' },
-];
-=======
-export const STEP_ICONS = Object.freeze({
-    [CLAIM_FORM_STEPS.ELIGIBILITY]: 'Security',
-    [CLAIM_FORM_STEPS.CONTACT]: 'People',
-    [CLAIM_FORM_STEPS.BUSINESS]: 'Language',
-    [CLAIM_FORM_STEPS.PROFILE]: 'Business',
-});
-
-export const TOTAL_STEPS = 4;
->>>>>>> 3198ff53
+];