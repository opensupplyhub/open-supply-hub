--- conflicted
+++ resolved
@@ -132,22 +132,18 @@
     };
 
     // Initialize form with custom hook with Formik inside.
-<<<<<<< HEAD
-    const { claimForm, handleFieldChange, isButtonDisabled } = useClaimForm(
+    const {
+        claimForm,
+        handleFieldChange,
+        handleBlur,
+        isButtonDisabled,
+    } = useClaimForm(
         formData,
         activeStep,
         updateField,
         handleSubmit,
         emissionsHasErrors,
     );
-=======
-    const {
-        claimForm,
-        handleFieldChange,
-        handleBlur,
-        isButtonDisabled,
-    } = useClaimForm(formData, activeStep, updateField, handleSubmit);
->>>>>>> 3198ff53
 
     // Check authentication.
     if (!userHasSignedIn) {
