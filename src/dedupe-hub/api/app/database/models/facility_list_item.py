from app.database.sqlalchemy import Base
from geoalchemy2 import Geometry
from sqlalchemy import TIMESTAMP, Column, ForeignKey, Integer, String
from sqlalchemy.dialects.postgresql import ARRAY, JSONB
from sqlalchemy.sql import func


class FacilityListItem(Base):
    UPLOADED = 'UPLOADED'
    PARSED = 'PARSED'
    DUPLICATE = 'DUPLICATE'
    GEOCODED = 'GEOCODED'
    GEOCODED_NO_RESULTS = 'GEOCODED_NO_RESULTS'
    MATCHED = 'MATCHED'
    POTENTIAL_MATCH = 'POTENTIAL_MATCH'
    CONFIRMED_MATCH = 'CONFIRMED_MATCH'
    ERROR = 'ERROR'
    ERROR_PARSING = 'ERROR_PARSING'
    ERROR_GEOCODING = 'ERROR_GEOCODING'
    ERROR_MATCHING = 'ERROR_MATCHING'
    DELETED = 'DELETED'
    ITEM_REMOVED = 'ITEM_REMOVED'

    __tablename__ = 'api_facilitylistitem'

    id = Column(Integer, primary_key=True)
    source_id = Column(Integer, nullable=False)
    row_index = Column(Integer, nullable=False)
    raw_data = Column(String, nullable=True)
    status = Column(String, nullable=False, default='UPLOADED')
    processing_started_at = Column(
        TIMESTAMP(timezone=True), nullable=False
    )
    processing_completed_at = Column(
        TIMESTAMP(timezone=True), nullable=False
    )
    processing_results = Column(JSONB)
    name = Column(String, nullable=False)
    address = Column(String, nullable=False)
    country_code = Column(String, nullable=False)
    geocoded_point = Column(Geometry('POINT'))
    sector = Column(ARRAY(Integer), nullable=False)
    geocoded_address = Column(String, nullable=False)
    facility_id = Column(String, ForeignKey('api_facility.id'), nullable=True)
    clean_name = Column(String, nullable=False)
    clean_address = Column(String, nullable=False)
<<<<<<< HEAD
    created_at = Column(
        TIMESTAMP(timezone=True), nullable=False, server_default=func.now()
    )
    updated_at = Column(
        TIMESTAMP(timezone=True), default=None, onupdate=func.now()
    )
=======
    created_at = Column(TIMESTAMP(timezone=True),
                       nullable=False, server_default=func.now())
    updated_at = Column(TIMESTAMP(timezone=True),
                       default=None, onupdate=func.now())
>>>>>>> 7e8cd19d
<|MERGE_RESOLUTION|>--- conflicted
+++ resolved
@@ -44,16 +44,7 @@
     facility_id = Column(String, ForeignKey('api_facility.id'), nullable=True)
     clean_name = Column(String, nullable=False)
     clean_address = Column(String, nullable=False)
-<<<<<<< HEAD
-    created_at = Column(
-        TIMESTAMP(timezone=True), nullable=False, server_default=func.now()
-    )
-    updated_at = Column(
-        TIMESTAMP(timezone=True), default=None, onupdate=func.now()
-    )
-=======
     created_at = Column(TIMESTAMP(timezone=True),
                        nullable=False, server_default=func.now())
     updated_at = Column(TIMESTAMP(timezone=True),
-                       default=None, onupdate=func.now())
->>>>>>> 7e8cd19d
+                       default=None, onupdate=func.now())