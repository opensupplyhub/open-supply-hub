import React from 'react';
import { bool, func, string } from 'prop-types';
import { connect } from 'react-redux';
import Typography from '@material-ui/core/Typography';
import TextField from '@material-ui/core/TextField';
import InputLabel from '@material-ui/core/InputLabel';
import isEmpty from 'lodash/isEmpty';
import { isURL } from 'validator';
import ClaimAttachmentsUploader from './ClaimAttachmentsUploader';

import {
    updateClaimAFacilityVerificationMethod,
    updateClaimAFacilityLinkedinProfile,
} from '../actions/claimFacility';

import { getValueFromEvent } from '../util/util';

import { claimAFacilityFormStyles } from '../util/styles';

import { claimAFacilityFormFields } from '../util/constants';

const {
    verificationMethod: verificationMethodFormField,
    linkedinProfile: linkedinProfileFormField,
    claimAdditionalDocumentation: claimAdditionalDocumentationFormField,
} = claimAFacilityFormFields;

const ClaimFacilityVerificationInfoStep = ({
    verificationMethod,
    updateVerification,
    fetching,
    linkedinProfile,
    updateLinkedinProfile,
}) => (
    <>
        <div style={claimAFacilityFormStyles.inputGroupStyles}>
            <InputLabel htmlFor={linkedinProfileFormField.id}>
                <Typography variant="title">
                    {linkedinProfileFormField.label}
                </Typography>
<<<<<<< HEAD
            </InputLabel>
            <TextField
                id={linkedinProfileFormField.id}
                error={!isEmpty(linkedinProfile) && !isURL(linkedinProfile)}
                variant="outlined"
                style={claimAFacilityFormStyles.textFieldStyles}
                value={linkedinProfile}
                onChange={updateLinkedinProfile}
                disabled={fetching}
            />
        </div>
        <div style={claimAFacilityFormStyles.inputGroupStyles}>
            <InputLabel htmlFor={verificationMethodFormField.id}>
                <Typography variant="title">
                    {verificationMethodFormField.label}
                </Typography>
            </InputLabel>
            <TextField
                id={verificationMethodFormField.id}
                variant="outlined"
                multiline
                rows={4}
                style={claimAFacilityFormStyles.textFieldStyles}
                value={verificationMethod}
                onChange={updateVerification}
                disabled={fetching}
            />
            <Typography style={{ marginRight: '20px' }}>
                If you do not have a website or LinkedIn page for your facility,
                or if those pages do not list the address of the facility you
                wish to claim, please email{' '}
                <a href="mailto:data@opensupplyhub.org">
                    data@opensupplyhub.org
                </a>{' '}
                with documentation confirming the address of your facility, to
                assist the OS Hub team in verifying your claim.
            </Typography>
        </div>
    </>
);
=======
            </div>
            <div style={claimAFacilityFormStyles.inputGroupStyles}>
                <Typography variant="title">
                    {claimAdditionalDocumentationFormField.label}
                </Typography>
                <ClaimAttachmentsUploader />
            </div>
        </>
    );
}

ClaimFacilityVerificationInfoStep.defaultProps = {
    preferredContactMethod: null,
};
>>>>>>> 36f2ab08

ClaimFacilityVerificationInfoStep.propTypes = {
    verificationMethod: string.isRequired,
    fetching: bool.isRequired,
    updateVerification: func.isRequired,
    linkedinProfile: string.isRequired,
    updateLinkedinProfile: func.isRequired,
};

const mapStateToProps = ({
    claimFacility: {
        claimData: {
            formData: { verificationMethod, linkedinProfile },
            fetching,
        },
    },
}) => ({
    verificationMethod,
    fetching,
    linkedinProfile,
});

const mapDispatchToProps = dispatch => ({
    updateVerification: e =>
        dispatch(updateClaimAFacilityVerificationMethod(getValueFromEvent(e))),
    updateLinkedinProfile: e =>
        dispatch(updateClaimAFacilityLinkedinProfile(getValueFromEvent(e))),
});

export default connect(
    mapStateToProps,
    mapDispatchToProps,
)(ClaimFacilityVerificationInfoStep);<|MERGE_RESOLUTION|>--- conflicted
+++ resolved
@@ -38,7 +38,6 @@
                 <Typography variant="title">
                     {linkedinProfileFormField.label}
                 </Typography>
-<<<<<<< HEAD
             </InputLabel>
             <TextField
                 id={linkedinProfileFormField.id}
@@ -77,24 +76,14 @@
                 assist the OS Hub team in verifying your claim.
             </Typography>
         </div>
+        <div style={claimAFacilityFormStyles.inputGroupStyles}>
+            <Typography variant="title">
+                {claimAdditionalDocumentationFormField.label}
+            </Typography>
+            <ClaimAttachmentsUploader />
+        </div>
     </>
 );
-=======
-            </div>
-            <div style={claimAFacilityFormStyles.inputGroupStyles}>
-                <Typography variant="title">
-                    {claimAdditionalDocumentationFormField.label}
-                </Typography>
-                <ClaimAttachmentsUploader />
-            </div>
-        </>
-    );
-}
-
-ClaimFacilityVerificationInfoStep.defaultProps = {
-    preferredContactMethod: null,
-};
->>>>>>> 36f2ab08
 
 ClaimFacilityVerificationInfoStep.propTypes = {
     verificationMethod: string.isRequired,
