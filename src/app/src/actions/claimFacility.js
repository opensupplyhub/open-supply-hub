--- conflicted
+++ resolved
@@ -94,14 +94,6 @@
             return null;
         }
 
-<<<<<<< HEAD
-        const postData = mapKeys(
-            Object.assign({}, formData, {
-                parentCompany: get(formData, 'parentCompany.value', null),
-            }),
-            (_, k) => snakeCase(k),
-        );
-=======
         const postData = new FormData();
         toPairs(formData).forEach(([key, value]) => {
             const formattedKey = snakeCase(key);
@@ -109,17 +101,13 @@
                 mapKeys(value, file => {
                     postData.append('files', file);
                 });
-            } else if (
-                formattedKey === 'preferred_contact_method' ||
-                formattedKey === 'parent_company'
-            ) {
+            } else if (formattedKey === 'parent_company') {
                 const newValue = get(value, 'value', null);
                 postData.append(formattedKey, newValue);
             } else {
                 postData.append(formattedKey, value);
             }
         });
->>>>>>> 36f2ab08
 
         dispatch(startSubmitClaimAFacilityData());
 
